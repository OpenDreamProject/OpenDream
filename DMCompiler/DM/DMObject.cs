﻿using DMCompiler.DM.Visitors;
using DMCompiler.Compiler.DM;
using OpenDreamShared.Dream;
using OpenDreamShared.Json;
using System;
using System.Collections.Generic;
<<<<<<< HEAD
using System.Linq;
using JetBrains.Annotations;
=======
>>>>>>> 12cabe2c
using OpenDreamShared.Compiler;
using OpenDreamShared.Dream.Procs;
using Robust.Shared.Utility;

namespace DMCompiler.DM {
    /// <remarks>
    /// This doesn't represent a particular, specific instance of an object, <br/>
    /// but rather stores the compile-time information necessary to describe a certain object definition, <br/>
    /// including its procs, vars, path, parent, etc.
    /// </remarks>
    class DMObject {
        public int Id;
        public DreamPath Path;
        public DMObject? Parent;
        public Dictionary<string, List<int>> Procs = new();
        public Dictionary<string, DMVariable> Variables = new();
        /// <summary> It's OK if the override var is not literally the exact same object as what it overrides. </summary>
        public Dictionary<string, DMVariable> VariableOverrides = new();
        public Dictionary<string, int> GlobalVariables = new();
        /// <summary>A list of var and verb initializations implicitly done before the user's New() is called.</summary>
        public List<DMExpression> InitializationProcExpressions = new();
        public int? InitializationProc;

        public bool IsRoot => Path == DreamPath.Root;

<<<<<<< HEAD
        // Statements waiting for LateVarDef event to happen
        public Dictionary<string, List<DMASTStatement>> danglingStatementsByUndefinedNames = new();
=======
        public List<DMASTObjectVarOverride>? danglingOverrides = null; // Overrides waiting for the LateVarDef event to happen

>>>>>>> 12cabe2c
        private bool _isSubscribedToVarDef = false;
        private List<DMProc>? _verbs;

        public DMObject(int id, DreamPath path, DMObject? parent) {
            Id = id;
            Path = path;
            Parent = parent;
        }

        public void AddProc(string name, DMProc proc) {
            if (!Procs.ContainsKey(name)) Procs.Add(name, new List<int>(1));

            Procs[name].Add(proc.Id);
        }

<<<<<<< HEAD
        private void HandleLateVarDef(object sender, DMVariable varDefined)
        {
            DMObject maybeAncestor = (DMObject)sender;

            if (danglingStatementsByUndefinedNames.ContainsKey(varDefined.Name))
            {
                foreach (DMASTStatement statement in danglingStatementsByUndefinedNames[varDefined.Name].ToList())
                {
                    if (statement is DMASTObjectVarOverride && !IsSubtypeOf(maybeAncestor.Path)) // Resolves the ambiguous var override
                        continue;
                    DMObjectBuilder.ProcessStatement(statement);
                    danglingStatementsByUndefinedNames[varDefined.Name].Remove(statement);
=======
        private void HandleLateVarDef(object? sender, DMVariable varDefined) {
            DMObject? maybeAncestor = sender as DMObject;
            if (maybeAncestor == null || danglingOverrides == null)
                return;

            for(int i = 0; i < danglingOverrides.Count; ++i) {
                var varOverride = danglingOverrides[i];

                // FINALLY we can do this
                if (varOverride.VarName == varDefined.Name) {
                    if (IsSubtypeOf(maybeAncestor.Path)) { // Resolves the ambiguous var override
                        // Thank god DMObjectBuilder is static, amirite?
                        DMObjectBuilder.OverrideVariableValue(this, ref varDefined, varOverride.Value); // I'd like to mark DMObjectBuilder as a friend class but that's not a thing in C# so
                        VariableOverrides[varDefined.Name] = varDefined;
                        danglingOverrides.RemoveAt(i);
                        break;
                    }
>>>>>>> 12cabe2c
                }
                if (danglingStatementsByUndefinedNames[varDefined.Name].Count == 0)
                    danglingStatementsByUndefinedNames.Remove(varDefined.Name);
            }

<<<<<<< HEAD
            if (danglingStatementsByUndefinedNames.Count == 0)
            {
                DMObjectBuilder.VarDefined -= this.HandleLateVarDef;
=======
            // Unsubscribe if we're done doing this
            if (danglingOverrides.Count == 0) {
                DebugTools.Assert(danglingOverrides.Count == 0);
                DMObjectBuilder.VarDefined -= HandleLateVarDef;
>>>>>>> 12cabe2c
                _isSubscribedToVarDef = false;
            }
        }

<<<<<<< HEAD
        public void WaitForLateVarDefinition(string waitForName, DMASTStatement statement)
        {
            if (danglingStatementsByUndefinedNames.ContainsKey(waitForName)) {
                danglingStatementsByUndefinedNames[waitForName].Add(statement);
            } else {
                danglingStatementsByUndefinedNames[waitForName] = new List<DMASTStatement> { statement };
            }

            if (_isSubscribedToVarDef == false)
            {
                DMObjectBuilder.VarDefined += this.HandleLateVarDef;
=======
        public void WaitForLateVarDefinition(DMASTObjectVarOverride varOverride) {
            danglingOverrides ??= new List<DMASTObjectVarOverride>();

            for(int i = 0; i < danglingOverrides.Count; ++i) {
                var otherOverride = danglingOverrides[i];

                if(otherOverride.VarName == varOverride.VarName) {
                    // This looks like an override for ANOTHER override.
                    // Meaning we're probably already subscribed or... something?
                    // Whatever. I guess we're the real override, now.
                    danglingOverrides[i] = varOverride;
                    // NOTE: This doesn't work quite right if DMObjectBuilder ever starts evaluating object definitions in a different order than how they appear in the source code.
                    return;
                }
            }

            danglingOverrides.Add(varOverride);
            if (_isSubscribedToVarDef == false) {
                DMObjectBuilder.VarDefined += HandleLateVarDef; // GOD I hope this works
>>>>>>> 12cabe2c
                _isSubscribedToVarDef = true;
            }
        }

        ///<remarks>
        /// Note that this DOES NOT query our <see cref= "GlobalVariables" />. <br/>
        /// <see langword="TODO:"/> Make this (and other things) match the nomenclature of <see cref="HasLocalVariable"/>
        /// </remarks>
        public DMVariable? GetVariable(string name) {
            if (Variables.TryGetValue(name, out var variable)) {
                return variable;
            }

            return Parent?.GetVariable(name);
        }

        /// <summary>
        /// Does a recursive search through self and parents to check if we already contain this variable, as a NON-STATIC VALUE!
        /// </summary>
        public bool HasLocalVariable(string name) {
            if (Variables.ContainsKey(name))
                return true;
            if (Parent == null)
                return false;
            return Parent.HasLocalVariable(name);
        }

        /// <summary> Similar to <see cref="HasLocalVariable"/>, just checks our globals/statics instead. </summary>
        /// <remarks> Does NOT return true if the global variable is in the root namespace, unless called on the Root object itself.</remarks>
        public bool HasGlobalVariable(string name) {
            if (IsRoot)
                return GlobalVariables.ContainsKey(name);
            return HasGlobalVariableNotInRoot(name);
        }

        private bool HasGlobalVariableNotInRoot(string name) {
            if (GlobalVariables.ContainsKey(name))
                return true;
            if (Parent == null || Parent.IsRoot)
                return false;
            return Parent.HasGlobalVariable(name);
        }

        public bool HasProc(string name) {
            if (Procs.ContainsKey(name)) return true;

            return Parent?.HasProc(name) ?? false;
        }

        public bool HasProcNoInheritence(string name) {
            return Procs.ContainsKey(name);
        }

        /// <summary>
        /// Slightly more nuanced than HasProc, makes sure that one of the DMProcs we have in this hierarchy is the original definition.
        /// </summary>
        /// <returns>True if we could find a definition, false if not.</returns>
        public bool HasProcDefined(string name) {
            if(Procs.TryGetValue(name, out var IDList)) {
                // You'd expect us to be able to just index into the first entry,
                // but, no, it can seriously be in {override, override, definition, override} order
                foreach (int ID in IDList) {
                    DMProc proc = DMObjectTree.AllProcs[ID];
                    if((proc.Attributes & ProcAttributes.IsOverride) != ProcAttributes.IsOverride) {
                        return true;
                    }
                }
            }
            return Parent?.HasProcDefined(name) ?? false;
        }

        public List<int>? GetProcs(string name) {
            return Procs.GetValueOrDefault(name, Parent?.GetProcs(name) ?? null);
        }

        public void AddVerb(DMProc verb) {
            _verbs ??= new();
            _verbs.Add(verb);
        }

        public DMVariable CreateGlobalVariable(DreamPath? type, string name, bool isConst, DMValueType valType = DMValueType.Anything) {
            int id = DMObjectTree.CreateGlobal(out DMVariable global, type, name, isConst, valType);

            GlobalVariables[name] = id;
            return global;
        }

        /// <summary>
        /// Recursively searches for a global/static with the given name.
        /// </summary>
        /// <returns>Either the ID or null if no such global exists.</returns>
        public int? GetGlobalVariableId(string name) {
            if (GlobalVariables.TryGetValue(name, out int id)) {
                return id;
            }

            return Parent?.GetGlobalVariableId(name);
        }

        public DMVariable GetGlobalVariable(string name) {
            int? id = GetGlobalVariableId(name);

            return (id == null) ? null : DMObjectTree.Globals[id.Value];
        }

        public void CreateInitializationProc() {
            if (InitializationProcExpressions.Count > 0 && InitializationProc == null) {
                var init = DMObjectTree.CreateDMProc(this, null);
                InitializationProc = init.Id;
                init.Call(DMReference.SuperProc, DMCallArgumentsType.None, 0);

                string? lastSource = null;
                foreach (DMExpression expression in InitializationProcExpressions) {
                    try {
                        if (expression.Location.Line is int line) {
                            // Only emit DebugSource when source changes
                            if (expression.Location.SourceFile != lastSource) {
                                init.DebugSource(expression.Location.SourceFile);
                                lastSource = expression.Location.SourceFile;
                            }

                            init.DebugLine(line);
                        }

                        expression.EmitPushValue(this, init);
                    } catch (CompileErrorException e) {
                        DMCompiler.Emit(e.Error);
                    }
                }
            }
        }

        public DreamTypeJson CreateJsonRepresentation() {
            DreamTypeJson typeJson = new DreamTypeJson();

            typeJson.Path = Path.PathString;
            typeJson.Parent = Parent?.Id;

            if (Variables.Count > 0 || VariableOverrides.Count > 0) {
                typeJson.Variables = new Dictionary<string, object>();

                foreach (KeyValuePair<string, DMVariable> variable in Variables) {
                    if (!variable.Value.TryAsJsonRepresentation(out var valueJson))
                        throw new Exception($"Failed to serialize {Path}.{variable.Key}");

                    typeJson.Variables.Add(variable.Key, valueJson);
                }

                foreach (KeyValuePair<string, DMVariable> variable in VariableOverrides) {
                    if (!variable.Value.TryAsJsonRepresentation(out var valueJson))
                        throw new Exception($"Failed to serialize {Path}.{variable.Key}");

                    typeJson.Variables[variable.Key] = valueJson;
                }
            }

            if (GlobalVariables.Count > 0) {
                typeJson.GlobalVariables = GlobalVariables;
            }

            if (InitializationProc != null) {
                typeJson.InitProc = InitializationProc;
            }

            if (Procs.Count > 0) {
                typeJson.Procs = new List<List<int>>(Procs.Values);
            }

            if (_verbs != null) {
                typeJson.Verbs = new List<int>(_verbs.Count);

                foreach (var verb in _verbs) {
                    typeJson.Verbs.Add(verb.Id);
                }
            }

            return typeJson;
        }

        public bool IsSubtypeOf(DreamPath path) {
            if (Path.IsDescendantOf(path)) return true;
            if (Parent != null) return Parent.IsSubtypeOf(path);
            return false;
        }
    }
}<|MERGE_RESOLUTION|>--- conflicted
+++ resolved
@@ -4,11 +4,7 @@
 using OpenDreamShared.Json;
 using System;
 using System.Collections.Generic;
-<<<<<<< HEAD
 using System.Linq;
-using JetBrains.Annotations;
-=======
->>>>>>> 12cabe2c
 using OpenDreamShared.Compiler;
 using OpenDreamShared.Dream.Procs;
 using Robust.Shared.Utility;
@@ -34,13 +30,8 @@
 
         public bool IsRoot => Path == DreamPath.Root;
 
-<<<<<<< HEAD
         // Statements waiting for LateVarDef event to happen
         public Dictionary<string, List<DMASTStatement>> danglingStatementsByUndefinedNames = new();
-=======
-        public List<DMASTObjectVarOverride>? danglingOverrides = null; // Overrides waiting for the LateVarDef event to happen
-
->>>>>>> 12cabe2c
         private bool _isSubscribedToVarDef = false;
         private List<DMProc>? _verbs;
 
@@ -56,58 +47,29 @@
             Procs[name].Add(proc.Id);
         }
 
-<<<<<<< HEAD
         private void HandleLateVarDef(object sender, DMVariable varDefined)
         {
-            DMObject maybeAncestor = (DMObject)sender;
-
-            if (danglingStatementsByUndefinedNames.ContainsKey(varDefined.Name))
-            {
-                foreach (DMASTStatement statement in danglingStatementsByUndefinedNames[varDefined.Name].ToList())
-                {
+            DMObject? maybeAncestor = sender as DMObject;
+            if (maybeAncestor == null)
+                return;
+
+            if (danglingStatementsByUndefinedNames.ContainsKey(varDefined.Name)) {
+                foreach (DMASTStatement statement in danglingStatementsByUndefinedNames[varDefined.Name].ToList()) {
                     if (statement is DMASTObjectVarOverride && !IsSubtypeOf(maybeAncestor.Path)) // Resolves the ambiguous var override
                         continue;
                     DMObjectBuilder.ProcessStatement(statement);
                     danglingStatementsByUndefinedNames[varDefined.Name].Remove(statement);
-=======
-        private void HandleLateVarDef(object? sender, DMVariable varDefined) {
-            DMObject? maybeAncestor = sender as DMObject;
-            if (maybeAncestor == null || danglingOverrides == null)
-                return;
-
-            for(int i = 0; i < danglingOverrides.Count; ++i) {
-                var varOverride = danglingOverrides[i];
-
-                // FINALLY we can do this
-                if (varOverride.VarName == varDefined.Name) {
-                    if (IsSubtypeOf(maybeAncestor.Path)) { // Resolves the ambiguous var override
-                        // Thank god DMObjectBuilder is static, amirite?
-                        DMObjectBuilder.OverrideVariableValue(this, ref varDefined, varOverride.Value); // I'd like to mark DMObjectBuilder as a friend class but that's not a thing in C# so
-                        VariableOverrides[varDefined.Name] = varDefined;
-                        danglingOverrides.RemoveAt(i);
-                        break;
-                    }
->>>>>>> 12cabe2c
                 }
                 if (danglingStatementsByUndefinedNames[varDefined.Name].Count == 0)
                     danglingStatementsByUndefinedNames.Remove(varDefined.Name);
             }
 
-<<<<<<< HEAD
-            if (danglingStatementsByUndefinedNames.Count == 0)
-            {
+            if (danglingStatementsByUndefinedNames.Count == 0) {
                 DMObjectBuilder.VarDefined -= this.HandleLateVarDef;
-=======
-            // Unsubscribe if we're done doing this
-            if (danglingOverrides.Count == 0) {
-                DebugTools.Assert(danglingOverrides.Count == 0);
-                DMObjectBuilder.VarDefined -= HandleLateVarDef;
->>>>>>> 12cabe2c
                 _isSubscribedToVarDef = false;
             }
         }
 
-<<<<<<< HEAD
         public void WaitForLateVarDefinition(string waitForName, DMASTStatement statement)
         {
             if (danglingStatementsByUndefinedNames.ContainsKey(waitForName)) {
@@ -119,27 +81,6 @@
             if (_isSubscribedToVarDef == false)
             {
                 DMObjectBuilder.VarDefined += this.HandleLateVarDef;
-=======
-        public void WaitForLateVarDefinition(DMASTObjectVarOverride varOverride) {
-            danglingOverrides ??= new List<DMASTObjectVarOverride>();
-
-            for(int i = 0; i < danglingOverrides.Count; ++i) {
-                var otherOverride = danglingOverrides[i];
-
-                if(otherOverride.VarName == varOverride.VarName) {
-                    // This looks like an override for ANOTHER override.
-                    // Meaning we're probably already subscribed or... something?
-                    // Whatever. I guess we're the real override, now.
-                    danglingOverrides[i] = varOverride;
-                    // NOTE: This doesn't work quite right if DMObjectBuilder ever starts evaluating object definitions in a different order than how they appear in the source code.
-                    return;
-                }
-            }
-
-            danglingOverrides.Add(varOverride);
-            if (_isSubscribedToVarDef == false) {
-                DMObjectBuilder.VarDefined += HandleLateVarDef; // GOD I hope this works
->>>>>>> 12cabe2c
                 _isSubscribedToVarDef = true;
             }
         }
