# NOTE:
# Due to how this data is later serialized and accessed by the filter() native proc,
# the ID of the shader must be the exact same as the BYOND string literal of the filter it correlates to.
# i.e. filter(type="color"...) must correlate to a shader with id: color
# This may later change (comment written Feb 13 '23) but, uh, watch out for that.

- type: shader
  id: outline
  kind: source
  path: "/Shaders/outline.swsl"
  params:
    color: "#FF000055"
    size: 1

- type: shader
  id: greyscale
  kind: source
  path: "/Shaders/greyscale.swsl"

- type: shader
  id: blur
  kind: source
  path: "/Shaders/blur.swsl"
  params:
    size: 1

- type: shader
<<<<<<< HEAD
  id: blockcolor
  kind: source
  path: "/Shaders/blockcolor.swsl"

- type: shader
  id: blend_overlay
  kind: source
  path: "/Shaders/blendoverlay.swsl"

- type: shader
  id: blend_add
  kind: source
  path: "/Shaders/blendadd.swsl"

- type: shader
  id: blend_subtract
  kind: source
  path: "/Shaders/blendsubtract.swsl"

- type: shader
  id: blend_multiply
  kind: source
  path: "/Shaders/blendmultiply.swsl"

- type: shader
  id: blend_inset_overlay
  kind: source
  path: "/Shaders/blendinsetoverlay.swsl"
=======
  id: color
  kind: source
  path: "/Shaders/colormatrix.swsl"
  params:
    colorMatrix: 1,0,0,0,0,1,0,0,0,0,1,0,0,0,0,1
    offsetVector: 0,0,0,0

#unimplemented shaders point to empty.swsl and do nothing
>>>>>>> ef128491

- type: shader
  id: alpha
  kind: source
  path: "/Shaders/alpha.swsl"
  params:
    x: 0
    y: 0
    flags: 0  

#unimplemented shaders point to empty.swsl and do nothing




- type: shader
  id: angular_blur
  kind: source
  path: "/Shaders/empty.swsl"
  params:
    x: 0
    y: 0
    size: 1   

- type: shader
  id: bloom
  kind: source
  path: "/Shaders/empty.swsl"
  params:
    threshold: 0
    size: 1    
    offset: 0
    alpha: 0

- type: shader
  id: displace
  kind: source
  path: "/Shaders/empty.swsl"
  params:
    x: 0
    y: 0
    size: 0    
    icon: 0
    render_source: 0

- type: shader
  id: drop_shadow
  kind: source
  path: "/Shaders/empty.swsl"
  params:
    x: 0
    y: 0
    size: 0 
    offset: 0
    color: 0

- type: shader
  id: layer
  kind: source
  path: "/Shaders/empty.swsl"
  params:
    x: 0
    y: 0   
    icon: 0
    render_source: 0
    flags: 0
    color: 0
    transform: 0
    blend_mode: 0

- type: shader
  id: motion_blur
  kind: source
  path: "/Shaders/empty.swsl"
  params:
    x: 0
    y: 0

- type: shader
  id: radial_blur
  kind: source
  path: "/Shaders/empty.swsl"
  params:
    x: 0
    y: 0
    size: 0

- type: shader
  id: rays
  kind: source
  path: "/Shaders/empty.swsl"
  params:
    x: 0
    y: 0   
    size: 0
    color: 0
    offset: 0
    density: 0
    threshold: 0
    factor: 0
    flags: 0    

- type: shader
  id: ripple
  kind: source
  path: "/Shaders/empty.swsl"
  params:
    x: 0
    y: 0   
    size: 0
    repeat: 0
    radius: 0
    falloff: 0
    flags: 0 

- type: shader
  id: wave
  kind: source
  path: "/Shaders/empty.swsl"
  params:
    x: 0
    y: 0   
    size: 0
    offset: 0
    flags: 0 <|MERGE_RESOLUTION|>--- conflicted
+++ resolved
@@ -25,7 +25,6 @@
     size: 1
 
 - type: shader
-<<<<<<< HEAD
   id: blockcolor
   kind: source
   path: "/Shaders/blockcolor.swsl"
@@ -54,7 +53,8 @@
   id: blend_inset_overlay
   kind: source
   path: "/Shaders/blendinsetoverlay.swsl"
-=======
+  
+- type: shader
   id: color
   kind: source
   path: "/Shaders/colormatrix.swsl"
@@ -63,7 +63,6 @@
     offsetVector: 0,0,0,0
 
 #unimplemented shaders point to empty.swsl and do nothing
->>>>>>> ef128491
 
 - type: shader
   id: alpha
