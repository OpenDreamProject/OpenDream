--- conflicted
+++ resolved
@@ -627,29 +627,12 @@
             DreamValue second = state.Pop();
             DreamValue first = state.GetReferenceValue(reference, peek: true);
 
-<<<<<<< HEAD
+
             if(first == DreamValue.Null) {
                 state.AssignReference(reference, second);
                 state.Push(second);
                 return null; //early return for null += anything = anything
             }
-=======
-            DreamValue result;
-            if (first.TryGetValueAsDreamResource(out _) || first.TryGetValueAsDreamObjectOfType(state.Proc.ObjectTree.Icon, out _)) {
-                // Implicitly create a new /icon and ICON_ADD blend it
-                // Note that BYOND creates something other than an /icon, but it behaves the same as one in most reasonable interactions
-                DreamObject iconObj = state.Proc.ObjectTree.CreateObject(state.Proc.ObjectTree.Icon);
-                var icon = DreamMetaObjectIcon.InitializeIcon(state.Proc.DreamResourceManager, iconObj);
-                if (!state.Proc.DreamResourceManager.TryLoadIcon(first, out var from))
-                    throw new Exception($"Failed to create an icon from {from}");
-
-                icon.InsertStates(from, DreamValue.Null, DreamValue.Null, DreamValue.Null);
-                DreamProcNativeIcon.Blend(icon, second, DreamIconOperationBlend.BlendType.Add, 0, 0);
-                result = new DreamValue(iconObj);
-            } else if (first.TryGetValueAsDreamObject(out var firstObj)) {
-                if (firstObj != null) {
-                    IDreamMetaObject metaObject = firstObj.ObjectDefinition.MetaObject;
->>>>>>> 7b98f969
 
             DreamValue output;
 
@@ -665,23 +648,7 @@
                         state.Push(output);
                         return null;
                     }
-<<<<<<< HEAD
-                    break;
-=======
-                } else {
-                    result = second;
-                }
-            } else if (second != DreamValue.Null) {
-                switch (first.Type) {
-                    case DreamValue.DreamValueType.Float when second.Type == DreamValue.DreamValueType.Float:
-                        result = new DreamValue(first.GetValueAsFloat() + second.GetValueAsFloat());
-                        break;
-                    case DreamValue.DreamValueType.String when second.Type == DreamValue.DreamValueType.String:
-                        result = new DreamValue(first.GetValueAsString() + second.GetValueAsString());
-                        break;
-                    default:
-                        throw new Exception("Invalid append operation on " + first + " and " + second);
->>>>>>> 7b98f969
+                    break;
                 }
                 case DreamValue.DreamValueType.String: {
                     if(second == DreamValue.Null) {
