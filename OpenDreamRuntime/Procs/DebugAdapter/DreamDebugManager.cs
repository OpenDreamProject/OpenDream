--- conflicted
+++ resolved
@@ -657,11 +657,8 @@
     }
 }
 
-<<<<<<< HEAD
-public interface IDreamDebugManager {
-=======
 internal interface IDreamDebugManager {
->>>>>>> fcf96f46
+
     public void Initialize(int port);
     public void Update();
     public void Shutdown();
