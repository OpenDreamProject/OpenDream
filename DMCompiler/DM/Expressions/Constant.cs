--- conflicted
+++ resolved
@@ -80,10 +80,10 @@
             throw new CompileErrorException(Location, $"const operation \"{this} | {rhs}\" is invalid");
         }
 
-<<<<<<< HEAD
         public virtual Constant Equal(Constant rhs) {
             throw new CompileErrorException(Location, $"const operation \"{this} == {rhs}\" is invalid");
-=======
+        }
+
         public virtual Constant GreaterThan(Constant rhs) {
             throw new CompileErrorException(Location, $"const operation \"{this} > {rhs}\" is invalid");
         }
@@ -98,7 +98,6 @@
 
         public virtual Constant LessThanOrEqual(Constant rhs) {
             throw new CompileErrorException(Location, $"const operation \"{this} <= {rhs}\" is invalid");
->>>>>>> 8fd908da
         }
         #endregion
 
@@ -122,11 +121,11 @@
             return true;
         }
 
-<<<<<<< HEAD
         public override Constant Equal(Constant rhs) {
             if (rhs is not Null) return base.Equal(rhs);
             return new Number(Location, 1);
-=======
+        }
+
         public override Constant GreaterThan(Constant rhs) {
             if (rhs is not Number rhsNum) {
                 return base.GreaterThan(rhs);
@@ -153,7 +152,6 @@
                 return base.LessThanOrEqual(rhs);
             }
             return new Number(Location, (0 <= rhsNum.Value) ? 1 : 0);
->>>>>>> 8fd908da
         }
     }
 
@@ -290,7 +288,6 @@
             return new Number(Location, ((int)Value) | ((int)rhsNum.Value));
         }
 
-<<<<<<< HEAD
         public override Constant InRange(Constant lower, Constant upper) {
             if(lower is not Number lowerNum || upper is not Number upperNum)
                 return base.InRange(lower, upper);
@@ -300,7 +297,8 @@
         public override Constant Equal(Constant rhs) {
             if (rhs is not Number num) return base.Equal(rhs);
             return Value == num.Value ? new Number(Location, 1) : new Number(Location, 0);
-=======
+        }
+
         public override Constant GreaterThan(Constant rhs) {
             if (rhs is not Number rhsNum) {
                 return base.GreaterThan(rhs);
@@ -327,7 +325,6 @@
                 return base.LessThanOrEqual(rhs);
             }
             return new Number(Location, (Value <= rhsNum.Value) ? 1 : 0);
->>>>>>> 8fd908da
         }
     }
 
