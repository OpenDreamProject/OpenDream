using System.Diagnostics.CodeAnalysis;
using OpenDreamShared.Compiler;
using DMCompiler.Compiler.DM;
using OpenDreamShared.Dream;
using OpenDreamShared.Dream.Procs;
using System;

namespace DMCompiler.DM.Expressions {
    // x.y.z
    // x[y][z]
    // x.f().y.g()[2]
    // etc.
    class Dereference : LValue {
        public struct Operation {
            public DMASTDereference.OperationKind Kind;

            // Field*, Call*
            public string Identifier;

            // Field*
            public int? GlobalId;

            // Index*
            public DMExpression Index;

            // Call*
            public ArgumentList Parameters;

            public DreamPath? Path;
        }

        private readonly DMExpression _expression;
        private readonly Operation[] _operations;

        public override DreamPath? Path { get; }
        public override DreamPath? NestedPath { get; }

        public Dereference(Location location, DreamPath? path, DMExpression expression, Operation[] operations)
            : base(location, null) {
            _expression = expression;
            _operations = operations;
            Path = path;

            if (_operations.Length == 0) {
                throw new InvalidOperationException("deref expression has no operations");
            }

            NestedPath = _operations[^1].Path;
        }

        private void ShortCircuitHandler(DMProc proc, string endLabel, ShortCircuitMode shortCircuitMode) {
            switch (shortCircuitMode) {
                case ShortCircuitMode.PopNull:
                    proc.JumpIfNull(endLabel);
                    break;
                case ShortCircuitMode.KeepNull:
                    proc.JumpIfNullNoPop(endLabel);
                    break;
                default:
                    throw new InvalidOperationException();
            }
        }

        private void EmitOperation(DMObject dmObject, DMProc proc, ref Operation operation, string endLabel, ShortCircuitMode shortCircuitMode) {
            switch (operation.Kind) {
                case DMASTDereference.OperationKind.Field:
                case DMASTDereference.OperationKind.FieldSearch:
                    proc.DereferenceField(operation.Identifier);
                    break;

                case DMASTDereference.OperationKind.FieldSafe:
                case DMASTDereference.OperationKind.FieldSafeSearch:
                    ShortCircuitHandler(proc, endLabel, shortCircuitMode);
                    proc.DereferenceField(operation.Identifier);
                    break;

                case DMASTDereference.OperationKind.Index:
                    operation.Index.EmitPushValue(dmObject, proc);
                    proc.DereferenceIndex();
                    break;

                case DMASTDereference.OperationKind.IndexSafe:
                    ShortCircuitHandler(proc, endLabel, shortCircuitMode);
                    operation.Index.EmitPushValue(dmObject, proc);
                    proc.DereferenceIndex();
                    break;

                case DMASTDereference.OperationKind.Call:
                case DMASTDereference.OperationKind.CallSearch: {
                    var (argumentsType, argumentStackSize) = operation.Parameters.EmitArguments(dmObject, proc);
                    proc.DereferenceCall(operation.Identifier, argumentsType, argumentStackSize);
                    break;
                }

                case DMASTDereference.OperationKind.CallSafe:
                case DMASTDereference.OperationKind.CallSafeSearch: {
                    ShortCircuitHandler(proc, endLabel, shortCircuitMode);
                    var (argumentsType, argumentStackSize) = operation.Parameters.EmitArguments(dmObject, proc);
                    proc.DereferenceCall(operation.Identifier, argumentsType, argumentStackSize);
                    break;
                }

                case DMASTDereference.OperationKind.Invalid:
                default:
                    throw new NotImplementedException();
            };
        }

        public override void EmitPushValue(DMObject dmObject, DMProc proc) {
            string endLabel = proc.NewLabelName();

            _expression.EmitPushValue(dmObject, proc);

            foreach (ref var operation in _operations.AsSpan()) {
                EmitOperation(dmObject, proc, ref operation, endLabel, ShortCircuitMode.KeepNull);
            }

            proc.AddLabel(endLabel);
        }
<<<<<<< HEAD

        public DMValueType GetReturnType()
        {
            if (_expr.Path == null)
            {
                return DMValueType.Anything;
            }

            DMObject? dmObject = DMObjectTree.GetDMObject(_expr.Path.Value, false);
            var type = dmObject?.GetReturnType(_field) ?? DMValueType.Anything;

            return type;
        }
    }
=======
>>>>>>> 12cabe2c

        public override bool CanReferenceShortCircuit() {
            foreach (var operation in _operations) {
                switch (operation.Kind) {
                    case DMASTDereference.OperationKind.FieldSafe:
                    case DMASTDereference.OperationKind.FieldSafeSearch:
                    case DMASTDereference.OperationKind.IndexSafe:
                    case DMASTDereference.OperationKind.CallSafe:
                    case DMASTDereference.OperationKind.CallSafeSearch:
                        return true;

                    case DMASTDereference.OperationKind.Field:
                    case DMASTDereference.OperationKind.FieldSearch:
                    case DMASTDereference.OperationKind.Index:
                    case DMASTDereference.OperationKind.Call:
                    case DMASTDereference.OperationKind.CallSearch:
                        break;

                    case DMASTDereference.OperationKind.Invalid:
                    default:
                        throw new NotImplementedException();
                }
            }

            return base.CanReferenceShortCircuit();
        }

        public override DMReference EmitReference(DMObject dmObject, DMProc proc, string endLabel, ShortCircuitMode shortCircuitMode) {
            _expression.EmitPushValue(dmObject, proc);

            // Perform all except for our last operation
            for (int i = 0; i < _operations.Length - 1; i++) {
                EmitOperation(dmObject, proc, ref _operations[i], endLabel, shortCircuitMode);
            }

            ref var operation = ref _operations[^1];

            switch (operation.Kind) {
                case DMASTDereference.OperationKind.Field:
                case DMASTDereference.OperationKind.FieldSearch:
                    return DMReference.CreateField(operation.Identifier);

                case DMASTDereference.OperationKind.FieldSafe:
                case DMASTDereference.OperationKind.FieldSafeSearch:
                    ShortCircuitHandler(proc, endLabel, shortCircuitMode);
                    return DMReference.CreateField(operation.Identifier);

                case DMASTDereference.OperationKind.Index:
                    operation.Index.EmitPushValue(dmObject, proc);
                    return DMReference.ListIndex;

                case DMASTDereference.OperationKind.IndexSafe:
                    ShortCircuitHandler(proc, endLabel, shortCircuitMode);
                    operation.Index.EmitPushValue(dmObject, proc);
                    return DMReference.ListIndex;

                case DMASTDereference.OperationKind.Call:
                case DMASTDereference.OperationKind.CallSearch:
                case DMASTDereference.OperationKind.CallSafe:
                case DMASTDereference.OperationKind.CallSafeSearch:
                    throw new CompileErrorException(Location, $"attempt to reference proc call result");

                case DMASTDereference.OperationKind.Invalid:
                default:
                    throw new NotImplementedException();
            };
        }

        public override void EmitPushInitial(DMObject dmObject, DMProc proc) {
            string endLabel = proc.NewLabelName();

            _expression.EmitPushValue(dmObject, proc);

            // Perform all except for our last operation
            for (int i = 0; i < _operations.Length - 1; i++) {
                EmitOperation(dmObject, proc, ref _operations[i], endLabel, ShortCircuitMode.KeepNull);
            }

            ref var operation = ref _operations[^1];

            switch (operation.Kind) {
                case DMASTDereference.OperationKind.Field:
                case DMASTDereference.OperationKind.FieldSearch:
                    proc.PushString(operation.Identifier);
                    proc.Initial();
                    break;

                case DMASTDereference.OperationKind.FieldSafe:
                case DMASTDereference.OperationKind.FieldSafeSearch:
                    proc.JumpIfNullNoPop(endLabel);
                    proc.PushString(operation.Identifier);
                    proc.Initial();
                    break;

                case DMASTDereference.OperationKind.Index:
                    operation.Index.EmitPushValue(dmObject, proc);
                    proc.Initial();
                    break;

                case DMASTDereference.OperationKind.IndexSafe:
                    proc.JumpIfNullNoPop(endLabel);
                    operation.Index.EmitPushValue(dmObject, proc);
                    proc.Initial();
                    break;

                case DMASTDereference.OperationKind.Call:
                case DMASTDereference.OperationKind.CallSearch:
                case DMASTDereference.OperationKind.CallSafe:
                case DMASTDereference.OperationKind.CallSafeSearch:
                    throw new CompileErrorException(Location, $"attempt to get `initial` of a proc call");

                case DMASTDereference.OperationKind.Invalid:
                default:
                    throw new NotImplementedException();
            };

            proc.AddLabel(endLabel);
        }

        public void EmitPushIsSaved(DMObject dmObject, DMProc proc) {
            string endLabel = proc.NewLabelName();

            _expression.EmitPushValue(dmObject, proc);

            // Perform all except for our last operation
            for (int i = 0; i < _operations.Length - 1; i++) {
                EmitOperation(dmObject, proc, ref _operations[i], endLabel, ShortCircuitMode.KeepNull);
            }

            ref var operation = ref _operations[^1];

            switch (operation.Kind) {
                case DMASTDereference.OperationKind.Field:
                case DMASTDereference.OperationKind.FieldSearch:
                    proc.PushString(operation.Identifier);
                    proc.IsSaved();
                    break;

                case DMASTDereference.OperationKind.FieldSafe:
                case DMASTDereference.OperationKind.FieldSafeSearch:
                    proc.JumpIfNullNoPop(endLabel);
                    proc.PushString(operation.Identifier);
                    proc.IsSaved();
                    break;

                case DMASTDereference.OperationKind.Index:
                    operation.Index.EmitPushValue(dmObject, proc);
                    proc.IsSaved();
                    break;

                case DMASTDereference.OperationKind.IndexSafe:
                    proc.JumpIfNullNoPop(endLabel);
                    operation.Index.EmitPushValue(dmObject, proc);
                    proc.IsSaved();
                    break;

                case DMASTDereference.OperationKind.Call:
                case DMASTDereference.OperationKind.CallSearch:
                case DMASTDereference.OperationKind.CallSafe:
                case DMASTDereference.OperationKind.CallSafeSearch:
                    throw new CompileErrorException(Location, $"attempt to get `issaved` of a proc call");

                case DMASTDereference.OperationKind.Invalid:
                default:
                    throw new NotImplementedException();
            };

            proc.AddLabel(endLabel);
        }

        public override bool TryAsConstant(out Constant constant) {
            DreamPath? prevPath = null;

            if (_operations.Length == 1) {
                prevPath = _expression.Path;
            } else {
                prevPath = _operations[^2].Path;
            }

            ref var operation = ref _operations[^1];

            switch (operation.Kind) {
                case DMASTDereference.OperationKind.Field:
                case DMASTDereference.OperationKind.FieldSearch:
                case DMASTDereference.OperationKind.FieldSafe:
                case DMASTDereference.OperationKind.FieldSafeSearch:
                    if (prevPath is not null) {
                        var obj = DMObjectTree.GetDMObject(prevPath.GetValueOrDefault());
                        var variable = obj.GetVariable(operation.Identifier);
                        if (variable != null) {
                            if (variable.IsConst)
                                return variable.Value.TryAsConstant(out constant);
                            if ((variable.ValType & DMValueType.CompiletimeReadonly) == DMValueType.CompiletimeReadonly) {
                                variable.Value.TryAsConstant(out constant);
                                return true; // MUST be true.
                            }
                        }
                    }
                    break;
            }

            constant = null;
            return false;
        }
    }
}<|MERGE_RESOLUTION|>--- conflicted
+++ resolved
@@ -117,7 +117,6 @@
 
             proc.AddLabel(endLabel);
         }
-<<<<<<< HEAD
 
         public DMValueType GetReturnType()
         {
@@ -132,8 +131,6 @@
             return type;
         }
     }
-=======
->>>>>>> 12cabe2c
 
         public override bool CanReferenceShortCircuit() {
             foreach (var operation in _operations) {
