using System;
using System.Collections.Generic;
using OpenDreamShared.Compiler;
using OpenDreamShared.Dream;
using OpenDreamShared.Dream.Procs;

namespace DMCompiler.Compiler.DM {
    public interface DMASTVisitor : ASTVisitor {
<<<<<<< HEAD
        public void VisitFile(DMASTFile file) {
            throw new NotImplementedException();
        }

        public void VisitBlockInner(DMASTBlockInner block) {
            throw new NotImplementedException();
        }

        public void VisitProcBlockInner(DMASTProcBlockInner procBlock) {
            throw new NotImplementedException();
        }

        public void VisitObjectDefinition(DMASTObjectDefinition statement) {
            throw new NotImplementedException();
        }

        public void VisitPath(DMASTPath path) {
            throw new NotImplementedException();
        }

        public void VisitObjectVarDefinition(DMASTObjectVarDefinition objectVarDefinition) {
            throw new NotImplementedException();
        }

        public void VisitMultipleObjectVarDefinitions(DMASTMultipleObjectVarDefinitions multipleObjectVarDefinitions) {
            throw new NotImplementedException();
        }

        public void VisitObjectVarOverride(DMASTObjectVarOverride objectVarOverride) {
            throw new NotImplementedException();
        }

        public void VisitProcStatementExpression(DMASTProcStatementExpression statementExpression) {
            throw new NotImplementedException();
        }

        public void VisitProcStatementVarDeclaration(DMASTProcStatementVarDeclaration varDeclaration) {
            throw new NotImplementedException();
        }

        public void VisitProcStatementReturn(DMASTProcStatementReturn statementReturn) {
            throw new NotImplementedException();
        }

        public void VisitProcStatementBreak(DMASTProcStatementBreak statementBreak) {
            throw new NotImplementedException();
        }

        public void VisitProcStatementContinue(DMASTProcStatementContinue statementContinue) {
            throw new NotImplementedException();
        }

        public void VisitProcStatementGoto(DMASTProcStatementGoto statementGoto) {
            throw new NotImplementedException();
        }

        public void VisitProcStatementLabel(DMASTProcStatementLabel statementLabel) {
            throw new NotImplementedException();
        }

        public void VisitProcStatementDel(DMASTProcStatementDel statementDel) {
            throw new NotImplementedException();
        }

        public void VisitProcStatementSet(DMASTProcStatementSet statementSet) {
            throw new NotImplementedException();
        }

        public void VisitProcStatementSpawn(DMASTProcStatementSpawn statementSpawn) {
            throw new NotImplementedException();
        }

        public void VisitProcStatementIf(DMASTProcStatementIf statementIf) {
            throw new NotImplementedException();
        }

        public void VisitProcStatementFor(DMASTProcStatementFor statementFor) {
            throw new NotImplementedException();
        }

        public void VisitProcStatementInfLoop(DMASTProcStatementInfLoop statementInfLoop) {
            throw new NotImplementedException();
        }

        public void VisitProcStatementWhile(DMASTProcStatementWhile statementWhile) {
            throw new NotImplementedException();
        }

        public void VisitProcStatementDoWhile(DMASTProcStatementDoWhile statementDoWhile) {
            throw new NotImplementedException();
        }

        public void VisitProcStatementSwitch(DMASTProcStatementSwitch statementSwitch) {
            throw new NotImplementedException();
        }

        public void VisitProcStatementBrowse(DMASTProcStatementBrowse statementBrowse) {
            throw new NotImplementedException();
        }

        public void VisitProcStatementBrowseResource(DMASTProcStatementBrowseResource statementBrowseResource) {
            throw new NotImplementedException();
        }

        public void VisitProcStatementOutputControl(DMASTProcStatementOutputControl statementOutputControl) {
            throw new NotImplementedException();
        }

        public void VisitProcStatementOutput(DMASTProcStatementOutput statementOutput) {
            throw new NotImplementedException();
        }

        public void VisitProcStatementInput(DMASTProcStatementInput statementInput) {
            throw new NotImplementedException();
        }

        public void VisitProcStatementTryCatch(DMASTProcStatementTryCatch statementTryCatch) {
            throw new NotImplementedException();
        }

        public void VisitProcStatementThrow(DMASTProcStatementThrow statementThrow) {
            throw new NotImplementedException();
        }

        public void VisitProcDefinition(DMASTProcDefinition procDefinition) {
            throw new NotImplementedException();
        }

        public void VisitVoid(DMASTVoid voidNode) {
            throw new NotImplementedException();
        }

        public void VisitIdentifier(DMASTIdentifier identifier) {
            throw new NotImplementedException();
        }

        public void VisitIdentifierWrapped(DMASTIdentifierWrapped identifier) {
            throw new NotImplementedException();
        }

        public void VisitGlobalIdentifier(DMASTGlobalIdentifier globalIdentifier) {
            throw new NotImplementedException();
        }

        public void VisitConstantInteger(DMASTConstantInteger constant) {
            throw new NotImplementedException();
        }

        public void VisitConstantFloat(DMASTConstantFloat constant) {
            throw new NotImplementedException();
        }

        public void VisitConstantString(DMASTConstantString constant) {
            throw new NotImplementedException();
        }

        public void VisitConstantResource(DMASTConstantResource constant) {
            throw new NotImplementedException();
        }

        public void VisitConstantNull(DMASTConstantNull constant) {
            throw new NotImplementedException();
        }

        public void VisitConstantPath(DMASTConstantPath constant) {
            throw new NotImplementedException();
        }

        public void VisitUpwardPathSearch(DMASTUpwardPathSearch upwardPathSearch) {
            throw new NotImplementedException();
        }

        public void VisitSwitchCaseRange(DMASTSwitchCaseRange switchCaseRange) {
            throw new NotImplementedException();
        }

        public void VisitStringFormat(DMASTStringFormat stringFormat) {
            throw new NotImplementedException();
        }

        public void VisitList(DMASTList list) {
            throw new NotImplementedException();
        }

        public void VisitNewList(DMASTNewList newList) {
            throw new NotImplementedException();
        }

        public void VisitAddText(DMASTAddText input) {
            throw new NotImplementedException();
        }

        public void VisitProb(DMASTProb prob) {
            throw new NotImplementedException();
        }

        public void VisitInput(DMASTInput input) {
            throw new NotImplementedException();
        }

        public void VisitInitial(DMASTInitial initial) {
            throw new NotImplementedException();
        }

        public void VisitNameof(DMASTNameof nameof) {
            throw new NotImplementedException();
        }

        public void VisitIsSaved(DMASTIsSaved isSaved) {
            throw new NotImplementedException();
        }

        public void VisitIsType(DMASTIsType isType) {
            throw new NotImplementedException();
        }

        public void VisitImplicitIsType(DMASTImplicitIsType isType) {
            throw new NotImplementedException();
        }

        public void VisitLocateCoordinates(DMASTLocateCoordinates locateCoordinates) {
            throw new NotImplementedException();
        }

        public void VisitLocate(DMASTLocate locate) {
            throw new NotImplementedException();
        }

        public void VisitGradient(DMASTGradient gradient) {
            throw new NotImplementedException();
        }

        public void VisitPick(DMASTPick pick) {
            throw new NotImplementedException();
        }

        public void VisitCall(DMASTCall call) {
            throw new NotImplementedException();
        }

        public void VisitAssign(DMASTAssign assign) {
            throw new NotImplementedException();
        }

        public void VisitAssignInto(DMASTAssignInto assign) {
            throw new NotImplementedException();
        }

        public void VisitVarDeclExpression(DMASTVarDeclExpression vardecl) {
            throw new NotImplementedException();
        }

        public void VisitNewPath(DMASTNewPath newPath) {
            throw new NotImplementedException();
        }

        public void VisitNewExpr(DMASTNewExpr newExpr) {
            throw new NotImplementedException();
        }

        public void VisitNewInferred(DMASTNewInferred newInferred) {
            throw new NotImplementedException();
        }

        public void VisitNot(DMASTNot not) {
            throw new NotImplementedException();
        }

        public void VisitNegate(DMASTNegate negate) {
            throw new NotImplementedException();
        }

        public void VisitEqual(DMASTEqual equal) {
            throw new NotImplementedException();
        }

        public void VisitNotEqual(DMASTNotEqual notEqual) {
            throw new NotImplementedException();
        }

        public void VisitEquivalent(DMASTEquivalent equivalent) {
            throw new NotImplementedException();
        }

        public void VisitNotEquivalent(DMASTNotEquivalent notEquivalent) {
            throw new NotImplementedException();
        }

        public void VisitLessThan(DMASTLessThan lessThan) {
            throw new NotImplementedException();
        }

        public void VisitLessThanOrEqual(DMASTLessThanOrEqual lessThanOrEqual) {
            throw new NotImplementedException();
        }

        public void VisitGreaterThan(DMASTGreaterThan greaterThan) {
            throw new NotImplementedException();
        }

        public void VisitGreaterThanOrEqual(DMASTGreaterThanOrEqual greaterThanOrEqual) {
            throw new NotImplementedException();
        }

        public void VisitMultiply(DMASTMultiply multiply) {
            throw new NotImplementedException();
        }

        public void VisitDivide(DMASTDivide divide) {
            throw new NotImplementedException();
        }

        public void VisitModulus(DMASTModulus modulus) {
            throw new NotImplementedException();
        }

        public void VisitModulusModulus(DMASTModulusModulus modulusModulus) {
            throw new NotImplementedException();
        }

        public void VisitPower(DMASTPower power) {
            throw new NotImplementedException();
        }

        public void VisitAdd(DMASTAdd add) {
            throw new NotImplementedException();
        }

        public void VisitSubtract(DMASTSubtract subtract) {
            throw new NotImplementedException();
        }

        public void VisitPreIncrement(DMASTPreIncrement preIncrement) {
            throw new NotImplementedException();
        }

        public void VisitPreDecrement(DMASTPreDecrement preDecrement) {
            throw new NotImplementedException();
        }

        public void VisitPostIncrement(DMASTPostIncrement postIncrement) {
            throw new NotImplementedException();
        }

        public void VisitPostDecrement(DMASTPostDecrement postDecrement) {
            throw new NotImplementedException();
        }

        public void VisitTernary(DMASTTernary ternary) {
            throw new NotImplementedException();
        }

        public void VisitAppend(DMASTAppend append) {
            throw new NotImplementedException();
        }

        public void VisitRemove(DMASTRemove remove) {
            throw new NotImplementedException();
        }

        public void VisitCombine(DMASTCombine combine) {
            throw new NotImplementedException();
        }

        public void VisitMask(DMASTMask mask) {
            throw new NotImplementedException();
        }

        public void VisitLogicalAndAssign(DMASTLogicalAndAssign landAssign) {
            throw new NotImplementedException();
        }

        public void VisitLogicalOrAssign(DMASTLogicalOrAssign lorAssign) {
            throw new NotImplementedException();
        }

        public void VisitMultiplyAssign(DMASTMultiplyAssign multiplyAssign) {
            throw new NotImplementedException();
        }

        public void VisitDivideAssign(DMASTDivideAssign divideAssign) {
            throw new NotImplementedException();
        }

        public void VisitLeftShiftAssign(DMASTLeftShiftAssign leftShiftAssign) {
            throw new NotImplementedException();
        }

        public void VisitRightShiftAssign(DMASTRightShiftAssign rightShiftAssign) {
            throw new NotImplementedException();
        }

        public void VisitXorAssign(DMASTXorAssign xorAssign) {
            throw new NotImplementedException();
        }

        public void VisitModulusAssign(DMASTModulusAssign modulusAssign) {
            throw new NotImplementedException();
        }

        public void VisitModulusModulusAssign(DMASTModulusModulusAssign modulusModulusAssign) {
            throw new NotImplementedException();
        }

        public void VisitOr(DMASTOr or) {
            throw new NotImplementedException();
        }

        public void VisitAnd(DMASTAnd and) {
            throw new NotImplementedException();
        }

        public void VisitBinaryAnd(DMASTBinaryAnd binaryAnd) {
            throw new NotImplementedException();
        }

        public void VisitBinaryXor(DMASTBinaryXor binaryXor) {
            throw new NotImplementedException();
        }

        public void VisitBinaryOr(DMASTBinaryOr binaryOr) {
            throw new NotImplementedException();
        }

        public void VisitBinaryNot(DMASTBinaryNot binaryNot) {
            throw new NotImplementedException();
        }

        public void VisitLeftShift(DMASTLeftShift leftShift) {
            throw new NotImplementedException();
        }

        public void VisitRightShift(DMASTRightShift rightShift) {
            throw new NotImplementedException();
        }
=======
        public void VisitFile(DMASTFile file) { throw new NotImplementedException(); }
        public void VisitBlockInner(DMASTBlockInner block) { throw new NotImplementedException(); }
        public void VisitProcBlockInner(DMASTProcBlockInner procBlock) { throw new NotImplementedException(); }
        public void VisitObjectDefinition(DMASTObjectDefinition statement) { throw new NotImplementedException(); }
        public void VisitPath(DMASTPath path) { throw new NotImplementedException(); }
        public void VisitObjectVarDefinition(DMASTObjectVarDefinition objectVarDefinition) { throw new NotImplementedException(); }
        public void VisitMultipleObjectVarDefinitions(DMASTMultipleObjectVarDefinitions multipleObjectVarDefinitions) { throw new NotImplementedException(); }
        public void VisitObjectVarOverride(DMASTObjectVarOverride objectVarOverride) { throw new NotImplementedException(); }
        public void VisitProcStatementExpression(DMASTProcStatementExpression statementExpression) { throw new NotImplementedException(); }
        public void VisitProcStatementVarDeclaration(DMASTProcStatementVarDeclaration varDeclaration) { throw new NotImplementedException(); }
        public void VisitProcStatementReturn(DMASTProcStatementReturn statementReturn) { throw new NotImplementedException(); }
        public void VisitProcStatementBreak(DMASTProcStatementBreak statementBreak) { throw new NotImplementedException(); }
        public void VisitProcStatementContinue(DMASTProcStatementContinue statementContinue) { throw new NotImplementedException(); }
        public void VisitProcStatementGoto(DMASTProcStatementGoto statementGoto) { throw new NotImplementedException(); }
        public void VisitProcStatementLabel(DMASTProcStatementLabel statementLabel) { throw new NotImplementedException(); }
        public void VisitProcStatementDel(DMASTProcStatementDel statementDel) { throw new NotImplementedException(); }
        public void VisitProcStatementSet(DMASTProcStatementSet statementSet) { throw new NotImplementedException(); }
        public void VisitProcStatementSpawn(DMASTProcStatementSpawn statementSpawn) { throw new NotImplementedException(); }
        public void VisitProcStatementIf(DMASTProcStatementIf statementIf) { throw new NotImplementedException(); }
        public void VisitProcStatementFor(DMASTProcStatementFor statementFor) { throw new NotImplementedException(); }
        public void VisitProcStatementInfLoop(DMASTProcStatementInfLoop statementInfLoop) {throw new NotImplementedException(); }
        public void VisitProcStatementWhile(DMASTProcStatementWhile statementWhile) { throw new NotImplementedException(); }
        public void VisitProcStatementDoWhile(DMASTProcStatementDoWhile statementDoWhile) { throw new NotImplementedException(); }
        public void VisitProcStatementSwitch(DMASTProcStatementSwitch statementSwitch) { throw new NotImplementedException(); }
        public void VisitProcStatementBrowse(DMASTProcStatementBrowse statementBrowse) { throw new NotImplementedException(); }
        public void VisitProcStatementBrowseResource(DMASTProcStatementBrowseResource statementBrowseResource) { throw new NotImplementedException(); }
        public void VisitProcStatementOutputControl(DMASTProcStatementOutputControl statementOutputControl) { throw new NotImplementedException(); }
        public void VisitProcStatementOutput(DMASTProcStatementOutput statementOutput) { throw new NotImplementedException(); }
        public void VisitProcStatementInput(DMASTProcStatementInput statementInput) { throw new NotImplementedException(); }
        public void VisitProcStatementTryCatch(DMASTProcStatementTryCatch statementTryCatch) { throw new NotImplementedException(); }
        public void VisitProcStatementThrow(DMASTProcStatementThrow statementThrow) { throw new NotImplementedException(); }
        public void VisitProcDefinition(DMASTProcDefinition procDefinition) { throw new NotImplementedException(); }
        public void VisitIdentifier(DMASTIdentifier identifier) { throw new NotImplementedException(); }
        public void VisitIdentifierWrapped(DMASTIdentifierWrapped identifier) { throw new NotImplementedException(); }
        public void VisitGlobalIdentifier(DMASTGlobalIdentifier globalIdentifier) { throw new NotImplementedException(); }
        public void VisitConstantInteger(DMASTConstantInteger constant) { throw new NotImplementedException(); }
        public void VisitConstantFloat(DMASTConstantFloat constant) { throw new NotImplementedException(); }
        public void VisitConstantString(DMASTConstantString constant) { throw new NotImplementedException(); }
        public void VisitConstantResource(DMASTConstantResource constant) { throw new NotImplementedException(); }
        public void VisitConstantNull(DMASTConstantNull constant) { throw new NotImplementedException(); }
        public void VisitConstantPath(DMASTConstantPath constant) { throw new NotImplementedException(); }
        public void VisitUpwardPathSearch(DMASTUpwardPathSearch upwardPathSearch) { throw new NotImplementedException(); }
        public void VisitSwitchCaseRange(DMASTSwitchCaseRange switchCaseRange) { throw new NotImplementedException(); }
        public void VisitStringFormat(DMASTStringFormat stringFormat) { throw new NotImplementedException(); }
        public void VisitList(DMASTList list) { throw new NotImplementedException(); }
        public void VisitNewList(DMASTNewList newList) { throw new NotImplementedException(); }
        public void VisitAddText(DMASTAddText input) { throw new NotImplementedException(); }
        public void VisitProb(DMASTProb prob) { throw new NotImplementedException(); }
        public void VisitInput(DMASTInput input) { throw new NotImplementedException(); }
        public void VisitInitial(DMASTInitial initial) { throw new NotImplementedException(); }
        public void VisitNameof(DMASTNameof nameof) { throw new NotImplementedException(); }
        public void VisitIsSaved(DMASTIsSaved isSaved) { throw new NotImplementedException(); }
        public void VisitIsType(DMASTIsType isType) { throw new NotImplementedException(); }
        public void VisitImplicitIsType(DMASTImplicitIsType isType) { throw new NotImplementedException(); }
        public void VisitLocateCoordinates(DMASTLocateCoordinates locateCoordinates) { throw new NotImplementedException(); }
        public void VisitLocate(DMASTLocate locate) { throw new NotImplementedException(); }
        public void VisitPick(DMASTPick pick) { throw new NotImplementedException(); }
        public void VisitCall(DMASTCall call) { throw new NotImplementedException(); }
        public void VisitAssign(DMASTAssign assign) { throw new NotImplementedException(); }
        public void VisitAssignInto(DMASTAssignInto assign) { throw new NotImplementedException(); }
        public void VisitVarDeclExpression(DMASTVarDeclExpression vardecl) { throw new NotImplementedException(); }
        public void VisitNewPath(DMASTNewPath newPath) { throw new NotImplementedException(); }
        public void VisitNewIdentifier(DMASTNewIdentifier newIdentifier) { throw new NotImplementedException(); }
        public void VisitNewDereference(DMASTNewDereference newDereference) { throw new NotImplementedException(); }
        public void VisitNewListIndex(DMASTNewListIndex newListIndex) { throw new NotImplementedException(); }
        public void VisitNewInferred(DMASTNewInferred newInferred) { throw new NotImplementedException(); }
        public void VisitNot(DMASTNot not) { throw new NotImplementedException(); }
        public void VisitNegate(DMASTNegate negate) { throw new NotImplementedException(); }
        public void VisitEqual(DMASTEqual equal) { throw new NotImplementedException(); }
        public void VisitNotEqual(DMASTNotEqual notEqual) { throw new NotImplementedException(); }
        public void VisitEquivalent(DMASTEquivalent equivalent) { throw new NotImplementedException(); }
        public void VisitNotEquivalent(DMASTNotEquivalent notEquivalent) { throw new NotImplementedException(); }
        public void VisitLessThan(DMASTLessThan lessThan) { throw new NotImplementedException(); }
        public void VisitLessThanOrEqual(DMASTLessThanOrEqual lessThanOrEqual) { throw new NotImplementedException(); }
        public void VisitGreaterThan(DMASTGreaterThan greaterThan) { throw new NotImplementedException(); }
        public void VisitGreaterThanOrEqual(DMASTGreaterThanOrEqual greaterThanOrEqual) { throw new NotImplementedException(); }
        public void VisitMultiply(DMASTMultiply multiply) { throw new NotImplementedException(); }
        public void VisitDivide(DMASTDivide divide) { throw new NotImplementedException(); }
        public void VisitModulus(DMASTModulus modulus) { throw new NotImplementedException(); }
        public void VisitModulusModulus(DMASTModulusModulus modulusModulus) { throw new NotImplementedException(); }
        public void VisitPower(DMASTPower power) { throw new NotImplementedException(); }
        public void VisitAdd(DMASTAdd add) { throw new NotImplementedException(); }
        public void VisitSubtract(DMASTSubtract subtract) { throw new NotImplementedException(); }
        public void VisitPreIncrement(DMASTPreIncrement preIncrement) { throw new NotImplementedException(); }
        public void VisitPreDecrement(DMASTPreDecrement preDecrement) { throw new NotImplementedException(); }
        public void VisitPostIncrement(DMASTPostIncrement postIncrement) { throw new NotImplementedException(); }
        public void VisitPostDecrement(DMASTPostDecrement postDecrement) { throw new NotImplementedException(); }
        public void VisitTernary(DMASTTernary ternary) { throw new NotImplementedException(); }
        public void VisitAppend(DMASTAppend append) { throw new NotImplementedException(); }
        public void VisitRemove(DMASTRemove remove) { throw new NotImplementedException(); }
        public void VisitCombine(DMASTCombine combine) { throw new NotImplementedException(); }
        public void VisitMask(DMASTMask mask) { throw new NotImplementedException(); }
        public void VisitLogicalAndAssign(DMASTLogicalAndAssign landAssign) { throw new NotImplementedException(); }
        public void VisitLogicalOrAssign(DMASTLogicalOrAssign lorAssign) { throw new NotImplementedException(); }
        public void VisitMultiplyAssign(DMASTMultiplyAssign multiplyAssign) { throw new NotImplementedException(); }
        public void VisitDivideAssign(DMASTDivideAssign divideAssign) { throw new NotImplementedException(); }
        public void VisitLeftShiftAssign(DMASTLeftShiftAssign leftShiftAssign) { throw new NotImplementedException(); }
        public void VisitRightShiftAssign(DMASTRightShiftAssign rightShiftAssign) { throw new NotImplementedException(); }
        public void VisitXorAssign(DMASTXorAssign xorAssign) { throw new NotImplementedException(); }
        public void VisitModulusAssign(DMASTModulusAssign modulusAssign) { throw new NotImplementedException(); }
        public void VisitModulusModulusAssign(DMASTModulusModulusAssign modulusModulusAssign) { throw new NotImplementedException(); }
        public void VisitOr(DMASTOr or) { throw new NotImplementedException(); }
        public void VisitAnd(DMASTAnd and) { throw new NotImplementedException(); }
        public void VisitBinaryAnd(DMASTBinaryAnd binaryAnd) { throw new NotImplementedException(); }
        public void VisitBinaryXor(DMASTBinaryXor binaryXor) { throw new NotImplementedException(); }
        public void VisitBinaryOr(DMASTBinaryOr binaryOr) { throw new NotImplementedException(); }
        public void VisitBinaryNot(DMASTBinaryNot binaryNot) { throw new NotImplementedException(); }
        public void VisitLeftShift(DMASTLeftShift leftShift) { throw new NotImplementedException(); }
        public void VisitRightShift(DMASTRightShift rightShift) { throw new NotImplementedException(); }
        public void VisitIn(DMASTExpressionIn expressionIn) { throw new NotImplementedException(); }
        public void VisitInRange(DMASTExpressionInRange expressionInRange) { throw new NotImplementedException(); }
        public void VisitListIndex(DMASTListIndex listIndex) { throw new NotImplementedException(); }
        public void VisitProcCall(DMASTProcCall procCall) { throw new NotImplementedException(); }
        public void VisitCallParameter(DMASTCallParameter callParameter) { throw new NotImplementedException(); }
        public void VisitDefinitionParameter(DMASTDefinitionParameter definitionParameter) { throw new NotImplementedException(); }
        public void VisitDereference(DMASTDereference dereference) { throw new NotImplementedException(); }
        public void VisitDereferenceProc(DMASTDereferenceProc dereferenceProc) { throw new NotImplementedException(); }
        public void VisitCallableProcIdentifier(DMASTCallableProcIdentifier procIdentifier) { throw new NotImplementedException(); }
        public void VisitCallableSuper(DMASTCallableSuper super) { throw new NotImplementedException(); }
        public void VisitCallableSelf(DMASTCallableSelf self) { throw new NotImplementedException(); }
        public void VisitCallableGlobalProc(DMASTCallableGlobalProc globalIdentifier) { throw new NotImplementedException(); }
>>>>>>> 4f08cbfa

        public void VisitIn(DMASTExpressionIn expressionIn) {
            throw new NotImplementedException();
        }

        public void VisitInRange(DMASTExpressionInRange expressionInRange) {
            throw new NotImplementedException();
        }

        public void VisitProcCall(DMASTProcCall procCall) {
            throw new NotImplementedException();
        }

        public void VisitCallParameter(DMASTCallParameter callParameter) {
            throw new NotImplementedException();
        }

        public void VisitDefinitionParameter(DMASTDefinitionParameter definitionParameter) {
            throw new NotImplementedException();
        }

        public void VisitDereference(DMASTDereference deref) {
            throw new NotImplementedException();
        }

        public void VisitCallableProcIdentifier(DMASTCallableProcIdentifier procIdentifier) {
            throw new NotImplementedException();
        }

        public void VisitCallableSuper(DMASTCallableSuper super) {
            throw new NotImplementedException();
        }

        public void VisitCallableSelf(DMASTCallableSelf self) {
            throw new NotImplementedException();
        }

        public void VisitCallableGlobalProc(DMASTCallableGlobalProc globalIdentifier) {
            throw new NotImplementedException();
        }
    }

    public abstract class DMASTNode : ASTNode<DMASTVisitor> {
        protected DMASTNode(Location location) {
            Location = location;
        }

        public readonly Location Location;

        public abstract void Visit(DMASTVisitor visitor);
    }

    public abstract class DMASTStatement : DMASTNode {
        protected DMASTStatement(Location location) : base(location) {
        }
    }

    public abstract class DMASTProcStatement : DMASTNode {
        protected DMASTProcStatement(Location location)
            : base(location) {
        }

        /// <returns>
        /// Returns true if this statement is either T or an aggregation of T (stored by an <see cref="DMASTAggregate{T}"/> instance). False otherwise.
        /// </returns>
        public bool IsAggregateOr<T>() where T : DMASTProcStatement {
            return (this is T or DMASTAggregate<T>);
        }
    }

    public abstract class DMASTExpression : DMASTNode {
        protected DMASTExpression(Location location) : base(location) {
        }

        public virtual IEnumerable<DMASTExpression> Leaves() {
            yield break;
        }
    }

    public abstract class DMASTExpressionConstant : DMASTExpression {
        protected DMASTExpressionConstant(Location location) : base(location) {
        }
    }

    public interface DMASTCallable {
    }

    public sealed class DMASTFile : DMASTNode {
        public readonly DMASTBlockInner BlockInner;

        public DMASTFile(Location location, DMASTBlockInner blockInner) : base(location) {
            BlockInner = blockInner;
        }

        public override void Visit(DMASTVisitor visitor) {
            visitor.VisitFile(this);
        }
    }

    public sealed class DMASTBlockInner : DMASTNode {
        public readonly DMASTStatement[] Statements;

        public DMASTBlockInner(Location location, DMASTStatement[] statements) : base(location) {
            Statements = statements;
        }

        public override void Visit(DMASTVisitor visitor) {
            visitor.VisitBlockInner(this);
        }
    }

    public sealed class DMASTProcBlockInner : DMASTNode {
        public readonly DMASTProcStatement[] Statements;

        /// <remarks>
        /// SetStatements is held separately because all set statements need to be, to borrow cursed JS terms, "hoisted" to the top of the block, before anything else.<br/>
        /// This isn't SPECIFICALLY a <see cref="DMASTProcStatementSet"/> array because some of these may be DMASTAggregate instances.
        /// </remarks>
        public readonly DMASTProcStatement[] SetStatements;

        /// <summary> Initializes an empty block. </summary>
        public DMASTProcBlockInner(Location location) : base(location) {
            Statements = Array.Empty<DMASTProcStatement>();
            SetStatements = Array.Empty<DMASTProcStatement>();
        }

        /// <summary> Initializes a block with only one statement (which may be a <see cref="DMASTProcStatementSet"/> :o) </summary>
        public DMASTProcBlockInner(Location location, DMASTProcStatement statement) : base(location) {
            if (statement.IsAggregateOr<DMASTProcStatementSet>()) {
                // If this is a Set statement or a set of Set statements
                Statements = Array.Empty<DMASTProcStatement>();
                SetStatements = new[] { statement };
            } else {
                Statements = new[] { statement };
                SetStatements = Array.Empty<DMASTProcStatement>();
            }
        }

        public DMASTProcBlockInner(Location location, DMASTProcStatement[] statements,
            DMASTProcStatement[]? setStatements)
            : base(location) {
            Statements = statements;
            SetStatements = setStatements ?? Array.Empty<DMASTProcStatement>();
        }

        public override void Visit(DMASTVisitor visitor) {
            visitor.VisitProcBlockInner(this);
        }
    }

    public sealed class DMASTObjectDefinition : DMASTStatement {
        /// <summary> Unlike other Path variables stored by AST nodes, this path is guaranteed to be the real, absolute path of this object definition block. <br/>
        /// That includes any inherited pathing from being tabbed into a different, base definition.
        /// </summary>
        public DreamPath Path;

        public readonly DMASTBlockInner? InnerBlock;

        public DMASTObjectDefinition(Location location, DreamPath path, DMASTBlockInner? innerBlock) : base(location) {
            Path = path;
            InnerBlock = innerBlock;
        }

        public override void Visit(DMASTVisitor visitor) {
            visitor.VisitObjectDefinition(this);
        }
    }

    /// <remarks> Also includes proc overrides; see the <see cref="IsOverride"/> member. Verbs too.</remarks>
    public sealed class DMASTProcDefinition : DMASTStatement {
        public readonly DreamPath ObjectPath;
        public readonly string Name;
        public readonly bool IsOverride;
        public readonly bool IsVerb;
        public readonly DMASTDefinitionParameter[] Parameters;
        public readonly DMASTProcBlockInner? Body;

        public DMASTProcDefinition(Location location, DreamPath path, DMASTDefinitionParameter[] parameters,
            DMASTProcBlockInner? body) : base(location) {
            int procElementIndex = path.FindElement("proc");

            if (procElementIndex == -1) {
                procElementIndex = path.FindElement("verb");

                if (procElementIndex != -1) IsVerb = true;
                else IsOverride = true;
            }

            if (procElementIndex != -1) path = path.RemoveElement(procElementIndex);

            ObjectPath = (path.Elements.Length > 1) ? path.FromElements(0, -2) : DreamPath.Root;
            Name = path.LastElement;
            Parameters = parameters;
            Body = body;
        }

        public override void Visit(DMASTVisitor visitor) {
            visitor.VisitProcDefinition(this);
        }
    }

    //TODO: This can probably be replaced with a DreamPath nullable
    public sealed class DMASTPath : DMASTNode {
        public DreamPath Path;
        public bool IsOperator = false;

<<<<<<< HEAD
        public DMASTPath(Location location, DreamPath path) : base(location) {
=======
        public DMASTPath(Location location, DreamPath path, bool operatorFlag = false) : base(location)
        {
>>>>>>> 4f08cbfa
            Path = path;
            IsOperator = operatorFlag;
        }

        public override void Visit(DMASTVisitor visitor) {
            visitor.VisitPath(this);
        }
    }

    public sealed class DMASTObjectVarDefinition : DMASTStatement {
        /// <summary>The path of the object that we are a property of.</summary>
        public DreamPath ObjectPath => _varDecl.ObjectPath;

        /// <summary>The actual type of the variable itself.</summary>
        public DreamPath? Type => _varDecl.IsList ? DreamPath.List : _varDecl.TypePath;

        public string Name => _varDecl.VarName;
        public DMASTExpression Value;

        private readonly ObjVarDeclInfo _varDecl;

        public bool IsStatic => _varDecl.IsStatic;

        public bool IsGlobal =>
            _varDecl.IsStatic; // TODO: Standardize our phrasing in the codebase. Are we calling these Statics or Globals?

        public bool IsConst => _varDecl.IsConst;
        public bool IsTmp => _varDecl.IsTmp;

        public readonly DMValueType ValType;

        public DMASTObjectVarDefinition(Location location, DreamPath path, DMASTExpression value,
            DMValueType valType = DMValueType.Anything) : base(location) {
            _varDecl = new ObjVarDeclInfo(path);
            Value = value;
            ValType = valType;
        }

        public override void Visit(DMASTVisitor visitor) {
            visitor.VisitObjectVarDefinition(this);
        }
    }

    public sealed class DMASTMultipleObjectVarDefinitions : DMASTStatement {
        public readonly DMASTObjectVarDefinition[] VarDefinitions;

        public DMASTMultipleObjectVarDefinitions(Location location, DMASTObjectVarDefinition[] varDefinitions) :
            base(location) {
            VarDefinitions = varDefinitions;
        }

        public override void Visit(DMASTVisitor visitor) {
            visitor.VisitMultipleObjectVarDefinitions(this);
        }
    }

    public sealed class DMASTObjectVarOverride : DMASTStatement {
        public readonly DreamPath ObjectPath;
        public readonly string VarName;
        public DMASTExpression Value;

        public DMASTObjectVarOverride(Location location, DreamPath path, DMASTExpression value) : base(location) {
            ObjectPath = path.FromElements(0, -2);
            VarName = path.LastElement;
            Value = value;
        }

        public override void Visit(DMASTVisitor visitor) {
            visitor.VisitObjectVarOverride(this);
        }
    }

    public sealed class DMASTProcStatementExpression : DMASTProcStatement {
        public DMASTExpression Expression;

        public DMASTProcStatementExpression(Location location, DMASTExpression expression) : base(location) {
            Expression = expression;
        }

        public override void Visit(DMASTVisitor visitor) {
            visitor.VisitProcStatementExpression(this);
        }
    }

    public sealed class DMASTProcStatementVarDeclaration : DMASTProcStatement {
        public DMASTExpression? Value;

        public DreamPath? Type => _varDecl.IsList ? DreamPath.List : _varDecl.TypePath;
        public string Name => _varDecl.VarName;
        public bool IsGlobal => _varDecl.IsStatic;
        public bool IsConst => _varDecl.IsConst;

        private readonly ProcVarDeclInfo _varDecl;

        public DMASTProcStatementVarDeclaration(Location location, DMASTPath path, DMASTExpression? value) :
            base(location) {
            _varDecl = new ProcVarDeclInfo(path.Path);
            Value = value;
        }

        public override void Visit(DMASTVisitor visitor) {
            visitor.VisitProcStatementVarDeclaration(this);
        }
    }

    /// <summary>
    /// A kinda-abstract class that represents several statements that were created in unison by one "super-statement" <br/>
    /// Such as, a var declaration that actually declares several vars at once (which in our parser must become "one" statement, hence this thing)
    /// </summary>
    /// <typeparam name="T">The DMASTProcStatement-derived class that this AST node holds.</typeparam>
    public sealed class DMASTAggregate<T> : DMASTProcStatement where T : DMASTProcStatement {
        // Gotta be honest? I like this "where" syntax better than C++20 concepts
        public T[] Statements { get; }

        public DMASTAggregate(Location location, T[] statements) : base(location) {
            Statements = statements;
        }

        public override void Visit(DMASTVisitor visitor) {
            foreach (T statement in Statements)
                statement.Visit(visitor);
        }
    }

    public sealed class DMASTProcStatementReturn : DMASTProcStatement {
        public DMASTExpression? Value;

        public DMASTProcStatementReturn(Location location, DMASTExpression? value) : base(location) {
            Value = value;
        }

        public override void Visit(DMASTVisitor visitor) {
            visitor.VisitProcStatementReturn(this);
        }
    }

    public sealed class DMASTProcStatementBreak : DMASTProcStatement {
        public readonly DMASTIdentifier? Label;

        public DMASTProcStatementBreak(Location location, DMASTIdentifier? label = null) : base(location) {
            Label = label;
        }

        public override void Visit(DMASTVisitor visitor) {
            visitor.VisitProcStatementBreak(this);
        }
    }

    public sealed class DMASTProcStatementContinue : DMASTProcStatement {
        public readonly DMASTIdentifier? Label;

        public DMASTProcStatementContinue(Location location, DMASTIdentifier? label = null) : base(location) {
            Label = label;
        }

        public override void Visit(DMASTVisitor visitor) {
            visitor.VisitProcStatementContinue(this);
        }
    }

    public sealed class DMASTProcStatementGoto : DMASTProcStatement {
        public readonly DMASTIdentifier Label;

        public DMASTProcStatementGoto(Location location, DMASTIdentifier label) : base(location) {
            Label = label;
        }

        public override void Visit(DMASTVisitor visitor) {
            visitor.VisitProcStatementGoto(this);
        }
    }

    public sealed class DMASTProcStatementLabel : DMASTProcStatement {
        public readonly string Name;
        public readonly DMASTProcBlockInner? Body;

        public DMASTProcStatementLabel(Location location, string name, DMASTProcBlockInner? body) : base(location) {
            Name = name;
            Body = body;
        }

        public override void Visit(DMASTVisitor visitor) {
            visitor.VisitProcStatementLabel(this);
        }
    }

    public sealed class DMASTProcStatementDel : DMASTProcStatement {
        public DMASTExpression Value;

        public DMASTProcStatementDel(Location location, DMASTExpression value) : base(location) {
            Value = value;
        }

        public override void Visit(DMASTVisitor visitor) {
            visitor.VisitProcStatementDel(this);
        }
    }

    public sealed class DMASTProcStatementSet : DMASTProcStatement {
        public readonly string Attribute;
        public readonly DMASTExpression Value;
        public readonly bool WasInKeyword; // Marks whether this was a "set x in y" expression, or a "set x = y" one

        public DMASTProcStatementSet(Location location, string attribute, DMASTExpression value, bool wasInKeyword) :
            base(location) {
            Attribute = attribute;
            Value = value;
            WasInKeyword = wasInKeyword;
        }

        public override void Visit(DMASTVisitor visitor) {
            visitor.VisitProcStatementSet(this);
        }
    }

    public sealed class DMASTProcStatementSpawn : DMASTProcStatement {
        public DMASTExpression Delay;
        public readonly DMASTProcBlockInner Body;

        public DMASTProcStatementSpawn(Location location, DMASTExpression delay, DMASTProcBlockInner body) :
            base(location) {
            Delay = delay;
            Body = body;
        }

        public override void Visit(DMASTVisitor visitor) {
            visitor.VisitProcStatementSpawn(this);
        }
    }

    public sealed class DMASTProcStatementIf : DMASTProcStatement {
        public DMASTExpression Condition;
        public readonly DMASTProcBlockInner Body;
        public readonly DMASTProcBlockInner? ElseBody;

        public DMASTProcStatementIf(Location location, DMASTExpression condition, DMASTProcBlockInner body,
            DMASTProcBlockInner? elseBody = null) : base(location) {
            Condition = condition;
            Body = body;
            ElseBody = elseBody;
        }

        public override void Visit(DMASTVisitor visitor) {
            visitor.VisitProcStatementIf(this);
        }
    }

    public sealed class DMASTProcStatementFor : DMASTProcStatement {
        public DMASTExpression? Expression1, Expression2, Expression3;
        public DMValueType? DMTypes;
        public readonly DMASTProcBlockInner Body;

        public DMASTProcStatementFor(Location location, DMASTExpression? expr1, DMASTExpression? expr2,
            DMASTExpression? expr3, DMValueType? dmTypes, DMASTProcBlockInner body) : base(location) {
            Expression1 = expr1;
            Expression2 = expr2;
            Expression3 = expr3;
            DMTypes = dmTypes;
            Body = body;
        }

        public override void Visit(DMASTVisitor visitor) {
            visitor.VisitProcStatementFor(this);
        }
    }

    public sealed class DMASTProcStatementInfLoop : DMASTProcStatement {
        public readonly DMASTProcBlockInner Body;

        public DMASTProcStatementInfLoop(Location location, DMASTProcBlockInner body) : base(location) {
            Body = body;
        }

        public override void Visit(DMASTVisitor visitor) {
            visitor.VisitProcStatementInfLoop(this);
        }
    }

    public sealed class DMASTProcStatementWhile : DMASTProcStatement {
        public DMASTExpression Conditional;
        public readonly DMASTProcBlockInner Body;

        public DMASTProcStatementWhile(Location location, DMASTExpression conditional, DMASTProcBlockInner body) :
            base(location) {
            Conditional = conditional;
            Body = body;
        }

        public override void Visit(DMASTVisitor visitor) {
            visitor.VisitProcStatementWhile(this);
        }
    }

    public sealed class DMASTProcStatementDoWhile : DMASTProcStatement {
        public DMASTExpression Conditional;
        public readonly DMASTProcBlockInner Body;

        public DMASTProcStatementDoWhile(Location location, DMASTExpression conditional, DMASTProcBlockInner body) :
            base(location) {
            Conditional = conditional;
            Body = body;
        }

        public override void Visit(DMASTVisitor visitor) {
            visitor.VisitProcStatementDoWhile(this);
        }
    }

    public sealed class DMASTProcStatementSwitch : DMASTProcStatement {
        public class SwitchCase {
            public readonly DMASTProcBlockInner Body;

            protected SwitchCase(DMASTProcBlockInner body) {
                Body = body;
            }
        }

        public sealed class SwitchCaseDefault : SwitchCase {
            public SwitchCaseDefault(DMASTProcBlockInner body) : base(body) {
            }
        }

        public sealed class SwitchCaseValues : SwitchCase {
            public readonly DMASTExpression[] Values;

            public SwitchCaseValues(DMASTExpression[] values, DMASTProcBlockInner body) : base(body) {
                Values = values;
            }
        }

        public DMASTExpression Value;
        public readonly SwitchCase[] Cases;

        public DMASTProcStatementSwitch(Location location, DMASTExpression value, SwitchCase[] cases) : base(location) {
            Value = value;
            Cases = cases;
        }

        public override void Visit(DMASTVisitor visitor) {
            visitor.VisitProcStatementSwitch(this);
        }
    }

    public sealed class DMASTProcStatementBrowse : DMASTProcStatement {
        public DMASTExpression Receiver;
        public DMASTExpression Body;
        public DMASTExpression Options;

        public DMASTProcStatementBrowse(Location location, DMASTExpression receiver, DMASTExpression body,
            DMASTExpression options) : base(location) {
            Receiver = receiver;
            Body = body;
            Options = options;
        }

        public override void Visit(DMASTVisitor visitor) {
            visitor.VisitProcStatementBrowse(this);
        }
    }

    public sealed class DMASTProcStatementBrowseResource : DMASTProcStatement {
        public DMASTExpression Receiver;
        public DMASTExpression File;
        public DMASTExpression Filename;

        public DMASTProcStatementBrowseResource(Location location, DMASTExpression receiver, DMASTExpression file,
            DMASTExpression filename) : base(location) {
            Receiver = receiver;
            File = file;
            Filename = filename;
        }

        public override void Visit(DMASTVisitor visitor) {
            visitor.VisitProcStatementBrowseResource(this);
        }
    }

    public sealed class DMASTProcStatementOutputControl : DMASTProcStatement {
        public DMASTExpression Receiver;
        public DMASTExpression Message;
        public DMASTExpression Control;

        public DMASTProcStatementOutputControl(Location location, DMASTExpression receiver, DMASTExpression message,
            DMASTExpression control) : base(location) {
            Receiver = receiver;
            Message = message;
            Control = control;
        }

        public override void Visit(DMASTVisitor visitor) {
            visitor.VisitProcStatementOutputControl(this);
        }
    }

    public sealed class DMASTProcStatementOutput : DMASTProcStatement {
        public DMASTExpression A, B;

        public DMASTProcStatementOutput(Location location, DMASTExpression a, DMASTExpression b) : base(location) {
            A = a;
            B = b;
        }

        public override void Visit(DMASTVisitor visitor) {
            visitor.VisitProcStatementOutput(this);
        }
    }

    public sealed class DMASTProcStatementInput : DMASTProcStatement {
        public DMASTExpression A, B;

        public DMASTProcStatementInput(Location location, DMASTExpression a, DMASTExpression b) : base(location) {
            A = a;
            B = b;
        }

        public override void Visit(DMASTVisitor visitor) {
            visitor.VisitProcStatementInput(this);
        }
    }

    public sealed class DMASTProcStatementTryCatch : DMASTProcStatement {
        public readonly DMASTProcBlockInner TryBody;
        public readonly DMASTProcBlockInner? CatchBody;
        public readonly DMASTProcStatement? CatchParameter;

        public DMASTProcStatementTryCatch(Location location, DMASTProcBlockInner tryBody,
            DMASTProcBlockInner? catchBody, DMASTProcStatement? catchParameter) : base(location) {
            TryBody = tryBody;
            CatchBody = catchBody;
            CatchParameter = catchParameter;
        }

        public override void Visit(DMASTVisitor visitor) {
            visitor.VisitProcStatementTryCatch(this);
        }
    }

    public sealed class DMASTProcStatementThrow : DMASTProcStatement {
        public DMASTExpression Value;

        public DMASTProcStatementThrow(Location location, DMASTExpression value) : base(location) {
            Value = value;
        }

        public override void Visit(DMASTVisitor visitor) {
            visitor.VisitProcStatementThrow(this);
        }
    }

    public sealed class DMASTVoid : DMASTExpression {
        public DMASTVoid(Location location) : base(location) {
        }

        public override void Visit(DMASTVisitor visitor) {
            visitor.VisitVoid(this);
        }
    }

    public sealed class DMASTIdentifier : DMASTExpression {
        public readonly string Identifier;

        public DMASTIdentifier(Location location, string identifier) : base(location) {
            Identifier = identifier;
        }

        public override void Visit(DMASTVisitor visitor) {
            visitor.VisitIdentifier(this);
        }
    }

    public sealed class DMASTIdentifierWrapped : DMASTExpression {
        public readonly DMASTIdentifier Identifier;

        public DMASTIdentifierWrapped(Location location, DMASTIdentifier identifier) : base(location) {
            Identifier = identifier;
        }

        public override void Visit(DMASTVisitor visitor) {
            visitor.VisitIdentifierWrapped(this);
        }
    }

    public sealed class DMASTGlobalIdentifier : DMASTExpression {
        public readonly string Identifier;

        public DMASTGlobalIdentifier(Location location, string identifier) : base(location) {
            Identifier = identifier;
        }

        public override void Visit(DMASTVisitor visitor) {
            visitor.VisitGlobalIdentifier(this);
        }
    }

    public sealed class DMASTConstantInteger : DMASTExpressionConstant {
        public readonly int Value;

        public DMASTConstantInteger(Location location, int value) : base(location) {
            Value = value;
        }

        public override void Visit(DMASTVisitor visitor) {
            visitor.VisitConstantInteger(this);
        }
    }

    public sealed class DMASTConstantFloat : DMASTExpressionConstant {
        public readonly float Value;

        public DMASTConstantFloat(Location location, float value) : base(location) {
            Value = value;
        }

        public override void Visit(DMASTVisitor visitor) {
            visitor.VisitConstantFloat(this);
        }
    }

    public sealed class DMASTConstantString : DMASTExpressionConstant {
        public readonly string Value;

        public DMASTConstantString(Location location, string value) : base(location) {
            Value = value;
        }

        public override void Visit(DMASTVisitor visitor) {
            visitor.VisitConstantString(this);
        }
    }

    public sealed class DMASTConstantResource : DMASTExpressionConstant {
        public readonly string Path;

        public DMASTConstantResource(Location location, string path) : base(location) {
            Path = path;
        }

        public override void Visit(DMASTVisitor visitor) {
            visitor.VisitConstantResource(this);
        }
    }

    public sealed class DMASTConstantNull : DMASTExpressionConstant {
        public DMASTConstantNull(Location location)
            : base(location) {
        }

        public override void Visit(DMASTVisitor visitor) {
            visitor.VisitConstantNull(this);
        }
    }

    public sealed class DMASTConstantPath : DMASTExpressionConstant {
        public readonly DMASTPath Value;

        public DMASTConstantPath(Location location, DMASTPath value) : base(location) {
            Value = value;
        }

        public override void Visit(DMASTVisitor visitor) {
            visitor.VisitConstantPath(this);
        }
    }

    public sealed class DMASTUpwardPathSearch : DMASTExpressionConstant {
        public readonly DMASTExpressionConstant Path;
        public readonly DMASTPath Search;

        public DMASTUpwardPathSearch(Location location, DMASTExpressionConstant path, DMASTPath search) :
            base(location) {
            Path = path;
            Search = search;
        }

        public override void Visit(DMASTVisitor visitor) {
            visitor.VisitUpwardPathSearch(this);
        }
    }

    public sealed class DMASTSwitchCaseRange : DMASTExpression {
        public DMASTExpression RangeStart, RangeEnd;

        public DMASTSwitchCaseRange(Location location, DMASTExpression rangeStart, DMASTExpression rangeEnd) :
            base(location) {
            RangeStart = rangeStart;
            RangeEnd = rangeEnd;
        }

        public override void Visit(DMASTVisitor visitor) {
            visitor.VisitSwitchCaseRange(this);
        }
    }

    public sealed class DMASTStringFormat : DMASTExpression {
        public readonly string Value;
        public readonly DMASTExpression?[] InterpolatedValues;

        public DMASTStringFormat(Location location, string value, DMASTExpression?[] interpolatedValues) :
            base(location) {
            Value = value;
            InterpolatedValues = interpolatedValues;
        }

        public override void Visit(DMASTVisitor visitor) {
            visitor.VisitStringFormat(this);
        }
    }

    public sealed class DMASTList : DMASTExpression {
        public readonly DMASTCallParameter[] Values;

        public DMASTList(Location location, DMASTCallParameter[] values) : base(location) {
            Values = values;
        }

        public override void Visit(DMASTVisitor visitor) {
            visitor.VisitList(this);
        }
    }

    public sealed class DMASTAddText : DMASTExpression {
        public readonly DMASTCallParameter[] Parameters;

        public DMASTAddText(Location location, DMASTCallParameter[] parameters) : base(location) {
            Parameters = parameters;
        }

        public override void Visit(DMASTVisitor visitor) {
            visitor.VisitAddText(this);
        }
    }

    public sealed class DMASTProb : DMASTExpression {
        public readonly DMASTExpression P;

        public DMASTProb(Location location, DMASTExpression p) : base(location) {
            P = p;
        }

        public override void Visit(DMASTVisitor visitor) {
            visitor.VisitProb(this);
        }
    }

    public sealed class DMASTNewList : DMASTExpression {
        public readonly DMASTCallParameter[] Parameters;

        public DMASTNewList(Location location, DMASTCallParameter[] parameters) : base(location) {
            Parameters = parameters;
        }

        public override void Visit(DMASTVisitor visitor) {
            visitor.VisitNewList(this);
        }
    }

    public sealed class DMASTInput : DMASTExpression {
        public readonly DMASTCallParameter[] Parameters;
        public DMValueType? Types;
        public readonly DMASTExpression? List;

        public DMASTInput(Location location, DMASTCallParameter[] parameters, DMValueType? types,
            DMASTExpression? list) : base(location) {
            Parameters = parameters;
            Types = types;
            List = list;
        }

        public override void Visit(DMASTVisitor visitor) {
            visitor.VisitInput(this);
        }
    }

    public sealed class DMASTInitial : DMASTExpression {
        public readonly DMASTExpression Expression;

        public DMASTInitial(Location location, DMASTExpression expression) : base(location) {
            Expression = expression;
        }

        public override void Visit(DMASTVisitor visitor) {
            visitor.VisitInitial(this);
        }
    }

    public sealed class DMASTNameof : DMASTExpression {
        public DMASTExpression Expression;

        public DMASTNameof(Location location, DMASTExpression expression) : base(location) {
            Expression = expression;
        }

        public override void Visit(DMASTVisitor visitor) {
            visitor.VisitNameof(this);
        }
    }

    public sealed class DMASTIsSaved : DMASTExpression {
        public readonly DMASTExpression Expression;

        public DMASTIsSaved(Location location, DMASTExpression expression) : base(location) {
            Expression = expression;
        }

        public override void Visit(DMASTVisitor visitor) {
            visitor.VisitIsSaved(this);
        }
    }

    public sealed class DMASTIsType : DMASTExpression {
        public readonly DMASTExpression Value;
        public readonly DMASTExpression Type;

        public DMASTIsType(Location location, DMASTExpression value, DMASTExpression type) : base(location) {
            Value = value;
            Type = type;
        }

        public override void Visit(DMASTVisitor visitor) {
            visitor.VisitIsType(this);
        }
    }

    public sealed class DMASTImplicitIsType : DMASTExpression {
        public readonly DMASTExpression Value;

        public DMASTImplicitIsType(Location location, DMASTExpression value) : base(location) {
            Value = value;
        }

        public override void Visit(DMASTVisitor visitor) {
            visitor.VisitImplicitIsType(this);
        }
    }

    public sealed class DMASTLocateCoordinates : DMASTExpression {
        public readonly DMASTExpression X, Y, Z;

        public DMASTLocateCoordinates(Location location, DMASTExpression x, DMASTExpression y, DMASTExpression z) :
            base(location) {
            X = x;
            Y = y;
            Z = z;
        }

        public override void Visit(DMASTVisitor visitor) {
            visitor.VisitLocateCoordinates(this);
        }
    }

    public sealed class DMASTLocate : DMASTExpression {
        public readonly DMASTExpression? Expression;
        public readonly DMASTExpression? Container;

        public DMASTLocate(Location location, DMASTExpression? expression, DMASTExpression? container) :
            base(location) {
            Expression = expression;
            Container = container;
        }

        public override void Visit(DMASTVisitor visitor) {
            visitor.VisitLocate(this);
        }
    }

    public sealed class DMASTGradient : DMASTExpression {
        public readonly DMASTCallParameter[] Parameters;

        public DMASTGradient(Location location, DMASTCallParameter[] parameters) : base(location) {
            Parameters = parameters;
        }

        public override void Visit(DMASTVisitor visitor) {
            visitor.VisitGradient(this);
        }
    }

    public sealed class DMASTPick : DMASTExpression {
        public struct PickValue {
            public readonly DMASTExpression? Weight;
            public readonly DMASTExpression Value;

            public PickValue(DMASTExpression? weight, DMASTExpression value) {
                Weight = weight;
                Value = value;
            }
        }

        public readonly PickValue[] Values;

        public DMASTPick(Location location, PickValue[] values) : base(location) {
            Values = values;
        }

        public override void Visit(DMASTVisitor visitor) {
            visitor.VisitPick(this);
        }
    }

    public sealed class DMASTCall : DMASTExpression {
        public readonly DMASTCallParameter[] CallParameters, ProcParameters;

        public DMASTCall(Location location, DMASTCallParameter[] callParameters, DMASTCallParameter[] procParameters) :
            base(location) {
            CallParameters = callParameters;
            ProcParameters = procParameters;
        }

        public override void Visit(DMASTVisitor visitor) {
            visitor.VisitCall(this);
        }
    }

    public sealed class DMASTAssign : DMASTExpression {
        public DMASTExpression Expression, Value;

        public DMASTAssign(Location location, DMASTExpression expression, DMASTExpression value) : base(location) {
            Expression = expression;
            Value = value;
        }

        public override IEnumerable<DMASTExpression> Leaves() {
            yield return Expression;
            yield return Value;
        }

        public override void Visit(DMASTVisitor visitor) {
            visitor.VisitAssign(this);
        }
    }

    public class DMASTAssignInto : DMASTExpression {
        public DMASTExpression Expression, Value;

        public DMASTAssignInto(Location location, DMASTExpression expression, DMASTExpression value) : base(location) {
            Expression = expression;
            Value = value;
        }

        public override IEnumerable<DMASTExpression> Leaves() { yield return Expression; yield return Value; }

        public override void Visit(DMASTVisitor visitor) {
            visitor.VisitAssignInto(this);
        }
    }

    public class DMASTVarDeclExpression : DMASTExpression {
        public DMASTPath DeclPath;
        public DMASTVarDeclExpression(Location location, DMASTPath path) : base(location) {
            DeclPath = path;
        }

        public override void Visit(DMASTVisitor visitor) {
            visitor.VisitVarDeclExpression(this);
        }
    }

    public sealed class DMASTNewPath : DMASTExpression {
        public readonly DMASTPath Path;
        public readonly DMASTCallParameter[] Parameters;

        public DMASTNewPath(Location location, DMASTPath path, DMASTCallParameter[] parameters) : base(location) {
            Path = path;
            Parameters = parameters;
        }

        public override void Visit(DMASTVisitor visitor) {
            visitor.VisitNewPath(this);
        }
    }

    public sealed class DMASTNewExpr : DMASTExpression {
        public DMASTExpression Expression;
        public readonly DMASTCallParameter[] Parameters;

        public DMASTNewExpr(Location location, DMASTExpression expression, DMASTCallParameter[] parameters) :
            base(location) {
            Expression = expression;
            Parameters = parameters;
        }

        public override void Visit(DMASTVisitor visitor) {
            visitor.VisitNewExpr(this);
        }
    }

    public sealed class DMASTNewInferred : DMASTExpression {
        public readonly DMASTCallParameter[] Parameters;

        public DMASTNewInferred(Location location, DMASTCallParameter[] parameters) : base(location) {
            Parameters = parameters;
        }

        public override void Visit(DMASTVisitor visitor) {
            visitor.VisitNewInferred(this);
        }
    }

    public sealed class DMASTNot : DMASTExpression {
        public DMASTExpression Expression;

        public DMASTNot(Location location, DMASTExpression expression) : base(location) {
            Expression = expression;
        }

        public override IEnumerable<DMASTExpression> Leaves() {
            yield return Expression;
        }

        public override void Visit(DMASTVisitor visitor) {
            visitor.VisitNot(this);
        }
    }

    public sealed class DMASTNegate : DMASTExpression {
        public DMASTExpression Expression;

        public DMASTNegate(Location location, DMASTExpression expression) : base(location) {
            Expression = expression;
        }

        public override IEnumerable<DMASTExpression> Leaves() {
            yield return Expression;
        }

        public override void Visit(DMASTVisitor visitor) {
            visitor.VisitNegate(this);
        }
    }

    public sealed class DMASTEqual : DMASTExpression {
        public DMASTExpression A, B;

        public DMASTEqual(Location location, DMASTExpression a, DMASTExpression b) : base(location) {
            A = a;
            B = b;
        }

        public override IEnumerable<DMASTExpression> Leaves() {
            yield return A;
            yield return B;
        }

        public override void Visit(DMASTVisitor visitor) {
            visitor.VisitEqual(this);
        }
    }

    public sealed class DMASTNotEqual : DMASTExpression {
        public DMASTExpression A, B;

        public DMASTNotEqual(Location location, DMASTExpression a, DMASTExpression b) : base(location) {
            A = a;
            B = b;
        }

        public override IEnumerable<DMASTExpression> Leaves() {
            yield return A;
            yield return B;
        }

        public override void Visit(DMASTVisitor visitor) {
            visitor.VisitNotEqual(this);
        }
    }

    public sealed class DMASTEquivalent : DMASTExpression {
        public readonly DMASTExpression A, B;

        public DMASTEquivalent(Location location, DMASTExpression a, DMASTExpression b) : base(location) {
            A = a;
            B = b;
        }

        public override IEnumerable<DMASTExpression> Leaves() {
            yield return A;
            yield return B;
        }

        public override void Visit(DMASTVisitor visitor) {
            visitor.VisitEquivalent(this);
        }
    }

    public sealed class DMASTNotEquivalent : DMASTExpression {
        public readonly DMASTExpression A, B;

        public DMASTNotEquivalent(Location location, DMASTExpression a, DMASTExpression b) : base(location) {
            A = a;
            B = b;
        }

        public override IEnumerable<DMASTExpression> Leaves() {
            yield return A;
            yield return B;
        }

        public override void Visit(DMASTVisitor visitor) {
            visitor.VisitNotEquivalent(this);
        }
    }

    public sealed class DMASTLessThan : DMASTExpression {
        public DMASTExpression A, B;

        public DMASTLessThan(Location location, DMASTExpression a, DMASTExpression b) : base(location) {
            A = a;
            B = b;
        }

        public override IEnumerable<DMASTExpression> Leaves() {
            yield return A;
            yield return B;
        }

        public override void Visit(DMASTVisitor visitor) {
            visitor.VisitLessThan(this);
        }
    }

    public sealed class DMASTLessThanOrEqual : DMASTExpression {
        public DMASTExpression A, B;

        public DMASTLessThanOrEqual(Location location, DMASTExpression a, DMASTExpression b) : base(location) {
            A = a;
            B = b;
        }

        public override IEnumerable<DMASTExpression> Leaves() {
            yield return A;
            yield return B;
        }

        public override void Visit(DMASTVisitor visitor) {
            visitor.VisitLessThanOrEqual(this);
        }
    }

    public sealed class DMASTGreaterThan : DMASTExpression {
        public DMASTExpression A, B;

        public DMASTGreaterThan(Location location, DMASTExpression a, DMASTExpression b) : base(location) {
            A = a;
            B = b;
        }

        public override IEnumerable<DMASTExpression> Leaves() {
            yield return A;
            yield return B;
        }

        public override void Visit(DMASTVisitor visitor) {
            visitor.VisitGreaterThan(this);
        }
    }

    public sealed class DMASTGreaterThanOrEqual : DMASTExpression {
        public DMASTExpression A, B;

        public DMASTGreaterThanOrEqual(Location location, DMASTExpression a, DMASTExpression b) : base(location) {
            A = a;
            B = b;
        }

        public override IEnumerable<DMASTExpression> Leaves() {
            yield return A;
            yield return B;
        }

        public override void Visit(DMASTVisitor visitor) {
            visitor.VisitGreaterThanOrEqual(this);
        }
    }

    public sealed class DMASTMultiply : DMASTExpression {
        public DMASTExpression A, B;

        public DMASTMultiply(Location location, DMASTExpression a, DMASTExpression b) : base(location) {
            A = a;
            B = b;
        }

        public override IEnumerable<DMASTExpression> Leaves() {
            yield return A;
            yield return B;
        }

        public override void Visit(DMASTVisitor visitor) {
            visitor.VisitMultiply(this);
        }
    }

    public sealed class DMASTDivide : DMASTExpression {
        public DMASTExpression A, B;

        public DMASTDivide(Location location, DMASTExpression a, DMASTExpression b) : base(location) {
            A = a;
            B = b;
        }

        public override IEnumerable<DMASTExpression> Leaves() {
            yield return A;
            yield return B;
        }

        public override void Visit(DMASTVisitor visitor) {
            visitor.VisitDivide(this);
        }
    }

    public sealed class DMASTModulus : DMASTExpression {
        public DMASTExpression A, B;

        public DMASTModulus(Location location, DMASTExpression a, DMASTExpression b) : base(location) {
            A = a;
            B = b;
        }

        public override IEnumerable<DMASTExpression> Leaves() {
            yield return A;
            yield return B;
        }

        public override void Visit(DMASTVisitor visitor) {
            visitor.VisitModulus(this);
        }
    }

    public sealed class DMASTModulusModulus : DMASTExpression {
        public readonly DMASTExpression A, B;

        public DMASTModulusModulus(Location location, DMASTExpression a, DMASTExpression b) : base(location) {
            A = a;
            B = b;
        }

        public override IEnumerable<DMASTExpression> Leaves() {
            yield return A;
            yield return B;
        }

        public override void Visit(DMASTVisitor visitor) {
            visitor.VisitModulusModulus(this);
        }
    }

    public sealed class DMASTPower : DMASTExpression {
        public DMASTExpression A, B;

        public DMASTPower(Location location, DMASTExpression a, DMASTExpression b) : base(location) {
            A = a;
            B = b;
        }

        public override IEnumerable<DMASTExpression> Leaves() {
            yield return A;
            yield return B;
        }

        public override void Visit(DMASTVisitor visitor) {
            visitor.VisitPower(this);
        }
    }

    public sealed class DMASTAdd : DMASTExpression {
        public DMASTExpression A, B;

        public DMASTAdd(Location location, DMASTExpression a, DMASTExpression b) : base(location) {
            A = a;
            B = b;
        }

        public override IEnumerable<DMASTExpression> Leaves() {
            yield return A;
            yield return B;
        }

        public override void Visit(DMASTVisitor visitor) {
            visitor.VisitAdd(this);
        }
    }

    public sealed class DMASTSubtract : DMASTExpression {
        public DMASTExpression A, B;

        public DMASTSubtract(Location location, DMASTExpression a, DMASTExpression b) : base(location) {
            A = a;
            B = b;
        }

        public override IEnumerable<DMASTExpression> Leaves() {
            yield return A;
            yield return B;
        }

        public override void Visit(DMASTVisitor visitor) {
            visitor.VisitSubtract(this);
        }
    }

    public sealed class DMASTPreIncrement : DMASTExpression {
        public readonly DMASTExpression Expression;

        public DMASTPreIncrement(Location location, DMASTExpression expression) : base(location) {
            Expression = expression;
        }

        public override IEnumerable<DMASTExpression> Leaves() {
            yield return Expression;
        }

        public override void Visit(DMASTVisitor visitor) {
            visitor.VisitPreIncrement(this);
        }
    }

    public sealed class DMASTPreDecrement : DMASTExpression {
        public readonly DMASTExpression Expression;

        public DMASTPreDecrement(Location location, DMASTExpression expression) : base(location) {
            Expression = expression;
        }

        public override IEnumerable<DMASTExpression> Leaves() {
            yield return Expression;
        }

        public override void Visit(DMASTVisitor visitor) {
            visitor.VisitPreDecrement(this);
        }
    }

    public sealed class DMASTPostIncrement : DMASTExpression {
        public readonly DMASTExpression Expression;

        public DMASTPostIncrement(Location location, DMASTExpression expression) : base(location) {
            Expression = expression;
        }

        public override IEnumerable<DMASTExpression> Leaves() {
            yield return Expression;
        }

        public override void Visit(DMASTVisitor visitor) {
            visitor.VisitPostIncrement(this);
        }
    }

    public sealed class DMASTPostDecrement : DMASTExpression {
        public readonly DMASTExpression Expression;

        public DMASTPostDecrement(Location location, DMASTExpression expression) : base(location) {
            Expression = expression;
        }

        public override IEnumerable<DMASTExpression> Leaves() {
            yield return Expression;
        }

        public override void Visit(DMASTVisitor visitor) {
            visitor.VisitPostDecrement(this);
        }
    }

    public sealed class DMASTTernary : DMASTExpression {
        public readonly DMASTExpression A, B, C;

        public DMASTTernary(Location location, DMASTExpression a, DMASTExpression b, DMASTExpression c) :
            base(location) {
            A = a;
            B = b;
            C = c;
        }

        public override IEnumerable<DMASTExpression> Leaves() {
            yield return A;
            yield return B;
            yield return C;
        }

        public override void Visit(DMASTVisitor visitor) {
            visitor.VisitTernary(this);
        }
    }

    public sealed class DMASTAppend : DMASTExpression {
        public DMASTExpression A, B;

        public DMASTAppend(Location location, DMASTExpression a, DMASTExpression b) : base(location) {
            A = a;
            B = b;
        }

        public override IEnumerable<DMASTExpression> Leaves() {
            yield return A;
            yield return B;
        }

        public override void Visit(DMASTVisitor visitor) {
            visitor.VisitAppend(this);
        }
    }

    public sealed class DMASTRemove : DMASTExpression {
        public DMASTExpression A, B;

        public DMASTRemove(Location location, DMASTExpression a, DMASTExpression b) : base(location) {
            A = a;
            B = b;
        }

        public override IEnumerable<DMASTExpression> Leaves() {
            yield return A;
            yield return B;
        }

        public override void Visit(DMASTVisitor visitor) {
            visitor.VisitRemove(this);
        }
    }

    public sealed class DMASTCombine : DMASTExpression {
        public DMASTExpression A, B;

        public DMASTCombine(Location location, DMASTExpression a, DMASTExpression b) : base(location) {
            A = a;
            B = b;
        }

        public override IEnumerable<DMASTExpression> Leaves() {
            yield return A;
            yield return B;
        }

        public override void Visit(DMASTVisitor visitor) {
            visitor.VisitCombine(this);
        }
    }

    public sealed class DMASTMask : DMASTExpression {
        public DMASTExpression A, B;

        public DMASTMask(Location location, DMASTExpression a, DMASTExpression b) : base(location) {
            A = a;
            B = b;
        }

        public override IEnumerable<DMASTExpression> Leaves() {
            yield return A;
            yield return B;
        }

        public override void Visit(DMASTVisitor visitor) {
            visitor.VisitMask(this);
        }
    }

    public sealed class DMASTLogicalAndAssign : DMASTExpression {
        public readonly DMASTExpression A, B;

        public DMASTLogicalAndAssign(Location location, DMASTExpression a, DMASTExpression b) : base(location) {
            A = a;
            B = b;
        }

        public override IEnumerable<DMASTExpression> Leaves() {
            yield return A;
            yield return B;
        }

        public override void Visit(DMASTVisitor visitor) {
            visitor.VisitLogicalAndAssign(this);
        }
    }

    public sealed class DMASTLogicalOrAssign : DMASTExpression {
        public readonly DMASTExpression A, B;

        public DMASTLogicalOrAssign(Location location, DMASTExpression a, DMASTExpression b) : base(location) {
            A = a;
            B = b;
        }

        public override IEnumerable<DMASTExpression> Leaves() {
            yield return A;
            yield return B;
        }

        public override void Visit(DMASTVisitor visitor) {
            visitor.VisitLogicalOrAssign(this);
        }
    }

    public sealed class DMASTMultiplyAssign : DMASTExpression {
        public readonly DMASTExpression A, B;

        public DMASTMultiplyAssign(Location location, DMASTExpression a, DMASTExpression b) : base(location) {
            A = a;
            B = b;
        }

        public override IEnumerable<DMASTExpression> Leaves() {
            yield return A;
            yield return B;
        }

        public override void Visit(DMASTVisitor visitor) {
            visitor.VisitMultiplyAssign(this);
        }
    }

    public sealed class DMASTDivideAssign : DMASTExpression {
        public readonly DMASTExpression A, B;

        public DMASTDivideAssign(Location location, DMASTExpression a, DMASTExpression b) : base(location) {
            A = a;
            B = b;
        }

        public override IEnumerable<DMASTExpression> Leaves() {
            yield return A;
            yield return B;
        }

        public override void Visit(DMASTVisitor visitor) {
            visitor.VisitDivideAssign(this);
        }
    }

    public sealed class DMASTLeftShiftAssign : DMASTExpression {
        public readonly DMASTExpression A, B;

        public DMASTLeftShiftAssign(Location location, DMASTExpression a, DMASTExpression b) : base(location) {
            A = a;
            B = b;
        }

        public override IEnumerable<DMASTExpression> Leaves() {
            yield return A;
            yield return B;
        }

        public override void Visit(DMASTVisitor visitor) {
            visitor.VisitLeftShiftAssign(this);
        }
    }

    public sealed class DMASTRightShiftAssign : DMASTExpression {
        public readonly DMASTExpression A, B;

        public DMASTRightShiftAssign(Location location, DMASTExpression a, DMASTExpression b) : base(location) {
            A = a;
            B = b;
        }

        public override IEnumerable<DMASTExpression> Leaves() {
            yield return A;
            yield return B;
        }

        public override void Visit(DMASTVisitor visitor) {
            visitor.VisitRightShiftAssign(this);
        }
    }

    public sealed class DMASTXorAssign : DMASTExpression {
        public readonly DMASTExpression A, B;

        public DMASTXorAssign(Location location, DMASTExpression a, DMASTExpression b) : base(location) {
            A = a;
            B = b;
        }

        public override IEnumerable<DMASTExpression> Leaves() {
            yield return A;
            yield return B;
        }

        public override void Visit(DMASTVisitor visitor) {
            visitor.VisitXorAssign(this);
        }
    }

    public sealed class DMASTModulusAssign : DMASTExpression {
        public readonly DMASTExpression A, B;

        public DMASTModulusAssign(Location location, DMASTExpression a, DMASTExpression b) : base(location) {
            A = a;
            B = b;
        }

        public override IEnumerable<DMASTExpression> Leaves() {
            yield return A;
            yield return B;
        }

        public override void Visit(DMASTVisitor visitor) {
            visitor.VisitModulusAssign(this);
        }
    }

    public sealed class DMASTModulusModulusAssign : DMASTExpression {
        public readonly DMASTExpression A, B;

        public DMASTModulusModulusAssign(Location location, DMASTExpression a, DMASTExpression b) : base(location) {
            A = a;
            B = b;
        }

        public override IEnumerable<DMASTExpression> Leaves() {
            yield return A;
            yield return B;
        }

        public override void Visit(DMASTVisitor visitor) {
            visitor.VisitModulusModulusAssign(this);
        }
    }

    public sealed class DMASTOr : DMASTExpression {
        public DMASTExpression A, B;

        public DMASTOr(Location location, DMASTExpression a, DMASTExpression b) : base(location) {
            A = a;
            B = b;
        }

        public override IEnumerable<DMASTExpression> Leaves() {
            yield return A;
            yield return B;
        }

        public override void Visit(DMASTVisitor visitor) {
            visitor.VisitOr(this);
        }
    }

    public sealed class DMASTAnd : DMASTExpression {
        public DMASTExpression A, B;

        public DMASTAnd(Location location, DMASTExpression a, DMASTExpression b) : base(location) {
            A = a;
            B = b;
        }

        public override IEnumerable<DMASTExpression> Leaves() {
            yield return A;
            yield return B;
        }

        public override void Visit(DMASTVisitor visitor) {
            visitor.VisitAnd(this);
        }
    }

    public sealed class DMASTBinaryAnd : DMASTExpression {
        public DMASTExpression A, B;

        public DMASTBinaryAnd(Location location, DMASTExpression a, DMASTExpression b) : base(location) {
            A = a;
            B = b;
        }

        public override IEnumerable<DMASTExpression> Leaves() {
            yield return A;
            yield return B;
        }

        public override void Visit(DMASTVisitor visitor) {
            visitor.VisitBinaryAnd(this);
        }
    }

    public sealed class DMASTBinaryXor : DMASTExpression {
        public readonly DMASTExpression A, B;

        public DMASTBinaryXor(Location location, DMASTExpression a, DMASTExpression b) : base(location) {
            A = a;
            B = b;
        }

        public override IEnumerable<DMASTExpression> Leaves() {
            yield return A;
            yield return B;
        }

        public override void Visit(DMASTVisitor visitor) {
            visitor.VisitBinaryXor(this);
        }
    }

    public sealed class DMASTBinaryOr : DMASTExpression {
        public DMASTExpression A, B;

        public DMASTBinaryOr(Location location, DMASTExpression a, DMASTExpression b) : base(location) {
            A = a;
            B = b;
        }

        public override IEnumerable<DMASTExpression> Leaves() {
            yield return A;
            yield return B;
        }

        public override void Visit(DMASTVisitor visitor) {
            visitor.VisitBinaryOr(this);
        }
    }

    public sealed class DMASTBinaryNot : DMASTExpression {
        public DMASTExpression Value;

        public DMASTBinaryNot(Location location, DMASTExpression value) : base(location) {
            Value = value;
        }

        public override IEnumerable<DMASTExpression> Leaves() {
            yield return Value;
        }

        public override void Visit(DMASTVisitor visitor) {
            visitor.VisitBinaryNot(this);
        }
    }

    public sealed class DMASTLeftShift : DMASTExpression {
        public DMASTExpression A, B;

        public DMASTLeftShift(Location location, DMASTExpression a, DMASTExpression b) : base(location) {
            A = a;
            B = b;
        }

        public override IEnumerable<DMASTExpression> Leaves() {
            yield return A;
            yield return B;
        }

        public override void Visit(DMASTVisitor visitor) {
            visitor.VisitLeftShift(this);
        }
    }

    public sealed class DMASTRightShift : DMASTExpression {
        public DMASTExpression A, B;

        public DMASTRightShift(Location location, DMASTExpression a, DMASTExpression b) : base(location) {
            A = a;
            B = b;
        }

        public override IEnumerable<DMASTExpression> Leaves() {
            yield return A;
            yield return B;
        }

        public override void Visit(DMASTVisitor visitor) {
            visitor.VisitRightShift(this);
        }
    }

    public sealed class DMASTExpressionIn : DMASTExpression {
        public readonly DMASTExpression Value;
        public readonly DMASTExpression List;

        public DMASTExpressionIn(Location location, DMASTExpression value, DMASTExpression list) : base(location) {
            Value = value;
            List = list;
        }

        public override IEnumerable<DMASTExpression> Leaves() {
            yield return Value;
            yield return List;
        }

        public override void Visit(DMASTVisitor visitor) {
            visitor.VisitIn(this);
        }
    }

    public sealed class DMASTExpressionInRange : DMASTExpression {
        public DMASTExpression Value;
        public DMASTExpression StartRange;
        public DMASTExpression EndRange;
        public readonly DMASTExpression? Step;

        public DMASTExpressionInRange(Location location, DMASTExpression value, DMASTExpression startRange,
            DMASTExpression endRange, DMASTExpression? step = null) : base(location) {
            Value = value;
            StartRange = startRange;
            EndRange = endRange;
            Step = step;
        }

        public override IEnumerable<DMASTExpression> Leaves() {
            yield return Value;
            yield return StartRange;
            yield return EndRange;
        }

        public override void Visit(DMASTVisitor visitor) {
            visitor.VisitInRange(this);
        }
    }

    public sealed class DMASTProcCall : DMASTExpression {
        public readonly DMASTCallable Callable;
        public readonly DMASTCallParameter[] Parameters;

        public DMASTProcCall(Location location, DMASTCallable callable, DMASTCallParameter[] parameters) :
            base(location) {
            Callable = callable;
            Parameters = parameters;
        }

        public override void Visit(DMASTVisitor visitor) {
            visitor.VisitProcCall(this);
        }
    }

    public sealed class DMASTCallParameter : DMASTNode {
        public DMASTExpression Value;
        public readonly DMASTExpression? Key;

        public DMASTCallParameter(Location location, DMASTExpression value, DMASTExpression? key = null) :
            base(location) {
            Value = value;
            Key = key;
        }

        public override void Visit(DMASTVisitor visitor) {
            visitor.VisitCallParameter(this);
        }
    }

    public sealed class DMASTDefinitionParameter : DMASTNode {
        public DreamPath? ObjectType => _paramDecl.IsList ? DreamPath.List : _paramDecl.TypePath;
        public string Name => _paramDecl.VarName;
        public DMASTExpression? Value;
        public readonly DMValueType Type;
        public DMASTExpression PossibleValues;

        private readonly ProcParameterDeclInfo _paramDecl;

        public DMASTDefinitionParameter(Location location, DMASTPath astPath, DMASTExpression? value, DMValueType type,
            DMASTExpression possibleValues) : base(location) {
            _paramDecl = new ProcParameterDeclInfo(astPath.Path);

            Value = value;
            Type = type;
            PossibleValues = possibleValues;
        }

        public override void Visit(DMASTVisitor visitor) {
            visitor.VisitDefinitionParameter(this);
        }
    }


    public sealed class DMASTDereference : DMASTExpression {
        public enum OperationKind {
            Invalid,

            Field, // x.y
            FieldSafe, // x?.y
            FieldSearch, // x:y
            FieldSafeSearch, // x?:y

            Index, // x[y]
            IndexSafe, // x?[y]

            Call, // x.y()
            CallSafe, // x?.y()
            CallSearch, // x:y()
            CallSafeSearch, // x?:y()
        }

        public struct Operation {
            public OperationKind Kind;

            // Field*, Call*
            public DMASTIdentifier Identifier;

            // Index*
            public DMASTExpression Index;

            // Call*
            public DMASTCallParameter[] Parameters;
        }

        public DMASTExpression Expression;

        // Always contains at least one operation
        public Operation[] Operations;

        public DMASTDereference(Location location, DMASTExpression expression, Operation[] operations) :
            base(location) {
            Expression = expression;
            Operations = operations;
        }

        public override void Visit(DMASTVisitor visitor) {
            visitor.VisitDereference(this);
        }
    }

    public sealed class DMASTCallableProcIdentifier : DMASTExpression, DMASTCallable {
        public readonly string Identifier;

        public DMASTCallableProcIdentifier(Location location, string identifier) : base(location) {
            Identifier = identifier;
        }

        public override void Visit(DMASTVisitor visitor) {
            visitor.VisitCallableProcIdentifier(this);
        }
    }

    public sealed class DMASTCallableSuper : DMASTExpression, DMASTCallable {
        public DMASTCallableSuper(Location location) : base(location) {
        }

        public override void Visit(DMASTVisitor visitor) {
            visitor.VisitCallableSuper(this);
        }
    }

    public sealed class DMASTCallableSelf : DMASTExpression, DMASTCallable {
        public DMASTCallableSelf(Location location) : base(location) {
        }

        public override void Visit(DMASTVisitor visitor) {
            visitor.VisitCallableSelf(this);
        }
    }

    public sealed class DMASTCallableGlobalProc : DMASTExpression, DMASTCallable {
        public readonly string Identifier;

        public DMASTCallableGlobalProc(Location location, string identifier) : base(location) {
            Identifier = identifier;
        }

        public override void Visit(DMASTVisitor visitor) {
            visitor.VisitCallableGlobalProc(this);
        }
    }
}<|MERGE_RESOLUTION|>--- conflicted
+++ resolved
@@ -6,7 +6,6 @@
 
 namespace DMCompiler.Compiler.DM {
     public interface DMASTVisitor : ASTVisitor {
-<<<<<<< HEAD
         public void VisitFile(DMASTFile file) {
             throw new NotImplementedException();
         }
@@ -442,129 +441,6 @@
         public void VisitRightShift(DMASTRightShift rightShift) {
             throw new NotImplementedException();
         }
-=======
-        public void VisitFile(DMASTFile file) { throw new NotImplementedException(); }
-        public void VisitBlockInner(DMASTBlockInner block) { throw new NotImplementedException(); }
-        public void VisitProcBlockInner(DMASTProcBlockInner procBlock) { throw new NotImplementedException(); }
-        public void VisitObjectDefinition(DMASTObjectDefinition statement) { throw new NotImplementedException(); }
-        public void VisitPath(DMASTPath path) { throw new NotImplementedException(); }
-        public void VisitObjectVarDefinition(DMASTObjectVarDefinition objectVarDefinition) { throw new NotImplementedException(); }
-        public void VisitMultipleObjectVarDefinitions(DMASTMultipleObjectVarDefinitions multipleObjectVarDefinitions) { throw new NotImplementedException(); }
-        public void VisitObjectVarOverride(DMASTObjectVarOverride objectVarOverride) { throw new NotImplementedException(); }
-        public void VisitProcStatementExpression(DMASTProcStatementExpression statementExpression) { throw new NotImplementedException(); }
-        public void VisitProcStatementVarDeclaration(DMASTProcStatementVarDeclaration varDeclaration) { throw new NotImplementedException(); }
-        public void VisitProcStatementReturn(DMASTProcStatementReturn statementReturn) { throw new NotImplementedException(); }
-        public void VisitProcStatementBreak(DMASTProcStatementBreak statementBreak) { throw new NotImplementedException(); }
-        public void VisitProcStatementContinue(DMASTProcStatementContinue statementContinue) { throw new NotImplementedException(); }
-        public void VisitProcStatementGoto(DMASTProcStatementGoto statementGoto) { throw new NotImplementedException(); }
-        public void VisitProcStatementLabel(DMASTProcStatementLabel statementLabel) { throw new NotImplementedException(); }
-        public void VisitProcStatementDel(DMASTProcStatementDel statementDel) { throw new NotImplementedException(); }
-        public void VisitProcStatementSet(DMASTProcStatementSet statementSet) { throw new NotImplementedException(); }
-        public void VisitProcStatementSpawn(DMASTProcStatementSpawn statementSpawn) { throw new NotImplementedException(); }
-        public void VisitProcStatementIf(DMASTProcStatementIf statementIf) { throw new NotImplementedException(); }
-        public void VisitProcStatementFor(DMASTProcStatementFor statementFor) { throw new NotImplementedException(); }
-        public void VisitProcStatementInfLoop(DMASTProcStatementInfLoop statementInfLoop) {throw new NotImplementedException(); }
-        public void VisitProcStatementWhile(DMASTProcStatementWhile statementWhile) { throw new NotImplementedException(); }
-        public void VisitProcStatementDoWhile(DMASTProcStatementDoWhile statementDoWhile) { throw new NotImplementedException(); }
-        public void VisitProcStatementSwitch(DMASTProcStatementSwitch statementSwitch) { throw new NotImplementedException(); }
-        public void VisitProcStatementBrowse(DMASTProcStatementBrowse statementBrowse) { throw new NotImplementedException(); }
-        public void VisitProcStatementBrowseResource(DMASTProcStatementBrowseResource statementBrowseResource) { throw new NotImplementedException(); }
-        public void VisitProcStatementOutputControl(DMASTProcStatementOutputControl statementOutputControl) { throw new NotImplementedException(); }
-        public void VisitProcStatementOutput(DMASTProcStatementOutput statementOutput) { throw new NotImplementedException(); }
-        public void VisitProcStatementInput(DMASTProcStatementInput statementInput) { throw new NotImplementedException(); }
-        public void VisitProcStatementTryCatch(DMASTProcStatementTryCatch statementTryCatch) { throw new NotImplementedException(); }
-        public void VisitProcStatementThrow(DMASTProcStatementThrow statementThrow) { throw new NotImplementedException(); }
-        public void VisitProcDefinition(DMASTProcDefinition procDefinition) { throw new NotImplementedException(); }
-        public void VisitIdentifier(DMASTIdentifier identifier) { throw new NotImplementedException(); }
-        public void VisitIdentifierWrapped(DMASTIdentifierWrapped identifier) { throw new NotImplementedException(); }
-        public void VisitGlobalIdentifier(DMASTGlobalIdentifier globalIdentifier) { throw new NotImplementedException(); }
-        public void VisitConstantInteger(DMASTConstantInteger constant) { throw new NotImplementedException(); }
-        public void VisitConstantFloat(DMASTConstantFloat constant) { throw new NotImplementedException(); }
-        public void VisitConstantString(DMASTConstantString constant) { throw new NotImplementedException(); }
-        public void VisitConstantResource(DMASTConstantResource constant) { throw new NotImplementedException(); }
-        public void VisitConstantNull(DMASTConstantNull constant) { throw new NotImplementedException(); }
-        public void VisitConstantPath(DMASTConstantPath constant) { throw new NotImplementedException(); }
-        public void VisitUpwardPathSearch(DMASTUpwardPathSearch upwardPathSearch) { throw new NotImplementedException(); }
-        public void VisitSwitchCaseRange(DMASTSwitchCaseRange switchCaseRange) { throw new NotImplementedException(); }
-        public void VisitStringFormat(DMASTStringFormat stringFormat) { throw new NotImplementedException(); }
-        public void VisitList(DMASTList list) { throw new NotImplementedException(); }
-        public void VisitNewList(DMASTNewList newList) { throw new NotImplementedException(); }
-        public void VisitAddText(DMASTAddText input) { throw new NotImplementedException(); }
-        public void VisitProb(DMASTProb prob) { throw new NotImplementedException(); }
-        public void VisitInput(DMASTInput input) { throw new NotImplementedException(); }
-        public void VisitInitial(DMASTInitial initial) { throw new NotImplementedException(); }
-        public void VisitNameof(DMASTNameof nameof) { throw new NotImplementedException(); }
-        public void VisitIsSaved(DMASTIsSaved isSaved) { throw new NotImplementedException(); }
-        public void VisitIsType(DMASTIsType isType) { throw new NotImplementedException(); }
-        public void VisitImplicitIsType(DMASTImplicitIsType isType) { throw new NotImplementedException(); }
-        public void VisitLocateCoordinates(DMASTLocateCoordinates locateCoordinates) { throw new NotImplementedException(); }
-        public void VisitLocate(DMASTLocate locate) { throw new NotImplementedException(); }
-        public void VisitPick(DMASTPick pick) { throw new NotImplementedException(); }
-        public void VisitCall(DMASTCall call) { throw new NotImplementedException(); }
-        public void VisitAssign(DMASTAssign assign) { throw new NotImplementedException(); }
-        public void VisitAssignInto(DMASTAssignInto assign) { throw new NotImplementedException(); }
-        public void VisitVarDeclExpression(DMASTVarDeclExpression vardecl) { throw new NotImplementedException(); }
-        public void VisitNewPath(DMASTNewPath newPath) { throw new NotImplementedException(); }
-        public void VisitNewIdentifier(DMASTNewIdentifier newIdentifier) { throw new NotImplementedException(); }
-        public void VisitNewDereference(DMASTNewDereference newDereference) { throw new NotImplementedException(); }
-        public void VisitNewListIndex(DMASTNewListIndex newListIndex) { throw new NotImplementedException(); }
-        public void VisitNewInferred(DMASTNewInferred newInferred) { throw new NotImplementedException(); }
-        public void VisitNot(DMASTNot not) { throw new NotImplementedException(); }
-        public void VisitNegate(DMASTNegate negate) { throw new NotImplementedException(); }
-        public void VisitEqual(DMASTEqual equal) { throw new NotImplementedException(); }
-        public void VisitNotEqual(DMASTNotEqual notEqual) { throw new NotImplementedException(); }
-        public void VisitEquivalent(DMASTEquivalent equivalent) { throw new NotImplementedException(); }
-        public void VisitNotEquivalent(DMASTNotEquivalent notEquivalent) { throw new NotImplementedException(); }
-        public void VisitLessThan(DMASTLessThan lessThan) { throw new NotImplementedException(); }
-        public void VisitLessThanOrEqual(DMASTLessThanOrEqual lessThanOrEqual) { throw new NotImplementedException(); }
-        public void VisitGreaterThan(DMASTGreaterThan greaterThan) { throw new NotImplementedException(); }
-        public void VisitGreaterThanOrEqual(DMASTGreaterThanOrEqual greaterThanOrEqual) { throw new NotImplementedException(); }
-        public void VisitMultiply(DMASTMultiply multiply) { throw new NotImplementedException(); }
-        public void VisitDivide(DMASTDivide divide) { throw new NotImplementedException(); }
-        public void VisitModulus(DMASTModulus modulus) { throw new NotImplementedException(); }
-        public void VisitModulusModulus(DMASTModulusModulus modulusModulus) { throw new NotImplementedException(); }
-        public void VisitPower(DMASTPower power) { throw new NotImplementedException(); }
-        public void VisitAdd(DMASTAdd add) { throw new NotImplementedException(); }
-        public void VisitSubtract(DMASTSubtract subtract) { throw new NotImplementedException(); }
-        public void VisitPreIncrement(DMASTPreIncrement preIncrement) { throw new NotImplementedException(); }
-        public void VisitPreDecrement(DMASTPreDecrement preDecrement) { throw new NotImplementedException(); }
-        public void VisitPostIncrement(DMASTPostIncrement postIncrement) { throw new NotImplementedException(); }
-        public void VisitPostDecrement(DMASTPostDecrement postDecrement) { throw new NotImplementedException(); }
-        public void VisitTernary(DMASTTernary ternary) { throw new NotImplementedException(); }
-        public void VisitAppend(DMASTAppend append) { throw new NotImplementedException(); }
-        public void VisitRemove(DMASTRemove remove) { throw new NotImplementedException(); }
-        public void VisitCombine(DMASTCombine combine) { throw new NotImplementedException(); }
-        public void VisitMask(DMASTMask mask) { throw new NotImplementedException(); }
-        public void VisitLogicalAndAssign(DMASTLogicalAndAssign landAssign) { throw new NotImplementedException(); }
-        public void VisitLogicalOrAssign(DMASTLogicalOrAssign lorAssign) { throw new NotImplementedException(); }
-        public void VisitMultiplyAssign(DMASTMultiplyAssign multiplyAssign) { throw new NotImplementedException(); }
-        public void VisitDivideAssign(DMASTDivideAssign divideAssign) { throw new NotImplementedException(); }
-        public void VisitLeftShiftAssign(DMASTLeftShiftAssign leftShiftAssign) { throw new NotImplementedException(); }
-        public void VisitRightShiftAssign(DMASTRightShiftAssign rightShiftAssign) { throw new NotImplementedException(); }
-        public void VisitXorAssign(DMASTXorAssign xorAssign) { throw new NotImplementedException(); }
-        public void VisitModulusAssign(DMASTModulusAssign modulusAssign) { throw new NotImplementedException(); }
-        public void VisitModulusModulusAssign(DMASTModulusModulusAssign modulusModulusAssign) { throw new NotImplementedException(); }
-        public void VisitOr(DMASTOr or) { throw new NotImplementedException(); }
-        public void VisitAnd(DMASTAnd and) { throw new NotImplementedException(); }
-        public void VisitBinaryAnd(DMASTBinaryAnd binaryAnd) { throw new NotImplementedException(); }
-        public void VisitBinaryXor(DMASTBinaryXor binaryXor) { throw new NotImplementedException(); }
-        public void VisitBinaryOr(DMASTBinaryOr binaryOr) { throw new NotImplementedException(); }
-        public void VisitBinaryNot(DMASTBinaryNot binaryNot) { throw new NotImplementedException(); }
-        public void VisitLeftShift(DMASTLeftShift leftShift) { throw new NotImplementedException(); }
-        public void VisitRightShift(DMASTRightShift rightShift) { throw new NotImplementedException(); }
-        public void VisitIn(DMASTExpressionIn expressionIn) { throw new NotImplementedException(); }
-        public void VisitInRange(DMASTExpressionInRange expressionInRange) { throw new NotImplementedException(); }
-        public void VisitListIndex(DMASTListIndex listIndex) { throw new NotImplementedException(); }
-        public void VisitProcCall(DMASTProcCall procCall) { throw new NotImplementedException(); }
-        public void VisitCallParameter(DMASTCallParameter callParameter) { throw new NotImplementedException(); }
-        public void VisitDefinitionParameter(DMASTDefinitionParameter definitionParameter) { throw new NotImplementedException(); }
-        public void VisitDereference(DMASTDereference dereference) { throw new NotImplementedException(); }
-        public void VisitDereferenceProc(DMASTDereferenceProc dereferenceProc) { throw new NotImplementedException(); }
-        public void VisitCallableProcIdentifier(DMASTCallableProcIdentifier procIdentifier) { throw new NotImplementedException(); }
-        public void VisitCallableSuper(DMASTCallableSuper super) { throw new NotImplementedException(); }
-        public void VisitCallableSelf(DMASTCallableSelf self) { throw new NotImplementedException(); }
-        public void VisitCallableGlobalProc(DMASTCallableGlobalProc globalIdentifier) { throw new NotImplementedException(); }
->>>>>>> 4f08cbfa
 
         public void VisitIn(DMASTExpressionIn expressionIn) {
             throw new NotImplementedException();
@@ -771,12 +647,8 @@
         public DreamPath Path;
         public bool IsOperator = false;
 
-<<<<<<< HEAD
-        public DMASTPath(Location location, DreamPath path) : base(location) {
-=======
         public DMASTPath(Location location, DreamPath path, bool operatorFlag = false) : base(location)
         {
->>>>>>> 4f08cbfa
             Path = path;
             IsOperator = operatorFlag;
         }
