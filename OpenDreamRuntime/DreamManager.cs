﻿using System.IO;
using System.Linq;
using System.Text.Json;
using OpenDreamRuntime.Objects;
using OpenDreamRuntime.Objects.MetaObjects;
using OpenDreamRuntime.Procs;
using OpenDreamRuntime.Procs.DebugAdapter;
using OpenDreamRuntime.Procs.Native;
using OpenDreamRuntime.Resources;
using OpenDreamShared;
using OpenDreamShared.Dream;
using OpenDreamShared.Json;
using Robust.Server;
using Robust.Server.Player;
using Robust.Shared.Asynchronous;
using Robust.Shared.Configuration;
using Robust.Shared.Timing;

namespace OpenDreamRuntime {
    partial class DreamManager : IDreamManager {
        [Dependency] private readonly IConfigurationManager _configManager = default!;
        [Dependency] private readonly IPlayerManager _playerManager = default!;
        [Dependency] private readonly IDreamMapManager _dreamMapManager = default!;
        [Dependency] private readonly IDreamDebugManager _dreamDebugManager = default!;
        [Dependency] private readonly IProcScheduler _procScheduler = default!;
        [Dependency] private readonly DreamResourceManager _dreamResourceManager = default!;
<<<<<<< HEAD
        [Dependency] private readonly IDreamObjectTree _objectTree = default!;

=======
        [Dependency] private readonly ITaskManager _taskManager = default!;
        [Dependency] private readonly IGameTiming _gameTiming = default!;

        public DreamObjectTree ObjectTree { get; private set; }
>>>>>>> fcf96f46
        public DreamObject WorldInstance { get; private set; }
        public Exception? LastDMException { get; set; }

        // Global state that may not really (really really) belong here
        public List<DreamValue> Globals { get; set; } = new();
        public IReadOnlyList<string> GlobalNames { get; private set; } = new List<string>();
        public DreamList WorldContentsList { get; private set; }
        public Dictionary<DreamObject, DreamList> AreaContents { get; set; } = new();
        public Dictionary<DreamObject, int> ReferenceIDs { get; set; } = new();
        public List<DreamObject> Mobs { get; set; } = new();
        public List<DreamObject> Clients { get; set; } = new();
        public List<DreamObject> Datums { get; set; } = new();
        public Random Random { get; set; } = new();
        public Dictionary<string, List<DreamObject>> Tags { get; set; } = new();

        private DreamCompiledJson _compiledJson;
        public bool Initialized { get; private set; }
        public GameTick InitializedTick { get; private set; }

        //TODO This arg is awful and temporary until RT supports cvar overrides in unit tests
        public void PreInitialize(string jsonPath) {
            ObjectTree = new(); // cheesy, sorts out a load order conflict.
            InitializeConnectionManager();
            _dreamResourceManager.Initialize();

            if (!LoadJson(jsonPath)) {
                _taskManager.RunOnMainThread(() => { IoCManager.Resolve<IBaseServer>().Shutdown("Error while loading the compiled json. The opendream.json_path CVar may be empty, or points to a file that doesn't exist"); });
            }
        }

        public void StartWorld() {
            // It is now OK to call user code, like /New procs.
            Initialized = true;
            InitializedTick = _gameTiming.CurTick;

            // Call global <init> with waitfor=FALSE
<<<<<<< HEAD
            if (_compiledJson.GlobalInitProc is ProcDefinitionJson initProcDef) {
                var globalInitProc = new DMProc(DreamPath.Root, "(global init)", null, null, null, initProcDef.Bytecode, initProcDef.MaxStackSize, initProcDef.Attributes, initProcDef.VerbName, initProcDef.VerbCategory, initProcDef.VerbDesc, initProcDef.Invisibility, _objectTree);
                globalInitProc.Spawn(WorldInstance, new DreamProcArguments());
            }
=======
            ObjectTree.GlobalInitProc?.Spawn(WorldInstance, new());
>>>>>>> fcf96f46

            // Call New() on all /area and /turf that exist, each with waitfor=FALSE separately. If <global init> created any /area, call New a SECOND TIME
            // new() up /objs and /mobs from compiled-in maps [order: (1,1) then (2,1) then (1,2) then (2,2)]
            _dreamMapManager.InitializeAtoms(_compiledJson.Maps);

            // Call world.New()
            WorldInstance.SpawnProc("New");
        }

        public void Shutdown() {
            Initialized = false;
        }

        public void Update() {
            if (!Initialized)
                return;

            _procScheduler.Process();
            UpdateStat();
            _dreamMapManager.UpdateTiles();

            WorldInstance.SetVariableValue("cpu", WorldInstance.GetVariable("tick_usage"));
        }

        public bool LoadJson(string? jsonPath) {
            if (string.IsNullOrEmpty(jsonPath) || !File.Exists(jsonPath))
                return false;

            string jsonSource = File.ReadAllText(jsonPath);
            DreamCompiledJson? json = JsonSerializer.Deserialize<DreamCompiledJson>(jsonSource);
            if (json == null)
                return false;

            _compiledJson = json;
            _dreamResourceManager.SetDirectory(Path.GetDirectoryName(jsonPath));
            if(!string.IsNullOrEmpty(_compiledJson.Interface) && !_dreamResourceManager.DoesFileExist(_compiledJson.Interface))
                throw new FileNotFoundException("Interface DMF not found at "+Path.Join(Path.GetDirectoryName(jsonPath),_compiledJson.Interface));
            //TODO: Empty or invalid _compiledJson.Interface should return default interface - see issue #851
            _objectTree.LoadJson(json);

            SetMetaObjects();

            DreamProcNative.SetupNativeProcs(_objectTree);

            _dreamMapManager.Initialize();
            WorldContentsList = DreamList.Create();
            WorldInstance = _objectTree.CreateObject(DreamPath.World);

            // Call /world/<init>. This is an IMPLEMENTATION DETAIL and non-DMStandard should NOT be run here.
            WorldInstance.InitSpawn(new DreamProcArguments());

            if (_compiledJson.Globals is GlobalListJson jsonGlobals) {
                Globals.Clear();
                Globals.EnsureCapacity(jsonGlobals.GlobalCount);
                GlobalNames = jsonGlobals.Names;

                for (int i = 0; i < jsonGlobals.GlobalCount; i++) {
                    object globalValue = jsonGlobals.Globals.GetValueOrDefault(i, null);
                    Globals.Add(_objectTree.GetDreamValueFromJsonElement(globalValue));
                }
            }

            // The first global is always `world`.
            Globals[0] = new DreamValue(WorldInstance);

            // Load turfs and areas of compiled-in maps, recursively calling <init>, but suppressing all New
            _dreamMapManager.LoadAreasAndTurfs(_compiledJson.Maps);

            return true;
        }

        private void SetMetaObjects() {
            // Datum needs to be set first
            _objectTree.SetMetaObject(DreamPath.Datum, new DreamMetaObjectDatum());

            //TODO Investigate what types BYOND can reparent without exploding and only allow reparenting those
            _objectTree.SetMetaObject(DreamPath.List, new DreamMetaObjectList());
            _objectTree.SetMetaObject(DreamPath.Client, new DreamMetaObjectClient());
            _objectTree.SetMetaObject(DreamPath.World, new DreamMetaObjectWorld());
            _objectTree.SetMetaObject(DreamPath.Matrix, new DreamMetaObjectMatrix());
            _objectTree.SetMetaObject(DreamPath.Regex, new DreamMetaObjectRegex());
            _objectTree.SetMetaObject(DreamPath.Atom, new DreamMetaObjectAtom());
            _objectTree.SetMetaObject(DreamPath.Area, new DreamMetaObjectArea());
            _objectTree.SetMetaObject(DreamPath.Turf, new DreamMetaObjectTurf());
            _objectTree.SetMetaObject(DreamPath.Movable, new DreamMetaObjectMovable());
            _objectTree.SetMetaObject(DreamPath.Mob, new DreamMetaObjectMob());
            _objectTree.SetMetaObject(DreamPath.Icon, new DreamMetaObjectIcon());
            _objectTree.SetMetaObject(DreamPath.Filter, new DreamMetaObjectFilter());
            _objectTree.SetMetaObject(DreamPath.Savefile, new DreamMetaObjectSavefile());
        }

        public void WriteWorldLog(string message, LogLevel level = LogLevel.Info, string sawmill = "world.log") {
            if (!WorldInstance.GetVariable("log").TryGetValueAsDreamResource(out var logRsc)) {
                logRsc = new ConsoleOutputResource();
                WorldInstance.SetVariableValue("log", new DreamValue(logRsc));
                Logger.Log(LogLevel.Error, $"Failed to write to the world log, falling back to console output. Original log message follows: [{LogMessage.LogLevelToName(level)}] world.log: {message}");
            }

            if (logRsc is ConsoleOutputResource consoleOut) // Output() on ConsoleOutputResource uses LogLevel.Info
            {
                consoleOut.WriteConsole(level, sawmill, message);
            }
            else
            {
                logRsc.Output(new DreamValue($"[{LogMessage.LogLevelToName(level)}] {sawmill}: {message}"));
                if (_configManager.GetCVar(OpenDreamCVars.AlwaysShowExceptions))
                {
                    Logger.LogS(level, sawmill, message);
                }
            }
        }

        public string CreateRef(DreamValue value) {
            RefType refType;
            int idx;

            if (value.TryGetValueAsDreamObject(out var refObject)) {
                if (refObject == null) {
                    refType = RefType.Null;
                    idx = 0;
                } else {
                    if(refObject.Deleted) {
                        // i dont believe this will **ever** be called, but just to be sure, funky errors /might/ appear in the future if someone does a fucky wucky and calls this on a deleted object.
                        throw new Exception("Cannot create reference ID for an object that is deleted");
                    }

                    refType = RefType.DreamObject;
                    if (!ReferenceIDs.TryGetValue(refObject, out idx)) {
                        idx = ReferenceIDs.Count;
                        ReferenceIDs.Add(refObject, idx);
                    }
                }
            } else if (value.TryGetValueAsString(out var refStr)) {
                refType = RefType.String;
                idx = _objectTree.Strings.IndexOf(refStr);

                if (idx == -1) {
                    _objectTree.Strings.Add(refStr);
                    idx = _objectTree.Strings.Count - 1;
                }
            } else if (value.TryGetValueAsPath(out var refPath)) {
                var treeEntry = _objectTree.GetTreeEntry(refPath);

                refType = RefType.DreamPath;
                idx = treeEntry.Id;
            } else if (value.TryGetValueAsDreamResource(out var refRsc)) {
                // Bit of a hack. This should use a resource's ID once they are refactored to have them.
                return $"{(int) RefType.DreamResource}{refRsc.ResourcePath}";
            } else {
                throw new NotImplementedException($"Ref for {value} is unimplemented");
            }

            // The first digit is the type, i.e. 1 for objects and 2 for strings
            return $"{(int) refType}{idx}";
        }

        public DreamValue LocateRef(string refString) {
            if (!int.TryParse(refString, out var refId)) {
                // If the ref is not an integer, it may be a tag
                if (Tags.TryGetValue(refString, out var tagList)) {
                    return new DreamValue(tagList.First());
                }

                return DreamValue.Null;
            }

            // The first digit is the type
            var typeId = (RefType) int.Parse(refString.Substring(0, 1));
            var untypedRefString = refString.Substring(1); // The ref minus its ref type prefix

            if (typeId == RefType.DreamResource) {
                // DreamResource refs are a little special and use their path instead of an id
                return new DreamValue(_dreamResourceManager.LoadResource(untypedRefString));
            } else {
                refId = int.Parse(untypedRefString);

                switch (typeId) {
                    case RefType.Null:
                        return DreamValue.Null;
                    case RefType.DreamObject:
                        foreach (KeyValuePair<DreamObject, int> referenceIdPair in ReferenceIDs) {
                            if (referenceIdPair.Value == refId) return new DreamValue(referenceIdPair.Key);
                        }

                        return DreamValue.Null;
                    case RefType.String:
                        return _objectTree.Strings.Count > refId
                            ? new DreamValue(_objectTree.Strings[refId])
                            : DreamValue.Null;
                    case RefType.DreamPath:
                        return _objectTree.Types.Length > refId
                            ? new DreamValue(_objectTree.Types[refId].Path)
                            : DreamValue.Null;
                    default:
                        throw new Exception($"Invalid reference type for ref {refString}");
                }
            }
        }
    }
}<|MERGE_RESOLUTION|>--- conflicted
+++ resolved
@@ -24,15 +24,10 @@
         [Dependency] private readonly IDreamDebugManager _dreamDebugManager = default!;
         [Dependency] private readonly IProcScheduler _procScheduler = default!;
         [Dependency] private readonly DreamResourceManager _dreamResourceManager = default!;
-<<<<<<< HEAD
-        [Dependency] private readonly IDreamObjectTree _objectTree = default!;
-
-=======
         [Dependency] private readonly ITaskManager _taskManager = default!;
         [Dependency] private readonly IGameTiming _gameTiming = default!;
-
-        public DreamObjectTree ObjectTree { get; private set; }
->>>>>>> fcf96f46
+        [Dependency] private readonly IDreamObjectTree _objectTree = default!;
+
         public DreamObject WorldInstance { get; private set; }
         public Exception? LastDMException { get; set; }
 
@@ -69,14 +64,7 @@
             InitializedTick = _gameTiming.CurTick;
 
             // Call global <init> with waitfor=FALSE
-<<<<<<< HEAD
-            if (_compiledJson.GlobalInitProc is ProcDefinitionJson initProcDef) {
-                var globalInitProc = new DMProc(DreamPath.Root, "(global init)", null, null, null, initProcDef.Bytecode, initProcDef.MaxStackSize, initProcDef.Attributes, initProcDef.VerbName, initProcDef.VerbCategory, initProcDef.VerbDesc, initProcDef.Invisibility, _objectTree);
-                globalInitProc.Spawn(WorldInstance, new DreamProcArguments());
-            }
-=======
-            ObjectTree.GlobalInitProc?.Spawn(WorldInstance, new());
->>>>>>> fcf96f46
+            _objectTree.GlobalInitProc?.Spawn(WorldInstance, new());
 
             // Call New() on all /area and /turf that exist, each with waitfor=FALSE separately. If <global init> created any /area, call New a SECOND TIME
             // new() up /objs and /mobs from compiled-in maps [order: (1,1) then (2,1) then (1,2) then (2,2)]
