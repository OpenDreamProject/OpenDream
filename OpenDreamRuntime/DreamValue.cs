--- conflicted
+++ resolved
@@ -315,11 +315,7 @@
         throw new InvalidCastException("Value " + this + " was not the expected type of DreamProc");
     }
 
-<<<<<<< HEAD
-    public bool TryGetValueAsAppearance([NotNullWhen(true)] out MutableIconAppearance? args) {
-=======
-    public readonly bool TryGetValueAsAppearance([NotNullWhen(true)] out IconAppearance? args) {
->>>>>>> 2d939447
+    public readonly bool TryGetValueAsAppearance([NotNullWhen(true)] out MutableIconAppearance? args) {
         if (Type == DreamValueType.Appearance) {
             args = Unsafe.As<MutableIconAppearance>(_refValue)!;
 
