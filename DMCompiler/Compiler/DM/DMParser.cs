--- conflicted
+++ resolved
@@ -2613,21 +2613,14 @@
                             return new DMASTLocate(callLoc, type, container);
                         }
                     }
-<<<<<<< HEAD
-                    default:
-                        return new DMASTProcCall(callLoc, new DMASTCallableProcIdentifier(callLoc, identifier.Identifier), callParameters);
-=======
-                    case "gradient": {
-                        return new DMASTGradient(identifier.Location, callParameters);
-                    }
                     case "rgb": {
                         if (callParameters.Length is < 3 or > 5)
                             Error("Expected 3 to 5 arguments for rgb()");
 
                         return new DMASTRgb(identifier.Location, callParameters);
                     }
-                    default: return new DMASTProcCall(identifier.Location, new DMASTCallableProcIdentifier(identifier.Location, identifier.Identifier), callParameters);
->>>>>>> 507bfc22
+                    default:
+                        return new DMASTProcCall(callLoc, new DMASTCallableProcIdentifier(callLoc, identifier.Identifier), callParameters);
                 }
             }
 
