﻿using OpenDreamClient.Resources;
using OpenDreamClient.Resources.ResourceTypes;
using OpenDreamShared.Dream;
using OpenDreamShared.Resources;
using Robust.Client.Graphics;
using Robust.Shared.Timing;
using System.Linq;

namespace OpenDreamClient.Rendering;

internal sealed class DreamIcon(RenderTargetPool renderTargetPool, IGameTiming gameTiming, IClyde clyde, ClientAppearanceSystem appearanceSystem) : IDisposable {
    public delegate void SizeChangedEventHandler();

    public List<DreamIcon> Overlays { get; } = new();
    public List<DreamIcon> Underlays { get; } = new();
    public event SizeChangedEventHandler? SizeChanged;
    public DMIResource? DMI {
        get => _dmi;
        private set {
            _dmi?.OnUpdateCallbacks.Remove(DirtyTexture);
            _dmi = value;
            CheckSizeChange();
        }
    }
    private DMIResource? _dmi;

    public int AnimationFrame {
        get {
            UpdateAnimation();
            return _animationFrame;
        }
    }

    [ViewVariables]
    public ImmutableAppearance? Appearance {
        get => CalculateAnimatedAppearance();
        private set {
            if (_appearance?.Equals(value) is true)
                return;

            _appearance = value;
            UpdateIcon();
        }
    }

    private ImmutableAppearance? _appearance;

    //acts as a cache for the mutable appearance, so we don't have to ToMutable() every frame
    private MutableAppearance? _animatedAppearance;
    private AtomDirection _direction;

    // TODO: We could cache these per-appearance instead of per-atom
    public IRenderTexture? CachedTexture {
        get => _cachedTexture;
        private set {
            if (_cachedTexture != null)
                renderTargetPool.Return(_cachedTexture);
            _cachedTexture = value;
        }
    }

    public Vector2 TextureRenderOffset = Vector2.Zero;
    public Texture? LastRenderedTexture;

    private int _animationFrame;
    private List<AppearanceAnimation>? _appearanceAnimations;
    private int _appearanceAnimationsLoops;
    private Box2? _cachedAABB;
    private bool _textureDirty = true;
    private bool _animationComplete;
    private IRenderTexture? _cachedTexture;

    public DreamIcon(RenderTargetPool renderTargetPool, IGameTiming gameTiming, IClyde clyde, ClientAppearanceSystem appearanceSystem, uint appearanceId,
        AtomDirection? parentDir = null) : this(renderTargetPool, gameTiming, clyde, appearanceSystem) {
        SetAppearance(appearanceId, parentDir);
    }

    public void Dispose() {
        CachedTexture = null;
        LastRenderedTexture = null;
        DMI = null; //triggers the removal of the onUpdateCallback
    }

    public Texture? GetTexture(DreamViewOverlay viewOverlay, DrawingHandleWorld handle, RendererMetaData iconMetaData, Texture? textureOverride = null) {
        Texture? frame;

        if (textureOverride == null) {
            if (Appearance == null || DMI == null)
                return null;

            var animationFrame = AnimationFrame;
            if (CachedTexture != null && !_textureDirty)
                return CachedTexture.Texture;

            _textureDirty = false;
            frame = DMI.GetState(Appearance.IconState)?.GetFrames(_direction)[animationFrame];
        } else {
            frame = textureOverride;
        }

        var canSkipFullRender = Appearance?.Filters.Length is 0 or null &&
                                    iconMetaData.ColorToApply == Color.White &&
                                    iconMetaData.ColorMatrixToApply.Equals(ColorMatrix.Identity) &&
                                    iconMetaData.AlphaToApply.Equals(1.0f);

        if (frame == null) {
            CachedTexture = null;
        } else if (canSkipFullRender) {
            TextureRenderOffset = Vector2.Zero;
            return frame;
        } else {
            if(textureOverride is not null)
                return FullRenderTexture(viewOverlay, handle, iconMetaData, frame).Texture; //no caching in the presence of overrides
            CachedTexture = FullRenderTexture(viewOverlay, handle, iconMetaData, frame);
        }

        return CachedTexture?.Texture;
    }

    public void SetAppearance(uint? appearanceId, AtomDirection? parentDir = null) {
        // End any animations that are currently happening
        // Note that this isn't faithful to the original behavior
        EndAppearanceAnimation(null);

        if (appearanceId == null) {
            Appearance = null;
            return;
        }

        appearanceSystem.LoadAppearance(appearanceId.Value, appearance => {
            if (parentDir != null && appearance.InheritsDirection) {
                _direction = parentDir.Value;
            } else {
                _direction = appearance.Direction;
            }

            Appearance = appearance;
        });
    }

    //three things to do here, chained animations, loops and parallel animations
    public void StartAppearanceAnimation(ImmutableAppearance endingAppearance, TimeSpan duration, AnimationEasing easing, int loops, AnimationFlags flags, int delay, bool chainAnim) {
        _appearance = CalculateAnimatedAppearance(); //Animation starts from the current animated appearance
        DateTime start = DateTime.Now;
        if(!chainAnim)
            EndAppearanceAnimation(null);
        else
            if(_appearanceAnimations != null && _appearanceAnimations.Count > 0)
                if((flags & AnimationFlags.AnimationParallel) != 0)
                    start = _appearanceAnimations[^1].Start; //either that's also a parallel, or its one that this should be parallel with
                else
                    start = _appearanceAnimations[^1].Start + _appearanceAnimations[^1].Duration; //if it's not parallel, it's chained

        _appearanceAnimations ??= new List<AppearanceAnimation>();
        if(_appearanceAnimations.Count == 0) {//only valid on the first animation
            _appearanceAnimationsLoops = loops;
        }

        for(int i=_appearanceAnimations.Count-1; i>=0; i--) //there can be only one last-in-sequence, and it might not be the last element of the list because it could be added to mid-loop
            if(_appearanceAnimations[i].LastInSequence) {
                var lastAnim =  _appearanceAnimations[i];
                lastAnim.LastInSequence = false;
                _appearanceAnimations[i] = lastAnim;
                break;
            }

        _appearanceAnimations.Add(new AppearanceAnimation(start, duration, endingAppearance, easing, flags, delay, true));
    }

    /// <summary>
    /// Ends the target appearance animation. If appearanceAnimation is null, ends all animations.
    /// </summary>
    /// <param name="appearanceAnimation">Animation to end</param>
    private void EndAppearanceAnimation(AppearanceAnimation? appearanceAnimation) {
        if (appearanceAnimation == null){
            if(_appearanceAnimations?.Count > 0) {
                Appearance = _appearanceAnimations[^1].EndAppearance;
                _appearanceAnimations.Clear();
            }
            return;
        }
        if (_appearanceAnimations != null && _appearanceAnimations.Contains(appearanceAnimation!.Value)) {
            _appearance = appearanceAnimation!.Value.EndAppearance;
            _appearanceAnimations.Remove(appearanceAnimation!.Value);
        }
    }

    public void GetWorldAABB(Vector2 worldPos, ref Box2? aabb) {
        if (DMI != null && Appearance != null) {
            Vector2 size = DMI.IconSize / (float)EyeManager.PixelsPerMeter;
            Vector2 pixelOffset = Appearance.TotalPixelOffset / (float)EyeManager.PixelsPerMeter;

            worldPos += pixelOffset;

            Box2 thisAABB = Box2.CenteredAround(worldPos, size);
            aabb = aabb?.Union(thisAABB) ?? thisAABB;
        }

        foreach (DreamIcon underlay in Underlays) {
            underlay.GetWorldAABB(worldPos, ref aabb);
        }

        foreach (DreamIcon overlay in Overlays) {
            overlay.GetWorldAABB(worldPos, ref aabb);
        }
    }

    private void UpdateAnimation() {
        if(DMI == null || Appearance == null || _animationComplete)
            return;

        DMIParser.ParsedDMIState? dmiState = DMI.Description.GetStateOrDefault(Appearance.IconState);
        if(dmiState == null)
            return;
        DMIParser.ParsedDMIFrame[] frames = dmiState.GetFrames(_direction);

        if (frames.Length <= 1) return;

        var oldFrame = _animationFrame;
        var currentGameTicks = gameTiming.CurTime.Ticks;
        var sequenceDuration = frames.Aggregate(TimeSpan.Zero, (duration, frame) => duration + frame.Delay);
        var durationDiff = new TimeSpan(currentGameTicks % sequenceDuration.Ticks);
        var noLoop = !dmiState.Loop;

        _animationFrame = 0;
        while (durationDiff >= frames[_animationFrame].Delay) {
            durationDiff -= frames[_animationFrame].Delay;

            _animationFrame++;

            if (noLoop && _animationFrame == frames.Length - 1) {
                _animationComplete = true;
                break;
            } else if (_animationFrame == frames.Length)
                _animationFrame = 0;
        }

        if (oldFrame != _animationFrame)
            DirtyTexture();
    }

    private ImmutableAppearance? CalculateAnimatedAppearance() {
        if (_appearanceAnimations == null || _appearanceAnimations.Count == 0 || _appearance == null) {
            _animatedAppearance = null; //null it if _appearanceAnimations is empty
            return _appearance;
        }

        _textureDirty = true; //if we have animations, we need to recalculate the texture
        _animatedAppearance = _appearance.ToMutable();
        List<AppearanceAnimation>? toRemove = null;
        List<AppearanceAnimation>? toReAdd = null;
        for(int i = 0; i < _appearanceAnimations.Count; i++) {
            AppearanceAnimation animation = _appearanceAnimations[i];
            //if it's not the first one, and it's not parallel, break
            if((animation.Flags & AnimationFlags.AnimationParallel) == 0 && i != 0)
                break;

            float timeFactor = Math.Clamp((float)(DateTime.Now - animation.Start).Ticks / animation.Duration.Ticks, 0.0f, 1.0f);
            float factor = 0;
            if((animation.Easing & AnimationEasing.EaseIn) != 0)
                timeFactor /= 2.0f;
            if((animation.Easing & AnimationEasing.EaseOut) != 0)
                timeFactor = 0.5f+timeFactor/2.0f;

            switch (animation.Easing) {
                case AnimationEasing.Linear:
                    factor = timeFactor;
                    break;
                case AnimationEasing.Sine:
                    factor = MathF.Sin(timeFactor * MathF.PI / 2);
                    break;
                case AnimationEasing.Circular:
                    factor = MathF.Sqrt(1 - MathF.Pow(1 - timeFactor, 2));
                    break;
                case AnimationEasing.Cubic:
                    factor = 1 - MathF.Pow(1-timeFactor, 3);
                    break;
                case AnimationEasing.Bounce: //https://stackoverflow.com/questions/25249829/bouncing-ease-equation-in-c-sharp great match for byond behaviour
                    float bounce = timeFactor*2.75f;
                    if(bounce<1)
                        factor = MathF.Pow(bounce, 2);
                    else if(bounce<2) {
                        bounce -= 1.5f;
                        factor = MathF.Pow(bounce, 2)+ 0.75f;
                    } else if(bounce<2.5) {
                        bounce -= 2.25f;
                        factor = MathF.Pow(bounce, 2) + 0.9375f;
                    } else {
                        bounce -= 2.625f;
                        factor = MathF.Pow(bounce, 2) + 0.984375f;
                    }

                    break;
                case AnimationEasing.Elastic: //http://www.java2s.com/example/csharp/system/easing-equation-function-for-an-elastic-exponentially-decaying-sine-w.html with d=1, s=pi/2, c=2, b = -1
                    factor = MathF.Pow(2, -10 * timeFactor) * MathF.Sin((timeFactor - MathF.PI/2.0f) * (2.0f*MathF.PI/0.3f)) + 1.0f;
                    break;
                case AnimationEasing.Back: //https://learn.microsoft.com/en-us/dotnet/api/system.windows.media.animation.backease?view=windowsdesktop-8.0
                    factor = MathF.Pow(timeFactor, 3) - timeFactor * MathF.Sin(timeFactor * MathF.PI);
                    break;
                case AnimationEasing.Quad:
                    factor = 1 - MathF.Pow(1-timeFactor,2);
                    break;
                case AnimationEasing.Jump:
                    factor = (timeFactor < 1) ? 0 : 1;
                    break;
            }

            var endAppearance = animation.EndAppearance;

            //non-smooth animations
            /*
            dir
            icon
            icon_state
            invisibility
            maptext
            suffix
            */

<<<<<<< HEAD
            if (endAppearance.Direction != _appearance.Direction) {
                appearance.Direction = endAppearance.Direction;
            }

            if (endAppearance.Icon != _appearance.Icon) {
                appearance.Icon = endAppearance.Icon;
            }

            if (endAppearance.IconState != _appearance.IconState) {
                appearance.IconState = endAppearance.IconState;
            }

            if (endAppearance.Invisibility != _appearance.Invisibility) {
                appearance.Invisibility = endAppearance.Invisibility;
            }

            if (endAppearance.Maptext != _appearance.Maptext) {
                appearance.Maptext = endAppearance.Maptext;
            }
=======
            if (endAppearance.Direction != _appearance.Direction)
                _animatedAppearance.Direction = endAppearance.Direction;
            if (endAppearance.Icon != _appearance.Icon)
                _animatedAppearance.Icon = endAppearance.Icon;
            if (endAppearance.IconState != _appearance.IconState)
                _animatedAppearance.IconState = endAppearance.IconState;
            if (endAppearance.Invisibility != _appearance.Invisibility)
                _animatedAppearance.Invisibility = endAppearance.Invisibility;

            /* TODO maptext
            if (endAppearance.MapText != _appearance.MapText)
                appearance.MapText = endAppearance.MapText;
            */
>>>>>>> 6582337c
            /* TODO suffix
            if (endAppearance.Suffix != _appearance.Suffix)
                appearance.Suffix = endAppearance.Suffix;
            */

            //smooth animation properties
            /*
            alpha
            color
            glide_size
            infra_luminosity
            layer
            maptext_width, maptext_height, maptext_x, maptext_y
            luminosity
            pixel_x, pixel_y, pixel_w, pixel_z
            transform
            */

            if (endAppearance.Alpha != _appearance.Alpha) {
                _animatedAppearance.Alpha = (byte)Math.Clamp(((1-factor) * _appearance.Alpha) + (factor * endAppearance.Alpha), 0, 255);
            }

            if (endAppearance.Color != _appearance.Color) {
                _animatedAppearance.Color = Color.FromSrgb(new Color(
                    Math.Clamp(((1-factor) * _appearance.Color.R) + (factor * endAppearance.Color.R), 0, 1),
                    Math.Clamp(((1-factor) * _appearance.Color.G) + (factor * endAppearance.Color.G), 0, 1),
                    Math.Clamp(((1-factor) * _appearance.Color.B) + (factor * endAppearance.Color.B), 0, 1),
                    Math.Clamp(((1-factor) * _appearance.Color.A) + (factor * endAppearance.Color.A), 0, 1)
                ));
            }

            if (!endAppearance.ColorMatrix.Equals(_appearance.ColorMatrix)){
                ColorMatrix.Interpolate(in _appearance.ColorMatrix, in endAppearance.ColorMatrix, factor, out _animatedAppearance.ColorMatrix);
            }

            if (!endAppearance.GlideSize.Equals(_appearance.GlideSize)) {
                _animatedAppearance.GlideSize = ((1-factor) * _appearance.GlideSize) + (factor * endAppearance.GlideSize);
            }

            /* TODO infraluminosity
            if (endAppearance.InfraLuminosity != _appearance.InfraLuminosity) {
                appearance.InfraLuminosity = ((1-factor) * _appearance.InfraLuminosity) + (factor * endAppearance.InfraLuminosity);
            }
            */

            if (!endAppearance.Layer.Equals(_appearance.Layer)) {
                _animatedAppearance.Layer = ((1-factor) * _appearance.Layer) + (factor * endAppearance.Layer);
            }

            /* TODO luminosity
            if (endAppearance.Luminosity != _appearance.Luminosity) {
                appearance.Luminosity = ((1-factor) * _appearance.Luminosity) + (factor * endAppearance.Luminosity);
            }
            */

            if (endAppearance.MaptextSize != _appearance.MaptextSize) {
                appearance.MaptextSize = new Vector2i(
                    (int)Math.Round(((1-factor) * _appearance.MaptextSize.X) + (factor * endAppearance.MaptextSize.X)),
                    (int)Math.Round(((1-factor) * _appearance.MaptextSize.Y) + (factor * endAppearance.MaptextSize.Y))
                );
            }

            if (endAppearance.MaptextOffset != _appearance.MaptextOffset) {
                appearance.MaptextOffset = new Vector2i(
                    (int)Math.Round(((1-factor) * _appearance.MaptextOffset.X) + (factor * endAppearance.MaptextOffset.X)),
                    (int)Math.Round(((1-factor) * _appearance.MaptextOffset.Y) + (factor * endAppearance.MaptextOffset.Y))
                );
            }

            if (endAppearance.PixelOffset != _appearance.PixelOffset) {
                Vector2 startingOffset = _appearance.PixelOffset;
                Vector2 newPixelOffset = Vector2.Lerp(startingOffset, endAppearance.PixelOffset, 1.0f-factor);

                _animatedAppearance.PixelOffset = (Vector2i)newPixelOffset;
            }

            if (endAppearance.PixelOffset2 != _appearance.PixelOffset2) {
                Vector2 startingOffset = _appearance.PixelOffset2;
                Vector2 newPixelOffset = Vector2.Lerp(startingOffset, endAppearance.PixelOffset2, 1.0f-factor);

                _animatedAppearance.PixelOffset2 = (Vector2i)newPixelOffset;
            }

            if (!endAppearance.Transform.SequenceEqual(_appearance.Transform)) {
                _animatedAppearance.Transform[0] = (1.0f-factor)*_appearance.Transform[0] + (factor * endAppearance.Transform[0]);
                _animatedAppearance.Transform[1] = (1.0f-factor)*_appearance.Transform[1] + (factor * endAppearance.Transform[1]);
                _animatedAppearance.Transform[2] = (1.0f-factor)*_appearance.Transform[2] + (factor * endAppearance.Transform[2]);
                _animatedAppearance.Transform[3] = (1.0f-factor)*_appearance.Transform[3] + (factor * endAppearance.Transform[3]);
                _animatedAppearance.Transform[4] = (1.0f-factor)*_appearance.Transform[4] + (factor * endAppearance.Transform[4]);
                _animatedAppearance.Transform[5] = (1.0f-factor)*_appearance.Transform[5] + (factor * endAppearance.Transform[5]);
            }

            if (timeFactor >= 1f) {
                toRemove ??= new();
                toRemove.Add(animation);
                if (_appearanceAnimationsLoops != 0) { //add it back to the list with the times updated
                    if(_appearanceAnimationsLoops != -1 && animation.LastInSequence)
                        _appearanceAnimationsLoops -= 1;
                    toReAdd ??= new();
                    DateTime start;
                    if((animation.Flags & AnimationFlags.AnimationParallel) != 0)
                        start = _appearanceAnimations[^1].Start; //either that's also a parallel, or its one that this should be parallel with
                    else
                        start = _appearanceAnimations[^1].Start + _appearanceAnimations[^1].Duration; //if it's not parallel, it's chained
                    AppearanceAnimation repeatAnimation = new AppearanceAnimation(start, animation.Duration, animation.EndAppearance, animation.Easing, animation.Flags, animation.Delay, animation.LastInSequence);
                    toReAdd.Add(repeatAnimation);
                }
            }
        }

        if(toRemove != null)
            foreach (AppearanceAnimation animation in toRemove) {
                EndAppearanceAnimation(animation);
            }

        if(toReAdd != null)
            foreach (AppearanceAnimation animation in toReAdd) {
                _appearanceAnimations.Add(animation);
            }

        return new(_animatedAppearance, null); //one of the very few times it's okay to do this.
    }

    private void UpdateIcon() {
        DirtyTexture();

        if (Appearance == null) {
            DMI = null;
            return;
        }

        if (Appearance.Icon == null) {
            DMI = null;
        } else {
            IoCManager.Resolve<IDreamResourceManager>().LoadResourceAsync<DMIResource>(Appearance.Icon.Value, dmi => {
                if (dmi.Id != Appearance.Icon) return; //Icon changed while resource was loading
                dmi.OnUpdateCallbacks.Add(DirtyTexture);
                DMI = dmi;
                _animationFrame = 0;
                _animationComplete = false;
            });
        }

        Overlays.Clear();
        foreach (var overlayAppearance in Appearance.Overlays) {
            DreamIcon overlay = new DreamIcon(renderTargetPool, gameTiming, clyde, appearanceSystem, overlayAppearance.MustGetId(), _direction);
            overlay.SizeChanged += CheckSizeChange;

            Overlays.Add(overlay);
        }

        Underlays.Clear();
        foreach (var underlayAppearance in Appearance.Underlays) {
            DreamIcon underlay = new DreamIcon(renderTargetPool, gameTiming, clyde, appearanceSystem, underlayAppearance.MustGetId(), _direction);
            underlay.SizeChanged += CheckSizeChange;

            Underlays.Add(underlay);
        }
    }

    /// <summary>
    /// Perform a full (slower) render of this icon's texture, including filters and color
    /// </summary>
    /// <remarks>In a separate method to avoid closure allocations when not executed</remarks>
    /// <returns>The final texture</returns>
    private IRenderTexture FullRenderTexture(DreamViewOverlay viewOverlay, DrawingHandleWorld handle, RendererMetaData iconMetaData, Texture frame) {
        // TODO: This should determine the size from the filters and their settings, not just double the original
        var ping = renderTargetPool.Rent(frame.Size * 2);
        var pong = renderTargetPool.Rent(ping.Size);

        handle.RenderInRenderTarget(pong, () => {
            //we can use the color matrix shader here, since we don't need to blend
            //also because blend mode is none, we don't need to clear
            var colorMatrix = iconMetaData.ColorMatrixToApply.Equals(ColorMatrix.Identity)
                ? new ColorMatrix(iconMetaData.ColorToApply.WithAlpha(iconMetaData.AlphaToApply))
                : iconMetaData.ColorMatrixToApply;

            ShaderInstance colorShader = DreamViewOverlay.ColorInstance.Duplicate();
            colorShader.SetParameter("colorMatrix", colorMatrix.GetMatrix4());
            colorShader.SetParameter("offsetVector", colorMatrix.GetOffsetVector());
            colorShader.SetParameter("isPlaneMaster",iconMetaData.IsPlaneMaster);
            handle.UseShader(colorShader);

            handle.SetTransform(DreamViewOverlay.CreateRenderTargetFlipMatrix(pong.Size, frame.Size / 2));
            handle.DrawTextureRect(frame, new Box2(Vector2.Zero, frame.Size));
        }, Color.Black.WithAlpha(0));

        foreach (DreamFilter filterId in iconMetaData.MainIcon!.Appearance!.Filters) {
            ShaderInstance s = appearanceSystem.GetFilterShader(filterId, viewOverlay.RenderSourceLookup);

            handle.RenderInRenderTarget(ping, () => {
                handle.UseShader(s);

                // Technically this should be ping.Size, but they are the same size so avoid the extra closure alloc
                handle.SetTransform(DreamViewOverlay.CreateRenderTargetFlipMatrix(pong.Size, Vector2.Zero));
                handle.DrawTextureRect(pong.Texture, new Box2(Vector2.Zero, pong.Size));
            }, Color.Black.WithAlpha(0));

            (ping, pong) = (pong, ping);
        }

        renderTargetPool.Return(ping);
        TextureRenderOffset = -(pong.Texture.Size / 2 - frame.Size / 2);
        return pong;
    }

    private void CheckSizeChange() {
        Box2? aabb = null;
        GetWorldAABB(Vector2.Zero, ref aabb);

        if (aabb != _cachedAABB) {
            _cachedAABB = aabb;
            SizeChanged?.Invoke();
        }
    }

    private void DirtyTexture() {
        _textureDirty = true;
        CachedTexture = null;
    }

    private struct AppearanceAnimation(DateTime start, TimeSpan duration, ImmutableAppearance endAppearance, AnimationEasing easing, AnimationFlags flags, int delay, bool lastInSequence) {
        public readonly DateTime Start = start;
        public readonly TimeSpan Duration = duration;
        public readonly ImmutableAppearance EndAppearance = endAppearance;
        public readonly AnimationEasing Easing = easing;
        public readonly AnimationFlags Flags = flags;
        public readonly int Delay = delay;
        public bool LastInSequence = lastInSequence;
    }
}<|MERGE_RESOLUTION|>--- conflicted
+++ resolved
@@ -317,27 +317,6 @@
             suffix
             */
 
-<<<<<<< HEAD
-            if (endAppearance.Direction != _appearance.Direction) {
-                appearance.Direction = endAppearance.Direction;
-            }
-
-            if (endAppearance.Icon != _appearance.Icon) {
-                appearance.Icon = endAppearance.Icon;
-            }
-
-            if (endAppearance.IconState != _appearance.IconState) {
-                appearance.IconState = endAppearance.IconState;
-            }
-
-            if (endAppearance.Invisibility != _appearance.Invisibility) {
-                appearance.Invisibility = endAppearance.Invisibility;
-            }
-
-            if (endAppearance.Maptext != _appearance.Maptext) {
-                appearance.Maptext = endAppearance.Maptext;
-            }
-=======
             if (endAppearance.Direction != _appearance.Direction)
                 _animatedAppearance.Direction = endAppearance.Direction;
             if (endAppearance.Icon != _appearance.Icon)
@@ -346,12 +325,9 @@
                 _animatedAppearance.IconState = endAppearance.IconState;
             if (endAppearance.Invisibility != _appearance.Invisibility)
                 _animatedAppearance.Invisibility = endAppearance.Invisibility;
-
-            /* TODO maptext
             if (endAppearance.MapText != _appearance.MapText)
                 appearance.MapText = endAppearance.MapText;
             */
->>>>>>> 6582337c
             /* TODO suffix
             if (endAppearance.Suffix != _appearance.Suffix)
                 appearance.Suffix = endAppearance.Suffix;
