--- conflicted
+++ resolved
@@ -37,10 +37,7 @@
 
     private void OnPlayerStatusChanged(object? sender, SessionStatusEventArgs e) {
         if (e.NewStatus == SessionStatus.InGame) {
-<<<<<<< HEAD
-            _sawmill ??= Logger.GetSawmill("ServerAppearanceSystem");
-            _sawmill.Debug($"Sending {_idToAppearance.Count} appearances to {e.Session.Channel.UserName}");
-            RaiseNetworkEvent(new AllAppearancesEvent(_idToAppearance), e.Session.Channel);
+            e.Session.Channel.SendMessage(new MsgAllAppearances(_idToAppearance));
         }
     }
 
@@ -56,9 +53,6 @@
             }
 
             _appearanceRefCounts[appearance] = count + 1;
-=======
-            e.Session.Channel.SendMessage(new MsgAllAppearances(_idToAppearance));
->>>>>>> 3f313ed0
         }
     }
 
