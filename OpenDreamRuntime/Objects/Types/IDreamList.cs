--- conflicted
+++ resolved
@@ -9,13 +9,11 @@
     public DreamValue GetValue(DreamValue key);
     public bool ContainsKey(DreamValue key);
     public IEnumerable<DreamValue> EnumerateValues();
-<<<<<<< HEAD
     public int GetLength();
     public void Cut(int start = 1, int end = 0);
     public List<DreamValue> GetValues();
     public Dictionary<DreamValue, DreamValue> GetAssociativeValues();
     public void RemoveValue(DreamValue value);
-=======
     public IEnumerable<KeyValuePair<DreamValue, DreamValue>> EnumerateAssocValues();
 
     public DreamValue[] CopyToArray() {
@@ -25,5 +23,4 @@
     public Dictionary<DreamValue, DreamValue> CopyAssocValues() {
         return new(EnumerateAssocValues());
     }
->>>>>>> bc172c9f
 }