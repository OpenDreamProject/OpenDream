﻿using Robust.Client.Graphics;
using Robust.Client.Player;
using Robust.Shared.Enums;
using Robust.Shared.Map;
using OpenDreamShared.Dream;
using Robust.Shared.Console;
using Robust.Shared.Prototypes;
using OpenDreamShared.Rendering;
using Robust.Client.GameObjects;
using Robust.Shared.Profiling;
using System.Linq;

namespace OpenDreamClient.Rendering;

/// <summary>
/// Overlay for rendering world atoms
/// </summary>
internal sealed class DreamViewOverlay : Overlay {
    private const LookupFlags MapLookupFlags = LookupFlags.Approximate | LookupFlags.Uncontained;

    public override OverlaySpace Space => OverlaySpace.WorldSpaceBelowWorld;

    [Dependency] private readonly IPlayerManager _playerManager = default!;
    [Dependency] private readonly IEntityManager _entityManager = default!;
    [Dependency] private readonly IMapManager _mapManager = default!;
    [Dependency] private readonly IClyde _clyde = default!;
    [Dependency] private readonly ProfManager _prof = default!;

    private readonly ISawmill _sawmill = Logger.GetSawmill("opendream.view");

    private readonly TransformSystem _transformSystem;
    private readonly EntityLookupSystem _lookupSystem;
    private readonly ClientAppearanceSystem _appearanceSystem;
    private readonly ClientScreenOverlaySystem _screenOverlaySystem;

    private readonly EntityQuery<DMISpriteComponent> spriteQuery;
    private readonly EntityQuery<TransformComponent> xformQuery;
    private readonly EntityQuery<DreamMobSightComponent> mobSightQuery;

    private ShaderInstance _blockColorInstance;
    private ShaderInstance _colorInstance;
    private Dictionary<BlendMode, ShaderInstance> _blendmodeInstances;

    private readonly Dictionary<Vector2i, List<IRenderTexture>> _renderTargetCache = new();
<<<<<<< HEAD
    private EntityLookupSystem _lookupSystem;
    private ClientAppearanceSystem _appearanceSystem;
    private ClientScreenOverlaySystem _screenOverlaySystem;
    private ClientImagesSystem _clientImagesSystem;
    private SharedTransformSystem _transformSystem;
    public override OverlaySpace Space => OverlaySpace.WorldSpaceBelowWorld;
=======

>>>>>>> d7ee9ae6
    public bool ScreenOverlayEnabled = true;
    public bool RenderTurfEnabled = true;
    public bool RenderEntityEnabled = true;
    public bool RenderPlayerEnabled = true;
    public bool MouseMapRenderEnabled = false;

    private IRenderTexture _mouseMapRenderTarget;
    public Texture MouseMap;
    public Dictionary<Color, RendererMetaData> MouseMapLookup = new();
    private Dictionary<String, IRenderTexture> _renderSourceLookup = new();
    private Stack<IRenderTexture> _renderTargetsToReturn = new();
    private Stack<RendererMetaData> _rendererMetaDataRental = new();
    private Stack<RendererMetaData> _rendererMetaDataToReturn = new();
    private Matrix3 _flipMatrix;

    public DreamViewOverlay(TransformSystem transformSystem, EntityLookupSystem lookupSystem,
        ClientAppearanceSystem appearanceSystem, ClientScreenOverlaySystem screenOverlaySystem) {
        IoCManager.InjectDependencies(this);
        _transformSystem = transformSystem;
        _lookupSystem = lookupSystem;
        _appearanceSystem = appearanceSystem;
        _screenOverlaySystem = screenOverlaySystem;

        spriteQuery = _entityManager.GetEntityQuery<DMISpriteComponent>();
        xformQuery = _entityManager.GetEntityQuery<TransformComponent>();
        mobSightQuery = _entityManager.GetEntityQuery<DreamMobSightComponent>();

        MouseMap = Texture.Black;
        _mouseMapRenderTarget = RentRenderTarget(new Vector2i(64,64)); //this value won't ever be used, but we're very likely to need a 64x64 render target at some point, so may as well
        ReturnRenderTarget(_mouseMapRenderTarget); //return it to the rental immediately, since it'll get cleared in Draw()

        _sawmill.Debug("Loading shaders...");
        var protoManager = IoCManager.Resolve<IPrototypeManager>();
        _blockColorInstance = protoManager.Index<ShaderPrototype>("blockcolor").InstanceUnique();
        _colorInstance = protoManager.Index<ShaderPrototype>("color").InstanceUnique();
        _blendmodeInstances = new(4);
        _blendmodeInstances.Add(BlendMode.BLEND_DEFAULT, protoManager.Index<ShaderPrototype>("blend_overlay").InstanceUnique()); //BLEND_DEFAULT
        _blendmodeInstances.Add(BlendMode.BLEND_OVERLAY, protoManager.Index<ShaderPrototype>("blend_overlay").InstanceUnique()); //BLEND_OVERLAY (same as BLEND_DEFAULT)
        _blendmodeInstances.Add(BlendMode.BLEND_ADD, protoManager.Index<ShaderPrototype>("blend_add").InstanceUnique()); //BLEND_ADD
        _blendmodeInstances.Add(BlendMode.BLEND_SUBTRACT, protoManager.Index<ShaderPrototype>("blend_subtract").InstanceUnique()); //BLEND_SUBTRACT
        _blendmodeInstances.Add(BlendMode.BLEND_MULTIPLY, protoManager.Index<ShaderPrototype>("blend_multiply").InstanceUnique()); //BLEND_MULTIPLY
        _blendmodeInstances.Add(BlendMode.BLEND_INSET_OVERLAY, protoManager.Index<ShaderPrototype>("blend_inset_overlay").InstanceUnique()); //BLEND_INSET_OVERLAY //TODO

        _flipMatrix = Matrix3.Identity;
        _flipMatrix.R1C1 = -1;
    }

    protected override void Draw(in OverlayDrawArgs args) {
        EntityUid? eye = _playerManager.LocalPlayer?.Session.AttachedEntity;
        if (eye == null) return;

        using var _ = _prof.Group("Dream View Overlay");

        //because we render everything in render targets, and then render those to the world, we've got to apply some transformations to all world draws
        //in order to correct for different coordinate systems and general weirdness
        args.WorldHandle.SetTransform(new Vector2(0,args.WorldAABB.Size.Y), Angle.FromDegrees(180), new Vector2(-1,1));

        //get our mouse map ready for drawing, and clear the hash table
        _mouseMapRenderTarget = RentRenderTarget((Vector2i)(args.Viewport.Size / args.Viewport.RenderScale));
        ClearRenderTarget(_mouseMapRenderTarget, args.WorldHandle, Color.Transparent);
        MouseMapLookup.Clear();
        //Main drawing of sprites happens here
        try {
            DrawAll(args, eye.Value);
        } catch (Exception e) {
            _sawmill.Error($"Error occurred while rendering frame. Error details:\n{e.Message}\n{e.StackTrace}");
        }

        //store our mouse map's image and return the render target
        MouseMap = _mouseMapRenderTarget.Texture;
        ReturnRenderTarget(_mouseMapRenderTarget);

        _appearanceSystem.CleanUpUnusedFilters();
        _appearanceSystem.ResetFilterUsageFlags();

        //some render targets need to be kept until the end of the render cycle, so return them here.
        _renderSourceLookup.Clear();

        while(_renderTargetsToReturn.Count > 0)
            ReturnRenderTarget(_renderTargetsToReturn.Pop());

        //RendererMetaData objects get reused instead of GC'd
        while( _rendererMetaDataToReturn.Count > 0)
            _rendererMetaDataRental.Push(_rendererMetaDataToReturn.Pop());
    }

    private void DrawAll(OverlayDrawArgs args, EntityUid eye) {
<<<<<<< HEAD
        _transformSystem ??= _entitySystem.GetEntitySystem<SharedTransformSystem>();
        _lookupSystem ??= _entitySystem.GetEntitySystem<EntityLookupSystem>();
        _appearanceSystem ??= _entitySystem.GetEntitySystem<ClientAppearanceSystem>();
        _screenOverlaySystem ??= _entitySystem.GetEntitySystem<ClientScreenOverlaySystem>();
        _clientImagesSystem ??= _entitySystem.GetEntitySystem<ClientImagesSystem>();

=======
>>>>>>> d7ee9ae6
        if (!xformQuery.TryGetComponent(eye, out var eyeTransform))
            return;

        Box2 screenArea = Box2.CenteredAround(_transformSystem.GetWorldPosition(eyeTransform, xformQuery), args.WorldAABB.Size);

        _mapManager.TryFindGridAt(eyeTransform.MapPosition, out _, out var grid);

        HashSet<EntityUid> entities;
        using (_prof.Group("lookup")) {
            //TODO use a sprite tree.
            //the scaling is to attempt to prevent pop-in, by rendering sprites that are *just* offscreen
            entities = _lookupSystem.GetEntitiesIntersecting(args.MapId, screenArea.Scale(1.2f), MapLookupFlags);
        }

        List<RendererMetaData> sprites = new(entities.Count + 1);

        mobSightQuery.TryGetComponent(eye, out var mobSight);
        int seeVis = mobSight?.SeeInvisibility ?? 127;
        SightFlags sight = mobSight?.Sight ?? 0;

        int tValue = 0; //this exists purely because the tiebreaker var needs to exist somewhere, but it's set to 0 again before every unique call to ProcessIconComponents

        //self icon
        if (spriteQuery.TryGetComponent(eye, out var player)){
            if(RenderPlayerEnabled && player.IsVisible(mapManager: _mapManager, seeInvis: seeVis)){
                tValue = 0;
                sprites.AddRange(ProcessIconComponents(player.Icon, _transformSystem.GetWorldPosition(eye, xformQuery) - 0.5f, eye, false, ref tValue));
            }
        }

        // Hardcoded for a 15x15 view (with 1 tile buffer on each side)
        var tiles = new ViewAlgorithm.Tile?[17, 17];

        if (grid != null) {
            var eyeTile = grid.GetTileRef(eyeTransform.MapPosition);

            //visible turfs
            if(RenderTurfEnabled) {
                using var _ = _prof.Group("visible turfs");

                var eyeWorldPos = grid.GridTileToWorld(eyeTile.GridIndices);
                var tileRefs = grid.GetTilesIntersecting(Box2.CenteredAround(eyeWorldPos.Position, (17, 17)));

                // Gather up all the data the view algorithm needs
                foreach (TileRef tileRef in tileRefs) {
                    var delta = tileRef.GridIndices - eyeTile.GridIndices;
                    var appearance = _appearanceSystem.GetTurfIcon(tileRef.Tile.TypeId).Appearance;
                    if(appearance == null)
                        continue;
                    var tile = new ViewAlgorithm.Tile {
                        Opaque = appearance.Opacity,
                        Luminosity = 0,
                        DeltaX = delta.X,
                        DeltaY = delta.Y
                    };

                    tiles[delta.X + 8, delta.Y + 8] = tile;
                }

                // Apply entities' opacity
                foreach (EntityUid entity in entities) {
                    // TODO use a sprite tree.
                    if (!spriteQuery.TryGetComponent(entity, out var sprite))
                        continue;
                    if (!sprite.IsVisible(mapManager: _mapManager, seeInvis: seeVis))
                        continue;
                    if(sprite.Icon.Appearance == null) //apearance hasn't loaded yet
                        continue;

                    var worldPos = _transformSystem.GetWorldPosition(entity, xformQuery);
                    var tilePos = grid.WorldToTile(worldPos) - eyeTile.GridIndices + 8;
                    if (tilePos.X < 0 || tilePos.Y < 0 || tilePos.X >= 17 || tilePos.Y >= 17)
                        continue;

                    var tile = tiles[tilePos.X, tilePos.Y];
                    if (tile != null)
                        tile.Opaque |= sprite.Icon.Appearance.Opacity;
                }

                ViewAlgorithm.CalculateVisibility(tiles);

                // Collect visible turf sprites
                foreach (var tile in tiles) {
                    if (tile == null)
                        continue;
                    if (tile.IsVisible == false && (sight & SightFlags.SeeTurfs) == 0)
                        continue;

                    Vector2i tilePos = eyeTile.GridIndices + (tile.DeltaX, tile.DeltaY);
                    TileRef tileRef = grid.GetTileRef(tilePos);
                    MapCoordinates worldPos = grid.GridTileToWorld(tilePos);

                    tValue = 0;
                    sprites.AddRange(ProcessIconComponents(_appearanceSystem.GetTurfIcon(tileRef.Tile.TypeId), worldPos.Position - 1, EntityUid.Invalid, false, ref tValue));
                }
            }

            //visible entities
            if (RenderEntityEnabled) {
                using var _ = _prof.Group("process entities");

                foreach (EntityUid entity in entities) {
                    if(entity == eye)
                        continue; //don't render the player twice

                    // TODO use a sprite tree.
                    if (!spriteQuery.TryGetComponent(entity, out var sprite))
                        continue;
                    if (!sprite.IsVisible(mapManager: _mapManager, seeInvis: seeVis))
                        continue;

                    var worldPos = _transformSystem.GetWorldPosition(entity, xformQuery);

                    // Check for visibility if the eye doesn't have SEE_OBJS or SEE_MOBS
                    // TODO: Differentiate between objs and mobs
                    if ((sight & (SightFlags.SeeObjs|SightFlags.SeeMobs)) == 0) {
                        var tilePos = grid.WorldToTile(worldPos) - eyeTile.GridIndices + 8;
                        if (tilePos.X < 0 || tilePos.Y < 0 || tilePos.X >= 17 || tilePos.Y >= 17)
                            continue;

                        var tile = tiles[tilePos.X, tilePos.Y];
                        if (tile?.IsVisible is not true)
                            continue;
                    }

                    tValue = 0;
                    sprites.AddRange(ProcessIconComponents(sprite.Icon, worldPos - 0.5f, entity, false, ref tValue));
                }
            }
        }

        //screen objects
        if(ScreenOverlayEnabled){
            using var _ = _prof.Group("screen objects");
            foreach (EntityUid uid in _screenOverlaySystem.ScreenObjects) {
                if (!_entityManager.TryGetComponent(uid, out DMISpriteComponent? sprite) || sprite.ScreenLocation == null)
                    continue;
                if (!sprite.IsVisible(checkWorld: false, mapManager: _mapManager, seeInvis: seeVis))
                    continue;
                if (sprite.ScreenLocation.MapControl != null) // Don't render screen objects meant for other map controls
                    continue;
                Vector2 position = sprite.ScreenLocation.GetViewPosition(screenArea.BottomLeft, EyeManager.PixelsPerMeter);
                Vector2 iconSize = sprite.Icon.DMI == null ? Vector2.Zero : sprite.Icon.DMI.IconSize / (float)EyeManager.PixelsPerMeter;
                for (int x = 0; x < sprite.ScreenLocation.RepeatX; x++) {
                    for (int y = 0; y < sprite.ScreenLocation.RepeatY; y++) {
                        tValue = 0;
                        sprites.AddRange(ProcessIconComponents(sprite.Icon, position + iconSize * (x, y), uid, true, ref tValue));
                    }
                }
            }
        }

        //early return if there's nothing to do
        if(sprites.Count == 0)
            return;

        using (_prof.Group("sort sprites")) {
            sprites.Sort();
        }

        //dict of planes to their planemaster (if they have one) and list of mousmap and sprite draw actions on that plane in order, keyed by plane number
        Dictionary<float, (RendererMetaData?, List<(Action, Action)>)> planesList = new(sprites.Count);

        //all sprites with render targets get handled first - these are ordered by sprites.Sort(), so we can just iterate normally

        var profGroup = _prof.Group("draw sprites");
        for(var i = 0; i < sprites.Count; i++){
            RendererMetaData sprite = sprites[i];

            if(!string.IsNullOrEmpty(sprite.RenderTarget)) {
                //if this sprite has a render target, draw it to a slate instead. If it needs to be drawn on the map, a second sprite instance will already have been created for that purpose
                IRenderTexture? tmpRenderTarget;
                if(!_renderSourceLookup.TryGetValue(sprite.RenderTarget, out tmpRenderTarget)){
                    tmpRenderTarget = RentRenderTarget((Vector2i)(args.Viewport.Size / args.Viewport.RenderScale));
                    ClearRenderTarget(tmpRenderTarget, args.WorldHandle, new Color());
                    _renderSourceLookup.Add(sprite.RenderTarget, tmpRenderTarget);
                    _renderTargetsToReturn.Push(tmpRenderTarget);
                }

                if((sprite.AppearanceFlags & AppearanceFlags.PLANE_MASTER) != 0){ //if this is also a PLANE_MASTER
                    if(!planesList.TryGetValue(sprite.Plane, out (RendererMetaData?, List<(Action, Action)>) planeEntry)){
                        //if the plane hasn't already been created, store this sprite as the plane_master
                        planesList[sprite.Plane] = (sprite, new List<(Action, Action)>());
                    } else {
                        //the plane has already been created, so just replace the planesList entry with this sprite as its plane master
                        planesList[sprite.Plane] = (sprite, planeEntry.Item2);
                    }
                } else {//if not a PLANE_MASTER, draw the sprite to the render target
                    //note we don't draw this to the mousemap because that's handled when the RenderTarget is used as a source later
                    DrawIconNow(args.WorldHandle, tmpRenderTarget, sprite, ((args.WorldAABB.Size/2)-sprite.Position)-new Vector2(0.5f,0.5f), null, true); //draw the sprite centered on the RenderTarget
                }
            } else { //We are no longer dealing with RenderTargets, just regular old planes, so we collect the draw actions for batching
                if(!planesList.TryGetValue(sprite.Plane, out (RendererMetaData?, List<(Action, Action)>) planeEntry)){
                    //this plane doesn't exist yet, it's probably the first reference to it.
                    //Lets create it
                    planeEntry = (null, new List<(Action, Action)>());
                    planesList[sprite.Plane] = planeEntry;
                }

                if((sprite.AppearanceFlags & AppearanceFlags.PLANE_MASTER) != 0){ //if this is a PLANE_MASTER, we don't render it, we just set the planeMaster value and move on
                    sprite.Position = Vector2.Zero; //plane masters should not have a position offset
                    planesList[sprite.Plane] = (sprite, planeEntry.Item2);
                    continue;
                }

                //add this sprite for rendering
                (Action,Action) drawActions;
                if(!string.IsNullOrEmpty(sprite.RenderSource) && _renderSourceLookup.TryGetValue(sprite.RenderSource, out var renderSourceTexture)) {
                    drawActions = DrawiconAction(args.WorldHandle, sprite, (-screenArea.BottomLeft)-(args.WorldAABB.Size/2)+new Vector2(0.5f,0.5f), renderSourceTexture.Texture);
                } else {
                    drawActions = DrawiconAction(args.WorldHandle, sprite, -screenArea.BottomLeft);
                }
                planeEntry.Item2.Add(drawActions);
                planesList[sprite.Plane] = planeEntry;
            }
        }
        profGroup.Dispose();

        //Final draw
        //At this point, all the sprites have been organised on their planes, render targets have been drawn, now we just draw it all together!
        IRenderTexture baseTarget = RentRenderTarget((Vector2i)(args.Viewport.Size / args.Viewport.RenderScale));
        ClearRenderTarget(baseTarget, args.WorldHandle, new Color());

        //unfortunately, order is undefined when grabbing keys from a dictionary, so we have to sort them
        List<float> planeKeys = new List<float>(planesList.Keys);

        using (_prof.Group("sort planeKeys")) {
            planeKeys.Sort();
        }

        profGroup = _prof.Group("draw planeKeys");
        foreach(float plane in planeKeys){
            (RendererMetaData?, List<(Action,Action)>) planeEntry = planesList[plane];
            IRenderTexture planeTarget = baseTarget;
            if(planeEntry.Item1 != null){
                //we got a plane master here, so rent out a texture and draw to that
                planeTarget = RentRenderTarget((Vector2i)(args.Viewport.Size / args.Viewport.RenderScale));
                ClearRenderTarget(planeTarget, args.WorldHandle, new Color());
            }

            List<Action> mouseMapActions = new(planeEntry.Item2.Count);
            List<Action> iconActions = new(planeEntry.Item2.Count);
            foreach((Action iconAction, Action mouseMapAction) in planeEntry.Item2) {
                mouseMapActions.Add(mouseMapAction);
                iconActions.Add(iconAction);
            }

            args.WorldHandle.RenderInRenderTarget(planeTarget, () => {
                foreach(Action a in iconActions)
                    a();
                }, null);
            args.WorldHandle.RenderInRenderTarget(_mouseMapRenderTarget, () => {
                foreach(Action a in mouseMapActions)
                    a();
                }, null);

            if(planeEntry.Item1 != null){
                //this was a plane master, so draw the plane onto the baseTarget and return it
                DrawIconNow(args.WorldHandle, baseTarget, planeEntry.Item1, Vector2.Zero, planeTarget.Texture, noMouseMap: true);
                ReturnRenderTarget(planeTarget);
            }
        }
        profGroup.Dispose();

        if(MouseMapRenderEnabled) //if this is enabled, we just draw the mouse map
            args.WorldHandle.DrawTexture(_mouseMapRenderTarget.Texture, new Vector2(screenArea.Left, screenArea.Bottom*-1), null);
        else
            args.WorldHandle.DrawTexture(baseTarget.Texture, new Vector2(screenArea.Left, screenArea.Bottom*-1), null); //draw the basetarget onto the world
        ReturnRenderTarget(baseTarget);
    }

    //handles underlays, overlays, appearance flags, images. Returns a list of icons and metadata for them to be sorted, so they can be drawn with DrawIcon()
    private List<RendererMetaData> ProcessIconComponents(DreamIcon icon, Vector2 position, EntityUid uid, Boolean isScreen, ref int tieBreaker, RendererMetaData? parentIcon = null, bool keepTogether = false ) {
        if(icon.Appearance is null) //in the event that appearance hasn't loaded yet
            return new List<RendererMetaData>(0);
        List<RendererMetaData> result = new(icon.Underlays.Count + icon.Overlays.Count + 1);
        RendererMetaData current = RentRendererMetaData();
        current.MainIcon = icon;
        current.Position = position + (icon.Appearance.PixelOffset / (float)EyeManager.PixelsPerMeter);
        current.UID = uid;
        current.ClickUID = uid;
        current.IsScreen = isScreen;
        current.TieBreaker = tieBreaker;
        current.RenderSource = icon.Appearance.RenderSource;
        current.RenderTarget = icon.Appearance.RenderTarget;
        current.AppearanceFlags = icon.Appearance.AppearanceFlags;
        current.BlendMode = icon.Appearance.BlendMode;
        current.MouseOpacity = icon.Appearance.MouseOpacity;

        Matrix3 iconAppearanceTransformMatrix = new(new float[] { //reverse rotation transforms because of 180 flip from rendertarget->world transform
                icon.Appearance.Transform[0], -icon.Appearance.Transform[1], icon.Appearance.Transform[4],
                -icon.Appearance.Transform[2], icon.Appearance.Transform[3], icon.Appearance.Transform[5],
                0, 0, 1
            });

        if(parentIcon != null){
            current.ClickUID = parentIcon.ClickUID;
            if((icon.Appearance.AppearanceFlags & AppearanceFlags.RESET_COLOR) != 0 || keepTogether){ //RESET_COLOR
                current.ColorToApply = icon.Appearance.Color;
                current.ColorMatrixToApply = icon.Appearance.ColorMatrix;
            }
            else{
                current.ColorToApply = parentIcon.ColorToApply;
                current.ColorMatrixToApply = parentIcon.ColorMatrixToApply;
            }

            if((icon.Appearance.AppearanceFlags & AppearanceFlags.RESET_ALPHA) !=0 || keepTogether) //RESET_ALPHA
                current.AlphaToApply = icon.Appearance.Alpha/255.0f;
            else
                current.AlphaToApply = parentIcon.AlphaToApply;

            if((icon.Appearance.AppearanceFlags & AppearanceFlags.RESET_TRANSFORM) != 0 || keepTogether) //RESET_TRANSFORM
                current.TransformToApply = iconAppearanceTransformMatrix;
            else
                current.TransformToApply = parentIcon.TransformToApply;

            if((icon.Appearance.Plane < -10000)) //FLOAT_PLANE - Note: yes, this really is how it works. Yes it's dumb as shit.
                current.Plane = parentIcon.Plane + (icon.Appearance.Plane + 32767);
            else
                current.Plane = icon.Appearance.Plane;

            if(icon.Appearance.Layer < 0) //FLOAT_LAYER
                current.Layer = parentIcon.Layer;
            else
                current.Layer = icon.Appearance.Layer;
        } else {
            current.ColorToApply = icon.Appearance.Color;
            current.ColorMatrixToApply = icon.Appearance.ColorMatrix;
            current.AlphaToApply = icon.Appearance.Alpha/255.0f;
            current.TransformToApply = iconAppearanceTransformMatrix;
            current.Plane = icon.Appearance.Plane;
            current.Layer = Math.Max(0, icon.Appearance.Layer); //float layers are invalid for icons with no parent
        }

        //special handling for EFFECTS_LAYER and BACKGROUND_LAYER
        //SO IT TURNS OUT EFFECTS_LAYER IS JUST A LIE *scream
        //and BACKGROUND_LAYER is basically the same behaviour as FLOAT_PLANE
        if(current.Layer >= 20000){
            current.Layer -= 40000;
            current.IsScreen = false; //BACKGROUND_LAYER renders behind everything on that plane
        }

        keepTogether = keepTogether || ((current.AppearanceFlags & AppearanceFlags.KEEP_TOGETHER) != 0); //KEEP_TOGETHER

        //if the rendertarget starts with *, we don't render it. If it doesn't we create a placeholder rendermetadata to position it correctly
        if(!string.IsNullOrEmpty(current.RenderTarget) && current.RenderTarget[0]!='*') {
            RendererMetaData renderTargetPlaceholder = RentRendererMetaData();
            //transform, color, alpha, filters - they should all already have been applied, so we leave them null in the placeholder
            renderTargetPlaceholder.Position = current.Position;
            renderTargetPlaceholder.UID = current.UID;
            renderTargetPlaceholder.ClickUID = current.UID;
            renderTargetPlaceholder.IsScreen = current.IsScreen;
            renderTargetPlaceholder.TieBreaker = current.TieBreaker;
            renderTargetPlaceholder.Plane = current.Plane;
            renderTargetPlaceholder.Layer = current.Layer;
            renderTargetPlaceholder.RenderSource = current.RenderTarget;
            renderTargetPlaceholder.MouseOpacity = current.MouseOpacity;
            result.Add(renderTargetPlaceholder);
        }



        //TODO vis_contents
        //click uid should be set to current.uid again
        //dont forget the vis_flags

        //underlays - colour, alpha, and transform are inherited, but filters aren't
        foreach (DreamIcon underlay in icon.Underlays) {
            if(underlay.Appearance == null)
                continue;
            tieBreaker++;
            if(!keepTogether || (underlay.Appearance.AppearanceFlags & AppearanceFlags.KEEP_APART) != 0) {//KEEP_TOGETHER wasn't set on our parent, or KEEP_APART
                result.AddRange(ProcessIconComponents(underlay, current.Position, uid, isScreen, ref tieBreaker, current, false));
            } else {
                current.KeepTogetherGroup ??= new();
                current.KeepTogetherGroup.AddRange(ProcessIconComponents(underlay, current.Position, uid, isScreen, ref tieBreaker, current, keepTogether));
            }
        }

        tieBreaker++;
        current.TieBreaker = tieBreaker;

        //overlays - colour, alpha, and transform are inherited, but filters aren't
        foreach (DreamIcon overlay in icon.Overlays) {
            if(overlay.Appearance == null)
                continue;
            tieBreaker++;

            if(!keepTogether || (overlay.Appearance.AppearanceFlags & AppearanceFlags.KEEP_APART) != 0) //KEEP_TOGETHER wasn't set on our parent, or KEEP_APART
                result.AddRange(ProcessIconComponents(overlay, current.Position, uid, isScreen, ref tieBreaker, current, false));
            else {
                current.KeepTogetherGroup ??= new();
                current.KeepTogetherGroup.AddRange(ProcessIconComponents(overlay, current.Position, uid, isScreen, ref tieBreaker, current, keepTogether));
            }
        }

        //client images act as either an overlay or replace the main icon
        //notably they cannot be applied to overlays, so don't check for them if this is an under/overlay

        if(parentIcon == null && _clientImagesSystem.TryGetClientImages(current.UID, current.MainIcon.Appearance, out List<DreamIcon>? attachedClientImages)){
            foreach(DreamIcon CI in attachedClientImages){
                if(CI.Appearance == null)
                    continue;
                if(CI.Appearance.Override)
                    current.MainIcon = CI;
                else
                    result.AddRange(ProcessIconComponents(CI, current.Position, uid, isScreen, ref tieBreaker, current, false));
            }
        }

        //TODO maptext - note colour + transform apply

        //TODO particles - colour and transform don't apply?

        //flatten keeptogethergroup. Done here so we get implicit recursive iteration down the tree.
        if(current.KeepTogetherGroup != null && current.KeepTogetherGroup.Count > 0){
            List<RendererMetaData> flatKTGroup = new List<RendererMetaData>(current.KeepTogetherGroup.Count);
            foreach(RendererMetaData ktItem in current.KeepTogetherGroup){
                if(ktItem.KeepTogetherGroup != null)
                    flatKTGroup.AddRange(ktItem.KeepTogetherGroup);
                flatKTGroup.Add(ktItem);
                ktItem.KeepTogetherGroup = null; //might need to be Clear()
            }
            current.KeepTogetherGroup = flatKTGroup;
        }

        result.Add(current);
        return result;
    }

    private IRenderTexture RentRenderTarget(Vector2i size) {
        IRenderTexture result;

        if (!_renderTargetCache.TryGetValue(size, out var listResult)) {
            result = _clyde.CreateRenderTarget(size, new(RenderTargetColorFormat.Rgba8Srgb));
        } else {
            if (listResult.Count > 0) {
                result = listResult[0]; //pop a value
                listResult.Remove(result);
            } else {
                result = _clyde.CreateRenderTarget(size, new(RenderTargetColorFormat.Rgba8Srgb));
            }

            _renderTargetCache[size] = listResult; //put the shorter list back
        }
        return result;
    }

    private void ReturnRenderTarget(IRenderTexture rental) {
        if (!_renderTargetCache.TryGetValue(rental.Size, out var storeList))
            storeList = new List<IRenderTexture>(4);

        storeList.Add(rental);
        _renderTargetCache[rental.Size] = storeList;
    }

    private void ClearRenderTarget(IRenderTexture target, DrawingHandleWorld handle, Color clearColor) {
        handle.RenderInRenderTarget(target, () => {}, clearColor);
    }


    private ShaderInstance GetBlendAndColorShader(RendererMetaData iconMetaData, Color? colorOverride = null, BlendMode? blendOverride = null) {
        Color RGBA = colorOverride == null ? iconMetaData.ColorToApply.WithAlpha(iconMetaData.AlphaToApply) : colorOverride.Value;
        ColorMatrix colorMatrix;
        if(colorOverride != null || iconMetaData.ColorMatrixToApply.Equals(ColorMatrix.Identity))
            colorMatrix = new ColorMatrix(RGBA);
        else
            colorMatrix = iconMetaData.ColorMatrixToApply;
        ShaderInstance? blendAndColor;
        if(blendOverride != null || !_blendmodeInstances.TryGetValue(iconMetaData.BlendMode, out blendAndColor))
            blendAndColor = _blendmodeInstances[blendOverride == null ? BlendMode.BLEND_DEFAULT : blendOverride.Value];
        blendAndColor = blendAndColor.Duplicate();
        blendAndColor.SetParameter("colorMatrix", colorMatrix.GetMatrix4());
        blendAndColor.SetParameter("offsetVector", colorMatrix.GetOffsetVector());
        return blendAndColor;
    }

    private (Action, Action) DrawiconAction(DrawingHandleWorld handle, RendererMetaData iconMetaData, Vector2 positionOffset, Texture? textureOverride = null) {
        DreamIcon icon = iconMetaData.MainIcon;

        Vector2 position = iconMetaData.Position + positionOffset;
        Vector2 pixelPosition = position*EyeManager.PixelsPerMeter;

        Texture? frame;
        if(textureOverride != null) {
            frame = textureOverride;
            //we flip this because GL's coordinate system is bottom-left first, and so render target textures are upside down
            iconMetaData.TransformToApply = iconMetaData.TransformToApply * _flipMatrix;
        }
        else
            frame = icon.CurrentFrame;

        //KEEP_TOGETHER groups
        if(iconMetaData.KeepTogetherGroup != null && iconMetaData.KeepTogetherGroup.Count > 0) {
            //store the parent's transform, color, blend, and alpha - then clear them for drawing to the render target
            Matrix3 ktParentTransform = iconMetaData.TransformToApply;
            iconMetaData.TransformToApply = Matrix3.Identity;
            Color ktParentColor = iconMetaData.ColorToApply;
            iconMetaData.ColorToApply = Color.White;
            float ktParentAlpha = iconMetaData.AlphaToApply;
            iconMetaData.AlphaToApply = 1f;
            BlendMode ktParentBlendMode = iconMetaData.BlendMode;
            iconMetaData.BlendMode = BlendMode.BLEND_DEFAULT;

            List<RendererMetaData> ktItems = new List<RendererMetaData>(iconMetaData.KeepTogetherGroup.Count+1);
            ktItems.Add(iconMetaData);
            ktItems.AddRange(iconMetaData.KeepTogetherGroup);
            iconMetaData.KeepTogetherGroup.Clear();

            ktItems.Sort();
            //draw it onto an additional render target that we can return immediately for correction of transform
            // TODO: Use something better than a hardcoded 64x64 fallback
            IRenderTexture tempTexture = RentRenderTarget(frame?.Size ?? (64,64));
            ClearRenderTarget(tempTexture, handle, Color.Transparent);

            foreach(RendererMetaData ktItem in ktItems){
                DrawIconNow(handle, tempTexture, ktItem, -ktItem.Position);
            }
            //but keep the handle to the final KT group's render target so we don't override it later in the render cycle
            IRenderTexture ktTexture = RentRenderTarget(tempTexture.Size);
            handle.RenderInRenderTarget(ktTexture , () => {
                    handle.DrawRect(new Box2(Vector2.Zero, tempTexture.Size), new Color());
                    handle.DrawTextureRect(tempTexture.Texture, new Box2(Vector2.Zero, tempTexture.Size));
                }, Color.Transparent);
            frame = ktTexture.Texture;
            _renderTargetsToReturn.Push(tempTexture);
            //now restore the original color, alpha, blend, and transform so they can be applied to the render target as a whole
            iconMetaData.TransformToApply = ktParentTransform;
            iconMetaData.ColorToApply = ktParentColor;
            iconMetaData.AlphaToApply = ktParentAlpha;
            iconMetaData.BlendMode = ktParentBlendMode;

            _renderTargetsToReturn.Push(ktTexture);
        }


        //if frame is still null, this doesn't require a draw, so return NOP
        if(frame == null)
            return (()=>{},()=>{});

        Action iconDrawAction;
        Action mouseMapDrawAction;

        //setup the mousemaplookup shader for use in DrawIcon()
        byte[] rgba = BitConverter.GetBytes(iconMetaData.GetHashCode());
        Color targetColor = new Color(rgba[0],rgba[1],rgba[2],255); //TODO - this could result in misclicks due to hash-collision since we ditch a whole byte.
        MouseMapLookup[targetColor] = iconMetaData;

        Matrix3 tmpTranslation = Matrix3.CreateTranslation(-(pixelPosition.X+frame.Size.X/2), -(pixelPosition.Y+frame.Size.Y/2)) * //translate, apply transformation, untranslate
                                 iconMetaData.TransformToApply *
                                 Matrix3.CreateTranslation((pixelPosition.X+frame.Size.X/2), (pixelPosition.Y+frame.Size.Y/2));
        Box2 drawBounds = new Box2(pixelPosition, pixelPosition+frame.Size);

        //go fast when the only filter is color, and we don't have more color things to consider
        bool goFastOverride = false;
        if(icon.Appearance != null && iconMetaData.ColorMatrixToApply.Equals(ColorMatrix.Identity) && iconMetaData.ColorToApply == Color.White && iconMetaData.AlphaToApply == 1.0f && icon.Appearance.Filters.Count == 1 && icon.Appearance.Filters[0].FilterType == "color"){
            DreamFilterColor colorFilter = (DreamFilterColor)icon.Appearance.Filters[0];
            iconMetaData.ColorMatrixToApply = colorFilter.Color;
            goFastOverride = true;
        }


        if(goFastOverride || icon.Appearance == null || icon.Appearance.Filters.Count == 0) {
            //faster path for rendering unfiltered sprites
            iconDrawAction = () => {
                    handle.UseShader(GetBlendAndColorShader(iconMetaData));
                    handle.SetTransform(tmpTranslation);
                    handle.DrawTextureRect(frame,
                        drawBounds,
                        null);
                    handle.UseShader(null);
                };
            if(iconMetaData.MouseOpacity != MouseOpacity.Transparent) {
                mouseMapDrawAction = () => {
                    handle.UseShader(_blockColorInstance);
                    handle.SetTransform(tmpTranslation);
                    handle.DrawTextureRect(frame,
                        drawBounds,
                        targetColor);
                    handle.UseShader(null);
                };
            } else {
                mouseMapDrawAction = () => {};
            }
            return (iconDrawAction, mouseMapDrawAction);

        } else { //Slower path for filtered icons
            //first we do ping pong rendering for the multiple filters
            // TODO: This should determine the size from the filters and their settings, not just double the original
            IRenderTexture ping = RentRenderTarget(frame.Size * 2);
            IRenderTexture pong = RentRenderTarget(frame.Size * 2);
            IRenderTexture tmpHolder;

            handle.RenderInRenderTarget(pong,
                () => {
                    //we can use the color matrix shader here, since we don't need to blend
                    //also because blend mode is none, we don't need to drawrect clear
                    ColorMatrix colorMatrix;
                    if(iconMetaData.ColorMatrixToApply.Equals(ColorMatrix.Identity))
                        colorMatrix = new ColorMatrix(iconMetaData.ColorToApply.WithAlpha(iconMetaData.AlphaToApply));
                    else
                        colorMatrix = iconMetaData.ColorMatrixToApply;
                    ShaderInstance colorShader = _colorInstance.Duplicate();
                    colorShader.SetParameter("colorMatrix", colorMatrix.GetMatrix4());
                    colorShader.SetParameter("offsetVector", colorMatrix.GetOffsetVector());
                    handle.UseShader(colorShader);
                    handle.DrawTextureRect(frame,
                        new Box2(Vector2.Zero + (frame.Size / 2), frame.Size + (frame.Size / 2)),
                        null);
                    handle.UseShader(null);
                }, Color.Black.WithAlpha(0));


            foreach (DreamFilter filterId in icon.Appearance.Filters) {
                ShaderInstance s = _appearanceSystem.GetFilterShader(filterId, _renderSourceLookup);

                handle.RenderInRenderTarget(ping, () => {
                    handle.UseShader(s);
                    handle.DrawTextureRect(pong.Texture, new Box2(Vector2.Zero, frame.Size * 2));
                    handle.UseShader(null);
                }, Color.Black.WithAlpha(0));

                tmpHolder = ping;
                ping = pong;
                pong = tmpHolder;
            }
            if(icon.Appearance?.Filters.Count % 2 == 0) //if we have an even number of filters, we need to flip
                tmpTranslation = Matrix3.CreateTranslation(-(pixelPosition.X+frame.Size.X/2), -(pixelPosition.Y+frame.Size.Y/2)) * //translate, apply transformation, untranslate
                                    iconMetaData.TransformToApply * _flipMatrix *
                                    Matrix3.CreateTranslation((pixelPosition.X+frame.Size.X/2), (pixelPosition.Y+frame.Size.Y/2));

            //then we return the Action that draws the actual icon with filters applied
            iconDrawAction = () => {
                    //note we apply the color *before* the filters, so we use override here
                    handle.UseShader(GetBlendAndColorShader(iconMetaData, colorOverride: Color.White));
                    handle.SetTransform(tmpTranslation);
                    handle.DrawTextureRect(pong.Texture,
                        new Box2(pixelPosition-(frame.Size/2), pixelPosition+frame.Size+(frame.Size/2)),
                        null);
                    handle.UseShader(null);
                };
            if(iconMetaData.MouseOpacity != MouseOpacity.Transparent) {
                mouseMapDrawAction = () => {
                    handle.UseShader(_blockColorInstance);
                    handle.SetTransform(tmpTranslation);
                    handle.DrawTextureRect(pong.Texture,
                        new Box2(pixelPosition-(frame.Size/2), pixelPosition+frame.Size+(frame.Size/2)),
                        targetColor);
                    handle.UseShader(null);
                };
            } else {
                mouseMapDrawAction = () => {};
            }

            ReturnRenderTarget(ping);
            _renderTargetsToReturn.Push(pong);
            return (iconDrawAction, mouseMapDrawAction);
        }
    }

    private void DrawIconNow(DrawingHandleWorld handle, IRenderTarget renderTarget, RendererMetaData iconMetaData, Vector2 positionOffset, Texture? textureOverride = null, bool noMouseMap = false) {

        (Action iconDrawAction, Action mouseMapDrawAction) = DrawiconAction(handle, iconMetaData, positionOffset, textureOverride);

        handle.RenderInRenderTarget(renderTarget, () => {
                iconDrawAction();
            }, null);
        //action should be NOP if this is transparent, but save a RiRT call anyway since we can
        if(!(noMouseMap || iconMetaData.MouseOpacity != MouseOpacity.Transparent)) {
            handle.RenderInRenderTarget(_mouseMapRenderTarget, () => {
                mouseMapDrawAction();
            }, null);
        }
    }

    private RendererMetaData RentRendererMetaData(){
        RendererMetaData result;
        if(_rendererMetaDataRental.Count == 0)
            result = new RendererMetaData();
        else {
            result = _rendererMetaDataRental.Pop();
            result.Reset();
        }
        _rendererMetaDataToReturn.Push(result);
        return result;
    }
}

internal sealed class RendererMetaData : IComparable<RendererMetaData> {
    public DreamIcon MainIcon;
    public Vector2 Position;
    public int Plane; //true plane value may be different from appearance plane value, due to special flags
    public float Layer; //ditto for layer
    public EntityUid UID;
    public EntityUid ClickUID; //the UID of the object clicks on this should be passed to (ie, for overlays)
    public bool IsScreen;
    public int TieBreaker; //Used for biasing render order (ie, for overlays)
    public Color ColorToApply;
    public ColorMatrix ColorMatrixToApply;
    public float AlphaToApply;
    public Matrix3 TransformToApply;
    public string? RenderSource;
    public string? RenderTarget;
    public List<RendererMetaData>? KeepTogetherGroup;
    public AppearanceFlags AppearanceFlags;
    public BlendMode BlendMode;
    public MouseOpacity MouseOpacity;

    public RendererMetaData() {
        Reset();
        MainIcon ??= new DreamIcon(); //Reset actually sets this already, but suppress the warning
    }

    public void Reset(){
        MainIcon = new DreamIcon();
        Position = Vector2.Zero;
        Plane = 0;
        Layer = 0;
        UID = EntityUid.Invalid;
        ClickUID = EntityUid.Invalid;
        IsScreen = false;
        TieBreaker = 0;
        ColorToApply = Color.White;
        ColorMatrixToApply = ColorMatrix.Identity;
        AlphaToApply = 1.0f;
        TransformToApply = Matrix3.Identity;
        RenderSource = "";
        RenderTarget = "";
        KeepTogetherGroup = null; //don't actually need to allocate this 90% of the time
        AppearanceFlags = AppearanceFlags.None;
        BlendMode = BlendMode.BLEND_DEFAULT;
        MouseOpacity = MouseOpacity.Transparent;
    }

    public int CompareTo(RendererMetaData? other) {
        if(other == null)
            return 1;
        int val = 0;

        //Render target and source ordering is done first.
        //Anything with a render target goes first
        //Anything with a render source which points to a render target must come *after* that render_target
        val = (!string.IsNullOrEmpty(RenderTarget)).CompareTo(!string.IsNullOrEmpty(other.RenderTarget));
        if (val != 0) {
            return -val;
        }
        if(!string.IsNullOrEmpty(RenderSource)) {
            if(RenderSource == other.RenderTarget)
                return 1;
        }

        //We now return to your regularly scheduled sprite render order

        //Plane
        val =  this.Plane.CompareTo(other.Plane);
        if (val != 0) {
            return val;
        }
        val = ((this.AppearanceFlags & AppearanceFlags.PLANE_MASTER) != 0).CompareTo((other.AppearanceFlags & AppearanceFlags.PLANE_MASTER) != 0); //appearance_flags & PLANE_MASTER
        //PLANE_MASTER objects go first for any given plane
        if (val != 0) {
            return -val; //sign flip because we want 1 < -1
        }
        //subplane (ie, HUD vs not HUD)
        val = this.IsScreen.CompareTo(other.IsScreen);
        if (val != 0) {
            return val;
        }
        //depending on world.map_format, either layer or physical position
        //TODO
        val = this.Layer.CompareTo(other.Layer);
        if (val != 0) {
            return val;
        }
        //despite assurances to the contrary by the dmref, position is in fact used for draw order in topdown mode
        val = this.Position.X.CompareTo(other.Position.X);
        if (val != 0) {
            return val;
        }
        val = this.Position.Y.CompareTo(other.Position.Y);
        if (val != 0) {
            return -val;
        }
        //Finally, tie-breaker - in BYOND, this is order of creation of the sprites
        //for us, we use EntityUID, with a tie-breaker (for underlays/overlays)
        val = this.UID.CompareTo(other.UID);
        if (val != 0) {
            return val;
        }
        //FLOAT_LAYER must be sorted local to the thing they're floating on, and since all overlays/underlays share their parent's UID, we
        //can do that here.
        if(this.MainIcon.Appearance?.Layer < 0 && other.MainIcon.Appearance?.Layer < 0){ //if these are FLOAT_LAYER, sort amongst them
            val = this.MainIcon.Appearance.Layer.CompareTo(other.MainIcon.Appearance.Layer);
            if (val != 0) {
                return val;
            }
        }
        val = this.TieBreaker.CompareTo(other.TieBreaker);
        if (val != 0) {
            return val;
        }
        return val;
    }
}

public sealed class ToggleScreenOverlayCommand : IConsoleCommand {
    public string Command => "togglescreenoverlay";
    public string Description => "Toggle rendering of screen objects";
    public string Help => "";

    public void Execute(IConsoleShell shell, string argStr, string[] args) {
        if (args.Length != 0) {
            shell.WriteError("This command does not take any arguments!");
            return;
        }

        IOverlayManager overlayManager = IoCManager.Resolve<IOverlayManager>();
        if (overlayManager.TryGetOverlay(typeof(DreamViewOverlay), out var overlay) &&
            overlay is DreamViewOverlay screenOverlay) {
            screenOverlay.ScreenOverlayEnabled = !screenOverlay.ScreenOverlayEnabled;
        }
    }
}

#region Render Toggle Commands
public sealed class ToggleMouseOverlayCommand : IConsoleCommand {
    public string Command => "togglemouseoverlay";
    public string Description => "Toggle rendering of mouse click area for screen objects";
    public string Help => "";

    public void Execute(IConsoleShell shell, string argStr, string[] args) {
        if (args.Length != 0) {
            shell.WriteError("This command does not take any arguments!");
            return;
        }

        IOverlayManager overlayManager = IoCManager.Resolve<IOverlayManager>();
        if (overlayManager.TryGetOverlay(typeof(DreamViewOverlay), out var overlay) &&
            overlay is DreamViewOverlay screenOverlay) {
            screenOverlay.MouseMapRenderEnabled = !screenOverlay.MouseMapRenderEnabled;
        }
    }
}

public sealed class ToggleTurfRenderCommand : IConsoleCommand {
    public string Command => "toggleturfrender";
    public string Description => "Toggle rendering of turfs";
    public string Help => "";

    public void Execute(IConsoleShell shell, string argStr, string[] args) {
        if (args.Length != 0) {
            shell.WriteError("This command does not take any arguments!");
            return;
        }

        IOverlayManager overlayManager = IoCManager.Resolve<IOverlayManager>();
        if (overlayManager.TryGetOverlay(typeof(DreamViewOverlay), out var overlay) &&
            overlay is DreamViewOverlay screenOverlay) {
            screenOverlay.RenderTurfEnabled = !screenOverlay.RenderTurfEnabled;
        }
    }
}

public sealed class ToggleEntityRenderCommand : IConsoleCommand {
    public string Command => "toggleentityrender";
    public string Description => "Toggle rendering of entities";
    public string Help => "";

    public void Execute(IConsoleShell shell, string argStr, string[] args) {
        if (args.Length != 0) {
            shell.WriteError("This command does not take any arguments!");
            return;
        }

        IOverlayManager overlayManager = IoCManager.Resolve<IOverlayManager>();
        if (overlayManager.TryGetOverlay(typeof(DreamViewOverlay), out var overlay) &&
            overlay is DreamViewOverlay screenOverlay) {
            screenOverlay.RenderEntityEnabled = !screenOverlay.RenderEntityEnabled;
        }
    }
}

public sealed class TogglePlayerRenderCommand : IConsoleCommand {
    public string Command => "toggleplayerrender";
    public string Description => "Toggle rendering of the player";
    public string Help => "";

    public void Execute(IConsoleShell shell, string argStr, string[] args) {
        if (args.Length != 0) {
            shell.WriteError("This command does not take any arguments!");
            return;
        }

        IOverlayManager overlayManager = IoCManager.Resolve<IOverlayManager>();
        if (overlayManager.TryGetOverlay(typeof(DreamViewOverlay), out var overlay) &&
            overlay is DreamViewOverlay screenOverlay) {
            screenOverlay.RenderPlayerEnabled = !screenOverlay.RenderPlayerEnabled;
        }
    }
}

#endregion<|MERGE_RESOLUTION|>--- conflicted
+++ resolved
@@ -32,6 +32,7 @@
     private readonly EntityLookupSystem _lookupSystem;
     private readonly ClientAppearanceSystem _appearanceSystem;
     private readonly ClientScreenOverlaySystem _screenOverlaySystem;
+    private readonly ClientImagesSystem _clientImagesSystem;
 
     private readonly EntityQuery<DMISpriteComponent> spriteQuery;
     private readonly EntityQuery<TransformComponent> xformQuery;
@@ -42,16 +43,6 @@
     private Dictionary<BlendMode, ShaderInstance> _blendmodeInstances;
 
     private readonly Dictionary<Vector2i, List<IRenderTexture>> _renderTargetCache = new();
-<<<<<<< HEAD
-    private EntityLookupSystem _lookupSystem;
-    private ClientAppearanceSystem _appearanceSystem;
-    private ClientScreenOverlaySystem _screenOverlaySystem;
-    private ClientImagesSystem _clientImagesSystem;
-    private SharedTransformSystem _transformSystem;
-    public override OverlaySpace Space => OverlaySpace.WorldSpaceBelowWorld;
-=======
-
->>>>>>> d7ee9ae6
     public bool ScreenOverlayEnabled = true;
     public bool RenderTurfEnabled = true;
     public bool RenderEntityEnabled = true;
@@ -68,12 +59,13 @@
     private Matrix3 _flipMatrix;
 
     public DreamViewOverlay(TransformSystem transformSystem, EntityLookupSystem lookupSystem,
-        ClientAppearanceSystem appearanceSystem, ClientScreenOverlaySystem screenOverlaySystem) {
+        ClientAppearanceSystem appearanceSystem, ClientScreenOverlaySystem screenOverlaySystem, ClientImagesSystem clientImagesSystem) {
         IoCManager.InjectDependencies(this);
         _transformSystem = transformSystem;
         _lookupSystem = lookupSystem;
         _appearanceSystem = appearanceSystem;
         _screenOverlaySystem = screenOverlaySystem;
+        _clientImagesSystem = clientImagesSystem;
 
         spriteQuery = _entityManager.GetEntityQuery<DMISpriteComponent>();
         xformQuery = _entityManager.GetEntityQuery<TransformComponent>();
@@ -139,15 +131,6 @@
     }
 
     private void DrawAll(OverlayDrawArgs args, EntityUid eye) {
-<<<<<<< HEAD
-        _transformSystem ??= _entitySystem.GetEntitySystem<SharedTransformSystem>();
-        _lookupSystem ??= _entitySystem.GetEntitySystem<EntityLookupSystem>();
-        _appearanceSystem ??= _entitySystem.GetEntitySystem<ClientAppearanceSystem>();
-        _screenOverlaySystem ??= _entitySystem.GetEntitySystem<ClientScreenOverlaySystem>();
-        _clientImagesSystem ??= _entitySystem.GetEntitySystem<ClientImagesSystem>();
-
-=======
->>>>>>> d7ee9ae6
         if (!xformQuery.TryGetComponent(eye, out var eyeTransform))
             return;
 
