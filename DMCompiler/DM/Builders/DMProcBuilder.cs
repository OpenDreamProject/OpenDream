using System;
using System.Collections.Generic;
using System.Diagnostics;
using DMCompiler.Bytecode;
using DMCompiler.Compiler;
using DMCompiler.Compiler.DM;
using DMCompiler.Compiler.DM.AST;
using DMCompiler.DM.Expressions;

namespace DMCompiler.DM.Builders {
    internal sealed class DMProcBuilder(DMObject dmObject, DMProc proc) {
        /// <summary>
        /// BYOND currently has a ridiculous behaviour, where, <br/>
        /// sometimes when a set statement has a right-hand side that is non-constant, <br/>
        /// no error is emitted and instead its value is just, whatever the last well-evaluated set statement's value was. <br/>
        /// This behaviour is nonsense but for harsh parity we sometimes may need to carry it out to hold up a codebase; <br/>
        /// Yogstation (at time of writing) actually errors on OD if we don't implement this.
        /// </summary>
        // Starts null; marks that we've never seen one before and should just error like normal people.
        private Constant? _previousSetStatementValue;

        public void ProcessProcDefinition(DMASTProcDefinition procDefinition) {
            if (procDefinition.Body == null) return;

            foreach (DMASTDefinitionParameter parameter in procDefinition.Parameters) {
                string parameterName = parameter.Name;

                if (parameter.Value != null) { //Parameter has a default value
                    string afterDefaultValueCheck = proc.NewLabelName();
                    DMReference parameterRef = proc.GetLocalVariableReference(parameterName);

                    //Don't set parameter to default if not null
                    proc.PushReferenceValue(parameterRef);
                    proc.IsNull();
                    proc.JumpIfFalse(afterDefaultValueCheck);

                    //Set default
                    try {
                        DMExpression.Emit(dmObject, proc, parameter.Value, parameter.ObjectType);
                    } catch (CompileErrorException e) {
                        DMCompiler.Emit(e.Error);
                    }
                    proc.Assign(parameterRef);
                    proc.Pop();

                    proc.AddLabel(afterDefaultValueCheck);
                }
            }

            if (procDefinition.Body.Statements.Length == 0) {
                DMCompiler.Emit(WarningCode.EmptyProc, proc.Location,"Empty proc detected - add an explicit \"return\" statement");
            }

            ProcessBlockInner(procDefinition.Body, silenceEmptyBlockWarning : true);
            proc.ResolveLabels();
        }

        /// <param name="silenceEmptyBlockWarning">Used to avoid emitting noisy warnings about procs with nothing in them. <br/>
        /// FIXME: Eventually we should try to be smart enough to emit the error anyways for procs that <br/>
        /// A.) are not marked opendream_unimplemented and <br/>
        /// B.) have no descendant proc which actually has code in it (implying that this proc is just some abstract virtual for it)
        /// </param>
        private void ProcessBlockInner(DMASTProcBlockInner block, bool silenceEmptyBlockWarning = false) {
            foreach (var stmt in block.SetStatements) { // Done first because all set statements are "hoisted" -- evaluated before any code in the block is run
                Location loc = stmt.Location;
                try {
                    ProcessStatement(stmt);
                    Debug.Assert(stmt.IsAggregateOr<DMASTProcStatementSet>(), "Non-set statements were located in the block's SetStatements array! This is a bug.");
                } catch (CompileAbortException e) {
                    // The statement's location info isn't passed all the way down so change the error to make it more accurate
                    e.Error.Location = loc;
                    DMCompiler.Emit(e.Error);
                    return; // Don't spam the error that will continue to exist
                } catch (CompileErrorException e) {
                    //Retreat from the statement when there's an error
                    DMCompiler.Emit(e.Error);
                }
            }
            if(!silenceEmptyBlockWarning && block.Statements.Length == 0) { // If this block has no real statements
                // Not an error in BYOND, but we do have an emission for this!
                if(block.SetStatements.Length != 0) { // Give a more articulate message about this, since it's kinda weird
                    DMCompiler.Emit(WarningCode.EmptyBlock,block.Location,"Empty block detected - set statements are executed outside of, before, and unconditional to, this block");
                } else {
                    DMCompiler.Emit(WarningCode.EmptyBlock,block.Location,"Empty block detected");
                }
                return;
            }

            foreach (DMASTProcStatement statement in block.Statements) {
                proc.DebugSource(statement.Location);

                try {
                    ProcessStatement(statement);
                } catch (CompileAbortException e) {
                    // The statement's location info isn't passed all the way down so change the error to make it more accurate
                    e.Error.Location = statement.Location;
                    DMCompiler.Emit(e.Error);
                    return; // Don't spam the error that will continue to exist
                } catch (CompileErrorException e) {
                    //Retreat from the statement when there's an error
                    DMCompiler.Emit(e.Error);
                }
            }
        }

        public void ProcessStatement(DMASTProcStatement statement) {
            switch (statement) {
                case DMASTInvalidProcStatement: break;
                case DMASTNullProcStatement: break;
                case DMASTProcStatementExpression statementExpression: ProcessStatementExpression(statementExpression); break;
                case DMASTProcStatementContinue statementContinue: ProcessStatementContinue(statementContinue); break;
                case DMASTProcStatementGoto statementGoto: ProcessStatementGoto(statementGoto); break;
                case DMASTProcStatementLabel statementLabel: ProcessStatementLabel(statementLabel); break;
                case DMASTProcStatementBreak statementBreak: ProcessStatementBreak(statementBreak); break;
                case DMASTProcStatementDel statementDel: ProcessStatementDel(statementDel); break;
                case DMASTProcStatementSpawn statementSpawn: ProcessStatementSpawn(statementSpawn); break;
                case DMASTProcStatementReturn statementReturn: ProcessStatementReturn(statementReturn); break;
                case DMASTProcStatementIf statementIf: ProcessStatementIf(statementIf); break;
                case DMASTProcStatementFor statementFor: ProcessStatementFor(statementFor); break;
                case DMASTProcStatementInfLoop statementInfLoop: ProcessStatementInfLoop(statementInfLoop); break;
                case DMASTProcStatementWhile statementWhile: ProcessStatementWhile(statementWhile); break;
                case DMASTProcStatementDoWhile statementDoWhile: ProcessStatementDoWhile(statementDoWhile); break;
                case DMASTProcStatementSwitch statementSwitch: ProcessStatementSwitch(statementSwitch); break;
                case DMASTProcStatementBrowse statementBrowse: ProcessStatementBrowse(statementBrowse); break;
                case DMASTProcStatementBrowseResource statementBrowseResource: ProcessStatementBrowseResource(statementBrowseResource); break;
                case DMASTProcStatementOutputControl statementOutputControl: ProcessStatementOutputControl(statementOutputControl); break;
                case DMASTProcStatementFtp statementFtp: ProcessStatementFtp(statementFtp); break;
                case DMASTProcStatementOutput statementOutput: ProcessStatementOutput(statementOutput); break;
                case DMASTProcStatementInput statementInput: ProcessStatementInput(statementInput); break;
                case DMASTProcStatementVarDeclaration varDeclaration: ProcessStatementVarDeclaration(varDeclaration); break;
                case DMASTProcStatementTryCatch tryCatch: ProcessStatementTryCatch(tryCatch); break;
                case DMASTProcStatementThrow dmThrow: ProcessStatementThrow(dmThrow); break;
                case DMASTProcStatementSet statementSet: ProcessStatementSet(statementSet); break;
                //NOTE: Is there a more generic way of doing this, where Aggregate doesn't need every possible type state specified here?
                //      please write such generic thing if more than three aggregates show up in this switch.
                case DMASTAggregate<DMASTProcStatementSet> gregSet: // Hi Greg
                    foreach (var setStatement in gregSet.Statements)
                        ProcessStatementSet(setStatement);
                    break;
                case DMASTAggregate<DMASTProcStatementVarDeclaration> gregVar:
                    foreach (var declare in gregVar.Statements)
                        ProcessStatementVarDeclaration(declare);
                    break;
                default: throw new CompileAbortException(statement.Location, "Invalid proc statement");
            }
        }

        public void ProcessStatementExpression(DMASTProcStatementExpression statement) {
            DMExpression.Emit(dmObject, proc, statement.Expression);
            proc.Pop();
        }

        public void ProcessStatementContinue(DMASTProcStatementContinue statementContinue) {
            proc.Continue(statementContinue.Label);
        }

        public void ProcessStatementGoto(DMASTProcStatementGoto statementGoto) {
            proc.Goto(statementGoto.Label);
        }

        public void ProcessStatementLabel(DMASTProcStatementLabel statementLabel) {
            var codeLabel = proc.TryAddCodeLabel(statementLabel.Name);
            var labelName = codeLabel?.LabelName ?? statementLabel.Name;

            proc.AddLabel(labelName);

            if (statementLabel.Body is not null) {
                proc.StartScope();
                {
                    ProcessBlockInner(statementLabel.Body);
                }
                proc.EndScope();
                proc.AddLabel(labelName + "_end");
            }
        }

        public void ProcessStatementBreak(DMASTProcStatementBreak statementBreak) {
            proc.Break(statementBreak.Label);
        }

        public void ProcessStatementSet(DMASTProcStatementSet statementSet) {
            var attribute = statementSet.Attribute.ToLower();

            if(attribute == "src") {
                // TODO: Would be much better if the parser was just more strict with the expression
                switch (statementSet.Value) {
                    case DMASTIdentifier {Identifier: "usr"}:
<<<<<<< HEAD
                        proc.VerbSrc = statementSet.WasInKeyword ? VerbSrc.InUsr : VerbSrc.Usr;
                        if (statementSet.WasInKeyword)
                            DMCompiler.UnimplementedWarning(statementSet.Location,
                                "'set src = usr.contents' is unimplemented");
=======
                        _proc.VerbSrc = statementSet.WasInKeyword ? VerbSrc.InUsr : VerbSrc.Usr;
>>>>>>> 16274991
                        break;
                    case DMASTDereference {Expression: DMASTIdentifier{Identifier: "usr"}, Operations: var operations}:
                        if (operations is not [DMASTDereference.FieldOperation {Identifier: var deref}])
                            goto default;

                        if (deref == "contents") {
<<<<<<< HEAD
                            proc.VerbSrc = VerbSrc.InUsr;
                            DMCompiler.UnimplementedWarning(statementSet.Location,
                                "'set src = usr.contents' is unimplemented");
=======
                            _proc.VerbSrc = VerbSrc.InUsr;
>>>>>>> 16274991
                        }  else if (deref == "loc") {
                            proc.VerbSrc = VerbSrc.UsrLoc;
                            DMCompiler.UnimplementedWarning(statementSet.Location,
                                "'set src = usr.loc' is unimplemented");
                        } else if (deref == "group") {
                            proc.VerbSrc = VerbSrc.UsrGroup;
                            DMCompiler.UnimplementedWarning(statementSet.Location,
                                "'set src = usr.group' is unimplemented");
                        } else {
                            goto default;
                        }

                        break;
                    case DMASTIdentifier {Identifier: "world"}:
                        proc.VerbSrc = statementSet.WasInKeyword ? VerbSrc.InWorld : VerbSrc.World;
                        if (statementSet.WasInKeyword)
                            DMCompiler.UnimplementedWarning(statementSet.Location,
                                "'set src = world.contents' is unimplemented");
                        else
                            DMCompiler.UnimplementedWarning(statementSet.Location,
                                "'set src = world' is unimplemented");
                        break;
                    case DMASTDereference {Expression: DMASTIdentifier{Identifier: "world"}, Operations: var operations}:
                        if (operations is not [DMASTDereference.FieldOperation {Identifier: "contents"}])
                            goto default;

                        proc.VerbSrc = VerbSrc.InWorld;
                        DMCompiler.UnimplementedWarning(statementSet.Location,
                            "'set src = world.contents' is unimplemented");
                        break;
                    case DMASTProcCall {Callable: DMASTCallableProcIdentifier {Identifier: { } viewType and ("view" or "oview")}}:
                        // TODO: Ranges
                        if (statementSet.WasInKeyword)
                            proc.VerbSrc = viewType == "view" ? VerbSrc.InView : VerbSrc.InOView;
                        else
                            proc.VerbSrc = viewType == "view" ? VerbSrc.View : VerbSrc.OView;
                        break;
                    // range() and orange() are undocumented, but they work
                    case DMASTProcCall {Callable: DMASTCallableProcIdentifier {Identifier: { } viewType and ("range" or "orange")}}:
                        // TODO: Ranges
                        if (statementSet.WasInKeyword)
                            proc.VerbSrc = viewType == "range" ? VerbSrc.InRange : VerbSrc.InORange;
                        else
                            proc.VerbSrc = viewType == "range" ? VerbSrc.Range : VerbSrc.ORange;
                        break;
                    default:
                        DMCompiler.Emit(WarningCode.BadExpression, statementSet.Value.Location, "Invalid verb src");
                        break;
                }

                return;
            }

            if (!DMExpression.TryConstant(dmObject, proc, statementSet.Value, out var constant)) { // If this set statement's rhs is not constant
                bool didError = DMCompiler.Emit(WarningCode.InvalidSetStatement, statementSet.Location, $"'{attribute}' attribute should be a constant");
                if (didError) // if this is an error
                    return; // don't do the cursed thing

                constant = _previousSetStatementValue;
            } else {
                _previousSetStatementValue = constant;
            }

            // oh no.
            if (constant is null)
                throw new CompileErrorException(statementSet.Location, $"'{attribute}' attribute must be a constant"); // FIXME: Manual promotion of errors would be cool here

            // Check if it was 'set x in y' or whatever
            // (which is illegal for everything except setting src to something)
            if (statementSet.WasInKeyword) {
                DMCompiler.Emit(WarningCode.BadToken, statementSet.Location, "Use of 'in' keyword is illegal here. Did you mean '='?");
                //fallthrough into normal behaviour because this error is kinda pedantic
            }

            switch (statementSet.Attribute.ToLower()) {
                case "waitfor": {
                    proc.WaitFor(constant.IsTruthy());
                    break;
                }
                case "opendream_unimplemented": {
                    if (constant.IsTruthy())
                        proc.Attributes |= ProcAttributes.Unimplemented;
                    else
                        proc.Attributes &= ~ProcAttributes.Unimplemented;
                    break;
                }
                case "hidden":
                    if (constant.IsTruthy())
                        proc.Attributes |= ProcAttributes.Hidden;
                    else
                        proc.Attributes &= ~ProcAttributes.Hidden;
                    break;
                case "popup_menu":
                    if (constant.IsTruthy()) // The default is to show it so we flag it if it's hidden
                        proc.Attributes &= ~ProcAttributes.HidePopupMenu;
                    else
                        proc.Attributes |= ProcAttributes.HidePopupMenu;

                    DMCompiler.UnimplementedWarning(statementSet.Location, "set popup_menu is not implemented");
                    break;
                case "instant":
                    if (constant.IsTruthy())
                        proc.Attributes |= ProcAttributes.Instant;
                    else
                        proc.Attributes &= ~ProcAttributes.Instant;

                    DMCompiler.UnimplementedWarning(statementSet.Location, "set instant is not implemented");
                    break;
                case "background":
                    if (constant.IsTruthy())
                        proc.Attributes |= ProcAttributes.Background;
                    else
                        proc.Attributes &= ~ProcAttributes.Background;
                    break;
                case "name":
                    if (constant is not Expressions.String nameStr) {
                        throw new CompileErrorException(statementSet.Location, "name attribute must be a string");
                    }

                    proc.VerbName = nameStr.Value;
                    break;
                case "category":
                    proc.VerbCategory = constant switch {
                        Expressions.String str => str.Value,
                        Expressions.Null => null,
                        _ => throw new CompileErrorException(statementSet.Location, "category attribute must be a string or null")
                    };

                    break;
                case "desc":
                    // TODO: verb.desc is supposed to be printed when you type the verb name and press F1. Check the ref for details.
                    if (constant is not Expressions.String descStr) {
                        throw new CompileErrorException(statementSet.Location, "desc attribute must be a string");
                    }

                    proc.VerbDesc = descStr.Value;
                    break;
                case "invisibility":
                    // The ref says 0-101 for atoms and 0-100 for verbs
                    // BYOND doesn't clamp the actual var value but it does seem to treat out-of-range values as their extreme
                    if (constant is not Expressions.Number invisNum) {
                        throw new CompileErrorException(statementSet.Location, "invisibility attribute must be an int");
                    }

                    proc.Invisibility = Convert.ToSByte(Math.Clamp(MathF.Floor(invisNum.Value), 0f, 100f));
                    break;
                case "src":
                    DMCompiler.UnimplementedWarning(statementSet.Location, "set src is not implemented");
                    break;
            }
        }

        public void ProcessStatementDel(DMASTProcStatementDel statementDel) {
            DMExpression.Emit(dmObject, proc, statementDel.Value);
            proc.DeleteObject();
        }

        public void ProcessStatementSpawn(DMASTProcStatementSpawn statementSpawn) {
            DMExpression.Emit(dmObject, proc, statementSpawn.Delay);

            string afterSpawnLabel = proc.NewLabelName();
            proc.Spawn(afterSpawnLabel);

            proc.StartScope();
            {
                ProcessBlockInner(statementSpawn.Body);

                //Prevent the new thread from executing outside its own code
                proc.PushNull();
                proc.Return();
            }
            proc.EndScope();

            proc.AddLabel(afterSpawnLabel);
        }

        public void ProcessStatementVarDeclaration(DMASTProcStatementVarDeclaration varDeclaration) {
            if (varDeclaration.IsGlobal) { return; } //Currently handled by DMObjectBuilder

            DMExpression value;
            if (varDeclaration.Value != null) {
                try {
                    value = DMExpression.Create(dmObject, proc, varDeclaration.Value, varDeclaration.Type);
                } catch (CompileErrorException e) {
                    DMCompiler.Emit(e.Error);
                    value = new Expressions.Null(varDeclaration.Location);
                }
            } else {
                value = new Expressions.Null(varDeclaration.Location);
            }

            bool successful;
            if (varDeclaration.IsConst) {
                if (!value.TryAsConstant(out var constValue)) {
                    DMCompiler.Emit(WarningCode.HardConstContext, varDeclaration.Location, "Const var must be set to a constant");
                    return;
                }

                successful = proc.TryAddLocalConstVariable(varDeclaration.Name, varDeclaration.Type, constValue);
            } else {
                successful = proc.TryAddLocalVariable(varDeclaration.Name, varDeclaration.Type);
            }

            if (!successful) {
                DMCompiler.Emit(WarningCode.DuplicateVariable, varDeclaration.Location, $"Duplicate var {varDeclaration.Name}");
                return;
            }

            value.EmitPushValue(dmObject, proc);
            proc.Assign(proc.GetLocalVariableReference(varDeclaration.Name));
            proc.Pop();
        }

        public void ProcessStatementReturn(DMASTProcStatementReturn statement) {
            if (statement.Value != null) {
                DMExpression.Emit(dmObject, proc, statement.Value);
            } else {
                proc.PushReferenceValue(DMReference.Self); //Default return value
            }

            proc.Return();
        }

        public void ProcessStatementIf(DMASTProcStatementIf statement) {
            DMExpression.Emit(dmObject, proc, statement.Condition);

            if (statement.ElseBody == null) {
                string endLabel = proc.NewLabelName();

                proc.JumpIfFalse(endLabel);
                proc.StartScope();
                ProcessBlockInner(statement.Body);
                proc.EndScope();
                proc.AddLabel(endLabel);
            } else {
                string elseLabel = proc.NewLabelName();
                string endLabel = proc.NewLabelName();

                proc.JumpIfFalse(elseLabel);

                proc.StartScope();
                ProcessBlockInner(statement.Body);
                proc.EndScope();
                proc.Jump(endLabel);

                proc.AddLabel(elseLabel);
                proc.StartScope();
                ProcessBlockInner(statement.ElseBody);
                proc.EndScope();
                proc.AddLabel(endLabel);
            }
        }

        public void ProcessStatementFor(DMASTProcStatementFor statementFor) {
            proc.StartScope();
            {
                foreach (var decl in FindVarDecls(statementFor.Expression1)) {
                    ProcessStatementVarDeclaration(new DMASTProcStatementVarDeclaration(statementFor.Location, decl.DeclPath, null));
                }

                var initializer = statementFor.Expression1 != null ? DMExpression.Create(dmObject, proc, statementFor.Expression1) : null;

                if (statementFor.Expression2 != null || statementFor.Expression3 != null) {
                    var comparator = statementFor.Expression2 != null ? DMExpression.Create(dmObject, proc, statementFor.Expression2) : null;
                    var incrementor = statementFor.Expression3 != null ? DMExpression.Create(dmObject, proc, statementFor.Expression3) : null;

                    ProcessStatementForStandard(initializer, comparator, incrementor, statementFor.Body);
                } else {
                    switch (statementFor.Expression1) {
                        case DMASTAssign {LHS: DMASTVarDeclExpression decl, RHS: DMASTExpressionInRange range}: {
                            var identifier = new DMASTIdentifier(decl.Location, decl.DeclPath.Path.LastElement);
                            var outputVar = DMExpression.Create(dmObject, proc, identifier);

                            var start = DMExpression.Create(dmObject, proc, range.StartRange);
                            var end = DMExpression.Create(dmObject, proc, range.EndRange);
                            var step = range.Step != null
                                ? DMExpression.Create(dmObject, proc, range.Step)
                                : new Number(range.Location, 1);

                            ProcessStatementForRange(initializer, outputVar, start, end, step, statementFor.Body);
                            break;
                        }
                        case DMASTExpressionInRange exprRange: {
                            DMASTVarDeclExpression? decl = exprRange.Value as DMASTVarDeclExpression;
                            decl ??= exprRange.Value is DMASTAssign assign
                                ? assign.LHS as DMASTVarDeclExpression
                                : null;

                            DMASTExpression outputExpr;
                            if (decl != null) {
                                outputExpr = new DMASTIdentifier(exprRange.Value.Location, decl.DeclPath.Path.LastElement);
                            } else {
                                outputExpr = exprRange.Value;
                            }

                            var outputVar = DMExpression.Create(dmObject, proc, outputExpr);

                            var start = DMExpression.Create(dmObject, proc, exprRange.StartRange);
                            var end = DMExpression.Create(dmObject, proc, exprRange.EndRange);
                            var step = exprRange.Step != null
                                ? DMExpression.Create(dmObject, proc, exprRange.Step)
                                : new Number(exprRange.Location, 1);

                            ProcessStatementForRange(null, outputVar, start, end, step, statementFor.Body);
                            break;
                        }
                        case DMASTVarDeclExpression vd: {
                            var declInfo = new ProcVarDeclInfo(vd.DeclPath.Path);
                            var identifier = new DMASTIdentifier(vd.Location, declInfo.VarName);
                            var outputVar = DMExpression.Create(dmObject, proc, identifier);

                            ProcessStatementForType(initializer, outputVar, declInfo.TypePath, statementFor.Body);
                            break;
                        }
                        case DMASTExpressionIn exprIn: {
                            DMASTExpression outputExpr;
                            if (exprIn.LHS is DMASTVarDeclExpression decl) {
                                outputExpr = new DMASTIdentifier(decl.Location, decl.DeclPath.Path.LastElement);
                            } else {
                                outputExpr = exprIn.LHS;
                            }

                            var outputVar = DMExpression.Create(dmObject, proc, outputExpr);
                            var list = DMExpression.Create(dmObject, proc, exprIn.RHS);

                            ProcessStatementForList(list, outputVar, statementFor.DMTypes, statementFor.Body);
                            break;
                        }
                        default:
                            DMCompiler.Emit(WarningCode.BadExpression, statementFor.Location, "Invalid expression in for");
                            break;
                    }
                }
            }
            proc.EndScope();

            IEnumerable<DMASTVarDeclExpression> FindVarDecls(DMASTExpression expr) {
                if (expr is DMASTVarDeclExpression p) {
                    yield return p;
                }
                foreach (var leaf in expr.Leaves()) {
                    foreach(var decl in FindVarDecls(leaf)) {
                        yield return decl;
                    }
                }
            }
        }

        public void ProcessStatementForStandard(DMExpression? initializer, DMExpression? comparator, DMExpression? incrementor, DMASTProcBlockInner body) {
            proc.StartScope();
            {
                if (initializer != null) {
                    initializer.EmitPushValue(dmObject, proc);
                    proc.Pop();
                }

                string loopLabel = proc.NewLabelName();
                proc.LoopStart(loopLabel);
                {
                    if (comparator != null) {
                        comparator.EmitPushValue(dmObject, proc);
                        proc.BreakIfFalse();
                    }

                    ProcessBlockInner(body);

                    proc.MarkLoopContinue(loopLabel);
                    if (incrementor != null) {
                        incrementor.EmitPushValue(dmObject, proc);
                        proc.Pop();
                    }
                    proc.LoopJumpToStart(loopLabel);
                }
                proc.LoopEnd();
            }
            proc.EndScope();
        }

        public void ProcessLoopAssignment(LValue lValue) {
            if (lValue.CanReferenceShortCircuit()) {
                string endLabel = proc.NewLabelName();
                string endLabel2 = proc.NewLabelName();

                DMReference outputRef = lValue.EmitReference(dmObject, proc, endLabel, DMExpression.ShortCircuitMode.PopNull);
                proc.Enumerate(outputRef);
                proc.Jump(endLabel2);

                proc.AddLabel(endLabel);
                proc.EnumerateNoAssign();
                proc.AddLabel(endLabel2);
            } else {
                DMReference outputRef = lValue.EmitReference(dmObject, proc, null);
                proc.Enumerate(outputRef);
            }
        }

        public void ProcessStatementForList(DMExpression list, DMExpression outputVar, DMValueType? dmTypes, DMASTProcBlockInner body) {
            if (outputVar is not LValue lValue) {
                DMCompiler.Emit(WarningCode.BadExpression, outputVar.Location, "Invalid output var");
                lValue = null;
            }

            // Depending on the var's type and possibly a given "as [types]", an implicit istype() check is performed
            DreamPath? implicitTypeCheck = null;
            if (dmTypes == null) {
                // No "as" means the var's type will be used
                implicitTypeCheck = lValue?.Path;
            } else if (dmTypes != DMValueType.Anything) {
                // "as anything" performs no check. Other values are unimplemented.
                DMCompiler.UnimplementedWarning(outputVar.Location,
                    $"As type \"{dmTypes}\" in for loops is unimplemented. No type check will be performed.");
            }

            list.EmitPushValue(dmObject, proc);
            if (implicitTypeCheck != null) {
                if (DMObjectTree.TryGetTypeId(implicitTypeCheck.Value, out var filterTypeId)) {
                    // Create an enumerator that will do the implicit istype() for us
                    proc.CreateFilteredListEnumerator(filterTypeId);
                } else {
                    DMCompiler.Emit(WarningCode.ItemDoesntExist, outputVar.Location,
                        $"Cannot filter enumeration by type {implicitTypeCheck.Value}, it does not exist");
                    proc.CreateListEnumerator();
                }
            } else {
                proc.CreateListEnumerator();
            }

            proc.StartScope();
            {
                string loopLabel = proc.NewLabelName();
                proc.LoopStart(loopLabel);
                {
                    proc.MarkLoopContinue(loopLabel);

                    if (lValue != null) {
                        ProcessLoopAssignment(lValue);
                    }

                    ProcessBlockInner(body);
                    proc.LoopJumpToStart(loopLabel);
                }
                proc.LoopEnd();
            }
            proc.EndScope();
            proc.DestroyEnumerator();
        }

        public void ProcessStatementForType(DMExpression? initializer, DMExpression outputVar, DreamPath? type, DMASTProcBlockInner body) {
            if (type == null) {
                // This shouldn't happen, just to be safe
                DMCompiler.ForcedError(initializer.Location,
                    "Attempted to create a type enumerator with a null type");
                return;
            }

            if (DMObjectTree.TryGetTypeId(type.Value, out var typeId)) {
                proc.PushType(typeId);
                proc.CreateTypeEnumerator();
            } else {
                DMCompiler.Emit(WarningCode.ItemDoesntExist, initializer.Location, $"Type {type.Value} does not exist");
            }

            proc.StartScope();
            {
                if (initializer != null) {
                    initializer.EmitPushValue(dmObject, proc);
                    proc.Pop();
                }

                string loopLabel = proc.NewLabelName();
                proc.LoopStart(loopLabel);
                {
                    proc.MarkLoopContinue(loopLabel);

                    if (outputVar is Expressions.LValue lValue) {
                        ProcessLoopAssignment(lValue);
                    } else {
                        DMCompiler.Emit(WarningCode.BadExpression, outputVar.Location, "Invalid output var");
                    }

                    ProcessBlockInner(body);
                    proc.LoopJumpToStart(loopLabel);
                }
                proc.LoopEnd();
            }
            proc.EndScope();
            proc.DestroyEnumerator();
        }

        public void ProcessStatementForRange(DMExpression? initializer, DMExpression outputVar, DMExpression start, DMExpression end, DMExpression? step, DMASTProcBlockInner body) {
            start.EmitPushValue(dmObject, proc);
            end.EmitPushValue(dmObject, proc);
            if (step != null) {
                step.EmitPushValue(dmObject, proc);
            } else {
                proc.PushFloat(1.0f);
            }

            proc.CreateRangeEnumerator();
            proc.StartScope();
            {
                if (initializer != null) {
                    initializer.EmitPushValue(dmObject, proc);
                    proc.Pop();
                }

                string loopLabel = proc.NewLabelName();
                proc.LoopStart(loopLabel);
                {
                    proc.MarkLoopContinue(loopLabel);

                    if (outputVar is Expressions.LValue lValue) {
                        ProcessLoopAssignment(lValue);
                    } else {
                        DMCompiler.Emit(WarningCode.BadExpression, outputVar.Location, "Invalid output var");
                    }

                    ProcessBlockInner(body);
                    proc.LoopJumpToStart(loopLabel);
                }
                proc.LoopEnd();
            }
            proc.EndScope();
            proc.DestroyEnumerator();
        }

        //Generic infinite loop, while loops with static expression as their conditional with positive truthfullness get turned into this as well as empty for() calls
        public void ProcessStatementInfLoop(DMASTProcStatementInfLoop statementInfLoop){
            proc.StartScope();
            {
                string loopLabel = proc.NewLabelName();
                proc.LoopStart(loopLabel);
                {
                    proc.MarkLoopContinue(loopLabel);
                    ProcessBlockInner(statementInfLoop.Body);
                    proc.LoopJumpToStart(loopLabel);
                }
                proc.LoopEnd();
            }
            proc.EndScope();
        }

        public void ProcessStatementWhile(DMASTProcStatementWhile statementWhile) {
            string loopLabel = proc.NewLabelName();

            proc.LoopStart(loopLabel);
            {
                proc.MarkLoopContinue(loopLabel);
                DMExpression.Emit(dmObject, proc, statementWhile.Conditional);
                proc.BreakIfFalse();

                proc.StartScope();
                {
                    ProcessBlockInner(statementWhile.Body);
                    proc.LoopJumpToStart(loopLabel);
                }
                proc.EndScope();
            }
            proc.LoopEnd();
        }

        public void ProcessStatementDoWhile(DMASTProcStatementDoWhile statementDoWhile) {
            string loopLabel = proc.NewLabelName();
            string loopEndLabel = proc.NewLabelName();

            proc.LoopStart(loopLabel);
            {
                ProcessBlockInner(statementDoWhile.Body);

                proc.MarkLoopContinue(loopLabel);
                DMExpression.Emit(dmObject, proc, statementDoWhile.Conditional);
                proc.JumpIfFalse(loopEndLabel);
                proc.LoopJumpToStart(loopLabel);

                proc.AddLabel(loopEndLabel);
                proc.Break();
            }
            proc.LoopEnd();
        }

        public void ProcessStatementSwitch(DMASTProcStatementSwitch statementSwitch) {
            string endLabel = proc.NewLabelName();
            List<(string CaseLabel, DMASTProcBlockInner CaseBody)> valueCases = new();
            DMASTProcBlockInner? defaultCaseBody = null;

            DMExpression.Emit(dmObject, proc, statementSwitch.Value);
            foreach (DMASTProcStatementSwitch.SwitchCase switchCase in statementSwitch.Cases) {
                if (switchCase is DMASTProcStatementSwitch.SwitchCaseValues switchCaseValues) {
                    string caseLabel = proc.NewLabelName();

                    foreach (DMASTExpression value in switchCaseValues.Values) {
                        Constant GetCaseValue(DMASTExpression expression) {
                            Constant? constant = null;

                            try {
                                if (!DMExpression.TryConstant(dmObject, proc, expression, out constant))
                                    DMCompiler.Emit(WarningCode.HardConstContext, expression.Location, "Expected a constant");
                            } catch (CompileErrorException e) {
                                DMCompiler.Emit(e.Error);
                            }

                            // Return 0 if unsuccessful so that we can continue compiling
                            return constant ?? new Number(expression.Location, 0.0f);
                        }

                        if (value is DMASTSwitchCaseRange range) { // if(1 to 5) or something
                            Constant lower = GetCaseValue(range.RangeStart);
                            Constant upper = GetCaseValue(range.RangeEnd);

                            Constant CoerceBound(Constant bound) {
                                if (bound is Null) { // We do a little null coercion, as a treat
                                    DMCompiler.Emit(WarningCode.MalformedRange, range.RangeStart.Location,
                                        "Malformed range, lower bound is coerced from null to 0");
                                    return new Number(lower.Location, 0.0f);
                                }

                                //DM 514.1580 does NOT care if the constants within a range are strings, and does a strange conversion to 0 or something, without warning or notice.
                                //We are (hopefully) deviating from parity here and just calling that a Compiler error.
                                if (bound is not Number) {
                                    DMCompiler.Emit(WarningCode.InvalidRange, range.RangeStart.Location,
                                        "Invalid range, lower bound is not a number");
                                    bound = new Number(bound.Location, 0.0f);
                                }

                                return bound;
                            }

                            lower = CoerceBound(lower);
                            upper = CoerceBound(upper);

                            lower.EmitPushValue(dmObject, proc);
                            upper.EmitPushValue(dmObject, proc);
                            proc.SwitchCaseRange(caseLabel);
                        } else {
                            Constant constant = GetCaseValue(value);

                            constant.EmitPushValue(dmObject, proc);
                            proc.SwitchCase(caseLabel);
                        }
                    }

                    valueCases.Add((caseLabel, switchCase.Body));
                } else {
                    defaultCaseBody = ((DMASTProcStatementSwitch.SwitchCaseDefault)switchCase).Body;
                }
            }
            proc.Pop();

            if (defaultCaseBody != null) {
                proc.StartScope();
                {
                    ProcessBlockInner(defaultCaseBody);
                }
                proc.EndScope();
            }
            proc.Jump(endLabel);

            foreach ((string CaseLabel, DMASTProcBlockInner CaseBody) valueCase in valueCases) {
                proc.AddLabel(valueCase.CaseLabel);
                proc.StartScope();
                {
                    ProcessBlockInner(valueCase.CaseBody);
                }
                proc.EndScope();
                proc.Jump(endLabel);
            }

            proc.AddLabel(endLabel);
        }

        public void ProcessStatementBrowse(DMASTProcStatementBrowse statementBrowse) {
            DMExpression.Emit(dmObject, proc, statementBrowse.Receiver);
            DMExpression.Emit(dmObject, proc, statementBrowse.Body);
            DMExpression.Emit(dmObject, proc, statementBrowse.Options);
            proc.Browse();
        }

        public void ProcessStatementBrowseResource(DMASTProcStatementBrowseResource statementBrowseResource) {
            DMExpression.Emit(dmObject, proc, statementBrowseResource.Receiver);
            DMExpression.Emit(dmObject, proc, statementBrowseResource.File);
            DMExpression.Emit(dmObject, proc, statementBrowseResource.Filename);
            proc.BrowseResource();
        }

        public void ProcessStatementOutputControl(DMASTProcStatementOutputControl statementOutputControl) {
            DMExpression.Emit(dmObject, proc, statementOutputControl.Receiver);
            DMExpression.Emit(dmObject, proc, statementOutputControl.Message);
            DMExpression.Emit(dmObject, proc, statementOutputControl.Control);
            proc.OutputControl();
        }

        public void ProcessStatementFtp(DMASTProcStatementFtp statementFtp) {
            DMExpression.Emit(dmObject, proc, statementFtp.Receiver);
            DMExpression.Emit(dmObject, proc, statementFtp.File);
            DMExpression.Emit(dmObject, proc, statementFtp.Name);
            proc.Ftp();
        }

        public void ProcessStatementOutput(DMASTProcStatementOutput statementOutput) {
            DMExpression left = DMExpression.Create(dmObject, proc, statementOutput.A);
            DMExpression right = DMExpression.Create(dmObject, proc, statementOutput.B);

            if (left is LValue) {
                // An LValue on the left needs a special opcode so that its reference can be used
                // This allows for special operations like "savefile[...] << ..."

                string endLabel = proc.NewLabelName();
                DMReference leftRef = left.EmitReference(dmObject, proc, endLabel, DMExpression.ShortCircuitMode.PopNull);
                right.EmitPushValue(dmObject, proc);
                proc.OutputReference(leftRef);
                proc.AddLabel(endLabel);
            } else {
                left.EmitPushValue(dmObject, proc);
                right.EmitPushValue(dmObject, proc);
                proc.Output();
            }
        }

        public void ProcessStatementInput(DMASTProcStatementInput statementInput) {
            DMExpression left = DMExpression.Create(dmObject, proc, statementInput.A);
            DMExpression right = DMExpression.Create(dmObject, proc, statementInput.B);

            // The left-side value of an input operation must be an LValue
            // (I think? I haven't found an exception but there could be one)
            if (left is not LValue) {
                DMCompiler.Emit(WarningCode.BadExpression, left.Location, "Left side must be an l-value");
                return;
            }

            // The right side must also be an LValue. Because where else would the value go?
            if (right is not LValue) {
                DMCompiler.Emit(WarningCode.BadExpression, right.Location, "Right side must be an l-value");
                return;
            }

            string rightEndLabel = proc.NewLabelName();
            string leftEndLabel = proc.NewLabelName();
            DMReference rightRef = right.EmitReference(dmObject, proc, rightEndLabel, DMExpression.ShortCircuitMode.PopNull);
            DMReference leftRef = left.EmitReference(dmObject, proc, leftEndLabel, DMExpression.ShortCircuitMode.PopNull);

            proc.Input(leftRef, rightRef);

            proc.AddLabel(leftEndLabel);
            proc.PopReference(rightRef);
            proc.AddLabel(rightEndLabel);
        }

        public void ProcessStatementTryCatch(DMASTProcStatementTryCatch tryCatch) {
            string catchLabel = proc.NewLabelName();
            string endLabel = proc.NewLabelName();

            if (tryCatch.CatchParameter != null) {
                var param = tryCatch.CatchParameter as DMASTProcStatementVarDeclaration;

                if (!proc.TryAddLocalVariable(param.Name, param.Type)) {
                    DMCompiler.Emit(WarningCode.DuplicateVariable, param.Location, $"Duplicate var {param.Name}");
                }

                proc.StartTry(catchLabel, proc.GetLocalVariableReference(param.Name));
            } else {
                proc.StartTryNoValue(catchLabel);
            }

            proc.StartScope();
            ProcessBlockInner(tryCatch.TryBody);
            proc.EndScope();
            proc.EndTry();
            proc.Jump(endLabel);

            proc.AddLabel(catchLabel);
            if (tryCatch.CatchBody != null) {
                proc.StartScope();
                ProcessBlockInner(tryCatch.CatchBody);
                proc.EndScope();
            }
            proc.AddLabel(endLabel);

        }

        public void ProcessStatementThrow(DMASTProcStatementThrow statement) {
            DMExpression.Emit(dmObject, proc, statement.Value);
            proc.Throw();
        }
    }
}<|MERGE_RESOLUTION|>--- conflicted
+++ resolved
@@ -185,27 +185,14 @@
                 // TODO: Would be much better if the parser was just more strict with the expression
                 switch (statementSet.Value) {
                     case DMASTIdentifier {Identifier: "usr"}:
-<<<<<<< HEAD
                         proc.VerbSrc = statementSet.WasInKeyword ? VerbSrc.InUsr : VerbSrc.Usr;
-                        if (statementSet.WasInKeyword)
-                            DMCompiler.UnimplementedWarning(statementSet.Location,
-                                "'set src = usr.contents' is unimplemented");
-=======
-                        _proc.VerbSrc = statementSet.WasInKeyword ? VerbSrc.InUsr : VerbSrc.Usr;
->>>>>>> 16274991
                         break;
                     case DMASTDereference {Expression: DMASTIdentifier{Identifier: "usr"}, Operations: var operations}:
                         if (operations is not [DMASTDereference.FieldOperation {Identifier: var deref}])
                             goto default;
 
                         if (deref == "contents") {
-<<<<<<< HEAD
                             proc.VerbSrc = VerbSrc.InUsr;
-                            DMCompiler.UnimplementedWarning(statementSet.Location,
-                                "'set src = usr.contents' is unimplemented");
-=======
-                            _proc.VerbSrc = VerbSrc.InUsr;
->>>>>>> 16274991
                         }  else if (deref == "loc") {
                             proc.VerbSrc = VerbSrc.UsrLoc;
                             DMCompiler.UnimplementedWarning(statementSet.Location,
