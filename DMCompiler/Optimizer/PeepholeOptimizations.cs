--- conflicted
+++ resolved
@@ -776,7 +776,6 @@
     }
 }
 
-<<<<<<< HEAD
 // AssignNoPush [ref]
 // PushReferenceValue [ref]
 // -> Assign [ref]
@@ -854,7 +853,7 @@
 
         input.RemoveRange(index, 2);
         input.Insert(index, new AnnotatedBytecodeInstruction(DreamProcOpcode.Append, [appendTarget]));
-=======
+
 // PushFloat [constant]
 // PushFloat [constant]
 // BitshiftLeft
@@ -904,7 +903,6 @@
 
         IPeepholeOptimization.ReplaceInstructions(input, index, 3,
             new AnnotatedBytecodeInstruction(DreamProcOpcode.PushFloat, 1, args));
->>>>>>> 609322e9
     }
 }
 
