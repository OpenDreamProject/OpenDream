--- conflicted
+++ resolved
@@ -3,12 +3,10 @@
 using OpenDreamClient.Interface;
 using OpenDreamClient.Resources;
 using OpenDreamClient.States;
-using OpenDreamClient.States.MainMenu;
 using OpenDreamShared;
 using Robust.Client.GameObjects;
 using Robust.Client.Graphics;
 using Robust.Client.Map;
-using Robust.Client.State;
 using Robust.Client.UserInterface;
 using Robust.Client.WebView;
 using Robust.Shared;
@@ -16,29 +14,6 @@
 using Robust.Shared.ContentPack;
 using Robust.Shared.Timing;
 
-<<<<<<< HEAD
-namespace OpenDreamClient;
-
-public sealed class EntryPoint : GameClient {
-    [Dependency] private readonly IDreamInterfaceManager _dreamInterface = default!;
-    [Dependency] private readonly IDreamResourceManager _dreamResource = default!;
-    [Dependency] private readonly IDreamSoundEngine _soundEngine = default!;
-    [Dependency] private readonly IOverlayManager _overlayManager = default!;
-    [Dependency] private readonly ILightManager _lightManager = default!;
-    [Dependency] private readonly IConfigurationManager _configManager = default!;
-    [Dependency] private readonly IStateManager _stateManager = default!;
-    [Dependency] private readonly IUserInterfaceManager _userInterfaceManager = default!;
-    [Dependency] private readonly IComponentFactory _componentFactory = default!;
-    [Dependency] private readonly ILocalizationManager _contentLoc = default!;
-
-    private const string UserAgent =
-        "Mozilla/4.0 (compatible; MSIE 7.0; Windows NT 6.2; WOW64; Trident/7.0; .NET4.0C; .NET4.0E; .NET CLR 2.0.50727; .NET CLR 3.0.30729; .NET CLR 3.5.30729)";
-
-    public override void PreInit() {
-        var config = IoCManager.Resolve<IConfigurationManager>();
-        if (config.GetCVar(OpenDreamCVars.SpoofIEUserAgent)) {
-            config.OverrideDefault(WCVars.WebUserAgentOverride, UserAgent);
-=======
 namespace OpenDreamClient {
     public sealed class EntryPoint : GameClient {
         [Dependency] private readonly IDreamInterfaceManager _dreamInterface = default!;
@@ -62,70 +37,71 @@
             }
 
             IoCManager.Resolve<IEntitySystemManager>().SystemLoaded += OnEntitySystemLoaded;
->>>>>>> 70774e48
         }
 
-        IoCManager.Resolve<IEntitySystemManager>().SystemLoaded += OnEntitySystemLoaded;
-    }
+        public override void Init() {
+            IoCManager.Resolve<IConfigurationManager>().OverrideDefault(CVars.NetPredict, false);
 
-    public override void Init() {
-        ClientContentIoC.Register();
+            IComponentFactory componentFactory = IoCManager.Resolve<IComponentFactory>();
+            componentFactory.DoAutoRegistrations();
 
-        // This needs to happen after all IoC registrations, but before IoC.BuildGraph();
-        foreach (var callback in TestingCallbacks) {
-            var cast = (ClientModuleTestingCallbacks) callback;
-            cast.ClientBeforeIoC?.Invoke();
+            ClientContentIoC.Register();
+
+            // This needs to happen after all IoC registrations, but before IoC.BuildGraph();
+            foreach (var callback in TestingCallbacks) {
+                var cast = (ClientModuleTestingCallbacks) callback;
+                cast.ClientBeforeIoC?.Invoke();
+            }
+
+            IoCManager.BuildGraph();
+            IoCManager.InjectDependencies(this);
+
+            IoCManager.Resolve<DreamUserInterfaceStateManager>().Initialize();
+
+            componentFactory.GenerateNetIds();
+
+            _dreamResource.Initialize();
+
+            // Load localization. Needed for some engine texts, such as the ones in Robust ViewVariables.
+            IoCManager.Resolve<ILocalizationManager>().LoadCulture(new CultureInfo("en-US"));
+
+            IoCManager.Resolve<IClyde>().SetWindowTitle("OpenDream");
         }
 
-        IoCManager.BuildGraph();
-        IoCManager.InjectDependencies(this);
+        public override void PostInit() {
+            _lightManager.Enabled = false;
 
-        _componentFactory.DoAutoRegistrations();
+            // In PostInit() since the engine stylesheet gets set in Init()
+            IoCManager.Resolve<IUserInterfaceManager>().Stylesheet = DreamStylesheet.Make();
 
-        _componentFactory.GenerateNetIds();
-        // Load localization. Needed for some engine texts, such as the ones in Robust ViewVariables.
-        _contentLoc.LoadCulture(new CultureInfo("en-US"));
-        _dreamResource.Initialize();
+            _dreamInterface.Initialize();
+            IoCManager.Resolve<IDreamSoundEngine>().Initialize();
+        }
 
-        _configManager.OverrideDefault(CVars.NetPredict, false);
-    }
+        protected override void Dispose(bool disposing) {
+            _dreamResource.Shutdown();
+        }
 
-    public override void PostInit() {
-        base.PostInit();
-        _lightManager.Enabled = false;
+        public override void Update(ModUpdateLevel level, FrameEventArgs frameEventArgs) {
+            switch (level) {
+                case ModUpdateLevel.FramePostEngine:
+                    _dreamInterface.FrameUpdate(frameEventArgs);
+                    break;
+                case ModUpdateLevel.PostEngine:
+                    _soundEngine.StopFinishedChannels();
+                    break;
+            }
+        }
 
-        // In PostInit() since the engine stylesheet gets set in Init()
-        _userInterfaceManager.Stylesheet = DreamStylesheet.Make();
-        IoCManager.Resolve<DreamUserInterfaceStateManager>().Initialize(); // later hooked for stylesheet
-        _stateManager.RequestStateChange<MainMenuState>(); // reset state
+        // As of RobustToolbox v0.90.0.0 there's a TileEdgeOverlay that breaks our rendering
+        // because we don't have an ITileDefinition for each tile.
+        // This removes that overlay immediately after MapSystem adds it.
+        // TODO: Fix this engine-side
+        private void OnEntitySystemLoaded(object? sender, SystemChangedArgs e) {
+            if (e.System is not MapSystem)
+                return;
 
-        _dreamInterface.Initialize();
-        IoCManager.Resolve<IDreamSoundEngine>().Initialize();
-    }
-
-    protected override void Dispose(bool disposing) {
-        _dreamResource.Shutdown();
-    }
-
-    public override void Update(ModUpdateLevel level, FrameEventArgs frameEventArgs) {
-        switch (level) {
-            case ModUpdateLevel.FramePostEngine:
-                _dreamInterface.FrameUpdate(frameEventArgs);
-                break;
-            case ModUpdateLevel.PostEngine:
-                _soundEngine.StopFinishedChannels();
-                break;
+            _overlayManager.RemoveOverlay<TileEdgeOverlay>();
         }
     }
-
-    // As of RobustToolbox v0.90.0.0 there's a TileEdgeOverlay that breaks our rendering
-    // because we don't have an ITileDefinition for each tile.
-    // This removes that overlay immediately after MapSystem adds it.
-    // TODO: Fix this engine-side
-    private void OnEntitySystemLoaded(object? sender, SystemChangedArgs e) {
-        if (e.System is not MapSystem)
-            return;
-
-        _overlayManager.RemoveOverlay<TileEdgeOverlay>();
-    }
 }