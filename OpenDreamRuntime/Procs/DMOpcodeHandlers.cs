using System.Diagnostics.CodeAnalysis;
using System.IO;
using System.Linq;
using System.Runtime.InteropServices;
using System.Text;
using System.Threading.Tasks;
using OpenDreamRuntime.Objects;
using OpenDreamRuntime.Objects.MetaObjects;
using OpenDreamRuntime.Procs.Native;
using OpenDreamRuntime.Resources;
using OpenDreamShared.Dream;
using OpenDreamShared.Dream.Procs;

namespace OpenDreamRuntime.Procs {
    static class DMOpcodeHandlers {
        #region Values
        public static ProcStatus? PushReferenceValue(DMProcState state) {
            DMReference reference = state.ReadReference();

            state.Push(state.GetReferenceValue(reference));
            return null;
        }

        public static ProcStatus? Assign(DMProcState state) {
            DMReference reference = state.ReadReference();
            DreamValue value = state.Pop();

            state.AssignReference(reference, value);
            state.Push(value);
            return null;
        }
        public static ProcStatus? AssignInto(DMProcState state) {
            DMReference reference = state.ReadReference();
            DreamValue value = state.Pop();
            DreamValue first = state.GetReferenceValue(reference);
            if(first.TryGetValueAsDreamObject(out DreamObject firstObject))
            {
                IDreamMetaObject? metaObject = firstObject!.ObjectDefinition?.MetaObject;
                state.SetSubOpcode(DreamProcOpcode.Assign, reference);
                return metaObject?.OperatorAssignInto(first, value, state);
            }
            else
            {
                state.AssignReference(reference, value);
                state.Push(value);
            }
            return null;
        }

        public static ProcStatus? CreateList(DMProcState state) {
            int size = state.ReadInt();
            var list = DreamList.Create(size);

            foreach (DreamValue value in state.PopCount(size)) {
                list.AddValue(value);
            }

            state.Push(new DreamValue(list));
            return null;
        }

        public static ProcStatus? CreateAssociativeList(DMProcState state) {
            int size = state.ReadInt();
            var list = DreamList.Create(size);

            ReadOnlySpan<DreamValue> popped = state.PopCount(size * 2);
            for (int i = 0; i < popped.Length; i += 2) {
                DreamValue key = popped[i];

                if (key == DreamValue.Null) {
                    list.AddValue(popped[i + 1]);
                } else {
                    list.SetValue(key, popped[i + 1], allowGrowth: true);
                }
            }

            state.Push(new DreamValue(list));
            return null;
        }

        private static DreamValue[] GetEnumerableContents(IDreamObjectTree objectTree, DreamValue value) {
            DreamList? list = null;
            if (value.TryGetValueAsDreamObject(out var listObject))
                list = listObject as DreamList;

            if (list == null) {
                if (listObject == null) {
                    list = null;
                } else if (listObject.IsSubtypeOf(objectTree.Atom) || listObject.IsSubtypeOf(objectTree.World)) {
                    list = listObject.GetVariable("contents").GetValueAsDreamList();
                } else {
                    throw new Exception($"Object {listObject} is not a {DreamPath.List}, {DreamPath.Atom} or {DreamPath.World}");
                }
            }

            return list?.GetValues().ToArray() ?? Array.Empty<DreamValue>();
        }

        public static ProcStatus? CreateListEnumerator(DMProcState state) {
            var contents = GetEnumerableContents(state.Proc.ObjectTree, state.Pop());

            state.EnumeratorStack.Push(new DreamValueArrayEnumerator(contents));
            return null;
        }

        public static ProcStatus? CreateFilteredListEnumerator(DMProcState state) {
            var contents = GetEnumerableContents(state.Proc.ObjectTree, state.Pop());
            var filterTypeId = state.ReadInt();
            var filterType = state.Proc.ObjectTree.GetTreeEntry(filterTypeId);

            state.EnumeratorStack.Push(new FilteredDreamValueArrayEnumerator(contents, filterType));
            return null;
        }

        public static ProcStatus? CreateTypeEnumerator(DMProcState state) {
            if (!state.Pop().TryGetValueAsPath(out var type)) {
                throw new Exception("Cannot create a type enumerator for a non-path");
            }

            if (type == DreamPath.Client) {
                state.EnumeratorStack.Push(new DreamObjectEnumerator(state.DreamManager.Clients));
                return null;
            }

            if (state.Proc.ObjectTree.GetObjectDefinition(type).IsSubtypeOf(state.Proc.ObjectTree.Atom)) {
                var filterType = state.Proc.ObjectTree.GetTreeEntry(type);
                var worldContents = state.DreamManager.WorldContentsList.GetValues().ToArray(); // TODO: Remove the ToArray()

                state.EnumeratorStack.Push(new FilteredDreamValueArrayEnumerator(worldContents, filterType));
                return null;
            }

            if (state.Proc.ObjectTree.GetObjectDefinition(type).IsSubtypeOf(state.Proc.ObjectTree.Datum)) {
                state.EnumeratorStack.Push(new DreamObjectEnumerator(state.DreamManager.Datums));
                return null;
            }

            throw new Exception($"Type enumeration of {type.ToString()} is not supported");
        }

        public static ProcStatus? CreateRangeEnumerator(DMProcState state) {
            float step = state.Pop().GetValueAsFloat();
            float rangeEnd = state.Pop().GetValueAsFloat();
            float rangeStart = state.Pop().GetValueAsFloat();

            state.EnumeratorStack.Push(new DreamValueRangeEnumerator(rangeStart, rangeEnd, step));
            return null;
        }

        public static ProcStatus? CreateObject(DMProcState state) {
            DreamProcArguments arguments = state.PopArguments();
            var val = state.Pop();
            if (!val.TryGetValueAsPath(out var objectPath)) {
                if (val.TryGetValueAsString(out var pathString)) {
                    objectPath = new DreamPath(pathString);
                    if (!state.Proc.ObjectTree.HasTreeEntry(objectPath)) {
                        throw new Exception($"Cannot create unknown object {val.Value}");
                    }
                } else {
                    throw new Exception($"Cannot create object from invalid type {val}");
                }
            }

            DreamObjectDefinition objectDef = state.Proc.ObjectTree.GetObjectDefinition(objectPath);
            if (objectDef.IsSubtypeOf(state.Proc.ObjectTree.Turf)) {
                // Turfs are special. They're never created outside of map initialization
                // So instead this will replace an existing turf's type and return that same turf
                DreamValue loc = arguments.GetArgument(0, "loc");
                if (!loc.TryGetValueAsDreamObjectOfType(state.Proc.ObjectTree.Turf, out var turf))
                    throw new Exception($"Invalid turf loc {loc}");

                state.Proc.DreamMapManager.SetTurf(turf, objectDef, arguments);

                state.Push(loc);
                return null;
            }

            DreamObject newObject = state.Proc.ObjectTree.CreateObject(objectPath);
            state.Thread.PushProcState(newObject.InitProc(state.Thread, state.Usr, arguments));
            return ProcStatus.Called;
        }

        public static ProcStatus? DestroyEnumerator(DMProcState state) {
            state.EnumeratorStack.Pop();
            return null;
        }

        public static ProcStatus? Enumerate(DMProcState state) {
            IDreamValueEnumerator enumerator = state.EnumeratorStack.Peek();
            DMReference reference = state.ReadReference();
            int jumpToIfFailure = state.ReadInt();
            bool successfulEnumeration = enumerator.MoveNext();

            state.AssignReference(reference, enumerator.Current);
            if (!successfulEnumeration)
                state.Jump(jumpToIfFailure);

            return null;
        }

        /// <summary>
        /// Helper function of <see cref="FormatString"/> to handle text macros that are "suffix" (coming after the noun) pronouns
        /// </summary>
        /// <param name="pronouns">This should be in MALE,FEMALE,PLURAL,NEUTER order.</param>
        private static void HandleSuffixPronoun(ref StringBuilder formattedString, ReadOnlySpan<DreamValue> interps, int prevInterpIndex, string[] pronouns)
        {
            DreamObject? dreamObject;
            if (prevInterpIndex == -1 || prevInterpIndex >= interps.Length) // We should probably be throwing here
            {
                return;
            }
            interps[prevInterpIndex].TryGetValueAsDreamObject(out dreamObject);
            if (dreamObject == null)
            {
                return;
            }
            bool hasGender = dreamObject.TryGetVariable("gender", out var objectGender); // NOTE: in DM, this has to be a native property.
            if (!hasGender)
            {
                return;
            }
            if (!objectGender.TryGetValueAsString(out var genderStr))
                return;

            switch(genderStr)
            {
                case "male":
                    formattedString.Append(pronouns[0]);
                    return;
                case "female":
                    formattedString.Append(pronouns[1]);
                    return;
                case "plural":
                    formattedString.Append(pronouns[2]);
                    return;
                case "neuter":
                    formattedString.Append(pronouns[3]);
                    return;
                default:
                    return;
            }

        }
        public static ProcStatus? FormatString(DMProcState state) {
            string unformattedString = state.ReadString();
            StringBuilder formattedString = new StringBuilder();

            int interpCount = state.ReadInt();

            ReadOnlySpan<DreamValue> interps = state.PopCount(interpCount);
            int nextInterpIndex = 0; // If we find a prefix macro, this is what it points to
            int prevInterpIndex = -1; // If we find a suffix macro, this is what it points to (treating -1 as a 'null' state here)

            foreach(char c in unformattedString)
            {
                if (!StringFormatEncoder.Decode(c, out var formatType)) {
                    formattedString.Append(c);
                    continue;
                }
                switch (formatType) {
                    //Interp values
                    case StringFormatEncoder.FormatSuffix.StringifyWithArticle:{
                        formattedString.Append(interps[nextInterpIndex].Stringify());
                        prevInterpIndex = nextInterpIndex;
                        nextInterpIndex++;
                        continue;
                    }
                    case StringFormatEncoder.FormatSuffix.ReferenceOfValue: {
                        formattedString.Append(state.DreamManager.CreateRef(interps[nextInterpIndex]));
                        //suffix macro marker is not updated because suffixes do not point to \ref[] interpolations
                        nextInterpIndex++;
                        continue;
                    }
                    case StringFormatEncoder.FormatSuffix.StringifyNoArticle:
                    {
                        if (interps[nextInterpIndex].TryGetValueAsDreamObject(out var dreamObject) && dreamObject != null) {
                            formattedString.Append(dreamObject.GetNameUnformatted());
                        }
                        //Things that aren't objects just print nothing in this case
                        prevInterpIndex = nextInterpIndex;
                        nextInterpIndex++;
                        continue;
                    }
                    //Macro values//
                    //Prefix macros
                    case StringFormatEncoder.FormatSuffix.UpperDefiniteArticle:
                    case StringFormatEncoder.FormatSuffix.LowerDefiniteArticle:
                    {
                        if (interps[nextInterpIndex].TryGetValueAsDreamObject(out var dreamObject) && dreamObject != null)
                        {
                            bool hasName = dreamObject.TryGetVariable("name", out var objectName);
                            if (!hasName) continue;
                            string nameStr = objectName.Stringify();
                            if (!DreamObject.StringIsProper(nameStr))
                            {
                                formattedString.Append(formatType == StringFormatEncoder.FormatSuffix.UpperDefiniteArticle ? "The " : "the ");
                            }
                        }
                        continue;
                    }
                    case StringFormatEncoder.FormatSuffix.UpperIndefiniteArticle:
                    case StringFormatEncoder.FormatSuffix.LowerIndefiniteArticle:
                    {
                        bool wasCapital = formatType == StringFormatEncoder.FormatSuffix.UpperIndefiniteArticle; // saves some wordiness with the ternaries below
                        if (interps[nextInterpIndex].TryGetValueAsDreamObject(out var dreamObject) && dreamObject != null)
                        {
                            bool hasName = dreamObject.TryGetVariable("name", out var objectName);
                            string nameStr = objectName.Stringify();
                            if (!hasName) continue; // datums that lack a name var don't use articles
                            if (DreamObject.StringIsProper(nameStr)) continue; // Proper nouns don't need articles, I guess.

                            if (dreamObject.TryGetVariable("gender", out var gender)) // Aayy babe whats ya pronouns
                            {
                                if (gender.TryGetValueAsString(out var str) && str == "plural") // NOTE: In Byond, this part does not work if var/gender is not a native property of this object.
                                {
                                    formattedString.Append(wasCapital ? "Some" : "some");
                                    continue;
                                }
                            }
                            if (DreamObject.StringStartsWithVowel(nameStr))
                            {
                                formattedString.Append(wasCapital ? "An " : "an ");
                                continue;
                            }
                            formattedString.Append(wasCapital ? "A " : "a ");
                            continue;
                        }
                        continue;
                    }
                    //Suffix macros
                    case StringFormatEncoder.FormatSuffix.UpperSubjectPronoun:
                        HandleSuffixPronoun(ref formattedString, interps, prevInterpIndex, new string[] { "He", "She", "They", "Tt" });
                        break;
                    case StringFormatEncoder.FormatSuffix.LowerSubjectPronoun:
                        HandleSuffixPronoun(ref formattedString, interps, prevInterpIndex, new string[] { "he", "she", "they", "it" });
                        break;
                    case StringFormatEncoder.FormatSuffix.UpperPossessiveAdjective:
                        HandleSuffixPronoun(ref formattedString, interps, prevInterpIndex, new string[] { "His", "Her", "Their", "Its" });
                        break;
                    case StringFormatEncoder.FormatSuffix.LowerPossessiveAdjective:
                        HandleSuffixPronoun(ref formattedString, interps, prevInterpIndex, new string[] { "his", "her", "their", "its" });
                        break;
                    case StringFormatEncoder.FormatSuffix.ObjectPronoun:
                        HandleSuffixPronoun(ref formattedString, interps, prevInterpIndex, new string[] { "him", "her", "them", "it" });
                        break;
                    case StringFormatEncoder.FormatSuffix.ReflexivePronoun:
                        HandleSuffixPronoun(ref formattedString, interps, prevInterpIndex, new string[] { "himself", "herself", "themself", "itself" });
                        break;
                    case StringFormatEncoder.FormatSuffix.UpperPossessivePronoun:
                        HandleSuffixPronoun(ref formattedString, interps, prevInterpIndex, new string[] { "His", "Hers", "Theirs", "Its" });
                        break;
                    case StringFormatEncoder.FormatSuffix.LowerPossessivePronoun:
                        HandleSuffixPronoun(ref formattedString, interps, prevInterpIndex, new string[] { "his", "hers", "theirs", "its" });
                        break;
                    case StringFormatEncoder.FormatSuffix.PluralSuffix:
                        if (interps[prevInterpIndex].TryGetValueAsFloat(out var pluralNumber) && pluralNumber == 1)
                        {
                            continue;
                        }
                        formattedString.Append("s");
                        continue;
                    case StringFormatEncoder.FormatSuffix.OrdinalIndicator:
                        // TODO: if the preceding expression value is not a float, it should be replaced with 0 (0th)
                        if (interps[prevInterpIndex].TryGetValueAsFloat(out var ordinalNumber)) {
                            switch (ordinalNumber) {
                                case 1:
                                    formattedString.Append("st");
                                    break;
                                case 2:
                                    formattedString.Append("nd");
                                    break;
                                case 3:
                                    formattedString.Append("rd");
                                    break;
                                default:
                                    formattedString.Append("th");
                                    break;
                            }
                        } else {
                            formattedString.Append("th");
                        }
                        continue;
                    default:
                        if (Enum.IsDefined(typeof(StringFormatEncoder.FormatSuffix), formatType)) {
                            //Likely an unimplemented text macro, ignore it
                            break;
                        }

                        throw new Exception("Invalid special character");
                }
            }

            state.Push(new DreamValue(formattedString.ToString()));
            return null;
        }

        public static ProcStatus? Initial(DMProcState state) {
            DreamValue key = state.Pop();
            DreamValue owner = state.Pop();
            if (!key.TryGetValueAsString(out string property)) {
                throw new Exception("Invalid var for initial() call: " + key);
            }

            DreamObjectDefinition objectDefinition;
            if (owner.TryGetValueAsDreamObject(out DreamObject dreamObject)) {
                objectDefinition = dreamObject.ObjectDefinition;
            } else if (owner.TryGetValueAsPath(out DreamPath path)) {
                objectDefinition = state.Proc.ObjectTree.GetObjectDefinition(path);
            } else {
                throw new Exception("Invalid owner for initial() call " + owner);
            }

            state.Push(objectDefinition.Variables[property]);
            return null;
        }

        public static ProcStatus? IsNull(DMProcState state) {
            DreamValue value = state.Pop();

            state.Push(new DreamValue((value == DreamValue.Null) ? 1 : 0));
            return null;
        }

        public static ProcStatus? IsInList(DMProcState state) {
            DreamValue listValue = state.Pop();
            DreamValue value = state.Pop();

            if (listValue.Value != null) {
                DreamObject listObject = listValue.GetValueAsDreamObject();
                DreamList list = listObject as DreamList;

                if (list == null) {
                    if (listObject.IsSubtypeOf(state.Proc.ObjectTree.Atom) || listObject.IsSubtypeOf(state.Proc.ObjectTree.World)) {
                        list = listObject.GetVariable("contents").GetValueAsDreamList();
                    } else {
                        throw new Exception("Value " + listValue + " is not a " + DreamPath.List + ", " + DreamPath.Atom + " or " + DreamPath.World);
                    }
                }

                state.Push(new DreamValue(list.ContainsValue(value) ? 1 : 0));
            } else {
                state.Push(new DreamValue(0));
            }

            return null;
        }

        public static ProcStatus? Pop(DMProcState state) {
            state.Pop();
            return null;
        }

        public static ProcStatus? PushArgumentList(DMProcState state) {
            if (state.Pop().TryGetValueAsDreamList(out var argList)) {
                List<DreamValue> ordered = new();
                Dictionary<string, DreamValue> named = new();
                foreach (DreamValue value in argList.GetValues()) {
                    if (argList.ContainsKey(value)) { //Named argument
                        if (value.TryGetValueAsString(out string name)) {
                            named.Add(name, argList.GetValue(value));
                        } else {
                            throw new Exception("List contains a non-string key, and cannot be used as an arglist");
                        }
                    } else { //Ordered argument
                        ordered.Add(value);
                    }
                }
                state.Push(new DreamProcArguments(ordered, named));
            } else {
                state.Push(new DreamProcArguments());
            }

            return null;
        }

        public static ProcStatus? PushArguments(DMProcState state) {
            int argumentCount = state.ReadInt();
            int namedCount = state.ReadInt();
            int unnamedCount = argumentCount - namedCount;
            DreamProcArguments arguments = new DreamProcArguments(unnamedCount > 0 ? new List<DreamValue>(unnamedCount) : null, namedCount > 0 ? new Dictionary<string, DreamValue>(namedCount) : null);
            ReadOnlySpan<DreamValue> argumentValues = argumentCount > 0 ? state.PopCount(argumentCount) : null;

            for (int i = 0; i < argumentCount; i++) {
                DreamProcOpcodeParameterType argumentType = (DreamProcOpcodeParameterType)state.ReadByte();

                switch (argumentType) {
                    case DreamProcOpcodeParameterType.Named: {
                        string argumentName = state.ReadString();

                        arguments.NamedArguments![argumentName] = argumentValues[i];
                        break;
                    }
                    case DreamProcOpcodeParameterType.Unnamed:
                        arguments.OrderedArguments!.Add(argumentValues[i]);
                        break;
                    default:
                        throw new Exception("Invalid argument type (" + argumentType + ")");
                }
            }

            state.Push(arguments);
            return null;
        }

        public static ProcStatus? PushFloat(DMProcState state) {
            float value = state.ReadFloat();

            state.Push(new DreamValue(value));
            return null;
        }

        public static ProcStatus? PushNull(DMProcState state) {
            state.Push(DreamValue.Null);
            return null;
        }

        public static ProcStatus? PushType(DMProcState state) {
            int typeId = state.ReadInt();
            DreamPath path = state.Proc.ObjectTree.Types[typeId].Path;

            state.Push(new DreamValue(path));
            return null;
        }

        public static ProcStatus? PushProc(DMProcState state) {
            int procId = state.ReadInt();

            state.Push(new DreamValue(state.Proc.ObjectTree.Procs[procId]));
            return null;
        }

        public static ProcStatus? PushProcStub(DMProcState state) {
            int ownerTypeId = state.ReadInt();
            var owner = state.Proc.ObjectTree.GetTreeEntry(ownerTypeId);

            state.Push(DreamValue.CreateProcStub(owner));
            return null;
        }

        public static ProcStatus? PushVerbStub(DMProcState state) {
            int ownerTypeId = state.ReadInt();
            var owner = state.Proc.ObjectTree.GetTreeEntry(ownerTypeId);

            state.Push(DreamValue.CreateVerbStub(owner));
            return null;
        }

        public static ProcStatus? PushProcArguments(DMProcState state) {
            List<DreamValue> args = new(state.GetArguments().ToArray());

            state.Push(new DreamProcArguments(args));
            return null;
        }

        public static ProcStatus? PushResource(DMProcState state) {
            string resourcePath = state.ReadString();

            state.Push(new DreamValue(state.Proc.DreamResourceManager.LoadResource(resourcePath)));
            return null;
        }

        public static ProcStatus? PushString(DMProcState state) {
            state.Push(new DreamValue(state.ReadString()));
            return null;
        }

        public static ProcStatus? PushGlobalVars(DMProcState state)
        {
            state.Push(new DreamValue(DreamGlobalVars.Create()));
            return null;
        }
        #endregion Values

        #region Math
        public static ProcStatus? Add(DMProcState state) {
            DreamValue second = state.Pop();
            DreamValue first = state.Pop();

            if(first == DreamValue.Null)
            {
                state.Push(second);
                return null; //early return for null + anything = anything
            }

            switch(first.Type)
            {
                case DreamValue.DreamValueType.Float: {
                    if(second == DreamValue.Null)
                    {
                        state.Push(first);
                        return null;
                    }
                    else if(first.TryGetValueAsFloat(out float firstFloat) && second.TryGetValueAsFloat(out float secondFloat))
                    {
                        state.Push(new DreamValue(firstFloat + secondFloat));
                        return null;
                    }
                    break;
                }
                case DreamValue.DreamValueType.String:
                {
                    if(second == null)
                    {
                        state.Push(first);
                        return null;
                    }
                    else if(first.TryGetValueAsString(out string? firstString) && second.TryGetValueAsString(out string? secondString))
                    {
                        state.Push(new DreamValue(firstString + secondString));
                        return null;
                    }
                    break;
                }
                case DreamValue.DreamValueType.DreamObject:
                {
                    if(first.TryGetValueAsDreamObject(out DreamObject? obj))
                    {
                        IDreamMetaObject? metaObject = obj?.ObjectDefinition?.MetaObject;
                        return metaObject?.OperatorAdd(first, second, state);
                    }
                    break;
                }
                case DreamValue.DreamValueType.DreamPath:
                case DreamValue.DreamValueType.DreamProc:
                case DreamValue.DreamValueType.DreamResource:
                default:
                    break;
            }
            //no condition exists to handle the inputs, so error
            throw new InvalidOperationException($"+ cannot be done between {first} and {second}");
        }

        public static ProcStatus? Append(DMProcState state) {
            DMReference reference = state.ReadReference();
            DreamValue second = state.Pop();
            DreamValue first = state.GetReferenceValue(reference, peek: true);

            if(first == DreamValue.Null)
            {
                state.AssignReference(reference, second);
                state.Push(second);
                return null; //early return for null += anything = anything
            }

            DreamValue output;

            switch(first.Type)
            {
                case DreamValue.DreamValueType.Float: {
                    if(second == DreamValue.Null)
                    {
                        state.AssignReference(reference, first);
                        state.Push(first);
                        return null;
<<<<<<< HEAD
=======
                    } else {
                        throw new Exception($"Invalid append operation on {first} and {second}");
>>>>>>> 76237c63
                    }
                    else if(first.TryGetValueAsFloat(out float firstFloat) && second.TryGetValueAsFloat(out float secondFloat))
                    {
                        output = new DreamValue(firstFloat + secondFloat);
                        state.AssignReference(reference, output);
                        state.Push(output);
                        return null;
                    }
                    break;
                }
<<<<<<< HEAD
                case DreamValue.DreamValueType.String:
                {
                    if(second == DreamValue.Null)
                    {
                        state.AssignReference(reference, first);
                        state.Push(first);
                        return null;
                    }
                    else if(first.TryGetValueAsString(out string? firstString) && second.TryGetValueAsString(out string? secondString))
                    {
                        output = new DreamValue(firstString + secondString);
                        state.AssignReference(reference, output);
                        state.Push(output);
                        return null;
                    }
                    break;
=======
            } else if (first.TryGetValueAsDreamResource(out _) || first.TryGetValueAsDreamObjectOfType(state.Proc.ObjectTree.Icon, out _)) {
                // Implicitly create a new /icon and ICON_ADD blend it
                // Note that BYOND creates something other than an /icon, but it behaves the same as one in most reasonable interactions
                DreamObject iconObj = state.Proc.ObjectTree.CreateObject(DreamPath.Icon);
                var icon = DreamMetaObjectIcon.InitializeIcon(state.Proc.DreamResourceManager, iconObj);
                var from = DreamMetaObjectIcon.GetIconResourceAndDescription(state.Proc.ObjectTree, state.Proc.DreamResourceManager, first);

                icon.InsertStates(from.Resource, from.Description, DreamValue.Null, DreamValue.Null, DreamValue.Null);
                DreamProcNativeIcon.Blend(icon, second, DreamIconOperationBlend.BlendType.Add, 0, 0);
                result = new DreamValue(iconObj);
            } else if (second.Value != null) {
                switch (first.Type) {
                    case DreamValue.DreamValueType.Float when second.Type == DreamValue.DreamValueType.Float:
                        result = new DreamValue(first.GetValueAsFloat() + second.GetValueAsFloat());
                        break;
                    case DreamValue.DreamValueType.String when second.Type == DreamValue.DreamValueType.String:
                        result = new DreamValue(first.GetValueAsString() + second.GetValueAsString());
                        break;
                    default:
                        throw new Exception("Invalid append operation on " + first + " and " + second);
>>>>>>> 76237c63
                }
                case DreamValue.DreamValueType.DreamObject:
                {
                    if(first.TryGetValueAsDreamObject(out DreamObject? obj))
                    {
                        IDreamMetaObject? metaObject = obj?.ObjectDefinition?.MetaObject;
                        state.SetSubOpcode(DreamProcOpcode.Assign, reference);
                        return metaObject?.OperatorAppend(first, second, state);
                    }
                    break;
                }
                case DreamValue.DreamValueType.DreamPath:
                case DreamValue.DreamValueType.DreamProc:
                case DreamValue.DreamValueType.DreamResource when (second.Type == DreamValue.DreamValueType.String && first.TryGetValueAsDreamResource(out var rsc) &&  rsc.ResourcePath.EndsWith("dmi")):
                {
                    state.DreamManager.WriteWorldLog("Appending colors to DMIs is not implemented", LogLevel.Warning, "opendream.unimplemented");
                    state.AssignReference(reference, first);
                    state.Push(first);
                    return null;
                }
                default:
                    break;
            }
            //no condition exists to handle the inputs, so error
            throw new InvalidOperationException($"+= cannot be done between {first} and {second}");
        }

        public static ProcStatus? Increment(DMProcState state) {
            DMReference reference = state.ReadReference();
            DreamValue first = state.GetReferenceValue(reference, peek: true);

            if(first == DreamValue.Null)
            {
                state.AssignReference(reference, new DreamValue(1.0f));
                state.Push(first);
                return null;
            }

            switch(first.Type)
            {
                case DreamValue.DreamValueType.Float: {
                    if(first.TryGetValueAsFloat(out float firstFloat))
                    {
                        state.AssignReference(reference, new DreamValue(firstFloat + 1.0f));
                        state.Push(new DreamValue(firstFloat));
                        return null;
                    }
                    break;
                }
                case DreamValue.DreamValueType.String:
                {
                    break;
                }
                case DreamValue.DreamValueType.DreamObject:
                {
                    if(first.TryGetValueAsDreamObject(out DreamObject? obj))
                    {
                        IDreamMetaObject? metaObject = obj?.ObjectDefinition?.MetaObject;
                        state.SetSubOpcode(DreamProcOpcode.Assign, reference);
                        return metaObject?.OperatorIncrement(first, state);
                    }
                    break;
                }
                case DreamValue.DreamValueType.DreamPath:
                case DreamValue.DreamValueType.DreamProc:
                case DreamValue.DreamValueType.DreamResource:
                default:
                    break;
            }
            //no condition exists to handle the inputs, so error
            throw new InvalidOperationException($"Increment cannot be done on {first}");
        }

        public static ProcStatus? Decrement(DMProcState state) {
            DMReference reference = state.ReadReference();
            DreamValue first = state.GetReferenceValue(reference, peek: true);

            if(first == DreamValue.Null)
            {
                state.AssignReference(reference, new DreamValue(-1.0f));
                state.Push(first);
                return null;
            }

            switch(first.Type)
            {
                case DreamValue.DreamValueType.Float: {
                    if(first.TryGetValueAsFloat(out float firstFloat))
                    {
                        state.AssignReference(reference, new DreamValue(firstFloat - 1.0f));
                        state.Push(new DreamValue(firstFloat));
                        return null;
                    }
                    break;
                }
                case DreamValue.DreamValueType.String:
                {
                    break;
                }
                case DreamValue.DreamValueType.DreamObject:
                {
                    if(first.TryGetValueAsDreamObject(out DreamObject? obj))
                    {
                        IDreamMetaObject? metaObject = obj?.ObjectDefinition?.MetaObject;
                        state.SetSubOpcode(DreamProcOpcode.Assign, reference);
                        return metaObject?.OperatorIncrement(first, state);
                    }
                    break;
                }
                case DreamValue.DreamValueType.DreamPath:
                case DreamValue.DreamValueType.DreamProc:
                case DreamValue.DreamValueType.DreamResource:
                default:
                    break;
            }
            //no condition exists to handle the inputs, so error
            throw new InvalidOperationException($"Decrement cannot be done on {first}");
        }

        public static ProcStatus? BitAnd(DMProcState state) {
            DreamValue second = state.Pop();
            DreamValue first = state.Pop();

            if(first == DreamValue.Null)
            {
                state.Push(new DreamValue(0.0f));
                return null; //early return for null & anything = 0
            }

            switch(first.Type)
            {
                case DreamValue.DreamValueType.Float: {
                    if(first.TryGetValueAsInteger(out int firstInt) && second.TryGetValueAsInteger(out int secondInt))
                    {
                        state.Push(new DreamValue(firstInt & secondInt));
                        return null;
                    }
                    else
                    {
                        state.Push(new DreamValue(0.0f));
                        return null;
                    }
                }
                case DreamValue.DreamValueType.String:
                {
                    break;
                }
                case DreamValue.DreamValueType.DreamObject:
                {
                    if(first.TryGetValueAsDreamObject(out DreamObject? obj))
                    {
                        IDreamMetaObject? metaObject = obj?.ObjectDefinition?.MetaObject;
                        return metaObject?.OperatorBitAnd(first, second, state);
                    }
                    break;
                }
                case DreamValue.DreamValueType.DreamPath:
                case DreamValue.DreamValueType.DreamProc:
                case DreamValue.DreamValueType.DreamResource:
                default:
                    break;
            }
            //no condition exists to handle the inputs, so error
            throw new InvalidOperationException($"Bit-and cannot be done between {first} and {second}");
        }

<<<<<<< HEAD
        public static ProcStatus? BitNot(DMProcState state){
            DreamValue first = state.Pop();

            if(first == DreamValue.Null)
            {
                state.Push(new DreamValue(1.0f));
                return null; //null == 0 --> !null = 1
            }

            switch(first.Type)
            {
                case DreamValue.DreamValueType.Float: {
                    if(first.TryGetValueAsInteger(out int valueInt))
                    {
                        state.Push(new DreamValue((~valueInt) & 0xFFFFFF));
                        return null;
                    }
                    else
                    {
                        state.Push(new DreamValue(0));
                        return null;
                    }
                }
                case DreamValue.DreamValueType.String:
=======
        public static ProcStatus? BitNot(DMProcState state) {
            var input = state.Pop();
            if (input.TryGetValueAsInteger(out var value)) {
                state.Push(new DreamValue((~value) & 0xFFFFFF));
            } else {
                if (input.TryGetValueAsDreamObjectOfType(state.Proc.ObjectTree.Matrix, out _)) // TODO ~ on /matrix
>>>>>>> 76237c63
                {
                    break;
                }
<<<<<<< HEAD
                case DreamValue.DreamValueType.DreamObject:
                {
                    if(first.TryGetValueAsDreamObject(out DreamObject? obj))
                    {
                        IDreamMetaObject? metaObject = obj?.ObjectDefinition?.MetaObject;
                        return metaObject?.OperatorBitNot(first, state);
                    }
                    break;
                }
                case DreamValue.DreamValueType.DreamPath:
                case DreamValue.DreamValueType.DreamProc:
                case DreamValue.DreamValueType.DreamResource:
                default:
                    break;
=======

                state.Push(new DreamValue(16777215)); // 2^24 - 1
>>>>>>> 76237c63
            }
            //no condition exists to handle the inputs, so error
            throw new InvalidOperationException($"Bit-not cannot be done on {first}");
        }

        public static ProcStatus? BitOr(DMProcState state) {
            DreamValue second = state.Pop();
            DreamValue first = state.Pop();

            if(first == DreamValue.Null)
            {
                state.Push(new DreamValue(0.0f));
                return null; //early return for null | anything = 0
            }

            switch(first.Type)
            {
                case DreamValue.DreamValueType.Float: {
                    if(first.TryGetValueAsInteger(out int firstInt) && second.TryGetValueAsInteger(out int secondInt))
                    {
                        state.Push(new DreamValue(firstInt | secondInt));
                        return null;
                    }
                    break;
                }
                case DreamValue.DreamValueType.String:
                {
                    break;
                }
                case DreamValue.DreamValueType.DreamObject:
                {
                    if(first.TryGetValueAsDreamObject(out DreamObject? obj))
                    {
                        IDreamMetaObject? metaObject = obj?.ObjectDefinition?.MetaObject;
                        return metaObject?.OperatorBitOr(first, second, state);
                    }
                    break;
                }
                case DreamValue.DreamValueType.DreamPath:
                case DreamValue.DreamValueType.DreamProc:
                case DreamValue.DreamValueType.DreamResource:
                default:
                    break;
            }
            //no condition exists to handle the inputs, so error
            throw new InvalidOperationException($"Bit-or cannot be done between {first} and {second}");
        }

        public static ProcStatus? BitShiftLeft(DMProcState state) {
            DreamValue second = state.Pop();
            DreamValue first = state.Pop();

            if(first == DreamValue.Null)
            {
                state.Push(new DreamValue(0.0f));
                return null; //early return for null << anything = 0
            }

            switch(first.Type)
            {
                case DreamValue.DreamValueType.Float: {
                    if(first.TryGetValueAsInteger(out int firstInt) && second.TryGetValueAsInteger(out int secondInt))
                    {
                        state.Push(new DreamValue(firstInt << secondInt));
                        return null;
                    }
                    break;
                }
                case DreamValue.DreamValueType.String:
                {
                    break;
                }
                case DreamValue.DreamValueType.DreamObject:
                {
                    if(first.TryGetValueAsDreamObject(out DreamObject? obj))
                    {
                        IDreamMetaObject? metaObject = obj?.ObjectDefinition?.MetaObject;
                        return metaObject?.OperatorBitShiftLeft(first, second, state);
                    }
                    break;
                }
                case DreamValue.DreamValueType.DreamPath:
                case DreamValue.DreamValueType.DreamProc:
                case DreamValue.DreamValueType.DreamResource:
                default:
                    break;
            }
            //no condition exists to handle the inputs, so error
            throw new InvalidOperationException($"Bit-shift-left cannot be done between {first} and {second}");
        }

        public static ProcStatus? BitShiftRight(DMProcState state) {
            DreamValue second = state.Pop();
            DreamValue first = state.Pop();

            if(first == DreamValue.Null)
            {
                state.Push(new DreamValue(0.0f));
                return null; //early return for null >> anything = 0
            }

            switch(first.Type)
            {
                case DreamValue.DreamValueType.Float: {
                    if(first.TryGetValueAsInteger(out int firstInt) && second.TryGetValueAsInteger(out int secondInt))
                    {
                        state.Push(new DreamValue(firstInt >> secondInt));
                        return null;
                    }
                    break;
                }
                case DreamValue.DreamValueType.String:
                {
                    break;
                }
                case DreamValue.DreamValueType.DreamObject:
                {
                    if(first.TryGetValueAsDreamObject(out DreamObject? obj))
                    {
                        IDreamMetaObject? metaObject = obj?.ObjectDefinition?.MetaObject;
                        return metaObject?.OperatorBitShiftLeft(first, second, state);
                    }
                    break;
                }
                case DreamValue.DreamValueType.DreamPath:
                case DreamValue.DreamValueType.DreamProc:
                case DreamValue.DreamValueType.DreamResource:
                default:
                    break;
            }
            //no condition exists to handle the inputs, so error
            throw new InvalidOperationException($"Bit-shift-right cannot be done between {first} and {second}");
        }

        public static ProcStatus? BitXor(DMProcState state) {
            DreamValue second = state.Pop();
            DreamValue first = state.Pop();

            if(first == DreamValue.Null)
            {
                state.Push(second);
                return null; //early return for null ^ anything = anything
            }

            switch(first.Type)
            {
                case DreamValue.DreamValueType.Float: {
                    if(first.TryGetValueAsInteger(out int firstInt) && second.TryGetValueAsInteger(out int secondInt))
                    {
                        state.Push(new DreamValue(firstInt ^ secondInt));
                        return null;
                    }
                    break;
                }
                case DreamValue.DreamValueType.String:
                {
                    break;
                }
                case DreamValue.DreamValueType.DreamObject:
                {
                    if(first.TryGetValueAsDreamObject(out DreamObject? obj))
                    {
                        IDreamMetaObject? metaObject = obj?.ObjectDefinition?.MetaObject;
                        return metaObject?.OperatorBitXor(first, second, state);
                    }
                    break;
                }
                case DreamValue.DreamValueType.DreamPath:
                case DreamValue.DreamValueType.DreamProc:
                case DreamValue.DreamValueType.DreamResource:
                default:
                    break;
            }
            //no condition exists to handle the inputs, so error
            throw new InvalidOperationException($"Bit-xor cannot be done between {first} and {second}");
        }

        public static ProcStatus? BitXorReference(DMProcState state) {
            DreamValue second = state.Pop();
            DMReference reference = state.ReadReference();
            DreamValue first = state.GetReferenceValue(reference, peek: true);

            if(first == DreamValue.Null)
            {
                state.AssignReference(reference, second);
                state.Push(second);
                return null; //early return for null ^ anything = anything
            }

            DreamValue output;

            switch(first.Type)
            {
                case DreamValue.DreamValueType.Float: {
                    if(first.TryGetValueAsInteger(out int firstInt) && second.TryGetValueAsInteger(out int secondInt))
                    {
                        output = new DreamValue(firstInt ^ secondInt);
                        state.AssignReference(reference, output);
                        state.Push(output);
                        return null;
                    }
                    break;
                }
                case DreamValue.DreamValueType.String:
                {
                    break;
                }
                case DreamValue.DreamValueType.DreamObject:
                {
                    if(first.TryGetValueAsDreamObject(out DreamObject? obj))
                    {
                        IDreamMetaObject? metaObject = obj?.ObjectDefinition?.MetaObject;
                        state.SetSubOpcode(DreamProcOpcode.Assign, reference);
                        return metaObject?.OperatorBitXorRef(first, second, state);
                    }
                    break;
                }
                case DreamValue.DreamValueType.DreamPath:
                case DreamValue.DreamValueType.DreamProc:
                case DreamValue.DreamValueType.DreamResource:
                default:
                    break;
            }
            //no condition exists to handle the inputs, so error
            throw new InvalidOperationException($"Bit-xor-ref cannot be done between {first} and {second}");
        }

        public static ProcStatus? BooleanAnd(DMProcState state) {
            DreamValue a = state.Pop();
            int jumpPosition = state.ReadInt();

            if (!a.IsTruthy()) {
                state.Push(a);
                state.Jump(jumpPosition);
            }

            return null;
        }

        public static ProcStatus? BooleanNot(DMProcState state) {
            DreamValue value = state.Pop();

            state.Push(new DreamValue(value.IsTruthy() ? 0 : 1));
            return null;
        }

        public static ProcStatus? BooleanOr(DMProcState state) {
            DreamValue a = state.Pop();
            int jumpPosition = state.ReadInt();

            if (a.IsTruthy()) {
                state.Push(a);
                state.Jump(jumpPosition);
            }
            return null;
        }

        public static ProcStatus? Combine(DMProcState state) {
            DreamValue second = state.Pop();
            DMReference reference = state.ReadReference();
            DreamValue first = state.GetReferenceValue(reference, peek: true);
            DreamValue output;

            if(first == DreamValue.Null)
            {
                output = new DreamValue(0);
                state.AssignReference(reference, output);
                state.Push(output);
                return null; //early return for null | anything = 0
            }

            switch(first.Type)
            {
                case DreamValue.DreamValueType.Float: {
                    if(first.TryGetValueAsInteger(out int firstInt) && second.TryGetValueAsInteger(out int secondInt))
                    {
                        output = new DreamValue(firstInt | secondInt);
                        state.AssignReference(reference, output);
                        state.Push(output);
                        return null;
                    }
                    break;
                }
                case DreamValue.DreamValueType.String:
                {
                    break;
                }
                case DreamValue.DreamValueType.DreamObject:
                {
                    if(first.TryGetValueAsDreamObject(out DreamObject? obj))
                    {
                        IDreamMetaObject? metaObject = obj?.ObjectDefinition?.MetaObject;
                        state.SetSubOpcode(DreamProcOpcode.Assign, reference);
                        return metaObject?.OperatorCombine(first, second, state);
                    }
                    break;
                }
                case DreamValue.DreamValueType.DreamPath:
                case DreamValue.DreamValueType.DreamProc:
                case DreamValue.DreamValueType.DreamResource:
                default:
                    break;
            }
            //no condition exists to handle the inputs, so error
            throw new InvalidOperationException($"Or-ref cannot be done between {first} and {second}");
        }

        public static ProcStatus? Divide(DMProcState state) {
            DreamValue second = state.Pop();
            DreamValue first = state.Pop();

            if(first == DreamValue.Null)
            {
                state.Push(new DreamValue(0.0f));
                return null; //early return for null / anything = 0
            }

            switch(first.Type)
            {
                case DreamValue.DreamValueType.Float: {
                    if (first.TryGetValueAsFloat(out var firstFloat) && second.TryGetValueAsFloat(out var secondFloat)) {
                        if (secondFloat == 0)
                            throw new Exception("Division by zero");

                        state.Push(new DreamValue(firstFloat / secondFloat));
                        return null;
                    }
                    break;
                }
                case DreamValue.DreamValueType.String:
                {
                    break;
                }
                case DreamValue.DreamValueType.DreamObject:
                {
                    if(first.TryGetValueAsDreamObject(out DreamObject? obj))
                    {
                        IDreamMetaObject? metaObject = obj?.ObjectDefinition?.MetaObject;
                        return metaObject?.OperatorDivide(first, second, state);
                    }
                    break;
                }
                case DreamValue.DreamValueType.DreamPath:
                case DreamValue.DreamValueType.DreamProc:
                case DreamValue.DreamValueType.DreamResource:
                default:
                    break;
            }
            //no condition exists to handle the inputs, so error
            throw new InvalidOperationException($"Divide cannot be done between {first} and {second}");
        }

        public static ProcStatus? DivideReference(DMProcState state) {
            DMReference reference = state.ReadReference();
            DreamValue second = state.Pop();
            DreamValue first = state.GetReferenceValue(reference, peek: true);

            DreamValue output;

            if(first == DreamValue.Null)
            {
                output = new DreamValue(0);
                state.AssignReference(reference, output);
                state.Push(output);
                return null; //early return for null / anything = 0
            }

            switch(first.Type)
            {
                case DreamValue.DreamValueType.Float: {
                     if (first.TryGetValueAsFloat(out var firstFloat) && second.TryGetValueAsFloat(out var secondFloat)) {
                        if (secondFloat == 0)
                            throw new Exception("Division by zero");

                        output = new DreamValue(firstFloat / secondFloat);
                        state.AssignReference(reference, output);
                        state.Push(output);
                    }
                    break;
                }
                case DreamValue.DreamValueType.String:
                {
                    break;
                }
                case DreamValue.DreamValueType.DreamObject:
                {
                    if(first.TryGetValueAsDreamObject(out DreamObject? obj))
                    {
                        IDreamMetaObject? metaObject = obj?.ObjectDefinition?.MetaObject;
                        state.SetSubOpcode(DreamProcOpcode.Assign, reference);
                        return metaObject?.OperatorCombine(first, second, state);
                    }
                    break;
                }
                case DreamValue.DreamValueType.DreamPath:
                case DreamValue.DreamValueType.DreamProc:
                case DreamValue.DreamValueType.DreamResource:
                default:
                    break;
            }
            //no condition exists to handle the inputs, so error
            throw new InvalidOperationException($"Or-ref cannot be done between {first} and {second}");
        }

        public static ProcStatus? Mask(DMProcState state) {
            DMReference reference = state.ReadReference();
            DreamValue second = state.Pop();
            DreamValue first = state.GetReferenceValue(reference, peek: true);

            DreamValue output;

            if(first == DreamValue.Null)
            {
                output = new DreamValue(0);
                state.AssignReference(reference, output);
                state.Push(output);
                return null; //early return for null / anything = 0
            }

            switch(first.Type)
            {
                case DreamValue.DreamValueType.Float: {
                    if(first.TryGetValueAsInteger(out int firstInt) && second.TryGetValueAsInteger(out int secondInt))
                    {
                        output = new DreamValue(firstInt & secondInt);
                        state.AssignReference(reference, output);
                        state.Push(output);
                        return null;
                    }
                    break;
                }
                case DreamValue.DreamValueType.String:
                {
                    break;
                }
                case DreamValue.DreamValueType.DreamObject:
                {
                    if(first.TryGetValueAsDreamObject(out DreamObject? obj))
                    {
                        IDreamMetaObject? metaObject = obj?.ObjectDefinition?.MetaObject;
                        state.SetSubOpcode(DreamProcOpcode.Assign, reference);
                        return metaObject?.OperatorMask(first, second, state);
                    }
                    break;
                }
                case DreamValue.DreamValueType.DreamPath:
                case DreamValue.DreamValueType.DreamProc:
                case DreamValue.DreamValueType.DreamResource:
                default:
                    break;
            }
            //no condition exists to handle the inputs, so error
            throw new InvalidOperationException($"Bit-mask-ref cannot be done between {first} and {second}");
        }

        public static ProcStatus? Modulus(DMProcState state) {
            DreamValue second = state.Pop();
            DreamValue first = state.Pop();

            if(first == DreamValue.Null)
            {
                state.Push(new DreamValue(0.0f));
                return null; //early return for null % anything = 0
            }

            switch(first.Type)
            {
                case DreamValue.DreamValueType.Float: {
                    if(first.TryGetValueAsInteger(out int firstInt) && second.TryGetValueAsInteger(out int secondInt))
                    {
                        state.Push(new DreamValue(firstInt % secondInt));
                        return null;
                    }
                    break;
                }
                case DreamValue.DreamValueType.String:
                {
                    break;
                }
                case DreamValue.DreamValueType.DreamObject:
                {
                    if(first.TryGetValueAsDreamObject(out DreamObject? obj))
                    {
                        IDreamMetaObject? metaObject = obj?.ObjectDefinition?.MetaObject;
                        return metaObject?.OperatorModulus(first, second, state);
                    }
                    break;
                }
                case DreamValue.DreamValueType.DreamPath:
                case DreamValue.DreamValueType.DreamProc:
                case DreamValue.DreamValueType.DreamResource:
                default:
                    break;
            }
            //no condition exists to handle the inputs, so error
            throw new InvalidOperationException($"Modulus cannot be done between {first} and {second}");
        }

        public static ProcStatus? ModulusModulus(DMProcState state) {
            DreamValue second = state.Pop();
            DreamValue first = state.Pop();

            if(first == DreamValue.Null)
            {
                state.Push(new DreamValue(0.0f));
                return null; //early return for null %% anything = 0
            }

            switch(first.Type)
            {
                case DreamValue.DreamValueType.Float: {
                    if (first.TryGetValueAsFloat(out var firstFloat) && second.TryGetValueAsFloat(out var secondFloat)) {
                        // BYOND docs say that A %% B is equivalent to B * fract(A/B)
                        // BREAKING CHANGE: The floating point precision is slightly different between OD and BYOND, giving slightly different values
                        var fraction = firstFloat / secondFloat;
                        fraction -= MathF.Truncate(fraction);
                        state.Push(new DreamValue(fraction * secondFloat));
                        return null;
                    }
                    break;
                }
                case DreamValue.DreamValueType.String:
                {
                    break;
                }
                case DreamValue.DreamValueType.DreamObject:
                {
                    if(first.TryGetValueAsDreamObject(out DreamObject? obj))
                    {
                        IDreamMetaObject? metaObject = obj?.ObjectDefinition?.MetaObject;
                        return metaObject?.OperatorModulusModulus(first, second, state);
                    }
                    break;
                }
                case DreamValue.DreamValueType.DreamPath:
                case DreamValue.DreamValueType.DreamProc:
                case DreamValue.DreamValueType.DreamResource:
                default:
                    break;
            }
            //no condition exists to handle the inputs, so error
            throw new InvalidOperationException($"ModulusModulus cannot be done between {first} and {second}");
        }

        public static ProcStatus? ModulusReference(DMProcState state) {
            DMReference reference = state.ReadReference();
            DreamValue second = state.Pop();
            DreamValue first = state.GetReferenceValue(reference, peek: true);

            DreamValue output;

            if(first == DreamValue.Null)
            {
                output = new DreamValue(0);
                state.AssignReference(reference, output);
                state.Push(output);
                return null; //early return for null / anything = 0
            }

            switch(first.Type)
            {
                case DreamValue.DreamValueType.Float: {
                    if(first.TryGetValueAsInteger(out int firstInt) && second.TryGetValueAsInteger(out int secondInt))
                    {
                        output = new DreamValue(firstInt % secondInt);
                        state.AssignReference(reference, output);
                        state.Push(output);
                        return null;
                    }
                    break;
                }
                case DreamValue.DreamValueType.String:
                {
                    break;
                }
                case DreamValue.DreamValueType.DreamObject:
                {
                    if(first.TryGetValueAsDreamObject(out DreamObject? obj))
                    {
                        IDreamMetaObject? metaObject = obj?.ObjectDefinition?.MetaObject;
                        state.SetSubOpcode(DreamProcOpcode.Assign, reference);
                        return metaObject?.OperatorModulus(first, second, state);
                    }
                    break;
                }
                case DreamValue.DreamValueType.DreamPath:
                case DreamValue.DreamValueType.DreamProc:
                case DreamValue.DreamValueType.DreamResource:
                default:
                    break;
            }
            //no condition exists to handle the inputs, so error
            throw new InvalidOperationException($"Modulus-ref cannot be done between {first} and {second}");
        }

        public static ProcStatus? ModulusModulusReference(DMProcState state) {
            DMReference reference = state.ReadReference();
            DreamValue second = state.Pop();
            DreamValue first = state.GetReferenceValue(reference, peek: true);

            DreamValue output;

            if(first == DreamValue.Null)
            {
                output = new DreamValue(0);
                state.AssignReference(reference, output);
                state.Push(output);
                return null; //early return for null / anything = 0
            }

            switch(first.Type)
            {
                case DreamValue.DreamValueType.Float: {
                    if (first.TryGetValueAsFloat(out var firstFloat) && second.TryGetValueAsFloat(out var secondFloat)) {
                        // BYOND docs say that A %% B is equivalent to B * fract(A/B)
                        // BREAKING CHANGE: The floating point precision is slightly different between OD and BYOND, giving slightly different values
                        var fraction = firstFloat / secondFloat;
                        fraction -= MathF.Truncate(fraction);
                        output = new DreamValue(fraction * secondFloat);
                        state.AssignReference(reference, output);
                        state.Push(output);
                        return null;
                    }
                    break;
                }
                case DreamValue.DreamValueType.String:
                {
                    break;
                }
                case DreamValue.DreamValueType.DreamObject:
                {
                    if(first.TryGetValueAsDreamObject(out DreamObject? obj))
                    {
                        IDreamMetaObject? metaObject = obj?.ObjectDefinition?.MetaObject;
                        state.SetSubOpcode(DreamProcOpcode.Assign, reference);
                        return metaObject?.OperatorModulusModulus(first, second, state);
                    }
                    break;
                }
                case DreamValue.DreamValueType.DreamPath:
                case DreamValue.DreamValueType.DreamProc:
                case DreamValue.DreamValueType.DreamResource:
                default:
                    break;
            }
            //no condition exists to handle the inputs, so error
            throw new InvalidOperationException($"ModulusModulus-ref cannot be done between {first} and {second}");
        }

        public static ProcStatus? Multiply(DMProcState state) {
            DreamValue second = state.Pop();
            DreamValue first = state.Pop();

            if(first == DreamValue.Null)
            {
                state.Push(new DreamValue(0.0f));
                return null; //early return for null * anything = 0
            }

            switch(first.Type)
            {
                case DreamValue.DreamValueType.Float: {
                    if (first.TryGetValueAsFloat(out var firstFloat) && second.TryGetValueAsFloat(out var secondFloat)) {
                        state.Push(new DreamValue(firstFloat * secondFloat));
                        return null;
                    }
                    break;
                }
                case DreamValue.DreamValueType.String:
                {
                    break;
                }
                case DreamValue.DreamValueType.DreamObject:
                {
                    if(first.TryGetValueAsDreamObject(out DreamObject? obj))
                    {
                        IDreamMetaObject? metaObject = obj?.ObjectDefinition?.MetaObject;
                        return metaObject?.OperatorMultiply(first, second, state);
                    }
                    break;
                }
                case DreamValue.DreamValueType.DreamPath:
                case DreamValue.DreamValueType.DreamProc:
                case DreamValue.DreamValueType.DreamResource:
                default:
                    break;
            }
            //no condition exists to handle the inputs, so error
            throw new InvalidOperationException($"Multiply cannot be done between {first} and {second}");
        }

        public static ProcStatus? MultiplyReference(DMProcState state) {
            DMReference reference = state.ReadReference();
            DreamValue second = state.Pop();
            DreamValue first = state.GetReferenceValue(reference, peek: true);

            DreamValue output;

            if(first == DreamValue.Null)
            {
                output = new DreamValue(0);
                state.AssignReference(reference, output);
                state.Push(output);
                return null; //early return for null / anything = 0
            }

            switch(first.Type)
            {
                case DreamValue.DreamValueType.Float: {
                    if (first.TryGetValueAsFloat(out var firstFloat) && second.TryGetValueAsFloat(out var secondFloat))
                    {
                        output = new DreamValue(firstFloat * secondFloat);
                        state.AssignReference(reference, output);
                        state.Push(output);
                        return null;
                    }
                    break;
                }
                case DreamValue.DreamValueType.String:
                {
                    break;
                }
                case DreamValue.DreamValueType.DreamObject:
                {
                    if(first.TryGetValueAsDreamObject(out DreamObject? obj))
                    {
                        IDreamMetaObject? metaObject = obj?.ObjectDefinition?.MetaObject;
                        state.SetSubOpcode(DreamProcOpcode.Assign, reference);
                        return metaObject?.OperatorMultiply(first, second, state);
                    }
                    break;
                }
                case DreamValue.DreamValueType.DreamPath:
                case DreamValue.DreamValueType.DreamProc:
                case DreamValue.DreamValueType.DreamResource:
                default:
                    break;
            }
            //no condition exists to handle the inputs, so error
            throw new InvalidOperationException($"Multiply-ref cannot be done between {first} and {second}");
        }

        public static ProcStatus? Negate(DMProcState state) {
            DreamValue first = state.Pop();

            if(first == DreamValue.Null)
            {
                state.Push(new DreamValue(0.0f));
                return null; //null == 0 --> -null = 0
            }

            switch(first.Type)
            {
                case DreamValue.DreamValueType.Float: {
                    if(first.TryGetValueAsFloat(out float firstFloat))
                    {
                        state.Push(new DreamValue(-firstFloat));
                        return null;
                    }
                    break;
                }
                case DreamValue.DreamValueType.String:
                {
                    break;
                }
                case DreamValue.DreamValueType.DreamObject:
                {
                    if(first.TryGetValueAsDreamObject(out DreamObject? obj))
                    {
                        IDreamMetaObject? metaObject = obj?.ObjectDefinition?.MetaObject;
                        return metaObject?.OperatorNegate(first, state);
                    }
                    break;
                }
                case DreamValue.DreamValueType.DreamPath:
                case DreamValue.DreamValueType.DreamProc:
                case DreamValue.DreamValueType.DreamResource:
                default:
                    break;
            }
            //no condition exists to handle the inputs, so error
            throw new InvalidOperationException($"Negate cannot be done on {first}");
        }

        public static ProcStatus? Power(DMProcState state) {
            DreamValue second = state.Pop();
            DreamValue first = state.Pop();

            if(first == DreamValue.Null)
            {
                state.Push(new DreamValue(0.0f));
                return null; //early return for null * anything = 0
            }

            switch(first.Type)
            {
                case DreamValue.DreamValueType.Float: {
                    if (first.TryGetValueAsFloat(out var firstFloat) && second.TryGetValueAsFloat(out var secondFloat)) {
                        state.Push(new DreamValue(MathF.Pow(firstFloat, secondFloat)));
                        return null;
                    }
                    break;
                }
                case DreamValue.DreamValueType.String:
                {
                    break;
                }
                case DreamValue.DreamValueType.DreamObject:
                {
                    if(first.TryGetValueAsDreamObject(out DreamObject? obj))
                    {
                        IDreamMetaObject? metaObject = obj?.ObjectDefinition?.MetaObject;
                        return metaObject?.OperatorPower(first, second, state);
                    }
                    break;
                }
                case DreamValue.DreamValueType.DreamPath:
                case DreamValue.DreamValueType.DreamProc:
                case DreamValue.DreamValueType.DreamResource:
                default:
                    break;
            }
            //no condition exists to handle the inputs, so error
            throw new InvalidOperationException($"Power cannot be done between {first} and {second}");
        }

        public static ProcStatus? Remove(DMProcState state) {
            DMReference reference = state.ReadReference();
            DreamValue second = state.Pop();
            DreamValue first = state.GetReferenceValue(reference, peek: true);

            DreamValue output;

            if(first == DreamValue.Null)
            {
                output = new DreamValue(0);
                state.AssignReference(reference, output);
                state.Push(output);
                return null; //early return for null - anything = 0
            }

            switch(first.Type)
            {
                case DreamValue.DreamValueType.Float: {
                    if (first.TryGetValueAsFloat(out var firstFloat) && second.TryGetValueAsFloat(out var secondFloat))
                    {
                        output = new DreamValue(firstFloat - secondFloat);
                        state.AssignReference(reference, output);
                        state.Push(output);
                        return null;
                    }
                    break;
                }
                case DreamValue.DreamValueType.String:
                {
                    break;
                }
                case DreamValue.DreamValueType.DreamObject:
                {
                    if(first.TryGetValueAsDreamObject(out DreamObject? obj))
                    {
                        IDreamMetaObject? metaObject = obj?.ObjectDefinition?.MetaObject;
                        state.SetSubOpcode(DreamProcOpcode.Assign, reference);
                        return metaObject?.OperatorSubtract(first, second, state);
                    }
                    break;
                }
                case DreamValue.DreamValueType.DreamPath:
                case DreamValue.DreamValueType.DreamProc:
                case DreamValue.DreamValueType.DreamResource:
                default:
                    break;
            }
            //no condition exists to handle the inputs, so error
            throw new InvalidOperationException($"Multiply-ref cannot be done between {first} and {second}");
        }

        public static ProcStatus? Subtract(DMProcState state) {
            DreamValue second = state.Pop();
            DreamValue first = state.Pop();

            if(first == DreamValue.Null)
            {
                state.Push(new DreamValue(0.0f));
                return null; //early return for null - anything = 0
            }

            switch(first.Type)
            {
                case DreamValue.DreamValueType.Float: {
                    if (first.TryGetValueAsFloat(out var firstFloat) && second.TryGetValueAsFloat(out var secondFloat)) {
                        state.Push(new DreamValue(firstFloat - secondFloat));
                        return null;
                    }
                    break;
                }
                case DreamValue.DreamValueType.String:
                {
                    break;
                }
                case DreamValue.DreamValueType.DreamObject:
                {
                    if(first.TryGetValueAsDreamObject(out DreamObject? obj))
                    {
                        IDreamMetaObject? metaObject = obj?.ObjectDefinition?.MetaObject;
                        return metaObject?.OperatorSubtract(first, second, state);
                    }
                    break;
                }
                case DreamValue.DreamValueType.DreamPath:
                case DreamValue.DreamValueType.DreamProc:
                case DreamValue.DreamValueType.DreamResource:
                default:
                    break;
            }
            //no condition exists to handle the inputs, so error
            throw new InvalidOperationException($"Subtract cannot be done between {first} and {second}");
        }
        #endregion Math

        #region Comparisons
        public static ProcStatus? CompareEquals(DMProcState state) {
            DreamValue second = state.Pop();
            DreamValue first = state.Pop();

            state.Push(new DreamValue(IsEqual(first, second) ? 1 : 0));
            return null;
        }

        public static ProcStatus? CompareEquivalent(DMProcState state) {
            DreamValue second = state.Pop();
            DreamValue first = state.Pop();
            if(first.TryGetValueAsDreamObject(out var firstObject)) {
                if(firstObject?.ObjectDefinition?.MetaObject is not null) {
                    return firstObject.ObjectDefinition.MetaObject.OperatorEquivalent(first, second, state);
                }
            }
            // Behaviour is otherwise equivalent (pun intended) to ==
            state.Push(new DreamValue(IsEqual(first, second) ? 1 : 0));
            return null;
        }

        public static ProcStatus? CompareGreaterThan(DMProcState state) {
            DreamValue second = state.Pop();
            DreamValue first = state.Pop();

            state.Push(new DreamValue(IsGreaterThan(first, second) ? 1 : 0));
            return null;
        }

        public static ProcStatus? CompareGreaterThanOrEqual(DMProcState state) {
            DreamValue second = state.Pop();
            DreamValue first = state.Pop();
            DreamValue result;

            if (first.TryGetValueAsFloat(out float lhs) && lhs == 0.0 && second == DreamValue.Null) result = new DreamValue(1);
            else if (first == DreamValue.Null && second.TryGetValueAsFloat(out float rhs) && rhs == 0.0) result = new DreamValue(1);
            else if (first == DreamValue.Null && second.TryGetValueAsString(out var s) && s == "") result = new DreamValue(1);
            else result = new DreamValue((IsEqual(first, second) || IsGreaterThan(first, second)) ? 1 : 0);

            state.Push(result);
            return null;
        }

        public static ProcStatus? CompareLessThan(DMProcState state) {
            DreamValue second = state.Pop();
            DreamValue first = state.Pop();

            state.Push(new DreamValue(IsLessThan(first, second) ? 1 : 0));
            return null;
        }

        public static ProcStatus? CompareLessThanOrEqual(DMProcState state) {
            DreamValue second = state.Pop();
            DreamValue first = state.Pop();
            DreamValue result;

            if (first.TryGetValueAsFloat(out float lhs) && lhs == 0.0 && second == DreamValue.Null) result = new DreamValue(1);
            else if (first == DreamValue.Null && second.TryGetValueAsFloat(out float rhs) && rhs == 0.0) result = new DreamValue(1);
            else if (first == DreamValue.Null && second.TryGetValueAsString(out var s) && s == "") result = new DreamValue(1);
            else result = new DreamValue((IsEqual(first, second) || IsLessThan(first, second)) ? 1 : 0);

            state.Push(result);
            return null;
        }

        public static ProcStatus? CompareNotEquals(DMProcState state) {
            DreamValue second = state.Pop();
            DreamValue first = state.Pop();

            state.Push(new DreamValue(IsEqual(first, second) ? 0 : 1));
            return null;
        }

        public static ProcStatus? CompareNotEquivalent(DMProcState state) {
            DreamValue second = state.Pop();
            DreamValue first = state.Pop();

            state.Push(new DreamValue(IsEquivalent(first, second) ? 0 : 1));
            return null;
        }

        public static ProcStatus? IsInRange(DMProcState state)
        {
            DreamValue end = state.Pop();
            DreamValue start = state.Pop();
            DreamValue var = state.Pop();
            if (var.Type != DreamValue.DreamValueType.Float) var = new DreamValue(0f);
            if (start.Type != DreamValue.DreamValueType.Float) start = new DreamValue(0f);
            if (end.Type != DreamValue.DreamValueType.Float) end = new DreamValue(0f);
            bool inRange = (IsEqual(start, var) || IsLessThan(start, var)) && (IsEqual(var, end) || IsLessThan(var, end));
            state.Push(new DreamValue(inRange ? 1 : 0));
            return null;
        }

        public static ProcStatus? IsType(DMProcState state) {
            DreamValue typeValue = state.Pop();
            DreamValue value = state.Pop();
            DreamPath type;

            if (typeValue.TryGetValueAsDreamObject(out DreamObject typeObject)) {
                if (typeObject == null) {
                    state.Push(new DreamValue(0));
                    return null;
                }

                type = typeObject.ObjectDefinition.Type;
            } else {
                if(!typeValue.TryGetValueAsPath(out type)) {
                    throw new Exception($"istype() attempted to check non-path {typeValue}");
                }
            }

            if (value.TryGetValueAsDreamObject(out DreamObject dreamObject) && dreamObject != null) {
                var ancestor = state.Proc.ObjectTree.GetTreeEntry(type);

                state.Push(new DreamValue(dreamObject.IsSubtypeOf(ancestor) ? 1 : 0));
            } else {
                state.Push(new DreamValue(0));
            }

            return null;
        }
        #endregion Comparisons

        #region Flow
        public static ProcStatus? Call(DMProcState state) {
            DMReference procRef = state.ReadReference();
            DreamProcArguments arguments = state.PopArguments();

            DreamObject instance;
            DreamProc proc;
            switch (procRef.RefType) {
                case DMReference.Type.Self: {
                    instance = state.Instance;
                    proc = state.Proc;
                    break;
                }
                case DMReference.Type.SuperProc: {
                    instance = state.Instance;
                    proc = state.Proc.SuperProc;

                    if (proc == null) {
                        //Attempting to call a super proc where there is none will just return null
                        state.Push(DreamValue.Null);
                        return null;
                    }

                    break;
                }
                case DMReference.Type.Proc: {
                    DreamValue owner = state.Pop();
                    if (!owner.TryGetValueAsDreamObject(out instance) || instance == null)
                        throw new Exception($"Cannot dereference proc \"{procRef.Name}\" from {owner}");
                    if (!instance.TryGetProc(procRef.Name, out proc))
                        throw new Exception($"Type {instance.ObjectDefinition.Type} has no proc called \"{procRef.Name}\"");

                    break;
                }
                case DMReference.Type.GlobalProc: {
                    instance = null;
                    proc = state.Proc.ObjectTree.Procs[procRef.Index];

                    break;
                }
                case DMReference.Type.SrcProc: {
                    instance = state.Instance;
                    if (!instance.TryGetProc(procRef.Name, out proc))
                        throw new Exception($"Type {instance.ObjectDefinition.Type} has no proc called \"{procRef.Name}\"");

                    break;
                }
                default: throw new Exception($"Invalid proc reference type {procRef.RefType}");
            }

            state.Call(proc, instance, arguments);
            return ProcStatus.Called;
        }

        public static ProcStatus? CallStatement(DMProcState state) {
            DreamProcArguments arguments = state.PopArguments();
            DreamValue source = state.Pop();

            switch (source.Type) {
                case DreamValue.DreamValueType.DreamObject: {
                    DreamObject dreamObject = source.GetValueAsDreamObject();
                    DreamValue procId = state.Pop();
                    DreamProc proc = null;

                    switch (procId.Type) {
                        case DreamValue.DreamValueType.String:
                            proc = dreamObject.GetProc(procId.GetValueAsString());
                            break;
                        case DreamValue.DreamValueType.DreamProc: {
                            proc = procId.MustGetValueAsProc();
                            break;
                        }
                    }

                    if (proc != null) {
                        state.Call(proc, dreamObject, arguments);
                        return ProcStatus.Called;
                    }

                    throw new Exception($"Invalid proc ({procId})");
                }
                case DreamValue.DreamValueType.DreamProc:
                    state.Call(source.MustGetValueAsProc(), state.Instance, arguments);
                    return ProcStatus.Called;
                case DreamValue.DreamValueType.String:
                    unsafe {
                        if(!source.TryGetValueAsString(out var dllName))
                            throw new Exception($"{source} is not a valid DLL");

                        var popProc = state.Pop();
                        if(!popProc.TryGetValueAsString(out var procName)) {
                            throw new Exception($"{popProc} is not a valid proc name");
                        }

                        // DLL Invoke
                        var entryPoint = DllHelper.ResolveDllTarget(state.Proc.DreamResourceManager, dllName, procName);

                        Span<nint> argV = stackalloc nint[arguments.ArgumentCount];
                        argV.Fill(0);
                        try {
                            for (var i = 0; i < argV.Length; i++) {
                                var arg = arguments.OrderedArguments[i].Stringify();
                                argV[i] = Marshal.StringToCoTaskMemUTF8(arg);
                            }

                            byte* ret;
                            if (arguments.ArgumentCount > 0) {
                                fixed (nint* ptr = &argV[0]) {
                                    ret = entryPoint(arguments.ArgumentCount, (byte**)ptr);
                                }
                            } else {
                                ret = entryPoint(0, (byte**)0);
                            }

                            if (ret == null) {
                                state.Push(DreamValue.Null);
                                return null;
                            }

                            var retString = Marshal.PtrToStringUTF8((nint)ret);
                            state.Push(new DreamValue(retString));
                            return null;
                        } finally {
                            foreach (var arg in argV) {
                                if (arg != 0)
                                    Marshal.ZeroFreeCoTaskMemUTF8(arg);
                            }
                        }
                    }
                default:
                    throw new Exception($"Call statement has an invalid source ({source})");
            }
        }

        public static ProcStatus? Error(DMProcState state) {
            throw new Exception("Reached an error opcode");
        }

        public static ProcStatus? Jump(DMProcState state) {
            int position = state.ReadInt();

            state.Jump(position);
            return null;
        }

        public static ProcStatus? JumpIfFalse(DMProcState state) {
            int position = state.ReadInt();
            DreamValue value = state.Pop();

            if (!value.IsTruthy()) {
                state.Jump(position);
            }

            return null;
        }

        public static ProcStatus? JumpIfTrue(DMProcState state) {
            int position = state.ReadInt();
            DreamValue value = state.Pop();

            if (value.IsTruthy()) {
                state.Jump(position);
            }

            return null;
        }

        public static ProcStatus? JumpIfNullDereference(DMProcState state) {
            DMReference reference = state.ReadReference();
            int position = state.ReadInt();

            if (state.IsNullDereference(reference)) {
                state.Push(DreamValue.Null);
                state.Jump(position);
            }

            return null;
        }

        public static ProcStatus? Return(DMProcState state) {
            state.SetReturn(state.Pop());
            return ProcStatus.Returned;
        }

        public static ProcStatus? Throw(DMProcState state) {
            DreamValue value = state.Pop();

            if (value.TryGetValueAsDreamObjectOfType(state.Proc.ObjectTree.Exception, out DreamObject exception)) {
                throw new CancellingRuntime($"'throw' thrown ({exception.GetVariable("name").GetValueAsString()})");
            }

            throw new CancellingRuntime($"'throw' thrown ({value})");
        }

        public static ProcStatus? SwitchCase(DMProcState state) {
            int casePosition = state.ReadInt();
            DreamValue testValue = state.Pop();
            DreamValue value = state.Pop();

            if (IsEqual(value, testValue)) {
                state.Jump(casePosition);
            } else {
                state.Push(value);
            }

            return null;
        }

        public static ProcStatus? SwitchCaseRange(DMProcState state) {
            int casePosition = state.ReadInt();
            DreamValue rangeUpper = state.Pop();
            DreamValue rangeLower = state.Pop();
            DreamValue value = state.Pop();

            bool matchesLower = IsGreaterThan(value, rangeLower) || IsEqual(value, rangeLower);
            bool matchesUpper = IsLessThan(value, rangeUpper) || IsEqual(value, rangeUpper);
            if (matchesLower && matchesUpper) {
                state.Jump(casePosition);
            } else {
                state.Push(value);
            }

            return null;
        }

        //Copy & run the interpreter in a new thread
        //Jump the current thread to after the spawn's code
        public static ProcStatus? Spawn(DMProcState state) {
            int jumpTo = state.ReadInt();
            float delay = state.Pop().GetValueAsFloat();
            int delayMilliseconds = (int)(delay * 100);

            // TODO: It'd be nicer if we could use something such as DreamThread.Spawn here
            // and have state.Spawn return a ProcState instead
            DreamThread newContext = state.Spawn();

            //Negative delays mean the spawned code runs immediately
            if (delayMilliseconds < 0) {
                newContext.Resume();
                // TODO: Does the rest of the proc get scheduled?
                // Does the value of the delay mean anything?
            } else {
                new Task(async () => {
                    if (delayMilliseconds != 0) {
                        await Task.Delay(delayMilliseconds);
                    } else {
                        await Task.Yield();
                    }
                    newContext.Resume();
                }).Start(TaskScheduler.FromCurrentSynchronizationContext());
            }

            state.Jump(jumpTo);
            return null;
        }

        public static ProcStatus? DebugSource(DMProcState state) {
            string source = state.ReadString();

            state.CurrentSource = source;
            return null;
        }

        public static ProcStatus? DebugLine(DMProcState state) {
            int line = state.ReadInt();

            state.CurrentLine = line;
            state.DebugManager.HandleLineChange(state, line);
            return null;
        }
        #endregion Flow

        #region Others

        private static void PerformOutput(DreamValue a, DreamValue b, DMProcState state) {
            if (a == DreamValue.Null)
                return;

            if (a.TryGetValueAsDreamResource(out var resource)) {
                resource.Output(b);
            } else if (a.TryGetValueAsDreamObject(out var dreamObject)) {
                IDreamMetaObject? metaObject = dreamObject!.ObjectDefinition?.MetaObject;

                metaObject?.OperatorOutput(a, b, state);
            } else {
                throw new NotImplementedException($"Unimplemented output operation between {a} and {b}");
            }
        }

        public static ProcStatus? OutputReference(DMProcState state) {
            DMReference leftRef = state.ReadReference();
            DreamValue right = state.Pop();

            if (leftRef.RefType == DMReference.Type.ListIndex) {
                (DreamValue indexing, _) = state.GetIndexReferenceValues(leftRef, peek: true);

                if (indexing.TryGetValueAsDreamObjectOfType(state.Proc.ObjectTree.Savefile, out var savefile)) {
                    // Savefiles get some special treatment.
                    // "savefile[A] << B" is the same as "savefile[A] = B"

                    state.AssignReference(leftRef, right);
                    return null;
                }
            }

            PerformOutput(state.GetReferenceValue(leftRef), right, state);
            return null;
        }

        public static ProcStatus? Output(DMProcState state) {
            DreamValue right = state.Pop();
            DreamValue left = state.Pop();

            PerformOutput(left, right, state);
            return null;
        }

        public static ProcStatus? Input(DMProcState state) {
            DMReference leftRef = state.ReadReference();
            DMReference rightRef = state.ReadReference();

            if (leftRef.RefType == DMReference.Type.ListIndex) {
                (DreamValue indexing, _) = state.GetIndexReferenceValues(leftRef, peek: true);

                if (indexing.TryGetValueAsDreamObjectOfType(state.Proc.ObjectTree.Savefile, out var savefile)) {
                    // Savefiles get some special treatment.
                    // "savefile[A] >> B" is the same as "B = savefile[A]"

                    state.AssignReference(rightRef, state.GetReferenceValue(leftRef));
                    return null;
                } else {
                    // Pop the reference's stack values
                    state.GetReferenceValue(leftRef);
                    state.GetReferenceValue(rightRef);
                }
            }

            throw new NotImplementedException($"Input operation is unimplemented for {leftRef} and {rightRef}");
        }

        public static ProcStatus? Browse(DMProcState state) {
            state.Pop().TryGetValueAsString(out string? options);
            DreamValue body = state.Pop();
            DreamObject receiver = state.Pop().GetValueAsDreamObject();

            IEnumerable<DreamConnection> clients;
            if (receiver.IsSubtypeOf(state.Proc.ObjectTree.Mob)) {
                clients = new[] { state.DreamManager.GetConnectionFromMob(receiver) };
            } else if (receiver.IsSubtypeOf(state.Proc.ObjectTree.Client)) {
                clients = new[] { state.DreamManager.GetConnectionFromClient(receiver) };
            } else if (receiver == state.DreamManager.WorldInstance) {
                clients = state.DreamManager.Connections;
            } else {
                throw new Exception($"Invalid browse() recipient: expected mob, client, or world, got {receiver}");
            }

            string? browseValue;
            if (body.TryGetValueAsDreamResource(out var resource)) {
                browseValue = resource.ReadAsString();
            } else if (body.TryGetValueAsString(out browseValue) || body == DreamValue.Null) {
                // Got it.
            } else {
                throw new Exception($"Invalid browse() body: expected resource or string, got {body}");
            }

            foreach (DreamConnection client in clients) {
                client?.Browse(browseValue, options);
            }

            return null;
        }

        public static ProcStatus? BrowseResource(DMProcState state) {
            DreamValue filename = state.Pop();
            var value = state.Pop();
            DreamResource file;
            if (!value.TryGetValueAsDreamResource(out file)) {
                if (value.TryGetValueAsDreamObjectOfType(state.Proc.ObjectTree.Icon, out var icon)) {
                    (file, _) = DreamMetaObjectIcon.ObjectToDreamIcon[icon].GenerateDMI();
                } else {
                    throw new NotImplementedException();
                }
            }

            DreamObject receiver = state.Pop().GetValueAsDreamObject();

            DreamObject client;
            if (receiver.IsSubtypeOf(state.Proc.ObjectTree.Mob)) {
                client = receiver.GetVariable("client").GetValueAsDreamObject();
            } else if (receiver.IsSubtypeOf(state.Proc.ObjectTree.Client)) {
                client = receiver;
            } else {
                throw new Exception("Invalid browse_rsc() recipient");
            }

            if (client != null) {
                DreamConnection connection = state.DreamManager.GetConnectionFromClient(client);

                connection.BrowseResource(file, (filename.Value != null) ? filename.GetValueAsString() : Path.GetFileName(file.ResourcePath));
            }

            return null;
        }

        public static ProcStatus? DeleteObject(DMProcState state) {
            DreamObject dreamObject = state.Pop().GetValueAsDreamObject();

            dreamObject?.Delete(state.DreamManager);
            if (dreamObject is not null && dreamObject == state.Instance) {
                return ProcStatus.Returned;
            }
            return null;
        }

        public static ProcStatus? OutputControl(DMProcState state) {
            string control = state.Pop().GetValueAsString();
            DreamValue message = state.Pop();
            DreamObject receiver = state.Pop().GetValueAsDreamObject();

            if (receiver == state.DreamManager.WorldInstance) {
                //Same as "world << ..."
                receiver.ObjectDefinition.MetaObject.OperatorOutput(new(receiver), message, state);
                return null;
            }

            DreamObject? client;
            if (receiver.IsSubtypeOf(state.Proc.ObjectTree.Mob)) {
                receiver.GetVariable("client").TryGetValueAsDreamObjectOfType(state.Proc.ObjectTree.Client, out client);
            } else if (receiver.IsSubtypeOf(state.Proc.ObjectTree.Client)) {
                client = receiver;
            } else {
                throw new Exception("Invalid output() recipient");
            }

            if (client != null) {
                DreamConnection connection = state.DreamManager.GetConnectionFromClient(client);

                if (message.Type != DreamValue.DreamValueType.String && message.Value != null) throw new Exception("Invalid output() message " + message);
                connection.OutputControl((string)message.Value, control);
            }

            // TODO: When errors are more strict (or a setting for it added), a null client should error

            return null;
        }

        public static ProcStatus? Prompt(DMProcState state) {
            DMValueType types = (DMValueType)state.ReadInt();
            DreamValue list = state.Pop();
            DreamValue message, title, defaultValue;

            DreamValue firstArg = state.Pop();
            if (firstArg.TryGetValueAsDreamObjectOfType(state.Proc.ObjectTree.Mob, out var recipientMob)) {
                message = state.Pop();
                title = state.Pop();
                defaultValue = state.Pop();
            } else {
                recipientMob = state.Usr;
                message = firstArg;
                title = state.Pop();
                defaultValue = state.Pop();
                state.Pop(); //Fourth argument, should be null
            }

            if (recipientMob == null) {
                state.Push(DreamValue.Null);
                return null;
            }

            if (recipientMob.GetVariable("client").TryGetValueAsDreamObjectOfType(state.Proc.ObjectTree.Client, out var clientObject)) {
                DreamConnection? connection = state.DreamManager.GetConnectionFromClient(clientObject);
                if (connection == null) {
                    state.Push(DreamValue.Null);
                    return null;
                }

                Task<DreamValue> promptTask;
                if (list.TryGetValueAsDreamList(out var valueList)) {
                    promptTask = connection.PromptList(types, valueList, title.Stringify(), message.Stringify(), defaultValue);
                } else {
                    promptTask = connection.Prompt(types, title.Stringify(), message.Stringify(), defaultValue.Stringify());
                }

                // Could use a better solution. Either no anonymous async native proc at all, or just a better way to call them.
                var waiter = AsyncNativeProc.CreateAnonymousState(state.Thread, async _ => await promptTask);
                state.Thread.PushProcState(waiter);
                return ProcStatus.Called;
            }

            state.Push(DreamValue.Null);
            return null;
        }

        public static ProcStatus? LocateCoord(DMProcState state)
        {
            var z = state.Pop();
            var y = state.Pop();
            var x = state.Pop();
            if (x.TryGetValueAsInteger(out var xInt) && y.TryGetValueAsInteger(out var yInt) &&
                z.TryGetValueAsInteger(out var zInt))
            {
                state.Proc.DreamMapManager.TryGetTurfAt((xInt, yInt), zInt, out var turf);
                state.Push(new DreamValue(turf));
            }
            else
            {
                state.Push(DreamValue.Null);
            }

            return null;
        }

        public static ProcStatus? Locate(DMProcState state) {
            if (!state.Pop().TryGetValueAsDreamObject(out var container))
            {
                state.Push(DreamValue.Null);
                return null;
            }

            DreamValue value = state.Pop();

            DreamList containerList;
            if (container != null && container.IsSubtypeOf(state.Proc.ObjectTree.Atom)) {
                container.GetVariable("contents").TryGetValueAsDreamList(out containerList);
            } else {
                containerList = container as DreamList;
            }

            if (value.TryGetValueAsString(out string refString)) {
                state.Push(state.DreamManager.LocateRef(refString));
            } else if (value.TryGetValueAsPath(out DreamPath type)) {
                if (containerList == null) {
                    state.Push(DreamValue.Null);

                    return null;
                }

                var ancestor = state.Proc.ObjectTree.GetTreeEntry(type);
                foreach (DreamValue containerItem in containerList.GetValues()) {
                    if (!containerItem.TryGetValueAsDreamObject(out DreamObject dmObject)) continue;

                    if (dmObject.IsSubtypeOf(ancestor)) {
                        state.Push(containerItem);

                        return null;
                    }
                }

                state.Push(DreamValue.Null);
            } else {
                if (containerList == null) {
                    state.Push(DreamValue.Null);

                    return null;
                }

                foreach (DreamValue containerItem in containerList.GetValues()) {
                    if (IsEqual(containerItem, value)) {
                        state.Push(containerItem);

                        return null;
                    }
                }

                state.Push(DreamValue.Null);
            }

            return null;
        }

        public static ProcStatus? PickWeighted(DMProcState state) {
            int count = state.ReadInt();

            (DreamValue Value, float CumulativeWeight)[] values = new (DreamValue, float)[count];
            float totalWeight = 0;
            for (int i = 0; i < count; i++) {
                DreamValue value = state.Pop();
                if (!state.Pop().TryGetValueAsFloat(out var weight))
                {
                    // Breaking change, no clue what weight BYOND is giving to non-nums
                    throw new Exception($"pick() weight '{weight}' is not a number");
                }

                totalWeight += weight;
                values[i] = (value, totalWeight);
            }

            double pick = state.DreamManager.Random.NextDouble() * totalWeight;
            for (int i = 0; i < values.Length; i++) {
                if (pick < values[i].CumulativeWeight) {
                    state.Push(values[i].Value);
                    break;
                }
            }

            return null;
        }

        public static ProcStatus? PickUnweighted(DMProcState state) {
            int count = state.ReadInt();

            DreamValue picked = DreamValue.Null;
            if (count == 1) {
                DreamValue value = state.Pop();

                List<DreamValue> values;
                if (value.TryGetValueAsDreamList(out DreamList list)) {
                    values = list.GetValues();
                } else if (value.Value is DreamProcArguments args) {
                    values = args.GetAllArguments();
                } else {
                    state.Push(value);
                    return null;
                }

                picked = values[state.DreamManager.Random.Next(0, values.Count)];
            } else {
                int pickedIndex = state.DreamManager.Random.Next(0, count);

                picked = state.PopCount(count)[pickedIndex];
            }

            state.Push(picked);
            return null;
        }

        public static ProcStatus? Prob(DMProcState state) {
            DreamValue P = state.Pop();

            if (P.TryGetValueAsFloat(out float probability)) {
                int result = (state.DreamManager.Random.Next(0, 100) <= probability) ? 1 : 0;

                state.Push(new DreamValue(result));
            } else {
                state.Push(new DreamValue(0));
            }

            return null;
        }

        ///<summary>Right now this is used exclusively by addtext() calls, to concatenate its arguments together,
        ///but later it might make sense to have this be a simplification path for detected repetitive additions of strings,
        ///so as to slightly reduce the amount of re-allocation taking place.
        ///</summary>.
        public static ProcStatus? MassConcatenation(DMProcState state)
        {
            int count = state.ReadInt();
            if (count < 2) // One or zero arguments -- shouldn't really ever happen. addtext() compiletimes with <2 args and stringification should probably be a different opcode
            {
                Logger.Warning("addtext() called with " + count.ToString() + " arguments at runtime."); // TODO: tweak this warning if this ever gets used for other sorts of string concat
                state.Push(DreamValue.Null);
                return null;
            }
            int estimated_string_size = count * 10; // FIXME: We can do better with string size prediction here.
            StringBuilder builder = new StringBuilder(estimated_string_size); // An approximate guess at how big this string is going to be.
            foreach (DreamValue add in state.PopCount(count))
            {
                if (add.TryGetValueAsString(out var addStr))
                {
                    builder.Append(addStr);
                }
            }

            state.Push(new DreamValue(builder.ToString()));
            return null;
        }

        public static ProcStatus? IsSaved(DMProcState state) {
            DreamValue key = state.Pop();
            DreamValue owner = state.Pop();
            if (!key.TryGetValueAsString(out string property)) {
                throw new Exception("Invalid var for issaved() call: " + key);
            }

            DreamObjectDefinition objectDefinition;
            if (owner.TryGetValueAsDreamObject(out DreamObject dreamObject)) {
                objectDefinition = dreamObject.ObjectDefinition;
            } else if (owner.TryGetValueAsPath(out DreamPath path)) {
                objectDefinition = state.Proc.ObjectTree.GetObjectDefinition(path);
            } else {
                throw new Exception("Invalid owner for issaved() call " + owner);
            }

            //TODO: Add support for var/const/ and var/tmp/ once those are properly in
            if (objectDefinition.GlobalVariables.ContainsKey(property))
            {
                state.Push(new DreamValue(0));
            }
            else
            {
                state.Push(new DreamValue(1));
            }
            return null;
        }
        #endregion Others

        #region Helpers
        [SuppressMessage("ReSharper", "CompareOfFloatsByEqualityOperator")]
        private static bool IsEqual(DreamValue first, DreamValue second) {
            switch (first.Type) {
                case DreamValue.DreamValueType.DreamObject: {
                    DreamObject firstValue = first.MustGetValueAsDreamObject();

                    switch (second.Type) {
                        case DreamValue.DreamValueType.DreamObject: return firstValue == second.MustGetValueAsDreamObject();
                        case DreamValue.DreamValueType.DreamPath:
                        case DreamValue.DreamValueType.String:
                        case DreamValue.DreamValueType.Float: return false;
                    }

                    break;
                }
                case DreamValue.DreamValueType.Float: {
                    float firstValue = first.MustGetValueAsFloat();

                    switch (second.Type) {
                        case DreamValue.DreamValueType.Float: return firstValue == second.MustGetValueAsFloat();
                        case DreamValue.DreamValueType.DreamPath:
                        case DreamValue.DreamValueType.DreamObject:
                        case DreamValue.DreamValueType.String: return false;
                    }

                    break;
                }
                case DreamValue.DreamValueType.String: {
                    string firstValue = first.MustGetValueAsString();

                    switch (second.Type) {
                        case DreamValue.DreamValueType.String: return firstValue == second.MustGetValueAsString();
                        case DreamValue.DreamValueType.DreamObject:
                        case DreamValue.DreamValueType.Float: return false;
                    }

                    break;
                }
                case DreamValue.DreamValueType.DreamPath: {
                    DreamPath firstValue = first.MustGetValueAsPath();

                    switch (second.Type) {
                        case DreamValue.DreamValueType.DreamPath: return firstValue.Equals(second.MustGetValueAsPath());
                        case DreamValue.DreamValueType.Float:
                        case DreamValue.DreamValueType.DreamObject:
                        case DreamValue.DreamValueType.String: return false;
                    }

                    break;
                }
                case DreamValue.DreamValueType.DreamProc: {
                    if (second.Type != DreamValue.DreamValueType.DreamProc)
                        return false;

                    return first.MustGetValueAsProc() == second.MustGetValueAsProc();
                }
                case DreamValue.DreamValueType.DreamResource: {
                    DreamResource firstValue = first.MustGetValueAsDreamResource();

                    switch (second.Type) {
                        case DreamValue.DreamValueType.DreamResource: return firstValue.ResourcePath == second.MustGetValueAsDreamResource().ResourcePath;
                        default: return false;
                    }
                }
            }

            throw new NotImplementedException("Equal comparison for " + first + " and " + second + " is not implemented");
        }

        private static bool IsEquivalent(DreamValue first, DreamValue second) {
            if(first.TryGetValueAsDreamObject(out var firstObject)) {
                if(firstObject?.ObjectDefinition?.MetaObject is not null) {
                    return true; //firstObject.ObjectDefinition.MetaObject.OperatorEquivalent(first, second, state).IsTruthy();
                }
            }
            // Behaviour is otherwise equivalent (pun intended) to ==
            return IsEqual(first, second);
        }

        private static bool IsGreaterThan(DreamValue first, DreamValue second) {
            switch (first.Type) {
                case DreamValue.DreamValueType.Float when second.Type == DreamValue.DreamValueType.Float:
                    return first.MustGetValueAsFloat() > second.MustGetValueAsFloat();
                case DreamValue.DreamValueType.Float when second.Value == null:
                    return first.MustGetValueAsFloat() > 0;
                case DreamValue.DreamValueType.String when second.Type == DreamValue.DreamValueType.String:
                    return string.Compare(first.MustGetValueAsString(), second.MustGetValueAsString(), StringComparison.Ordinal) > 0;
                default: {
                    if (first == DreamValue.Null) {
                        if (second.Type == DreamValue.DreamValueType.Float) return 0 > second.MustGetValueAsFloat();
                        if (second.TryGetValueAsString(out var s)) return false;
                        if (second.Value == null) return false;
                    }
                    throw new Exception("Invalid greater than comparison on " + first + " and " + second);
                }
            }
        }

        private static bool IsLessThan(DreamValue first, DreamValue second) {
            switch (first.Type) {
                case DreamValue.DreamValueType.Float when second.Type == DreamValue.DreamValueType.Float:
                    return first.MustGetValueAsFloat() < second.MustGetValueAsFloat();
                case DreamValue.DreamValueType.Float when second.Value == null:
                    return first.MustGetValueAsFloat() < 0;
                case DreamValue.DreamValueType.String when second.Type == DreamValue.DreamValueType.String:
                    return string.Compare(first.MustGetValueAsString(), second.MustGetValueAsString(), StringComparison.Ordinal) < 0;
                default: {
                    if (first == DreamValue.Null) {
                        if (second.Type == DreamValue.DreamValueType.Float) return 0 < second.MustGetValueAsFloat();
                        if (second.TryGetValueAsString(out var s)) return s != "";
                        if (second.Value == null) return false;
                    }
                    throw new Exception("Invalid less than comparison between " + first + " and " + second);
                }
            }
        }

        private static DreamValue MultiplyValues(DreamValue first, DreamValue second) {
            if (first == DreamValue.Null || second == DreamValue.Null) {
                return new(0);
            } else if (first.TryGetValueAsDreamObject(out var firstObject)) {
                if (firstObject.ObjectDefinition.MetaObject == null)
                    throw new Exception("Invalid multiply operation on " + first + " and " + second);

                return DreamValue.Null; //firstObject.ObjectDefinition.MetaObject.OperatorMultiply(first, second, state);
            } else if (first.Type == DreamValue.DreamValueType.Float && second.Type == DreamValue.DreamValueType.Float) {
                return new(first.GetValueAsFloat() * second.GetValueAsFloat());
            } else {
                throw new Exception("Invalid multiply operation on " + first + " and " + second);
            }
        }

        private static DreamValue DivideValues(DreamValue first, DreamValue second) {
            if (first == DreamValue.Null) {
                return new(0);
            } else if (first.TryGetValueAsFloat(out var firstFloat) && second.TryGetValueAsFloat(out var secondFloat)) {
                if (secondFloat == 0) {
                    throw new Exception("Division by zero");
                }
                return new(firstFloat / secondFloat);
            } else {
                throw new Exception("Invalid divide operation on " + first + " and " + second);
            }
        }

        private static DreamValue ModulusValues(DreamValue first, DreamValue second) {
            if (first.Type == DreamValue.DreamValueType.Float && second.Type == DreamValue.DreamValueType.Float) {
                return new DreamValue(first.MustGetValueAsInteger() % second.MustGetValueAsInteger());
            } else {
                throw new Exception("Invalid modulus operation on " + first + " and " + second);
            }
        }

        private static DreamValue ModulusModulusValues(DreamValue first, DreamValue second) {
            if (first.TryGetValueAsFloat(out var firstFloat) && second.TryGetValueAsFloat(out var secondFloat)) {
                // BYOND docs say that A %% B is equivalent to B * fract(A/B)
                // BREAKING CHANGE: The floating point precision is slightly different between OD and BYOND, giving slightly different values
                var fraction = firstFloat / secondFloat;
                fraction -= MathF.Truncate(fraction);
                return new DreamValue(fraction * secondFloat);
            }
            throw new Exception("Invalid modulusmodulus operation on " + first + " and " + second);
        }
        #endregion Helpers
    }
}<|MERGE_RESOLUTION|>--- conflicted
+++ resolved
@@ -652,11 +652,6 @@
                         state.AssignReference(reference, first);
                         state.Push(first);
                         return null;
-<<<<<<< HEAD
-=======
-                    } else {
-                        throw new Exception($"Invalid append operation on {first} and {second}");
->>>>>>> 76237c63
                     }
                     else if(first.TryGetValueAsFloat(out float firstFloat) && second.TryGetValueAsFloat(out float secondFloat))
                     {
@@ -667,7 +662,6 @@
                     }
                     break;
                 }
-<<<<<<< HEAD
                 case DreamValue.DreamValueType.String:
                 {
                     if(second == DreamValue.Null)
@@ -684,28 +678,6 @@
                         return null;
                     }
                     break;
-=======
-            } else if (first.TryGetValueAsDreamResource(out _) || first.TryGetValueAsDreamObjectOfType(state.Proc.ObjectTree.Icon, out _)) {
-                // Implicitly create a new /icon and ICON_ADD blend it
-                // Note that BYOND creates something other than an /icon, but it behaves the same as one in most reasonable interactions
-                DreamObject iconObj = state.Proc.ObjectTree.CreateObject(DreamPath.Icon);
-                var icon = DreamMetaObjectIcon.InitializeIcon(state.Proc.DreamResourceManager, iconObj);
-                var from = DreamMetaObjectIcon.GetIconResourceAndDescription(state.Proc.ObjectTree, state.Proc.DreamResourceManager, first);
-
-                icon.InsertStates(from.Resource, from.Description, DreamValue.Null, DreamValue.Null, DreamValue.Null);
-                DreamProcNativeIcon.Blend(icon, second, DreamIconOperationBlend.BlendType.Add, 0, 0);
-                result = new DreamValue(iconObj);
-            } else if (second.Value != null) {
-                switch (first.Type) {
-                    case DreamValue.DreamValueType.Float when second.Type == DreamValue.DreamValueType.Float:
-                        result = new DreamValue(first.GetValueAsFloat() + second.GetValueAsFloat());
-                        break;
-                    case DreamValue.DreamValueType.String when second.Type == DreamValue.DreamValueType.String:
-                        result = new DreamValue(first.GetValueAsString() + second.GetValueAsString());
-                        break;
-                    default:
-                        throw new Exception("Invalid append operation on " + first + " and " + second);
->>>>>>> 76237c63
                 }
                 case DreamValue.DreamValueType.DreamObject:
                 {
@@ -719,11 +691,19 @@
                 }
                 case DreamValue.DreamValueType.DreamPath:
                 case DreamValue.DreamValueType.DreamProc:
-                case DreamValue.DreamValueType.DreamResource when (second.Type == DreamValue.DreamValueType.String && first.TryGetValueAsDreamResource(out var rsc) &&  rsc.ResourcePath.EndsWith("dmi")):
-                {
-                    state.DreamManager.WriteWorldLog("Appending colors to DMIs is not implemented", LogLevel.Warning, "opendream.unimplemented");
-                    state.AssignReference(reference, first);
-                    state.Push(first);
+                case DreamValue.DreamValueType.DreamResource: // when (first.TryGetValueAsDreamObjectOfType(state.Proc.ObjectTree.Icon, out _)):
+                {
+                    // Implicitly create a new /icon and ICON_ADD blend it
+                    // Note that BYOND creates something other than an /icon, but it behaves the same as one in most reasonable interactions
+                    DreamObject iconObj = state.Proc.ObjectTree.CreateObject(DreamPath.Icon);
+                    var icon = DreamMetaObjectIcon.InitializeIcon(state.Proc.DreamResourceManager, iconObj);
+                    var from = DreamMetaObjectIcon.GetIconResourceAndDescription(state.Proc.ObjectTree, state.Proc.DreamResourceManager, first);
+
+                    icon.InsertStates(from.Resource, from.Description, DreamValue.Null, DreamValue.Null, DreamValue.Null);
+                    DreamProcNativeIcon.Blend(icon, second, DreamIconOperationBlend.BlendType.Add, 0, 0);
+                    output = new DreamValue(iconObj);
+                    state.AssignReference(reference, output);
+                    state.Push(output);
                     return null;
                 }
                 default:
@@ -872,7 +852,6 @@
             throw new InvalidOperationException($"Bit-and cannot be done between {first} and {second}");
         }
 
-<<<<<<< HEAD
         public static ProcStatus? BitNot(DMProcState state){
             DreamValue first = state.Pop();
 
@@ -897,18 +876,9 @@
                     }
                 }
                 case DreamValue.DreamValueType.String:
-=======
-        public static ProcStatus? BitNot(DMProcState state) {
-            var input = state.Pop();
-            if (input.TryGetValueAsInteger(out var value)) {
-                state.Push(new DreamValue((~value) & 0xFFFFFF));
-            } else {
-                if (input.TryGetValueAsDreamObjectOfType(state.Proc.ObjectTree.Matrix, out _)) // TODO ~ on /matrix
->>>>>>> 76237c63
-                {
-                    break;
-                }
-<<<<<<< HEAD
+                {
+                    break;
+                }
                 case DreamValue.DreamValueType.DreamObject:
                 {
                     if(first.TryGetValueAsDreamObject(out DreamObject? obj))
@@ -923,10 +893,6 @@
                 case DreamValue.DreamValueType.DreamResource:
                 default:
                     break;
-=======
-
-                state.Push(new DreamValue(16777215)); // 2^24 - 1
->>>>>>> 76237c63
             }
             //no condition exists to handle the inputs, so error
             throw new InvalidOperationException($"Bit-not cannot be done on {first}");
