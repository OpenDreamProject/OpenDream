--- conflicted
+++ resolved
@@ -55,12 +55,7 @@
             CellDefinitionJson cellDefinition = new CellDefinitionJson(currentToken.ValueAsString());
             DMASTPath? objectType = Path();
             while (objectType != null) {
-<<<<<<< HEAD
-                var type = Compiler.DMObjectTree.GetDMObject(objectType.Path, createIfNonexistent: false);
-                if (type == null && _skippedTypes.Add(objectType.Path)) {
-=======
-                if (!DMObjectTree.TryGetDMObject(objectType.Path, out var type) && _skippedTypes.Add(objectType.Path)) {
->>>>>>> 68765936
+                if (!Compiler.DMObjectTree.TryGetDMObject(objectType.Path, out var type) && _skippedTypes.Add(objectType.Path)) {
                     Warning($"Skipping type '{objectType.Path}'");
                 }
 
@@ -75,19 +70,13 @@
                             break;
                         }
 
-<<<<<<< HEAD
-                        if (!varOverride.ObjectPath.Equals(DreamPath.Root)) Compiler.ForcedError(statement.Location, $"Invalid var name '{varOverride.VarName}' in DMM on type {objectType.Path}");
-                        DMExpression value = lexer.Compiler.DMExpression.Create(Compiler.DMObjectTree.GetDMObject(objectType.Path, false), null, varOverride.Value);
-                        if (!value.TryAsJsonRepresentation(out var valueJson)) Compiler.ForcedError(statement.Location, $"Failed to serialize value to json ({value})");
-=======
                         if (!varOverride.ObjectPath.Equals(DreamPath.Root))
-                            DMCompiler.ForcedError(statement.Location, $"Invalid var name '{varOverride.VarName}' in DMM on type {objectType.Path}");
+                            Compiler.ForcedError(statement.Location, $"Invalid var name '{varOverride.VarName}' in DMM on type {objectType.Path}");
 
-                        DMObjectTree.TryGetDMObject(objectType.Path, out var dmObject);
-                        DMExpression value = DMExpression.Create(dmObject, null, varOverride.Value);
+                        Compiler.DMObjectTree.TryGetDMObject(objectType.Path, out var dmObject);
+                        DMExpression value = Compiler.DMExpression.Create(dmObject, null, varOverride.Value);
                         if (!value.TryAsJsonRepresentation(out var valueJson))
-                            DMCompiler.ForcedError(statement.Location, $"Failed to serialize value to json ({value})");
->>>>>>> 68765936
+                            Compiler.ForcedError(statement.Location, $"Failed to serialize value to json ({value})");
 
                         if(!mapObject.AddVarOverride(varOverride.VarName, valueJson)) {
                             Compiler.ForcedWarning(statement.Location, $"Duplicate var override '{varOverride.VarName}' in DMM on type {objectType.Path}");
