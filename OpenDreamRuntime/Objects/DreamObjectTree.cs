using System.Collections.Frozen;
using System.Diagnostics.CodeAnalysis;
using System.Text.Json;
using System.Threading.Tasks;
using DMCompiler.Json;
using OpenDreamRuntime.Map;
using OpenDreamRuntime.Objects.Types;
using OpenDreamRuntime.Procs;
using OpenDreamRuntime.Procs.DebugAdapter;
using OpenDreamRuntime.Rendering;
using OpenDreamRuntime.Resources;
using Robust.Server.GameObjects;
using Robust.Server.GameStates;
using Robust.Server.Player;
using Robust.Shared.Map;
using Robust.Shared.Serialization.Manager;
using Robust.Shared.Serialization.Manager.Exceptions;
using MethodImplAttribute = System.Runtime.CompilerServices.MethodImplAttribute;
using MethodImplOptions = System.Runtime.CompilerServices.MethodImplOptions;

namespace OpenDreamRuntime.Objects;

public sealed class DreamObjectTree {
    public TreeEntry[] Types { get; private set; }
    public List<DreamProc> Procs { get; private set; } = new();
    public List<string> Strings { get; private set; } //TODO: Store this somewhere else
    public DreamProc? GlobalInitProc { get; private set; }

    public TreeEntry Root { get; private set; }
    public TreeEntry List { get; private set; }
    public TreeEntry World { get; private set; }
    public TreeEntry Client { get; private set; }
    public TreeEntry Datum { get; private set; }
    public TreeEntry Sound { get; private set; }
    public TreeEntry Matrix { get; private set; }
    public TreeEntry Exception { get; private set; }
    public TreeEntry Savefile { get; private set; }
    public TreeEntry Database { get; private set; }
    public TreeEntry DatabaseQuery { get; private set; }
    public TreeEntry Regex { get; private set; }
    public TreeEntry Filter { get; private set; }
    public TreeEntry Vector { get; private set; }
    public TreeEntry Icon { get; private set; }
    public TreeEntry Image { get; private set; }
    public TreeEntry MutableAppearance { get; private set; }
    public TreeEntry Atom { get; private set; }
    public TreeEntry Area { get; private set; }
    public TreeEntry Turf { get; private set; }
    public TreeEntry Movable { get; private set; }
    public TreeEntry Obj { get; private set; }
    public TreeEntry Mob { get; private set; }

    private FrozenDictionary<string, TreeEntry> _pathToType = FrozenDictionary<string, TreeEntry>.Empty;
    private FrozenDictionary<string, int> _globalProcIds = FrozenDictionary<string, int>.Empty;

    [Dependency] private readonly AtomManager _atomManager = default!;
    [Dependency] private readonly DreamManager _dreamManager = default!;
    [Dependency] private readonly IDreamMapManager _dreamMapManager = default!;
    [Dependency] private readonly IMapManager _mapManager = default!;
    [Dependency] private readonly IDreamDebugManager _dreamDebugManager = default!;
    [Dependency] private readonly IEntitySystemManager _entitySystemManager = default!;
    [Dependency] private readonly IEntityManager _entityManager = default!;
    [Dependency] private readonly DreamResourceManager _dreamResourceManager = default!;
    [Dependency] private readonly WalkManager _walkManager = default!;
    [Dependency] private readonly IPlayerManager _playerManager = default!;
    [Dependency] private readonly ISerializationManager _serializationManager = default!;
    [Dependency] private readonly ProcScheduler _procScheduler = default!;
    private ServerAppearanceSystem? _appearanceSystem;
    private TransformSystem? _transformSystem;
    private PvsOverrideSystem? _pvsOverrideSystem;
    private MetaDataSystem? _metaDataSystem;
    private ServerVerbSystem? _verbSystem;

    public void LoadJson(DreamCompiledJson json) {
        var types = json.Types ?? Array.Empty<DreamTypeJson>();
        if (types.Length == 0 || types[0].Path != "/")
            throw new ArgumentException("The first type must be root!", nameof(json));

        Root = new("/", 0);

        _entitySystemManager.TryGetEntitySystem(out _appearanceSystem);
        _entitySystemManager.TryGetEntitySystem(out _transformSystem);
        _entitySystemManager.TryGetEntitySystem(out _pvsOverrideSystem);
        _entitySystemManager.TryGetEntitySystem(out _metaDataSystem);
        _entitySystemManager.TryGetEntitySystem(out _verbSystem);

        Strings = json.Strings ?? new();

        if (json.GlobalInitProc is { } initProcDef) {
            GlobalInitProc = new DMProc(0, Root, initProcDef, "<global init>", _dreamManager, _atomManager, _dreamMapManager, _dreamDebugManager, _dreamResourceManager, this, _procScheduler, _verbSystem);
        } else {
            GlobalInitProc = null;
        }

        var procs = json.Procs;
        var globalProcs = json.GlobalProcs;

        LoadTypesFromJson(types, procs, globalProcs);
    }

    public TreeEntry GetTreeEntry(string path) {
        if (!_pathToType.TryGetValue(path, out TreeEntry? type)) {
            throw new Exception($"Object '{path}' does not exist");
        }

        return type;
    }

    public TreeEntry GetTreeEntry(int typeId) {
        return Types[typeId];
    }

    public bool TryGetTreeEntry(string path, [NotNullWhen(true)] out TreeEntry? treeEntry) {
        return _pathToType.TryGetValue(path, out treeEntry);
    }

    public DreamObjectDefinition GetObjectDefinition(int typeId) {
        return GetTreeEntry(typeId).ObjectDefinition;
    }

    public bool TryGetGlobalProc(string name, [NotNullWhen(true)] out DreamProc? globalProc) {
        globalProc = _globalProcIds.TryGetValue(name, out int procId) ? Procs[procId] : null;

        return (globalProc != null);
    }

    public IEnumerable<TreeEntry> GetAllDescendants(TreeEntry treeEntry) {
        yield return treeEntry;

        if (treeEntry.InheritingTypes is not null) {
            foreach (int typeId in treeEntry.InheritingTypes) {
                TreeEntry type = Types[typeId];
                IEnumerator<TreeEntry> typeChildren = GetAllDescendants(type).GetEnumerator();

                while (typeChildren.MoveNext()) yield return typeChildren.Current;

                typeChildren.Dispose();
            }
        }
    }

    /// <remarks>
    /// It is the job of whatever calls this function to then initialize the object! <br/>
    /// (by calling the result of <see cref="DreamObject.InitProc(DreamThread, DreamObject?, DreamProcArguments)"/> or <see cref="DreamObject.InitSpawn(DreamProcArguments)"/>)
    /// </remarks>
    public DreamObject CreateObject(TreeEntry type) {
<<<<<<< HEAD
        using(Profiler.BeginZone($"new {type}")){
            if (type == List)
                return CreateList();
            if (type == Savefile)
                return new DreamObjectSavefile(Savefile.ObjectDefinition);
            if (type.ObjectDefinition.IsSubtypeOf(DatabaseQuery))
                return new DreamObjectDatabaseQuery(type.ObjectDefinition);
            if (type.ObjectDefinition.IsSubtypeOf(Database))
                return new DreamObjectDatabase(type.ObjectDefinition);
            if (type.ObjectDefinition.IsSubtypeOf(Matrix))
                return new DreamObjectMatrix(type.ObjectDefinition);
            if (type.ObjectDefinition.IsSubtypeOf(Sound))
                return new DreamObjectSound(type.ObjectDefinition);
            if (type.ObjectDefinition.IsSubtypeOf(Regex))
                return new DreamObjectRegex(type.ObjectDefinition);
            if (type.ObjectDefinition.IsSubtypeOf(Image))
                return new DreamObjectImage(type.ObjectDefinition);
            if (type.ObjectDefinition.IsSubtypeOf(Icon))
                return new DreamObjectIcon(type.ObjectDefinition);
            if (type.ObjectDefinition.IsSubtypeOf(Filter))
                return new DreamObjectFilter(type.ObjectDefinition);
            if (type.ObjectDefinition.IsSubtypeOf(Mob))
                return new DreamObjectMob(type.ObjectDefinition);
            if (type.ObjectDefinition.IsSubtypeOf(Movable))
                return new DreamObjectMovable(type.ObjectDefinition);
            if (type.ObjectDefinition.IsSubtypeOf(Area))
                return new DreamObjectArea(type.ObjectDefinition);
            if (type.ObjectDefinition.IsSubtypeOf(Atom))
                return new DreamObjectAtom(type.ObjectDefinition);
            if (type.ObjectDefinition.IsSubtypeOf(Client))
                throw new Exception("Cannot create objects of type /client");
            if (type.ObjectDefinition.IsSubtypeOf(Turf))
                throw new Exception("New turfs must be created by the map manager");
            if (type.ObjectDefinition.IsSubtypeOf(Exception))
                return new DreamObjectException(type.ObjectDefinition);

            return new DreamObject(type.ObjectDefinition);
        }
=======
        if (type == List)
            return CreateList();
        if (type == Savefile)
            return new DreamObjectSavefile(Savefile.ObjectDefinition);
        if (type.ObjectDefinition.IsSubtypeOf(DatabaseQuery))
            return new DreamObjectDatabaseQuery(type.ObjectDefinition);
        if (type.ObjectDefinition.IsSubtypeOf(Database))
            return new DreamObjectDatabase(type.ObjectDefinition);
        if (type.ObjectDefinition.IsSubtypeOf(Matrix))
            return new DreamObjectMatrix(type.ObjectDefinition);
        if (type.ObjectDefinition.IsSubtypeOf(Sound))
            return new DreamObjectSound(type.ObjectDefinition);
        if (type.ObjectDefinition.IsSubtypeOf(Regex))
            return new DreamObjectRegex(type.ObjectDefinition);
        if (type.ObjectDefinition.IsSubtypeOf(Image))
            return new DreamObjectImage(type.ObjectDefinition);
        if (type.ObjectDefinition.IsSubtypeOf(Icon))
            return new DreamObjectIcon(type.ObjectDefinition);
        if (type.ObjectDefinition.IsSubtypeOf(Filter))
            return new DreamObjectFilter(type.ObjectDefinition);
        if (type.ObjectDefinition.IsSubtypeOf(Mob))
            return new DreamObjectMob(type.ObjectDefinition);
        if (type.ObjectDefinition.IsSubtypeOf(Movable))
            return new DreamObjectMovable(type.ObjectDefinition);
        if (type.ObjectDefinition.IsSubtypeOf(Area))
            return new DreamObjectArea(type.ObjectDefinition);
        if (type.ObjectDefinition.IsSubtypeOf(Atom))
            return new DreamObjectAtom(type.ObjectDefinition);
        if (type.ObjectDefinition.IsSubtypeOf(Client))
            throw new Exception("Cannot create objects of type /client");
        if (type.ObjectDefinition.IsSubtypeOf(Turf))
            throw new Exception("New turfs must be created by the map manager");
        if (type.ObjectDefinition.IsSubtypeOf(Exception))
            return new DreamObjectException(type.ObjectDefinition);
        if (type.ObjectDefinition.IsSubtypeOf(Vector))
            return new DreamObjectVector(type.ObjectDefinition);

        return new DreamObject(type.ObjectDefinition);
>>>>>>> 792cec3a
    }

    public T CreateObject<T>(TreeEntry type) where T : DreamObject {
        return (T)CreateObject(type);
    }

    // TODO: Maybe in the future, DreamList could be made not a DreamObject so this doesn't have to be done through the object tree?
    public DreamList CreateList(int size = 0) {
        return new DreamList(List.ObjectDefinition, size);
    }

    public DreamList CreateList(string[] elements) {
        DreamList list = CreateList(elements.Length);

        foreach (String value in elements) {
            list.AddValue(new DreamValue(value));
        }

        return list;
    }

    public DreamValue GetDreamValueFromJsonElement(object? value) {
        if (value == null) return DreamValue.Null;

        JsonElement jsonElement = (JsonElement)value;
        switch (jsonElement.ValueKind) {
            case JsonValueKind.String:
                var str = jsonElement.GetString();
                if (str == null)
                    throw new NullNotAllowedException();

                return new DreamValue(str);
            case JsonValueKind.Number:
                return new DreamValue(jsonElement.GetSingle());
            case JsonValueKind.Object: {
                JsonVariableType variableType = (JsonVariableType)jsonElement.GetProperty("type").GetByte();

                switch (variableType) {
                    case JsonVariableType.Resource: {
                        var resourcePath = jsonElement.GetProperty("resourcePath").GetString();
                        if (resourcePath == null)
                            throw new NullNotAllowedException();

                        var resM = IoCManager.Resolve<DreamResourceManager>();
                        DreamResource resource = resM.LoadResource(resourcePath);

                        return new DreamValue(resource);
                    }
                    case JsonVariableType.Type:
                        JsonElement typeValue = jsonElement.GetProperty("value");

                        return new DreamValue(Types[typeValue.GetInt32()]);
                    case JsonVariableType.Proc:
                        return new DreamValue(Procs[jsonElement.GetProperty("value").GetInt32()]);
                    case JsonVariableType.List:
                        DreamList list = CreateList();

                        if (jsonElement.TryGetProperty("values", out JsonElement values)) {
                            foreach (JsonElement listValue in values.EnumerateArray()) {
                                if (listValue.ValueKind == JsonValueKind.Object &&
                                    !listValue.TryGetProperty("type", out _)) {
                                    if (!listValue.TryGetProperty("key", out var jsonKey) ||
                                        !listValue.TryGetProperty("value", out var jsonValue))
                                        throw new Exception("List value was missing a key or value property");

                                    list.SetValue(GetDreamValueFromJsonElement(jsonKey),
                                        GetDreamValueFromJsonElement(jsonValue), allowGrowth: true);
                                } else {
                                    list.AddValue(GetDreamValueFromJsonElement(listValue));
                                }
                            }
                        }

                        return new DreamValue(list);
                    case JsonVariableType.PositiveInfinity:
                        return new DreamValue(float.PositiveInfinity);
                    case JsonVariableType.NegativeInfinity:
                        return new DreamValue(float.NegativeInfinity);
                    default:
                        throw new Exception($"Invalid variable type ({variableType})");
                }
            }
            default:
                throw new Exception($"Invalid value kind for dream value ({jsonElement.ValueKind})");
        }
    }

    private void LoadTypesFromJson(DreamTypeJson[] types, ProcDefinitionJson[]? procs, int[]? globalProcs) {
        Types = new TreeEntry[types.Length];

        //First pass: Create types and set them up for initialization
        Types[0] = Root;
        var pathToType = new Dictionary<string, TreeEntry>(types.Length);
        for (int i = 1; i < Types.Length; i++) {
            var path = types[i].Path;
            var type = new TreeEntry(path, i);

            Types[i] = type;
            pathToType[path] = type;
        }

        _pathToType = pathToType.ToFrozenDictionary();

        World = GetTreeEntry("/world");
        List = GetTreeEntry("/list");
        Client = GetTreeEntry("/client");
        Datum = GetTreeEntry("/datum");
        Sound = GetTreeEntry("/sound");
        Matrix = GetTreeEntry("/matrix");
        Exception = GetTreeEntry("/exception");
        Savefile = GetTreeEntry("/savefile");
        Database = GetTreeEntry("/database");
        DatabaseQuery = GetTreeEntry("/database/query");
        Regex = GetTreeEntry("/regex");
        Filter = GetTreeEntry("/dm_filter");
        Vector = GetTreeEntry("/vector");
        Icon = GetTreeEntry("/icon");
        Image = GetTreeEntry("/image");
        MutableAppearance = GetTreeEntry("/mutable_appearance");
        Atom = GetTreeEntry("/atom");
        Area = GetTreeEntry("/area");
        Turf = GetTreeEntry("/turf");
        Movable = GetTreeEntry("/atom/movable");
        Obj = GetTreeEntry("/obj");
        Mob = GetTreeEntry("/mob");

        // Load procs first so types can set their init proc's super proc
        LoadProcsFromJson(procs, globalProcs);

        //Second pass: Set each type's parent and children
        for (int i = 0; i < Types.Length; i++) {
            DreamTypeJson jsonType = types[i];
            TreeEntry type = Types[i];

            if (jsonType.Parent != null) {
                TreeEntry parent = Types[jsonType.Parent.Value];
                parent.InheritingTypes ??= new List<int>(1);
                parent.InheritingTypes.Add(i);
                type.ParentEntry = parent;
            }
        }

        //Third pass: Load each type's vars and procs
        //This must happen top-down from the root of the object tree for inheritance to work
        //Thus, the enumeration of GetAllDescendants()
        uint treeIndex = 0;
        foreach (TreeEntry type in GetAllDescendants(Root)) {
            int typeId = type.Id;
            DreamTypeJson jsonType = types[typeId];
            var definition = new DreamObjectDefinition(_dreamManager, this, _atomManager, _dreamMapManager, _mapManager, _dreamResourceManager, _walkManager, _entityManager, _playerManager, _serializationManager, _appearanceSystem, _transformSystem, _pvsOverrideSystem, _metaDataSystem, _verbSystem, type);

            type.ObjectDefinition = definition;
            type.TreeIndex = treeIndex++;

            LoadVariablesFromJson(definition, jsonType);

            if (jsonType.Procs != null) {
                foreach (var procList in jsonType.Procs) {
                    foreach (var procId in procList) {
                        var proc = Procs[procId];

                        definition.SetProcDefinition(proc.Name, procId);
                    }
                }
            }

            if (jsonType.Verbs != null) {
                definition.Verbs ??= new(jsonType.Verbs.Count);
                definition.Verbs.AddRange(jsonType.Verbs);
            }

            if (jsonType.InitProc != null) {
                var initProc = Procs[jsonType.InitProc.Value];
                if (definition.InitializationProc != null)
                    initProc.SuperProc = Procs[definition.InitializationProc.Value];
                definition.InitializationProc = jsonType.InitProc.Value;
            }
        }

        // Fourth pass: Set every TreeEntry's ChildrenCount
        foreach (TreeEntry type in TraversePostOrder(Root)) {
            if (type.ParentEntry != null)
                type.ParentEntry.ChildCount += type.ChildCount + 1;
        }

        // Fifth pass: Set atom's name and text
        foreach (TreeEntry type in GetAllDescendants(Atom)) {
            if (type.ObjectDefinition.Variables["name"].IsNull)
                type.ObjectDefinition.Variables["name"] = new(type.Name.Replace("_", " "));

            if (type.ObjectDefinition.Variables["text"].IsNull && type.ObjectDefinition.Variables["name"].TryGetValueAsString(out var name)) {
                type.ObjectDefinition.Variables["text"] = new DreamValue(string.IsNullOrEmpty(name) ? string.Empty : name[..1]);
            }
        }

        // Register verbs
        if (_verbSystem != null) {
            foreach (DreamProc proc in Procs) {
                if (!proc.IsVerb)
                    continue;

                _verbSystem.RegisterVerb(proc);
            }
        }
    }

    private void LoadVariablesFromJson(DreamObjectDefinition objectDefinition, DreamTypeJson jsonObject) {
        if (jsonObject.Variables != null) {
            foreach (KeyValuePair<string, object> jsonVariable in jsonObject.Variables) {
                DreamValue value = GetDreamValueFromJsonElement(jsonVariable.Value);

                objectDefinition.SetVariableDefinition(jsonVariable.Key, value);
            }
        }

        if (jsonObject.GlobalVariables != null) {
            foreach (KeyValuePair<string, int> jsonGlobalVariable in jsonObject.GlobalVariables) {
                objectDefinition.GlobalVariables.Add(jsonGlobalVariable.Key, jsonGlobalVariable.Value);
            }
        }

        if (jsonObject.ConstVariables != null) {
            objectDefinition.ConstVariables ??= new();
            foreach (string jsonConstVariable in jsonObject.ConstVariables) {
                objectDefinition.ConstVariables.Add(jsonConstVariable);
            }
        }

        if(jsonObject.TmpVariables != null) {
            objectDefinition.TmpVariables ??= new();
            foreach (string jsonTmpVariable in jsonObject.TmpVariables) {
                objectDefinition.TmpVariables.Add(jsonTmpVariable);
            }
        }
    }

    public DreamProc LoadProcJson(int id, ProcDefinitionJson procDefinition) {
        TreeEntry owningType = Types[procDefinition.OwningTypeId];
        return new DMProc(id, owningType, procDefinition, null, _dreamManager,
            _atomManager, _dreamMapManager, _dreamDebugManager, _dreamResourceManager, this, _procScheduler, _verbSystem);
    }

    private void LoadProcsFromJson(ProcDefinitionJson[]? jsonProcs, int[]? jsonGlobalProcs) {
        Procs.Clear();
        if (jsonProcs != null) {
            Procs.EnsureCapacity(jsonProcs.Length);

            foreach (var procJson in jsonProcs) {
                var proc = LoadProcJson(Procs.Count, procJson);

                Procs.Add(proc);
            }
        }

        if (jsonGlobalProcs != null) {
            Dictionary<string, int> globalProcIds = new(jsonGlobalProcs.Length);

            foreach (var procId in jsonGlobalProcs) {
                var proc = Procs[procId];

                globalProcIds.Add(proc.Name, procId);
            }

            _globalProcIds = globalProcIds.ToFrozenDictionary();
        }
    }

    internal NativeProc CreateNativeProc(TreeEntry owningType, NativeProc.HandlerFn func) {
        var (name, defaultArgumentValues, argumentNames) = NativeProc.GetNativeInfo(func);
        var proc = new NativeProc(Procs.Count, owningType, name, argumentNames, defaultArgumentValues, func, _dreamManager, _atomManager, _dreamMapManager, _dreamResourceManager, _walkManager, this);

        Procs.Add(proc);
        return proc;
    }

    private AsyncNativeProc CreateAsyncNativeProc(TreeEntry owningType, Func<AsyncNativeProc.State, Task<DreamValue>> func) {
        var (name, defaultArgumentValues, argumentNames) = NativeProc.GetNativeInfo(func);
        var proc = new AsyncNativeProc(Procs.Count, owningType, name, argumentNames, defaultArgumentValues, func);

        Procs.Add(proc);
        return proc;
    }

    internal void SetGlobalNativeProc(NativeProc.HandlerFn func) {
        var (name, defaultArgumentValues, argumentNames) = NativeProc.GetNativeInfo(func);
        var proc = new NativeProc(_globalProcIds[name], Root, name, argumentNames, defaultArgumentValues, func, _dreamManager, _atomManager, _dreamMapManager, _dreamResourceManager, _walkManager, this);

        Procs[proc.Id] = proc;
    }

    public void SetGlobalNativeProc(Func<AsyncNativeProc.State, Task<DreamValue>> func) {
        var (name, defaultArgumentValues, argumentNames) = NativeProc.GetNativeInfo(func);
        var proc = new AsyncNativeProc(_globalProcIds[name], Root, name, argumentNames, defaultArgumentValues, func);

        Procs[proc.Id] = proc;
    }

    internal void SetNativeProc(TreeEntry type, NativeProc.HandlerFn func) {
        var proc = CreateNativeProc(type, func);

        type.ObjectDefinition.SetProcDefinition(proc.Name, proc.Id);
    }

    public void SetNativeProc(TreeEntry type, Func<AsyncNativeProc.State, Task<DreamValue>> func) {
        var proc = CreateAsyncNativeProc(type, func);

        type.ObjectDefinition.SetProcDefinition(proc.Name, proc.Id);
    }

    /// <summary>
    /// Enumerate the inheritance tree in post-order
    /// </summary>
    private IEnumerable<TreeEntry> TraversePostOrder(TreeEntry from) {
        if (from.InheritingTypes is not null) {
            foreach (int typeId in from.InheritingTypes) {
                TreeEntry type = Types[typeId];
                using IEnumerator<TreeEntry> typeChildren = TraversePostOrder(type).GetEnumerator();

                while (typeChildren.MoveNext()) yield return typeChildren.Current;
            }
        }

        yield return from;
    }
}

public sealed class TreeEntry {
    public readonly string Name;
    public readonly string Path;
    public readonly int Id;
    public DreamObjectDefinition ObjectDefinition;
    public TreeEntry ParentEntry;
    public List<int>? InheritingTypes;

    /// <summary>
    /// This node's index in the inheritance tree based on a depth-first search<br/>
    /// Useful for quickly determining inheritance
    /// </summary>
    public uint TreeIndex;

    /// <summary>
    /// The total amount of children this node has
    /// </summary>
    public uint ChildCount;

    public TreeEntry(string path, int id) {
        int lastSlash = path.LastIndexOf('/');

        Name = (lastSlash != -1) ? path.Substring(lastSlash + 1) : path;
        Path = path;
        Id = id;
    }

    [MethodImpl(MethodImplOptions.AggressiveInlining)]
    public bool IsSubtypeOf(TreeEntry ancestor) {
        // Unsigned underflow is desirable here
        return (TreeIndex - ancestor.TreeIndex) <= ancestor.ChildCount;
    }

    public override string ToString() {
        return Path;
    }
}<|MERGE_RESOLUTION|>--- conflicted
+++ resolved
@@ -144,7 +144,6 @@
     /// (by calling the result of <see cref="DreamObject.InitProc(DreamThread, DreamObject?, DreamProcArguments)"/> or <see cref="DreamObject.InitSpawn(DreamProcArguments)"/>)
     /// </remarks>
     public DreamObject CreateObject(TreeEntry type) {
-<<<<<<< HEAD
         using(Profiler.BeginZone($"new {type}")){
             if (type == List)
                 return CreateList();
@@ -180,49 +179,11 @@
                 throw new Exception("New turfs must be created by the map manager");
             if (type.ObjectDefinition.IsSubtypeOf(Exception))
                 return new DreamObjectException(type.ObjectDefinition);
-
-            return new DreamObject(type.ObjectDefinition);
-        }
-=======
-        if (type == List)
-            return CreateList();
-        if (type == Savefile)
-            return new DreamObjectSavefile(Savefile.ObjectDefinition);
-        if (type.ObjectDefinition.IsSubtypeOf(DatabaseQuery))
-            return new DreamObjectDatabaseQuery(type.ObjectDefinition);
-        if (type.ObjectDefinition.IsSubtypeOf(Database))
-            return new DreamObjectDatabase(type.ObjectDefinition);
-        if (type.ObjectDefinition.IsSubtypeOf(Matrix))
-            return new DreamObjectMatrix(type.ObjectDefinition);
-        if (type.ObjectDefinition.IsSubtypeOf(Sound))
-            return new DreamObjectSound(type.ObjectDefinition);
-        if (type.ObjectDefinition.IsSubtypeOf(Regex))
-            return new DreamObjectRegex(type.ObjectDefinition);
-        if (type.ObjectDefinition.IsSubtypeOf(Image))
-            return new DreamObjectImage(type.ObjectDefinition);
-        if (type.ObjectDefinition.IsSubtypeOf(Icon))
-            return new DreamObjectIcon(type.ObjectDefinition);
-        if (type.ObjectDefinition.IsSubtypeOf(Filter))
-            return new DreamObjectFilter(type.ObjectDefinition);
-        if (type.ObjectDefinition.IsSubtypeOf(Mob))
-            return new DreamObjectMob(type.ObjectDefinition);
-        if (type.ObjectDefinition.IsSubtypeOf(Movable))
-            return new DreamObjectMovable(type.ObjectDefinition);
-        if (type.ObjectDefinition.IsSubtypeOf(Area))
-            return new DreamObjectArea(type.ObjectDefinition);
-        if (type.ObjectDefinition.IsSubtypeOf(Atom))
-            return new DreamObjectAtom(type.ObjectDefinition);
-        if (type.ObjectDefinition.IsSubtypeOf(Client))
-            throw new Exception("Cannot create objects of type /client");
-        if (type.ObjectDefinition.IsSubtypeOf(Turf))
-            throw new Exception("New turfs must be created by the map manager");
-        if (type.ObjectDefinition.IsSubtypeOf(Exception))
-            return new DreamObjectException(type.ObjectDefinition);
-        if (type.ObjectDefinition.IsSubtypeOf(Vector))
-            return new DreamObjectVector(type.ObjectDefinition);
-
-        return new DreamObject(type.ObjectDefinition);
->>>>>>> 792cec3a
+            if (type.ObjectDefinition.IsSubtypeOf(Vector))
+                return new DreamObjectVector(type.ObjectDefinition);
+
+                return new DreamObject(type.ObjectDefinition);
+        }
     }
 
     public T CreateObject<T>(TreeEntry type) where T : DreamObject {
