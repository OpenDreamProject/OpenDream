using System;
using System.Collections.Generic;
using OpenDreamShared.Compiler;
using OpenDreamShared.Compiler.DM;
using OpenDreamShared.Dream;

namespace DMCompiler.DM.Expressions {
    // x.y.z
    class Dereference : LValue {
        // Kind of a lazy port
        DMExpression _expr;
        string _propertyName;
        bool _conditional;

        public override DreamPath? Path => _path;
        DreamPath? _path;

        public Dereference(DMExpression expr, DMASTDereference astNode)
            : base(null) // This gets filled in later
        {
            _expr = expr;
            _conditional = astNode.Conditional;
            _propertyName = astNode.Property;

<<<<<<< HEAD
            var current_path = _expr.Path;
            DMASTDereference.Dereference[] dereferences = astNode.Dereferences;
            for (int i = 0; i < (includingLast ? dereferences.Length : dereferences.Length - 1); i++) {
                DMASTDereference.Dereference deref = dereferences[i];

                switch (deref.Type) {
                    case DMASTDereference.DereferenceType.Direct: {
                        if (current_path == null) {
                            throw new CompileErrorException("Cannot dereference property \"" + deref.Property + "\" because a type specifier is missing");
                        }

                        if (!DMObjectTree.TryGetDMObject(current_path.Value, out var dmObject))
                            throw new CompileErrorException($"Type {current_path.Value} does not exist");

                        var current = dmObject.GetVariable(deref.Property);
                        if (current == null) current = dmObject.GetGlobalVariable(deref.Property);
                        if (current == null) throw new CompileErrorException("Invalid property \"" + deref.Property + "\" on type " + dmObject.Path);

                        current_path = current.Type;
                        _fields.Add((deref.Conditional, deref.Property));
                        break;
                    }

                    case DMASTDereference.DereferenceType.Search: {
                        var current = new DMVariable(null, deref.Property, false);
                        current_path = current.Type;
                        _fields.Add((deref.Conditional, deref.Property));
                        break;
                    }

                    default:
                        throw new InvalidOperationException();
=======
            if (astNode.Type == DMASTDereference.DereferenceType.Direct) {
                if (expr.Path == null) {
                    throw new CompileErrorException($"Cannot dereference property \"{_propertyName}\" because a type specifier is missing");
>>>>>>> 290ff489
                }

                DMObject dmObject = DMObjectTree.GetDMObject(expr.Path.Value, false);

                var current = dmObject.GetVariable(_propertyName);
                if (current == null) current = dmObject.GetGlobalVariable(_propertyName);
                if (current == null) throw new CompileErrorException($"Invalid property \"{_propertyName}\" on type {dmObject.Path}");

                _path = current.Type;
            }
        }

        public override void EmitPushValue(DMObject dmObject, DMProc proc) {
            _expr.EmitPushValue(dmObject, proc);

            if (_conditional) {
                proc.DereferenceConditional(_propertyName);
            } else {
                proc.Dereference(_propertyName);
            }
        }

        public override IdentifierPushResult EmitIdentifier(DMObject dmObject, DMProc proc) {
            _expr.EmitPushValue(dmObject, proc);

            if (_conditional) {
                proc.DereferenceConditional(_propertyName);
            } else {
                proc.Dereference(_propertyName);
            }

            if (_conditional) {
                return IdentifierPushResult.Conditional;
            } else {
                return IdentifierPushResult.Unconditional;
            }
        }

        public void EmitPushInitial(DMObject dmObject, DMProc proc) {
            _expr.EmitPushValue(dmObject, proc);
            proc.Initial(_propertyName);
        }

        public void EmitPushIsSaved(DMObject dmObject, DMProc proc) {
            _expr.EmitPushValue(dmObject, proc);
            proc.IsSaved(_propertyName);
        }
    }

    // x.y.z()
    class DereferenceProc : DMExpression {
        // Kind of a lazy port
        DMExpression _expr;
        bool _conditional;
        string _field;

        public DereferenceProc(DMExpression expr, DMASTDereferenceProc astNode) {
            _expr = expr;
            _conditional = astNode.Conditional;
            _field = astNode.Property;

            if (astNode.Type == DMASTDereference.DereferenceType.Direct) {
                if (_expr.Path == null) {
                    throw new CompileErrorException($"Cannot dereference property \"{_field}\" because a type specifier is missing");
                }

                DMObject dmObject = DMObjectTree.GetDMObject(_expr.Path.Value, false);
                if (!dmObject.HasProc(_field)) throw new CompileErrorException($"Type {_expr.Path.Value} does not have a proc named \"{_field}\"");
            }
        }

        public override void EmitPushValue(DMObject dmObject, DMProc proc) {
            throw new CompileErrorException("attempt to use proc as value");
        }

        public override ProcPushResult EmitPushProc(DMObject dmObject, DMProc proc) {
            _expr.EmitPushValue(dmObject, proc);

            if (_conditional) {
                proc.DereferenceProcConditional(_field);
                return ProcPushResult.Conditional;
            } else {
                proc.DereferenceProc(_field);
                return ProcPushResult.Unconditional;
            }
        }

        public void UnimplementedCheck() {
            if (_expr.Path == null) return;

            DMObject dmObject = DMObjectTree.GetDMObject(_expr.Path.Value);
            if (dmObject.IsProcUnimplemented(_field)) {
                Program.Warning(new CompilerWarning(null, $"{dmObject.Path}.{_field}() is not implemented"));
            }
        }
    }

    // x[y]
    class ListIndex : LValue {
        DMExpression _expr;
        DMExpression _index;

        public ListIndex(DMExpression expr, DMExpression index, DreamPath? path)
            : base(path)
        {
            _expr = expr;
            _index = index;
        }

        public override void EmitPushValue(DMObject dmObject, DMProc proc) {
            _expr.EmitPushValue(dmObject, proc);
            _index.EmitPushValue(dmObject, proc);
            proc.IndexList();
        }
    }
}<|MERGE_RESOLUTION|>--- conflicted
+++ resolved
@@ -22,44 +22,9 @@
             _conditional = astNode.Conditional;
             _propertyName = astNode.Property;
 
-<<<<<<< HEAD
-            var current_path = _expr.Path;
-            DMASTDereference.Dereference[] dereferences = astNode.Dereferences;
-            for (int i = 0; i < (includingLast ? dereferences.Length : dereferences.Length - 1); i++) {
-                DMASTDereference.Dereference deref = dereferences[i];
-
-                switch (deref.Type) {
-                    case DMASTDereference.DereferenceType.Direct: {
-                        if (current_path == null) {
-                            throw new CompileErrorException("Cannot dereference property \"" + deref.Property + "\" because a type specifier is missing");
-                        }
-
-                        if (!DMObjectTree.TryGetDMObject(current_path.Value, out var dmObject))
-                            throw new CompileErrorException($"Type {current_path.Value} does not exist");
-
-                        var current = dmObject.GetVariable(deref.Property);
-                        if (current == null) current = dmObject.GetGlobalVariable(deref.Property);
-                        if (current == null) throw new CompileErrorException("Invalid property \"" + deref.Property + "\" on type " + dmObject.Path);
-
-                        current_path = current.Type;
-                        _fields.Add((deref.Conditional, deref.Property));
-                        break;
-                    }
-
-                    case DMASTDereference.DereferenceType.Search: {
-                        var current = new DMVariable(null, deref.Property, false);
-                        current_path = current.Type;
-                        _fields.Add((deref.Conditional, deref.Property));
-                        break;
-                    }
-
-                    default:
-                        throw new InvalidOperationException();
-=======
             if (astNode.Type == DMASTDereference.DereferenceType.Direct) {
                 if (expr.Path == null) {
                     throw new CompileErrorException($"Cannot dereference property \"{_propertyName}\" because a type specifier is missing");
->>>>>>> 290ff489
                 }
 
                 DMObject dmObject = DMObjectTree.GetDMObject(expr.Path.Value, false);
