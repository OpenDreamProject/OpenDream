--- conflicted
+++ resolved
@@ -1,9 +1,9 @@
 using System.Threading.Tasks;
 using System.Web;
 using OpenDreamRuntime.Objects;
-using OpenDreamRuntime.Objects.Types;
+using OpenDreamRuntime.Objects.MetaObjects;
+using OpenDreamRuntime.Procs;
 using OpenDreamRuntime.Procs.Native;
-using OpenDreamRuntime.Rendering;
 using OpenDreamRuntime.Resources;
 using OpenDreamShared.Dream.Procs;
 using OpenDreamShared.Network.Messages;
@@ -16,66 +16,46 @@
     public sealed class DreamConnection {
         [Dependency] private readonly IDreamManager _dreamManager = default!;
         [Dependency] private readonly IDreamObjectTree _objectTree = default!;
+        [Dependency] private readonly IAtomManager _atomManager = default!;
         [Dependency] private readonly DreamResourceManager _resourceManager = default!;
-<<<<<<< HEAD
         [Dependency] private readonly IEntityManager _entityManager = default!;
-=======
-        [Dependency] private readonly IEntitySystemManager _entitySystemManager = default!;
-        private readonly ServerScreenOverlaySystem? _screenOverlaySystem;
->>>>>>> 327ecb61
 
         [ViewVariables] private readonly Dictionary<string, (DreamObject Src, DreamProc Verb)> _availableVerbs = new();
         [ViewVariables] private readonly Dictionary<string, List<string>> _statPanels = new();
         [ViewVariables] private bool _currentlyUpdatingStat;
 
         [ViewVariables] public IPlayerSession? Session { get; private set; }
-        [ViewVariables] public DreamObjectClient? Client { get; private set; }
-        [ViewVariables] public DreamObjectMob? Mob {
+        [ViewVariables] public DreamObject? Client { get; private set; }
+        [ViewVariables] public DreamObject? Mob {
             get => _mob;
             set {
-<<<<<<< HEAD
-                DebugTools.Assert(value == null || value.IsSubtypeOf(_objectTree.Mob));
-
                 // The session's attached entity needs to be updated before verbs are updated
-                if (value != null) {
-                    Session!.AttachToEntity(_atomManager.GetMovableEntity(value));
-                } else {
-                    Session!.DetachFromEntity();
-                }
-
-=======
->>>>>>> 327ecb61
-                if (_mob != value) {
-                    if (_mob != null) {
-                        _mob.Key = null;
-                        _mob.SpawnProc("Logout");
-                        _mob.Connection = null;
-                    }
-
-                    if (value != null) {
-                        // If the mob is already owned by another player, kick them out
-                        if (value.Connection != null)
-                            value.Connection.Mob = null;
-
-                        _mob = value;
-                        _mob.Connection = this;
-                        _mob.Key = Session!.Name;
-                        _mob.SpawnProc("Login", usr: _mob);
-                    } else {
-                        _mob = null;
-                    }
-
-                    UpdateAvailableVerbs();
-                }
-<<<<<<< HEAD
-=======
-
                 if (_mob != null) {
                     Session!.AttachToEntity(_mob.Entity);
                 } else {
                     Session!.DetachFromEntity();
                 }
->>>>>>> 327ecb61
+
+                if (_mob != value) {
+                    _mob?.SetVariableValue("ckey", DreamValue.Null);
+                    _mob?.SetVariableValue("key", DreamValue.Null);
+                    _mob?.SpawnProc("Logout");
+
+                    if (value != null) {
+                        // If the mob is already owned by another player, kick them out
+                        if (_dreamManager.TryGetConnectionFromMob(value, out var existingMobOwner))
+                            existingMobOwner.Mob = null;
+
+                        _mob = value;
+                        _mob.SetVariableValue("ckey", new(Session!.Name));
+                        _mob.SetVariableValue("key", new(Session!.Name));
+                        _mob.SpawnProc("Login", usr: _mob);
+                    } else {
+                        _mob = null;
+                    }
+
+                    UpdateAvailableVerbs();
+                }
             }
         }
 
@@ -84,7 +64,7 @@
         [ViewVariables] private readonly Dictionary<int, Action<DreamValue>> _promptEvents = new();
         [ViewVariables] private int _nextPromptEvent = 1;
 
-        private DreamObjectMob? _mob;
+        private DreamObject? _mob;
 
         public string SelectedStatPanel {
             get => _selectedStatPanel;
@@ -98,34 +78,28 @@
 
         public DreamConnection() {
             IoCManager.InjectDependencies(this);
-
-            _entitySystemManager.TryGetEntitySystem(out _screenOverlaySystem);
         }
 
         public void HandleConnection(IPlayerSession session) {
-            var client = new DreamObjectClient(_objectTree.Client.ObjectDefinition, this, _screenOverlaySystem);
+            var client = _objectTree.CreateObject(_objectTree.Client);
 
             Session = session;
 
             Client = client;
-            Client.InitSpawn(new());
+            Client.InitSpawn(new DreamProcArguments(new() { DreamValue.Null }));
         }
 
         public void HandleDisconnection() {
             if (Session == null || Client == null) // Already disconnected?
                 return;
 
-            if (_mob != null) {
-                // Don't null out the ckey here
-                _mob.SpawnProc("Logout");
-                _mob.Connection = null;
-                _mob = null;
-            }
-
-            Client.Delete();
+            _mob?.SpawnProc("Logout"); // Don't null out the ckey here
+            _mob = null;
+
+            Session = null;
+
+            Client.Delete(_dreamManager);
             Client = null;
-
-            Session = null;
         }
 
         public void UpdateAvailableVerbs() {
@@ -171,16 +145,14 @@
                     }
 
                     // Null category is serialized as an empty string and treated as hidden
-                    verbs.Add((verbName, verbId, category ?? string.Empty));
-                }
-            }
-
-            if (Client != null) {
-                AddVerbs(Client, Client.Verbs.GetValues());
-            }
+                    verbs.Add((verbName, verbId, category ?? String.Empty));
+                }
+            }
+
+            AddVerbs(Client, DreamMetaObjectClient.VerbLists[Client].GetValues());
 
             if (Mob != null) {
-                AddVerbs(Mob, Mob.Verbs.GetValues());
+                AddVerbs(Mob, DreamMetaObjectAtom.VerbLists[Mob].GetValues());
             }
 
             var msg = new MsgUpdateAvailableVerbs() {
@@ -201,9 +173,9 @@
                 try {
                     var statProc = Client.GetProc("Stat");
 
-                    await state.Call(statProc, Client, Mob);
+                    await state.Call(statProc, Client, Mob, new DreamProcArguments(null));
                     if (Session.Status == SessionStatus.InGame) {
-                        var msg = new MsgUpdateStatPanels(_statPanels);
+                        var msg = new MsgUpdateStatPanels() { StatPanels = _statPanels };
                         Session.ConnectedClient.SendMessage(msg);
                     }
 
@@ -257,40 +229,49 @@
                 src = _dreamManager.LocateRef(srcRef);
             }
 
-            Client?.SpawnProc("Topic", usr: Mob, new(pTopic.Query), new(hrefList), src);
-        }
+            DreamProcArguments topicArguments = new DreamProcArguments(new() {
+                new DreamValue(pTopic.Query),
+                new DreamValue(hrefList),
+                src
+            });
+
+            Client?.SpawnProc("Topic", topicArguments, Mob);
+        }
+
 
         public void OutputDreamValue(DreamValue value) {
-            if (value.TryGetValueAsDreamObject<DreamObjectSound>(out var outputObject)) {
-                ushort channel = (ushort)outputObject.GetVariable("channel").GetValueAsInteger();
-                ushort volume = (ushort)outputObject.GetVariable("volume").GetValueAsInteger();
-                DreamValue file = outputObject.GetVariable("file");
-
-                var msg = new MsgSound() {
-                    Channel = channel,
-                    Volume = volume
-                };
-
-                if (!file.TryGetValueAsDreamResource(out var soundResource)) {
-                    if (file.TryGetValueAsString(out var soundPath)) {
-                        soundResource = _resourceManager.LoadResource(soundPath);
-                    } else if (file != DreamValue.Null) {
-                        throw new ArgumentException($"Cannot output {value}", nameof(value));
-                    }
-                }
-
-                msg.ResourceId = soundResource?.Id;
-                if (soundResource?.ResourcePath is { } resourcePath) {
-                    if (resourcePath.EndsWith(".ogg"))
-                        msg.Format = MsgSound.FormatType.Ogg;
-                    else if (resourcePath.EndsWith(".wav"))
-                        msg.Format = MsgSound.FormatType.Wav;
-                    else
-                        throw new Exception($"Sound {value} is not a supported file type");
-                }
-
-                Session?.ConnectedClient.SendMessage(msg);
-                return;
+            if (value.TryGetValueAsDreamObject(out var outputObject)) {
+                if (outputObject?.IsSubtypeOf(_objectTree.Sound) == true) {
+                    UInt16 channel = (UInt16)outputObject.GetVariable("channel").GetValueAsInteger();
+                    UInt16 volume = (UInt16)outputObject.GetVariable("volume").GetValueAsInteger();
+                    DreamValue file = outputObject.GetVariable("file");
+
+                    var msg = new MsgSound() {
+                        Channel = channel,
+                        Volume = volume
+                    };
+
+                    if (!file.TryGetValueAsDreamResource(out var soundResource)) {
+                        if (file.TryGetValueAsString(out var soundPath)) {
+                            soundResource = _resourceManager.LoadResource(soundPath);
+                        } else if (file != DreamValue.Null) {
+                            throw new ArgumentException($"Cannot output {value}", nameof(value));
+                        }
+                    }
+
+                    msg.ResourceId = soundResource?.Id;
+                    if (soundResource?.ResourcePath is { } resourcePath) {
+                        if (resourcePath.EndsWith(".ogg"))
+                            msg.Format = MsgSound.FormatType.Ogg;
+                        else if (resourcePath.EndsWith(".wav"))
+                            msg.Format = MsgSound.FormatType.Wav;
+                        else
+                            throw new Exception($"Sound {value} is not a supported file type");
+                    }
+
+                    Session?.ConnectedClient.SendMessage(msg);
+                    return;
+                }
             }
 
             OutputControl(value.Stringify(), null);
@@ -308,8 +289,8 @@
         public void HandleCommand(string fullCommand) {
             // TODO: Arguments are a little more complicated than "split by spaces"
             // e.g. strings can be passed
-            string[] args = fullCommand.Split(' ', StringSplitOptions.TrimEntries);
-            string command = args[0].ToLowerInvariant(); // Case-insensitive
+            string[] args = fullCommand.Split(' ');
+            string command = args[0].ToLowerInvariant().Replace(" ", "-"); // Case-insensitive, dashes instead of spaces
 
             switch (command) {
                 //TODO: Maybe move these verbs to DM code?
@@ -328,37 +309,33 @@
                         (DreamObject verbSrc, DreamProc verb) = value;
 
                         DreamThread.Run(fullCommand, async (state) => {
-                            DreamValue[] arguments;
-                            if (verb.ArgumentNames != null) {
-                                arguments = new DreamValue[verb.ArgumentNames.Count];
-
-                                // TODO: this should probably be done on the client, shouldn't it?
-                                if (args.Length == 1) { // No args given; prompt the client for them
-                                    for (int i = 0; i < verb.ArgumentNames.Count; i++) {
-                                        String argumentName = verb.ArgumentNames[i];
-                                        DMValueType argumentType = verb.ArgumentTypes[i];
-                                        DreamValue argumentValue = await Prompt(argumentType, title: String.Empty, // No settable title for verbs
-                                            argumentName, defaultValue: String.Empty); // No default value for verbs
-
-                                        arguments[i] = argumentValue;
-                                    }
-                                } else { // Attempt to parse the given arguments
-                                    for (int i = 0; i < verb.ArgumentNames.Count; i++) {
-                                        DMValueType argumentType = verb.ArgumentTypes[i];
-
-                                        if (argumentType == DMValueType.Text) {
-                                            arguments[i] = new(args[i+1]);
-                                        } else {
-                                            Logger.Error($"Parsing verb args of type {argumentType} is unimplemented; ignoring command ({fullCommand})");
-                                            return DreamValue.Null;
-                                        }
+                            Dictionary<String, DreamValue> arguments = new();
+
+                            // TODO: this should probably be done on the client, shouldn't it?
+                            if (args.Length == 1) { // No args given; prompt the client for them
+                                for (int i = 0; i < (verb.ArgumentNames?.Count ?? 0); i++) {
+                                    String argumentName = verb.ArgumentNames[i];
+                                    DMValueType argumentType = verb.ArgumentTypes[i];
+                                    DreamValue value = await Prompt(argumentType, title: String.Empty, // No settable title for verbs
+                                        argumentName, defaultValue: String.Empty); // No default value for verbs
+
+                                    arguments.Add(argumentName, value);
+                                }
+                            } else { // Attempt to parse the given arguments
+                                for (int i = 0; i < (verb.ArgumentNames?.Count ?? 0); i++) {
+                                    String argumentName = verb.ArgumentNames[i];
+                                    DMValueType argumentType = verb.ArgumentTypes[i];
+
+                                    if (argumentType == DMValueType.Text) {
+                                        arguments.Add(argumentName, new(args[i+1]));
+                                    } else {
+                                        Logger.Error($"Parsing verb args of type {argumentType} is unimplemented; ignoring command ({fullCommand})");
+                                        return DreamValue.Null;
                                     }
                                 }
-                            } else {
-                                arguments = Array.Empty<DreamValue>();
                             }
 
-                            await state.Call(verb, verbSrc, Mob, arguments);
+                            await state.Call(verb, verbSrc, Mob, new DreamProcArguments(new(), arguments));
                             return DreamValue.Null;
                         });
                     }
@@ -382,20 +359,20 @@
             return task;
         }
 
-        public async Task<DreamValue> PromptList(DMValueType types, DreamList list, string title, string message, DreamValue defaultValue) {
+        public async Task<DreamValue> PromptList(DMValueType types, DreamList list, String title, String message, DreamValue defaultValue) {
             List<DreamValue> listValues = list.GetValues();
 
             List<string> promptValues = new(listValues.Count);
             for (int i = 0; i < listValues.Count; i++) {
                 DreamValue value = listValues[i];
 
-                if (types.HasFlag(DMValueType.Obj) && !value.TryGetValueAsDreamObject<DreamObjectMovable>(out _))
+                if (types.HasFlag(DMValueType.Obj) && !value.TryGetValueAsDreamObjectOfType(_objectTree.Movable, out _))
                     continue;
-                if (types.HasFlag(DMValueType.Mob) && !value.TryGetValueAsDreamObject<DreamObjectMob>(out _))
+                if (types.HasFlag(DMValueType.Mob) && !value.TryGetValueAsDreamObjectOfType(_objectTree.Mob, out _))
                     continue;
-                if (types.HasFlag(DMValueType.Turf) && !value.TryGetValueAsDreamObject<DreamObjectTurf>(out _))
+                if (types.HasFlag(DMValueType.Turf) && !value.TryGetValueAsDreamObjectOfType(_objectTree.Turf, out _))
                     continue;
-                if (types.HasFlag(DMValueType.Area) && !value.TryGetValueAsDreamObject<DreamObjectArea>(out _))
+                if (types.HasFlag(DMValueType.Area) && !value.TryGetValueAsDreamObjectOfType(_objectTree.Area, out _))
                     continue;
 
                 promptValues.Add(value.Stringify());
@@ -477,7 +454,7 @@
             Session?.ConnectedClient.SendMessage(msg);
         }
 
-        public void Browse(string? body, string? options) {
+        public void Browse(string body, string? options) {
             string? window = null;
             Vector2i size = (480, 480);
 
@@ -485,7 +462,7 @@
                 foreach (string option in options.Split(',', ';', '&')) {
                     string optionTrimmed = option.Trim();
 
-                    if (optionTrimmed != string.Empty) {
+                    if (optionTrimmed != String.Empty) {
                         string[] optionSeparated = optionTrimmed.Split("=", 2);
                         string key = optionSeparated[0];
                         string value = optionSeparated[1];
@@ -520,21 +497,7 @@
         }
 
         public void WinClone(string controlId, string cloneId) {
-            var msg = new MsgWinClone() { ControlId = controlId, CloneId = cloneId };
-
-            Session?.ConnectedClient.SendMessage(msg);
-        }
-
-        /// <summary>
-        /// Prompts the user to save a file to disk
-        /// </summary>
-        /// <param name="file">File to save</param>
-        /// <param name="suggestedName">Suggested name to save the file as</param>
-        public void SendFile(DreamResource file, string suggestedName) {
-            var msg = new MsgFtp {
-                ResourceId = file.Id,
-                SuggestedName = suggestedName
-            };
+            var msg = new MsgWinClone() { ControlId = controlId, CloneId = cloneId, };
 
             Session?.ConnectedClient.SendMessage(msg);
         }
