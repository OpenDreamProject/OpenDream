using DMCompiler.DM.Visitors;
using DMCompiler.Compiler.DM;
using OpenDreamShared.Dream;
using OpenDreamShared.Dream.Procs;
using OpenDreamShared.Json;
using System;
using System.Collections.Generic;
using System.IO;
using System.Linq;
using OpenDreamShared.Compiler;

namespace DMCompiler.DM {
    class DMProc {
        public class LocalVariable {
            public readonly int Id;
            public readonly bool IsParameter;
            public DreamPath? Type;

            public LocalVariable(int id, bool isParameter, DreamPath? type) {
                Id = id;
                IsParameter = isParameter;
                Type = type;
            }
        }

        public class LocalConstVariable : LocalVariable {
            public readonly Expressions.Constant Value;

            public LocalConstVariable(int id, DreamPath? type, Expressions.Constant value) : base(id, false, type) {
                Value = value;
            }
        }

        private class DMProcScope {
            public readonly Dictionary<string, LocalVariable> LocalVariables = new();
            public readonly DMProcScope? ParentScope;

            public DMProcScope() { }

            public DMProcScope(DMProcScope? parentScope) {
                ParentScope = parentScope;
            }
        }

        public MemoryStream Bytecode = new();
        public List<string> Parameters = new();
        public List<DMValueType> ParameterTypes = new();
        public Location Location;
        public ProcAttributes Attributes;
        public string Name => _astDefinition?.Name ?? "<init>";
        public int Id;
        public Dictionary<string, int> GlobalVariables = new();

        public string? VerbName;
        public string? VerbCategory = string.Empty;
        public string? VerbDesc;
        public sbyte? Invisibility;

        private DMObject _dmObject;
        private DMASTProcDefinition? _astDefinition;
        private BinaryWriter _bytecodeWriter;
        private Dictionary<string, long> _labels = new();
        private List<(long Position, string LabelName)> _unresolvedLabels = new();
        private Stack<string>? _loopStack = null;
        private Stack<DMProcScope> _scopes = new();
        private Dictionary<string, LocalVariable> _parameters = new();
        private int _labelIdCounter;
        private int _maxStackSize;
        private int _currentStackSize;
        private bool _negativeStackSizeError;

        private List<LocalVariableJson> _localVariableNames = new();
        private int _localVariableIdCounter;

        private int AllocLocalVariable(string name) {
            _localVariableNames.Add(new LocalVariableJson { Offset = (int)Bytecode.Position, Add = name });
            return _localVariableIdCounter++;
        }

        private void DeallocLocalVariables(int amount) {
            if (amount > 0) {
                _localVariableNames.Add(new LocalVariableJson { Offset = (int)Bytecode.Position, Remove = amount });
                _localVariableIdCounter -= amount;
            }
        }

        public DMProc(int id, DMObject dmObject, DMASTProcDefinition? astDefinition) {
            Id = id;
            _dmObject = dmObject;
            _astDefinition = astDefinition;
            if (_astDefinition?.IsOverride ?? false) Attributes |= ProcAttributes.IsOverride; // init procs don't have AST definitions
            Location = astDefinition?.Location ?? Location.Unknown;
            _bytecodeWriter = new BinaryWriter(Bytecode);
            _scopes.Push(new DMProcScope());
        }

        public void Compile() {
            DMCompiler.VerbosePrint($"Compiling proc {_dmObject?.Path.ToString() ?? "Unknown"}.{Name}()");

            if (_astDefinition is not null) { // It's null for initialization procs
                foreach (DMASTDefinitionParameter parameter in _astDefinition.Parameters) {
                    AddParameter(parameter.Name, parameter.Type, parameter.ObjectType);
                }

                new DMProcBuilder(_dmObject, this).ProcessProcDefinition(_astDefinition);
            }
        }

        public ProcDefinitionJson GetJsonRepresentation() {
            ProcDefinitionJson procDefinition = new ProcDefinitionJson();

            procDefinition.OwningTypeId = _dmObject.Id;
            procDefinition.Name = Name;
            procDefinition.Source = _astDefinition?.Location.SourceFile?.Replace("\\", "/");
            procDefinition.Line = _astDefinition?.Location.Line ?? 0;

            if ((Attributes & ProcAttributes.None) != ProcAttributes.None) {
                procDefinition.Attributes = Attributes;
            }

            procDefinition.VerbName = VerbName;
            // Normally VerbCategory is "" by default and null to hide it, but we invert those during (de)serialization to reduce JSON size
            VerbCategory = VerbCategory switch
            {
                "" => null,
                null => string.Empty,
                _ => VerbCategory
            };
            procDefinition.VerbCategory = VerbCategory;
            procDefinition.VerbDesc = VerbDesc;
            procDefinition.Invisibility = Invisibility;

            procDefinition.MaxStackSize = _maxStackSize;

            if (Bytecode.Length > 0) procDefinition.Bytecode = Bytecode.ToArray();
            if (Parameters.Count > 0) {
                procDefinition.Arguments = new List<ProcArgumentJson>();

                for (int i = 0; i < Parameters.Count; i++) {
                    string argumentName = Parameters[i];
                    DMValueType argumentType = ParameterTypes[i];

                    procDefinition.Arguments.Add(new ProcArgumentJson() {
                        Name = argumentName,
                        Type = argumentType
                    });
                }
            }
            if (_localVariableNames.Count > 0) {
                procDefinition.Locals = _localVariableNames;
            }

            return procDefinition;
        }

        public string GetLocalVarName(int index) {
            return _localVariableNames[index].Add;
        }

        public void WaitFor(bool waitFor) {
            if (waitFor)
            {
                // "waitfor" is true by default
                Attributes &= ~ProcAttributes.DisableWaitfor;
            }
            else
            {
                Attributes |= ProcAttributes.DisableWaitfor;
            }
        }

        public DMVariable CreateGlobalVariable(DreamPath? type, string name, bool isConst)
        {
            int id = DMObjectTree.CreateGlobal(out DMVariable global, type, name, isConst);

            GlobalVariables[name] = id;
            return global;
        }

        public int? GetGlobalVariableId(string name)
        {
            if (GlobalVariables.TryGetValue(name, out int id))
            {
                return id;
            }
            return null;
        }

        public void AddParameter(string name, DMValueType valueType, DreamPath? type) {
            Parameters.Add(name);
            ParameterTypes.Add(valueType);

            if (_parameters.ContainsKey(name)) {
                DMCompiler.Emit(WarningCode.DuplicateVariable, _astDefinition.Location, $"Duplicate argument \"{name}\"");
            } else {
                _parameters.Add(name, new LocalVariable(_parameters.Count, true, type));
            }
        }

        public void ResolveLabels() {
            foreach ((long Position, string LabelName) unresolvedLabel in _unresolvedLabels) {
                if (_labels.TryGetValue(unresolvedLabel.LabelName, out long labelPosition)) {
                    _bytecodeWriter.Seek((int)unresolvedLabel.Position, SeekOrigin.Begin);
                    WriteInt((int)labelPosition);
                } else {
                    DMCompiler.Emit(WarningCode.BadLabel, Location, "Invalid label \"" + unresolvedLabel.LabelName + "\"");
                }
            }

            _unresolvedLabels.Clear();
            _bytecodeWriter.Seek(0, SeekOrigin.End);
        }

        public void AddLabel(string name) {
            if (_labels.ContainsKey(name)) {
                DMCompiler.Emit(WarningCode.DuplicateVariable, Location, $"A label with the name \"{name}\" already exists");
                return;
            }

            _labels.Add(name, Bytecode.Position);
        }

        public bool TryAddLocalVariable(string name, DreamPath? type) {
            if (_parameters.ContainsKey(name)) //Parameters and local vars cannot share a name
                return false;

            int localVarId = AllocLocalVariable(name);
            return _scopes.Peek().LocalVariables.TryAdd(name, new LocalVariable(localVarId, false, type));
        }

        public bool TryAddLocalConstVariable(string name, DreamPath? type, Expressions.Constant value) {
            if (_parameters.ContainsKey(name)) //Parameters and local vars cannot share a name
                return false;

            int localVarId = AllocLocalVariable(name);
            return _scopes.Peek().LocalVariables.TryAdd(name, new LocalConstVariable(localVarId, type, value));
        }

        public LocalVariable? GetLocalVariable(string name) {
            if (_parameters.TryGetValue(name, out var parameter)) {
                return parameter;
            }

            DMProcScope? scope = _scopes.Peek();
            while (scope != null) {
                if (scope.LocalVariables.TryGetValue(name, out var localVariable))
                    return localVariable;

                scope = scope.ParentScope;
            }

            return null;
        }

        public DMReference GetLocalVariableReference(string name) {
            LocalVariable? local = GetLocalVariable(name);

            return local.IsParameter ? DMReference.CreateArgument(local.Id) : DMReference.CreateLocal(local.Id);
        }

        public void Error() {
            WriteOpcode(DreamProcOpcode.Error);
        }

        public void DebugSource(string source) {
            WriteOpcode(DreamProcOpcode.DebugSource);
            WriteString(source.Replace("\\", "/"));
        }

        public void DebugLine(int line) {
            WriteOpcode(DreamProcOpcode.DebugLine);
            WriteInt(line);
        }

        public void PushReferenceValue(DMReference reference) {
            GrowStack(1);
            WriteOpcode(DreamProcOpcode.PushReferenceValue);
            WriteReference(reference);
        }

        public void CreateListEnumerator() {
            ShrinkStack(1);
            WriteOpcode(DreamProcOpcode.CreateListEnumerator);
        }

        public void CreateFilteredListEnumerator(DreamPath filterType) {
            if (!DMObjectTree.TryGetTypeId(filterType, out var filterTypeId)) {
                DMCompiler.ForcedError($"Cannot filter enumeration by type {filterType}");
            }

            ShrinkStack(1);
            WriteOpcode(DreamProcOpcode.CreateFilteredListEnumerator);
            WriteInt(filterTypeId);
        }

        public void CreateTypeEnumerator() {
            ShrinkStack(1);
            WriteOpcode(DreamProcOpcode.CreateTypeEnumerator);
        }

        public void CreateRangeEnumerator() {
            ShrinkStack(3);
            WriteOpcode(DreamProcOpcode.CreateRangeEnumerator);
        }

        public void Enumerate(DMReference output) {
            if (_loopStack?.TryPeek(out var peek) ?? false) {
                WriteOpcode(DreamProcOpcode.Enumerate);
                WriteReference(output);
                WriteLabel($"{peek}_end");
            } else {
                DMCompiler.ForcedError(Location, "Cannot peek empty loop stack");
            }
        }

        public void DestroyEnumerator() {
            WriteOpcode(DreamProcOpcode.DestroyEnumerator);
        }

        public void CreateList(int size) {
            ShrinkStack(size - 1); //Shrinks by the size of the list, grows by 1
            WriteOpcode(DreamProcOpcode.CreateList);
            WriteInt(size);
        }

        public void CreateAssociativeList(int size) {
            ShrinkStack(size * 2 - 1); //Shrinks by twice the size of the list, grows by 1
            WriteOpcode(DreamProcOpcode.CreateAssociativeList);
            WriteInt(size);
        }

        public string NewLabelName() {
            return "label" + _labelIdCounter++;
        }

        public void LoopStart(string loopLabel) {
            _loopStack ??= new Stack<string>(3); // Start, continue, end
            _loopStack.Push(loopLabel);

            AddLabel(loopLabel + "_start");
            StartScope();
        }

        public void MarkLoopContinue(string loopLabel) {
            AddLabel($"{loopLabel}_continue");
        }

        public void BackgroundSleep() {
            // TODO This seems like a bad way to handle background, doesn't it?

            if ((Attributes & ProcAttributes.Background) == ProcAttributes.Background) {
                if (!DMObjectTree.TryGetGlobalProc("sleep", out var sleepProc)) {
                    throw new CompileErrorException(Location, "Cannot do a background sleep without a sleep proc");
                }

<<<<<<< HEAD
                PushFloat(-1); // argument given to sleep()
                Call(DMReference.CreateGlobalProc(sleepProc.Id), DMCallArgumentsType.FromStack, 1);
=======
                PushFloat(-1);
                DreamProcOpcodeParameterType[] arr = {DreamProcOpcodeParameterType.Unnamed};
                PushArguments(1, arr);
                Call(DMReference.CreateGlobalProc(sleepProc.Id));
>>>>>>> 04dfbeee
            }
        }

        public void LoopJumpToStart(string loopLabel) {
            BackgroundSleep();
            Jump($"{loopLabel}_start");
        }

        public void LoopEnd() {
            if (_loopStack?.TryPop(out var pop) ?? false) {
                AddLabel(pop + "_end");
            } else {
                DMCompiler.ForcedError(Location, "Cannot pop empty loop stack");
            }
            EndScope();
        }

        public void SwitchCase(string caseLabel) {
            ShrinkStack(1); //This could either shrink the stack by 1 or 2. Assume 1.
            WriteOpcode(DreamProcOpcode.SwitchCase);
            WriteLabel(caseLabel);
        }

        public void SwitchCaseRange(string caseLabel) {
            ShrinkStack(2); //This could either shrink the stack by 2 or 3. Assume 2.
            WriteOpcode(DreamProcOpcode.SwitchCaseRange);
            WriteLabel(caseLabel);
        }

        public void Browse() {
            ShrinkStack(3);
            WriteOpcode(DreamProcOpcode.Browse);
        }

        public void BrowseResource() {
            ShrinkStack(3);
            WriteOpcode(DreamProcOpcode.BrowseResource);
        }

        public void OutputControl() {
            ShrinkStack(3);
            WriteOpcode(DreamProcOpcode.OutputControl);
        }

        public void OutputReference(DMReference leftRef) {
            ShrinkStack(1);
            WriteOpcode(DreamProcOpcode.OutputReference);
            WriteReference(leftRef);
        }

        public void Output() {
            ShrinkStack(2);
            WriteOpcode(DreamProcOpcode.Output);
        }

        public void Input(DMReference leftRef, DMReference rightRef) {
            WriteOpcode(DreamProcOpcode.Input);
            WriteReference(leftRef);
            WriteReference(rightRef);
        }

        public void Spawn(string jumpTo) {
            ShrinkStack(1);
            WriteOpcode(DreamProcOpcode.Spawn);
            WriteLabel(jumpTo);
        }

        public void Break(DMASTIdentifier? label = null) {
            if (label is not null) {
                Jump(label.Identifier + "_end");
            } else if (_loopStack?.TryPeek(out var peek) ?? false) {
                Jump(peek + "_end");
            } else {
                DMCompiler.ForcedError(Location, "Cannot peek empty loop stack");
            }
        }

        public void BreakIfFalse() {
            if (_loopStack?.TryPeek(out var peek) ?? false) {
                JumpIfFalse($"{peek}_end");
            } else {
                DMCompiler.ForcedError(Location, "Cannot peek empty loop stack");
            }
        }

        public void Continue(DMASTIdentifier? label = null) {
            // TODO: Clean up this godawful label handling
            if (label is not null) {
                var codeLabel = label.Identifier + "_codelabel";
                if (!_labels.ContainsKey(codeLabel)) {
                    DMCompiler.Emit(WarningCode.ItemDoesntExist, Location, $"Unknown label {label.Identifier}");
                }

                var labelList = _labels.Keys.ToList();
                var continueLabel = string.Empty;
                for (var i = labelList.IndexOf(codeLabel) + 1; i < labelList.Count; i++) {
                    if (labelList[i].EndsWith("_start")) {
                        continueLabel = labelList[i].Replace("_start", "_continue");
                        break;
                    }
                }

                BackgroundSleep();
                Jump(continueLabel);
            } else {
                BackgroundSleep();

                if (_loopStack?.TryPeek(out var peek) ?? false) {
                    Jump(peek + "_continue");
                } else {
                    DMCompiler.ForcedError(Location, "Cannot peek empty loop stack");
                }
            }
        }

        public void Goto(string label) {
            Jump(label + "_codelabel");
        }

        public void Pop() {
            ShrinkStack(1);
            WriteOpcode(DreamProcOpcode.Pop);
        }

<<<<<<< HEAD
=======
        public void PushProcArguments() {
            GrowStack(1);
            WriteOpcode(DreamProcOpcode.PushProcArguments);
        }

        public void PushArgumentList() {
            WriteOpcode(DreamProcOpcode.PushArgumentList);
        }

        public void PushArguments(int argumentCount, DreamProcOpcodeParameterType[]? parameterTypes = null, string[]? parameterNames = null) {
            ShrinkStack(argumentCount - 1); //Pops argumentCount, pushes 1
            WriteOpcode(DreamProcOpcode.PushArguments);
            WriteInt(argumentCount);
            WriteInt(parameterNames?.Length ?? 0);

            if (argumentCount > 0) {
                if (parameterTypes == null || parameterTypes.Length != argumentCount) {
                    throw new CompileAbortException("Length of parameter types does not match the argument count");
                }

                int namedParameterIndex = 0;
                foreach (DreamProcOpcodeParameterType parameterType in parameterTypes) {
                    _bytecodeWriter.Write((byte)parameterType);

                    if (parameterType == DreamProcOpcodeParameterType.Named) {
                        if (parameterNames == null)
                            throw new CompileAbortException("parameterNames was null while parameterTypes was:" + parameterTypes);
                        WriteString(parameterNames[namedParameterIndex++]);
                    }
                }
            }
        }

>>>>>>> 04dfbeee
        public void BooleanOr(string endLabel) {
            ShrinkStack(1); //Either shrinks the stack 1 or 0. Assume 1.
            WriteOpcode(DreamProcOpcode.BooleanOr);
            WriteLabel(endLabel);
        }

        public void BooleanAnd(string endLabel) {
            ShrinkStack(1); //Either shrinks the stack 1 or 0. Assume 1.
            WriteOpcode(DreamProcOpcode.BooleanAnd);
            WriteLabel(endLabel);
        }

        public void StartScope() {
            _scopes.Push(new DMProcScope(_scopes.Peek()));
        }

        public void EndScope() {
            DMProcScope destroyedScope = _scopes.Pop();
            DeallocLocalVariables(destroyedScope.LocalVariables.Count);
        }

        public void Jump(string label) {
            WriteOpcode(DreamProcOpcode.Jump);
            WriteLabel(label);
        }

        public void JumpIfFalse(string label) {
            ShrinkStack(1);
            WriteOpcode(DreamProcOpcode.JumpIfFalse);
            WriteLabel(label);
        }

        public void JumpIfTrue(string label) {
            ShrinkStack(1);
            WriteOpcode(DreamProcOpcode.JumpIfTrue);
            WriteLabel(label);
        }

        //Jumps to the label and pushes null if the reference is dereferencing null
        public void JumpIfNullDereference(DMReference reference, string label) {
            //Either grows the stack by 0 or 1. Assume 0.
            WriteOpcode(DreamProcOpcode.JumpIfNullDereference);
            WriteReference(reference, affectStack: false);
            WriteLabel(label);
        }

        public void Call(DMReference reference, DMCallArgumentsType argumentsType, int argumentStackSize) {
            ShrinkStack(argumentStackSize - 1); // Pops all arguments, pushes return value
            WriteOpcode(DreamProcOpcode.Call);
            WriteReference(reference);
            WriteByte((byte)argumentsType);
            WriteInt(argumentStackSize);
        }

        public void CallStatement(DMCallArgumentsType argumentsType, int argumentStackSize) {
            //Shrinks the stack by argumentStackSize. Could also shrink it by argumentStackSize+1, but assume not.
            ShrinkStack(argumentStackSize);
            WriteOpcode(DreamProcOpcode.CallStatement);
            WriteByte((byte)argumentsType);
            WriteInt(argumentStackSize);
        }

        public void Prompt(DMValueType types) {
            ShrinkStack(3);
            WriteOpcode(DreamProcOpcode.Prompt);
            WriteInt((int)types);
        }

        public void Initial() {
            ShrinkStack(1);
            WriteOpcode(DreamProcOpcode.Initial);
        }

        public void Return() {
            ShrinkStack(1);
            WriteOpcode(DreamProcOpcode.Return);
        }

        public void Throw() {
            WriteOpcode(DreamProcOpcode.Throw);
        }

        public void Assign(DMReference reference) {
            WriteOpcode(DreamProcOpcode.Assign);
            WriteReference(reference);
        }

        public void CreateObject(DMCallArgumentsType argumentsType, int argumentStackSize) {
            ShrinkStack(argumentStackSize); // Pops type and arguments, pushes new object
            WriteOpcode(DreamProcOpcode.CreateObject);
            WriteByte((byte)argumentsType);
            WriteInt(argumentStackSize);
        }

        public void DeleteObject() {
            ShrinkStack(1);
            WriteOpcode(DreamProcOpcode.DeleteObject);
        }

        public void Not() {
            WriteOpcode(DreamProcOpcode.BooleanNot);
        }

        public void Negate() {
            WriteOpcode(DreamProcOpcode.Negate);
        }

        public void Add() {
            ShrinkStack(1);
            WriteOpcode(DreamProcOpcode.Add);
        }

        public void Subtract() {
            ShrinkStack(1);
            WriteOpcode(DreamProcOpcode.Subtract);
        }

        public void Multiply() {
            ShrinkStack(1);
            WriteOpcode(DreamProcOpcode.Multiply);
        }

        public void MultiplyReference(DMReference reference) {
            WriteOpcode(DreamProcOpcode.MultiplyReference);
            WriteReference(reference);
        }

        public void Divide() {
            ShrinkStack(1);
            WriteOpcode(DreamProcOpcode.Divide);
        }

        public void DivideReference(DMReference reference) {
            WriteOpcode(DreamProcOpcode.DivideReference);
            WriteReference(reference);
        }

        public void Modulus() {
            ShrinkStack(1);
            WriteOpcode(DreamProcOpcode.Modulus);
        }

        public void ModulusModulus() {
            ShrinkStack(1);
            WriteOpcode(DreamProcOpcode.ModulusModulus);
        }

        public void ModulusReference(DMReference reference) {
            WriteOpcode(DreamProcOpcode.ModulusReference);
            WriteReference(reference);
        }

        public void ModulusModulusReference(DMReference reference) {
            WriteOpcode(DreamProcOpcode.ModulusModulusReference);
            WriteReference(reference);
        }

        public void Power() {
            ShrinkStack(1);
            WriteOpcode(DreamProcOpcode.Power);
        }

        public void Append(DMReference reference) {
            WriteOpcode(DreamProcOpcode.Append);
            WriteReference(reference);
        }

        public void Increment(DMReference reference) {
            GrowStack(1);
            WriteOpcode(DreamProcOpcode.Increment);
            WriteReference(reference);
        }

        public void Decrement(DMReference reference) {
            GrowStack(1);
            WriteOpcode(DreamProcOpcode.Decrement);
            WriteReference(reference);
        }

        public void Remove(DMReference reference) {
            WriteOpcode(DreamProcOpcode.Remove);
            WriteReference(reference);
        }

        public void Combine(DMReference reference) {
            WriteOpcode(DreamProcOpcode.Combine);
            WriteReference(reference);
        }

        public void Mask(DMReference reference) {
            WriteOpcode(DreamProcOpcode.Mask);
            WriteReference(reference);
        }

        public void BitShiftLeft() {
            ShrinkStack(1);
            WriteOpcode(DreamProcOpcode.BitShiftLeft);
        }

        public void BitShiftLeftReference(DMReference reference) {
            WriteOpcode(DreamProcOpcode.BitShiftLeftReference);
            WriteReference(reference);
        }

        public void BitShiftRight() {
            ShrinkStack(1);
            WriteOpcode(DreamProcOpcode.BitShiftRight);
        }

        public void BitShiftRightReference(DMReference reference) {
            WriteOpcode(DreamProcOpcode.BitShiftRightReference);
            WriteReference(reference);
        }

        public void BinaryNot() {
            WriteOpcode(DreamProcOpcode.BitNot);
        }

        public void BinaryAnd() {
            ShrinkStack(1);
            WriteOpcode(DreamProcOpcode.BitAnd);
        }

        public void BinaryXor() {
            ShrinkStack(1);
            WriteOpcode(DreamProcOpcode.BitXor);
        }

        public void BinaryXorReference(DMReference reference) {
            WriteOpcode(DreamProcOpcode.BitXorReference);
            WriteReference(reference);
        }

        public void BinaryOr() {
            ShrinkStack(1);
            WriteOpcode(DreamProcOpcode.BitOr);
        }

        public void Equal() {
            ShrinkStack(1);
            WriteOpcode(DreamProcOpcode.CompareEquals);
        }

        public void NotEqual() {
            ShrinkStack(1);
            WriteOpcode(DreamProcOpcode.CompareNotEquals);
        }

        public void Equivalent() {
            ShrinkStack(1);
            WriteOpcode(DreamProcOpcode.CompareEquivalent);
        }

        public void NotEquivalent() {
            ShrinkStack(1);
            WriteOpcode(DreamProcOpcode.CompareNotEquivalent);
        }

        public void GreaterThan() {
            ShrinkStack(1);
            WriteOpcode(DreamProcOpcode.CompareGreaterThan);
        }

        public void GreaterThanOrEqual() {
            ShrinkStack(1);
            WriteOpcode(DreamProcOpcode.CompareGreaterThanOrEqual);
        }

        public void LessThan() {
            ShrinkStack(1);
            WriteOpcode(DreamProcOpcode.CompareLessThan);
        }

        public void LessThanOrEqual() {
            ShrinkStack(1);
            WriteOpcode(DreamProcOpcode.CompareLessThanOrEqual);
        }

        public void PushFloat(float value) {
            GrowStack(1);
            WriteOpcode(DreamProcOpcode.PushFloat);
            WriteFloat(value);
        }

        public void PushString(string value) {
            GrowStack(1);
            WriteOpcode(DreamProcOpcode.PushString);
            WriteString(value);
        }

        public void PushResource(string value) {
            GrowStack(1);
            WriteOpcode(DreamProcOpcode.PushResource);
            WriteString(value);
        }

        public void PushType(int typeId) {
            GrowStack(1);
            WriteOpcode(DreamProcOpcode.PushType);
            WriteInt(typeId);
        }

        public void PushProc(int procId) {
            GrowStack(1);
            WriteOpcode(DreamProcOpcode.PushProc);
            WriteInt(procId);
        }

        public void PushProcStub(int typeId) {
            GrowStack(1);
            WriteOpcode(DreamProcOpcode.PushProcStub);
            WriteInt(typeId);
        }

        public void PushVerbStub(int typeId) {
            GrowStack(1);
            WriteOpcode(DreamProcOpcode.PushVerbStub);
            WriteInt(typeId);
        }

        public void PushNull() {
            GrowStack(1);
            WriteOpcode(DreamProcOpcode.PushNull);
        }

        public void PushGlobalVars()
        {
            GrowStack(1);
            WriteOpcode(DreamProcOpcode.PushGlobalVars);
        }

        public void FormatString(string value) {
            int formatCount = 0;
            for (int i = 0; i < value.Length; i++) {
                if (StringFormatEncoder.Decode(value[i], out var formatType))
                {
                    if(StringFormatEncoder.IsInterpolation(formatType.Value))
                        formatCount++;
                }
            }

            ShrinkStack(formatCount - 1); //Shrinks by the amount of formats in the string, grows 1
            WriteOpcode(DreamProcOpcode.FormatString);
            WriteString(value);
            WriteInt(formatCount);
        }

        public void IsInList() {
            ShrinkStack(1);
            WriteOpcode(DreamProcOpcode.IsInList);
        }

        public void IsInRange() {
            ShrinkStack(2);
            WriteOpcode(DreamProcOpcode.IsInRange);
        }

        public void IsNull() {
            WriteOpcode(DreamProcOpcode.IsNull);
        }

        public void IsSaved() {
            ShrinkStack(1);
            WriteOpcode(DreamProcOpcode.IsSaved);
        }

        public void IsType() {
            ShrinkStack(1);
            WriteOpcode(DreamProcOpcode.IsType);
        }

        public void LocateCoordinates() {
            ShrinkStack(2);
            WriteOpcode(DreamProcOpcode.LocateCoord);
        }

        public void Gradient(DMCallArgumentsType argumentsType, int argumentStackSize) {
            ShrinkStack(argumentStackSize - 1); // Pops arguments, pushes gradient result
            WriteOpcode(DreamProcOpcode.Gradient);
            WriteByte((byte)argumentsType);
            WriteInt(argumentStackSize);
        }

        public void PickWeighted(int count) {
            ShrinkStack(count * 2 - 1);
            WriteOpcode(DreamProcOpcode.PickWeighted);
            WriteInt(count);
        }

        public void PickUnweighted(int count) {
            ShrinkStack(count - 1);
            WriteOpcode(DreamProcOpcode.PickUnweighted);
            WriteInt(count);
        }

        public void Prob() {
            //Pops 1, pushes 1
            WriteOpcode(DreamProcOpcode.Prob);
        }

        public void MassConcatenation(int count) {
            ShrinkStack(count - 1);
            WriteOpcode(DreamProcOpcode.MassConcatenation);
            WriteInt(count);
        }

        public void Locate() {
            ShrinkStack(1);
            WriteOpcode(DreamProcOpcode.Locate);
        }

        public void StartTry(string label, DMReference reference) {
            WriteOpcode(DreamProcOpcode.Try);
            WriteLabel(label);
            WriteReference(reference);
        }

        public void StartTryNoValue(string label) {
            WriteOpcode(DreamProcOpcode.TryNoValue);
            WriteLabel(label);
        }

        public void EndTry() {
            WriteOpcode(DreamProcOpcode.EndTry);
        }

        private void WriteOpcode(DreamProcOpcode opcode) {
            _bytecodeWriter.Write((byte)opcode);
        }

        private void WriteByte(byte value) {
            _bytecodeWriter.Write(value);
        }

        private void WriteInt(int value) {
            _bytecodeWriter.Write(value);
        }

        private void WriteFloat(float value) {
            _bytecodeWriter.Write(value);
        }

        private void WriteString(string value) {
            int stringID;

            if (!DMObjectTree.StringToStringID.TryGetValue(value, out stringID)) {
                stringID = DMObjectTree.StringTable.Count;

                DMObjectTree.StringTable.Add(value);
                DMObjectTree.StringToStringID.Add(value, stringID);
            }

            WriteInt(stringID);
        }

        private void WriteLabel(string labelName) {
            _unresolvedLabels.Add((Bytecode.Position, labelName));
            WriteInt(0); //Resolved later
        }

        private void WriteReference(DMReference reference, bool affectStack = true) {
            WriteByte((byte)reference.RefType);

            switch (reference.RefType) {
                case DMReference.Type.Argument:
                case DMReference.Type.Local:
                    WriteByte((byte)reference.Index);
                    break;

                case DMReference.Type.GlobalProc:
                case DMReference.Type.Global:
                    WriteInt(reference.Index);
                    break;

                case DMReference.Type.Field:
                case DMReference.Type.Proc:
                    WriteString(reference.Name);
                    ShrinkStack(affectStack ? 1 : 0);
                    break;

                case DMReference.Type.SrcField:
                case DMReference.Type.SrcProc:
                    WriteString(reference.Name);
                    break;

                case DMReference.Type.ListIndex:
                    ShrinkStack(affectStack ? 2 : 0);
                    break;

                case DMReference.Type.SuperProc:
                case DMReference.Type.Src:
                case DMReference.Type.Self:
                case DMReference.Type.Args:
                case DMReference.Type.Usr:
                    break;

                default:
                    throw new CompileAbortException(Location, $"Invalid reference type {reference.RefType}");
            }
        }

        private void GrowStack(int size) {
            _currentStackSize += size;
            _maxStackSize = Math.Max(_currentStackSize, _maxStackSize);
        }

        private void ShrinkStack(int size) {
            _currentStackSize -= size;
            _maxStackSize = Math.Max(_currentStackSize, _maxStackSize);
            if (_currentStackSize < 0 && !_negativeStackSizeError) {
                _negativeStackSizeError = true;
                DMCompiler.ForcedError(Location, "Negative stack size");
            }
        }
    }
}<|MERGE_RESOLUTION|>--- conflicted
+++ resolved
@@ -353,15 +353,8 @@
                     throw new CompileErrorException(Location, "Cannot do a background sleep without a sleep proc");
                 }
 
-<<<<<<< HEAD
                 PushFloat(-1); // argument given to sleep()
                 Call(DMReference.CreateGlobalProc(sleepProc.Id), DMCallArgumentsType.FromStack, 1);
-=======
-                PushFloat(-1);
-                DreamProcOpcodeParameterType[] arr = {DreamProcOpcodeParameterType.Unnamed};
-                PushArguments(1, arr);
-                Call(DMReference.CreateGlobalProc(sleepProc.Id));
->>>>>>> 04dfbeee
             }
         }
 
@@ -486,42 +479,6 @@
             WriteOpcode(DreamProcOpcode.Pop);
         }
 
-<<<<<<< HEAD
-=======
-        public void PushProcArguments() {
-            GrowStack(1);
-            WriteOpcode(DreamProcOpcode.PushProcArguments);
-        }
-
-        public void PushArgumentList() {
-            WriteOpcode(DreamProcOpcode.PushArgumentList);
-        }
-
-        public void PushArguments(int argumentCount, DreamProcOpcodeParameterType[]? parameterTypes = null, string[]? parameterNames = null) {
-            ShrinkStack(argumentCount - 1); //Pops argumentCount, pushes 1
-            WriteOpcode(DreamProcOpcode.PushArguments);
-            WriteInt(argumentCount);
-            WriteInt(parameterNames?.Length ?? 0);
-
-            if (argumentCount > 0) {
-                if (parameterTypes == null || parameterTypes.Length != argumentCount) {
-                    throw new CompileAbortException("Length of parameter types does not match the argument count");
-                }
-
-                int namedParameterIndex = 0;
-                foreach (DreamProcOpcodeParameterType parameterType in parameterTypes) {
-                    _bytecodeWriter.Write((byte)parameterType);
-
-                    if (parameterType == DreamProcOpcodeParameterType.Named) {
-                        if (parameterNames == null)
-                            throw new CompileAbortException("parameterNames was null while parameterTypes was:" + parameterTypes);
-                        WriteString(parameterNames[namedParameterIndex++]);
-                    }
-                }
-            }
-        }
-
->>>>>>> 04dfbeee
         public void BooleanOr(string endLabel) {
             ShrinkStack(1); //Either shrinks the stack 1 or 0. Assume 1.
             WriteOpcode(DreamProcOpcode.BooleanOr);
