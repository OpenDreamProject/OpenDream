--- conflicted
+++ resolved
@@ -14,7 +14,6 @@
         private readonly DMObject _dmObject;
         private readonly DMProc _proc;
 
-<<<<<<< HEAD
         [Flags]
         private enum DMProcTerminator {
             None = 0,
@@ -31,7 +30,7 @@
             /// </summary>
             PotentialLoopReturn = 1 << 2,
         }
-=======
+
         /// <summary>
         /// BYOND currently has a ridiculous behaviour, where, <br/>
         /// sometimes when a set statement has a right-hand side that is non-constant, <br/>
@@ -40,7 +39,6 @@
         /// Yogstation (at time of writing) actually errors on OD if we don't implement this.
         /// </summary>
         private Constant? previousSetStatementValue;
->>>>>>> 9be2d4e8
 
         public DMProcBuilder(DMObject dmObject, DMProc proc) {
             _dmObject = dmObject;
@@ -82,26 +80,12 @@
             _proc.ResolveLabels();
         }
 
-<<<<<<< HEAD
-        private DMProcTerminator ProcessBlockInner(DMASTProcBlockInner block, bool inLoop = false) {
-            // TODO ProcessStatementSet() needs to be before any loops but this is nasty
-            foreach (var stmt in block.Statements) {
-                if (stmt is not DMASTProcStatementSet set) continue;
-
-                try {
-                    ProcessStatementSet(set);
-                } catch (CompileAbortException e) {
-                    // The statement's location info isn't passed all the way down so change the error to make it more accurate
-                    e.Error.Location = set.Location;
-                    DMCompiler.Emit(e.Error);
-                    return DMProcTerminator.None; // Don't spam the error that will continue to exist
-=======
         /// <param name="silenceEmptyBlockWarning">Used to avoid emitting noisy warnings about procs with nothing in them. <br/>
         /// FIXME: Eventually we should try to be smart enough to emit the error anyways for procs that <br/>
         /// A.) are not marked opendream_unimplemented and <br/>
         /// B.) have no descendant proc which actually has code in it (implying that this proc is just some abstract virtual for it)
         /// </param>
-        public void ProcessBlockInner(DMASTProcBlockInner block, bool silenceEmptyBlockWarning = false) {
+        public DMProcTerminator ProcessBlockInner(DMASTProcBlockInner block, bool silenceEmptyBlockWarning = false, bool inLoop = false) {
             foreach (var stmt in block.SetStatements) { // Done first because all set statements are "hoisted" -- evaluated before any code in the block is run
                 Location loc = stmt.Location;
                 try {
@@ -111,22 +95,24 @@
                     // The statement's location info isn't passed all the way down so change the error to make it more accurate
                     e.Error.Location = loc;
                     DMCompiler.Emit(e.Error);
-                    return; // Don't spam the error that will continue to exist
->>>>>>> 9be2d4e8
+                    return DMProcTerminator.None; // Don't spam the error that will continue to exist // Don't spam the error that will continue to exist
                 } catch (CompileErrorException e) {
                     //Retreat from the statement when there's an error
                     DMCompiler.Emit(e.Error);
                 }
             }
-<<<<<<< HEAD
+            if(!silenceEmptyBlockWarning && block.Statements.Length == 0) { // If this block has no real statements
+                // Not an error in BYOND, but we do have an emission for this!
+                if(block.SetStatements.Length != 0) { // Give a more articulate message about this, since it's kinda weird
+                    DMCompiler.Emit(WarningCode.EmptyBlock,block.Location,"Empty block detected - set statements are executed outside of, before, and unconditional to, this block");
+                } else {
+                    DMCompiler.Emit(WarningCode.EmptyBlock,block.Location,"Empty block detected");
+                }
+                return DMProcTerminator.None;
+            }
 
             var terminator = DMProcTerminator.None;
             foreach (DMASTProcStatement statement in block.Statements) {
-                // see above
-                if (statement is DMASTProcStatementSet) {
-                    continue;
-                }
-
                 //if the terminator flag has a potential return in it, this means we've encountered a potential return
                 //before encountering the actual return, which means the actual return is also conditional
                 if ((!inLoop || !terminator.HasFlag(DMProcTerminator.PotentialLoopReturn)) &&
@@ -135,21 +121,10 @@
                     continue;
                 }
 
-=======
-            if(!silenceEmptyBlockWarning && block.Statements.Length == 0) { // If this block has no real statements
-                // Not an error in BYOND, but we do have an emission for this!
-                if(block.SetStatements.Length != 0) { // Give a more articulate message about this, since it's kinda weird
-                    DMCompiler.Emit(WarningCode.EmptyBlock,block.Location,"Empty block detected - set statements are executed outside of, before, and unconditional to, this block");
-                } else {
-                    DMCompiler.Emit(WarningCode.EmptyBlock,block.Location,"Empty block detected");
-                }
-                return;
-            }
-            foreach (DMASTProcStatement statement in block.Statements) {
->>>>>>> 9be2d4e8
                 if (statement.Location.Line != null) {
                     _proc.DebugLine(statement.Location.Line.Value);
                 }
+
                 try {
                     terminator |= ProcessStatement(statement);
                 } catch (CompileAbortException e) {
