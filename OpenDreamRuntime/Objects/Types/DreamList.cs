--- conflicted
+++ resolved
@@ -12,14 +12,7 @@
 namespace OpenDreamRuntime.Objects.Types;
 
 [Virtual]
-<<<<<<< HEAD
 public class DreamList : DreamObject, IDreamList {
-    private readonly List<DreamValue> _values;
-    private Dictionary<DreamValue, DreamValue>? _associativeValues;
-
-=======
-public class DreamList : DreamObject {
->>>>>>> 1c39df87
     public override bool ShouldCallNew => false;
 
     public virtual bool IsAssociative => _associativeValues is { Count: > 0 };
