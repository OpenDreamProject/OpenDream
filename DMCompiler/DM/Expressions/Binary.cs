using System.Diagnostics.CodeAnalysis;
using OpenDreamShared.Compiler;
using OpenDreamShared.Dream;
using OpenDreamShared.Dream.Procs;

namespace DMCompiler.DM.Expressions {
    abstract class BinaryOp : DMExpression {
        protected DMExpression LHS { get; }
        protected DMExpression RHS { get; }

        protected BinaryOp(Location location, DMExpression lhs, DMExpression rhs) : base(location) {
            LHS = lhs;
            RHS = rhs;
        }
    }

    #region Simple
    // x + y
    class Add : BinaryOp {
        public Add(Location location, DMExpression lhs, DMExpression rhs)
            : base(location, lhs, rhs) { }

        public override bool TryAsConstant([NotNullWhen(true)] out Constant? constant) {
            if (!LHS.TryAsConstant(out var lhs) || !RHS.TryAsConstant(out var rhs)) {
                constant = null;
                return false;
            }

            constant = lhs.Add(rhs);
            return true;
        }

        public override void EmitPushValue(DMObject dmObject, DMProc proc) {
            LHS.EmitPushValue(dmObject, proc);
            RHS.EmitPushValue(dmObject, proc);
            proc.Add();
        }
    }

    // x - y
    class Subtract : BinaryOp {
        public Subtract(Location location, DMExpression lhs, DMExpression rhs)
            : base(location, lhs, rhs) { }

        public override bool TryAsConstant([NotNullWhen(true)] out Constant? constant) {
            if (!LHS.TryAsConstant(out var lhs) || !RHS.TryAsConstant(out var rhs)) {
                constant = null;
                return false;
            }

            constant = lhs.Subtract(rhs);
            return true;
        }

        public override void EmitPushValue(DMObject dmObject, DMProc proc) {
            LHS.EmitPushValue(dmObject, proc);
            RHS.EmitPushValue(dmObject, proc);
            proc.Subtract();
        }
    }

    // x * y
    class Multiply : BinaryOp {
        public Multiply(Location location, DMExpression lhs, DMExpression rhs)
            : base(location, lhs, rhs) { }

        public override bool TryAsConstant([NotNullWhen(true)] out Constant? constant) {
            if (!LHS.TryAsConstant(out var lhs) || !RHS.TryAsConstant(out var rhs)) {
                constant = null;
                return false;
            }

            constant = lhs.Multiply(rhs);
            return true;
        }

        public override void EmitPushValue(DMObject dmObject, DMProc proc) {
            LHS.EmitPushValue(dmObject, proc);
            RHS.EmitPushValue(dmObject, proc);
            proc.Multiply();
        }
    }

    // x / y
    class Divide : BinaryOp {
        public Divide(Location location, DMExpression lhs, DMExpression rhs)
            : base(location, lhs, rhs) { }

        public override bool TryAsConstant([NotNullWhen(true)] out Constant? constant) {
            if (!LHS.TryAsConstant(out var lhs) || !RHS.TryAsConstant(out var rhs)) {
                constant = null;
                return false;
            }

            constant = lhs.Divide(rhs);
            return true;
        }

        public override void EmitPushValue(DMObject dmObject, DMProc proc) {
            LHS.EmitPushValue(dmObject, proc);
            RHS.EmitPushValue(dmObject, proc);
            proc.Divide();
        }
    }

    // x % y
    class Modulo : BinaryOp {
        public Modulo(Location location, DMExpression lhs, DMExpression rhs)
            : base(location, lhs, rhs) { }

        public override bool TryAsConstant([NotNullWhen(true)] out Constant? constant) {
            if (!LHS.TryAsConstant(out var lhs) || !RHS.TryAsConstant(out var rhs)) {
                constant = null;
                return false;
            }

            constant = lhs.Modulo(rhs);
            return true;
        }

        public override void EmitPushValue(DMObject dmObject, DMProc proc) {
            LHS.EmitPushValue(dmObject, proc);
            RHS.EmitPushValue(dmObject, proc);
            proc.Modulus();
        }
    }

    // x %% y
    class ModuloModulo : BinaryOp {
        public ModuloModulo(Location location, DMExpression lhs, DMExpression rhs)
            : base(location, lhs, rhs) { }

        public override bool TryAsConstant([NotNullWhen(true)] out Constant? constant) {
            if (!LHS.TryAsConstant(out var lhs) || !RHS.TryAsConstant(out var rhs)) {
                constant = null;
                return false;
            }

            constant = lhs.ModuloModulo(rhs);
            return true;
        }

        public override void EmitPushValue(DMObject dmObject, DMProc proc) {
            LHS.EmitPushValue(dmObject, proc);
            RHS.EmitPushValue(dmObject, proc);
            proc.ModulusModulus();
        }
    }

    // x ** y
    class Power : BinaryOp {
        public Power(Location location, DMExpression lhs, DMExpression rhs)
            : base(location, lhs, rhs) { }

        public override bool TryAsConstant([NotNullWhen(true)] out Constant? constant) {
            if (!LHS.TryAsConstant(out var lhs) || !RHS.TryAsConstant(out var rhs)) {
                constant = null;
                return false;
            }

            constant = lhs.Power(rhs);
            return true;
        }

        public override void EmitPushValue(DMObject dmObject, DMProc proc) {
            LHS.EmitPushValue(dmObject, proc);
            RHS.EmitPushValue(dmObject, proc);
            proc.Power();
        }
    }

    // x << y
    class LeftShift : BinaryOp {
        public LeftShift(Location location, DMExpression lhs, DMExpression rhs)
            : base(location, lhs, rhs) { }

        public override bool TryAsConstant([NotNullWhen(true)] out Constant? constant) {
            if (!LHS.TryAsConstant(out var lhs) || !RHS.TryAsConstant(out var rhs)) {
                constant = null;
                return false;
            }

            constant = lhs.LeftShift(rhs);
            return true;
        }

        public override void EmitPushValue(DMObject dmObject, DMProc proc) {
            LHS.EmitPushValue(dmObject, proc);
            RHS.EmitPushValue(dmObject, proc);
            proc.BitShiftLeft();
        }
    }

    // x >> y
    class RightShift : BinaryOp {
        public RightShift(Location location, DMExpression lhs, DMExpression rhs)
            : base(location, lhs, rhs) { }

        public override bool TryAsConstant([NotNullWhen(true)] out Constant? constant) {
            if (!LHS.TryAsConstant(out var lhs) || !RHS.TryAsConstant(out var rhs)) {
                constant = null;
                return false;
            }

            constant = lhs.RightShift(rhs);
            return true;
        }

        public override void EmitPushValue(DMObject dmObject, DMProc proc) {
            LHS.EmitPushValue(dmObject, proc);
            RHS.EmitPushValue(dmObject, proc);
            proc.BitShiftRight();
        }
    }

    // x & y
    class BinaryAnd : BinaryOp {
        public BinaryAnd(Location location, DMExpression lhs, DMExpression rhs)
            : base(location, lhs, rhs) { }

        public override bool TryAsConstant([NotNullWhen(true)] out Constant? constant) {
            if (!LHS.TryAsConstant(out var lhs) || !RHS.TryAsConstant(out var rhs)) {
                constant = null;
                return false;
            }

            constant = lhs.BinaryAnd(rhs);
            return true;
        }

        public override void EmitPushValue(DMObject dmObject, DMProc proc) {
            LHS.EmitPushValue(dmObject, proc);
            RHS.EmitPushValue(dmObject, proc);
            proc.BinaryAnd();
        }
    }

    // x ^ y
    class BinaryXor : BinaryOp {
        public BinaryXor(Location location, DMExpression lhs, DMExpression rhs)
            : base(location, lhs, rhs) { }

        public override bool TryAsConstant([NotNullWhen(true)] out Constant? constant) {
            if (!LHS.TryAsConstant(out var lhs) || !RHS.TryAsConstant(out var rhs)) {
                constant = null;
                return false;
            }

            constant = lhs.BinaryXor(rhs);
            return true;
        }

        public override void EmitPushValue(DMObject dmObject, DMProc proc) {
            LHS.EmitPushValue(dmObject, proc);
            RHS.EmitPushValue(dmObject, proc);
            proc.BinaryXor();
        }
    }

    // x | y
    class BinaryOr : BinaryOp {
        public BinaryOr(Location location, DMExpression lhs, DMExpression rhs)
            : base(location, lhs, rhs) { }

        public override bool TryAsConstant([NotNullWhen(true)] out Constant? constant) {
            if (!LHS.TryAsConstant(out var lhs) || !RHS.TryAsConstant(out var rhs)) {
                constant = null;
                return false;
            }

            constant = lhs.BinaryOr(rhs);
            return true;
        }

        public override void EmitPushValue(DMObject dmObject, DMProc proc) {
            LHS.EmitPushValue(dmObject, proc);
            RHS.EmitPushValue(dmObject, proc);
            proc.BinaryOr();
        }
    }

    // x == y
    class Equal : BinaryOp {
        public Equal(Location location, DMExpression lhs, DMExpression rhs)
            : base(location, lhs, rhs) { }

        public override void EmitPushValue(DMObject dmObject, DMProc proc) {
            LHS.EmitPushValue(dmObject, proc);
            RHS.EmitPushValue(dmObject, proc);
            proc.Equal();
        }
    }

    // x != y
    class NotEqual : BinaryOp {
        public NotEqual(Location location, DMExpression lhs, DMExpression rhs)
            : base(location, lhs, rhs) { }

        public override void EmitPushValue(DMObject dmObject, DMProc proc) {
            LHS.EmitPushValue(dmObject, proc);
            RHS.EmitPushValue(dmObject, proc);
            proc.NotEqual();
        }
    }

    // x ~= y
    class Equivalent : BinaryOp {
        public Equivalent(Location location, DMExpression lhs, DMExpression rhs)
            : base(location, lhs, rhs) { }

        public override void EmitPushValue(DMObject dmObject, DMProc proc) {
            LHS.EmitPushValue(dmObject, proc);
            RHS.EmitPushValue(dmObject, proc);
            proc.Equivalent();
        }
    }

    // x ~! y
    class NotEquivalent : BinaryOp {
        public NotEquivalent(Location location, DMExpression lhs, DMExpression rhs)
            : base(location, lhs, rhs) { }

        public override void EmitPushValue(DMObject dmObject, DMProc proc) {
            LHS.EmitPushValue(dmObject, proc);
            RHS.EmitPushValue(dmObject, proc);
            proc.NotEquivalent();
        }
    }

    // x > y
    class GreaterThan : BinaryOp {
        public GreaterThan(Location location, DMExpression lhs, DMExpression rhs)
            : base(location, lhs, rhs) { }


        public override bool TryAsConstant([NotNullWhen(true)] out Constant? constant) {
            if (!LHS.TryAsConstant(out var lhs) || !RHS.TryAsConstant(out var rhs)) {
                constant = null;
                return false;
            }

            constant = lhs.GreaterThan(rhs);
            return true;
        }

        public override void EmitPushValue(DMObject dmObject, DMProc proc) {
            LHS.EmitPushValue(dmObject, proc);
            RHS.EmitPushValue(dmObject, proc);
            proc.GreaterThan();
        }
    }

    // x >= y
    class GreaterThanOrEqual : BinaryOp {
        public GreaterThanOrEqual(Location location, DMExpression lhs, DMExpression rhs)
            : base(location, lhs, rhs) { }

        public override void EmitPushValue(DMObject dmObject, DMProc proc) {
            LHS.EmitPushValue(dmObject, proc);
            RHS.EmitPushValue(dmObject, proc);
            proc.GreaterThanOrEqual();
        }

        public override bool TryAsConstant([NotNullWhen(true)] out Constant? constant) {
            if (!LHS.TryAsConstant(out var lhs) || !RHS.TryAsConstant(out var rhs)) {
                constant = null;
                return false;
            }

            constant = lhs.GreaterThanOrEqual(rhs);
            return true;
        }
    }


    // x < y
    class LessThan : BinaryOp {
        public LessThan(Location location, DMExpression lhs, DMExpression rhs)
            : base(location, lhs, rhs) { }

        public override void EmitPushValue(DMObject dmObject, DMProc proc) {
            LHS.EmitPushValue(dmObject, proc);
            RHS.EmitPushValue(dmObject, proc);
            proc.LessThan();
        }

        public override bool TryAsConstant([NotNullWhen(true)] out Constant? constant) {
            if (!LHS.TryAsConstant(out var lhs) || !RHS.TryAsConstant(out var rhs)) {
                constant = null;
                return false;
            }

            constant = lhs.LessThan(rhs);
            return true;
        }
    }

    // x <= y
    class LessThanOrEqual : BinaryOp {
        public LessThanOrEqual(Location location, DMExpression lhs, DMExpression rhs)
            : base(location, lhs, rhs) { }

        public override void EmitPushValue(DMObject dmObject, DMProc proc) {
            LHS.EmitPushValue(dmObject, proc);
            RHS.EmitPushValue(dmObject, proc);
            proc.LessThanOrEqual();
        }

        public override bool TryAsConstant([NotNullWhen(true)] out Constant? constant) {
            if (!LHS.TryAsConstant(out var lhs) || !RHS.TryAsConstant(out var rhs)) {
                constant = null;
                return false;
            }

            constant = lhs.LessThanOrEqual(rhs);
            return true;
        }
    }

    // x || y
    class Or : BinaryOp {
        public Or(Location location, DMExpression lhs, DMExpression rhs)
            : base(location, lhs, rhs) { }

        public override bool TryAsConstant([NotNullWhen(true)] out Constant? constant) {
            if (LHS.TryAsConstant(out var lhs) && lhs.IsTruthy()) {
                constant = lhs;
                return true;
            }

            if (RHS.TryAsConstant(out var rhs)) {
                constant = rhs;
                return true;
            }

            constant = null;
            return false;
        }

        public override void EmitPushValue(DMObject dmObject, DMProc proc) {
            string endLabel = proc.NewLabelName();

            LHS.EmitPushValue(dmObject, proc);
            proc.BooleanOr(endLabel);
            RHS.EmitPushValue(dmObject, proc);
            proc.AddLabel(endLabel);
        }
    }

    // x && y
    class And : BinaryOp {
        public And(Location location, DMExpression lhs, DMExpression rhs)
            : base(location, lhs, rhs) { }

        public override bool TryAsConstant([NotNullWhen(true)] out Constant? constant) {
            if (LHS.TryAsConstant(out var lhs) && !lhs.IsTruthy()) {
                constant = lhs;
                return true;
            }

            if (RHS.TryAsConstant(out var rhs)) {
                constant = rhs;
                return true;
            }

            constant = null;
            return false;
        }

        public override void EmitPushValue(DMObject dmObject, DMProc proc) {
            string endLabel = proc.NewLabelName();

            LHS.EmitPushValue(dmObject, proc);
            proc.BooleanAnd(endLabel);
            RHS.EmitPushValue(dmObject, proc);
            proc.AddLabel(endLabel);
        }
    }

    // x in y
    class In : BinaryOp {
        public In(Location location, DMExpression expr, DMExpression container)
            : base(location, expr, container) { }

        public override void EmitPushValue(DMObject dmObject, DMProc proc) {
            LHS.EmitPushValue(dmObject, proc);
            RHS.EmitPushValue(dmObject, proc);
            proc.IsInList();
        }
    }
    #endregion

    #region Compound Assignment
    abstract class AssignmentBinaryOp : BinaryOp {
        public AssignmentBinaryOp(Location location, DMExpression lhs, DMExpression rhs)
            : base(location, lhs, rhs) { }

        /// <summary>
        /// Generic interface for emitting the assignment operation. Has its conditionality and reference generation already handled.
        /// </summary>
        /// <remarks>You should always make use of the reference argument, unless you totally override AssignmentBinaryOp's EmitPushValue method.</remarks>
        /// <param name="reference">A reference to the LHS emitted via <see cref="DMExpression.EmitReference(DMObject, DMProc)"/></param>
        public abstract void EmitOp(DMObject dmObject, DMProc proc, DMReference reference, string endLabel);

        public override void EmitPushValue(DMObject dmObject, DMProc proc) {
            string endLabel = proc.NewLabelName();

            DMReference reference = LHS.EmitReference(dmObject, proc, endLabel);
            EmitOp(dmObject, proc, reference, endLabel);

<<<<<<< HEAD
                proc.JumpIfNullDereference(reference, nullSkipLabel);
                EmitOp(dmObject, proc, reference);
                proc.AddLabel(nullSkipLabel);
            } else {
                EmitOp(dmObject, proc, reference);
            }

            LHS.ValType = RHS.ValType;
            if (LHS is ProcSelf self)
            {
                if (proc.ReturnTypes != DMValueType.Anything && (proc.ReturnTypes & self.ValType) == 0)
                {
                    DMCompiler.Emit(WarningCode.InvalidReturnType, Location, $"{proc.Name}(): Invalid implicit return type {self.ValType}, expected {proc.ReturnTypes}");
                }
            }
=======
            proc.AddLabel(endLabel);
>>>>>>> 12cabe2c
        }
    }

    // x = y
    class Assignment : AssignmentBinaryOp {
        public override DreamPath? Path => LHS.Path;

        public Assignment(Location location, DMExpression lhs, DMExpression rhs)
            : base(location, lhs, rhs) { }

        public override void EmitOp(DMObject dmObject, DMProc proc, DMReference reference, string endLabel) {
            RHS.EmitPushValue(dmObject, proc);
            proc.Assign(reference);
        }
    }

    // x += y
    class Append : AssignmentBinaryOp {
        public Append(Location location, DMExpression lhs, DMExpression rhs)
            : base(location, lhs, rhs) { }

        public override void EmitOp(DMObject dmObject, DMProc proc, DMReference reference, string endLabel) {
            RHS.EmitPushValue(dmObject, proc);
            proc.Append(reference);
        }
    }

    // x |= y
    class Combine : AssignmentBinaryOp {
        public Combine(Location location, DMExpression lhs, DMExpression rhs)
            : base(location, lhs, rhs) { }

        public override void EmitOp(DMObject dmObject, DMProc proc, DMReference reference, string endLabel) {
            RHS.EmitPushValue(dmObject, proc);
            proc.Combine(reference);
        }
    }

    // x -= y
    class Remove : AssignmentBinaryOp {
        public Remove(Location location, DMExpression lhs, DMExpression rhs)
            : base(location, lhs, rhs) { }

        public override void EmitOp(DMObject dmObject, DMProc proc, DMReference reference, string endLabel) {
            RHS.EmitPushValue(dmObject, proc);
            proc.Remove(reference);
        }
    }

    // x &= y
    class Mask : AssignmentBinaryOp {
        public Mask(Location location, DMExpression lhs, DMExpression rhs)
            : base(location, lhs, rhs) { }

        public override void EmitOp(DMObject dmObject, DMProc proc, DMReference reference, string endLabel) {
            RHS.EmitPushValue(dmObject, proc);
            proc.Mask(reference);
        }
    }

    // x &&= y
    class LogicalAndAssign : AssignmentBinaryOp {
        public LogicalAndAssign(Location location, DMExpression lhs, DMExpression rhs) : base(location, lhs, rhs) { }

        public override void EmitOp(DMObject dmObject, DMProc proc, DMReference reference, string endLabel) {
            proc.JumpIfFalseReference(reference, endLabel);
            RHS.EmitPushValue(dmObject, proc);
            proc.Assign(reference);
        }
    }

    // x ||= y
    class LogicalOrAssign : AssignmentBinaryOp {
        public LogicalOrAssign(Location location, DMExpression lhs, DMExpression rhs) : base(location, lhs, rhs) { }

        public override void EmitOp(DMObject dmObject, DMProc proc, DMReference reference, string endLabel) {
            proc.JumpIfTrueReference(reference, endLabel);
            RHS.EmitPushValue(dmObject, proc);
            proc.Assign(reference);
        }
    }

    // x *= y
    class MultiplyAssign : AssignmentBinaryOp {
        public MultiplyAssign(Location location, DMExpression lhs, DMExpression rhs)
            : base(location, lhs, rhs) { }

        public override void EmitOp(DMObject dmObject, DMProc proc, DMReference reference, string endLabel) {
            RHS.EmitPushValue(dmObject, proc);
            proc.MultiplyReference(reference);
        }
    }

    // x /= y
    class DivideAssign : AssignmentBinaryOp {
        public DivideAssign(Location location, DMExpression lhs, DMExpression rhs)
            : base(location, lhs, rhs) { }

        public override void EmitOp(DMObject dmObject, DMProc proc, DMReference reference, string endLabel) {
            RHS.EmitPushValue(dmObject, proc);
            proc.DivideReference(reference);
        }
    }

    // x <<= y
    class LeftShiftAssign : AssignmentBinaryOp {
        public LeftShiftAssign(Location location, DMExpression lhs, DMExpression rhs)
            : base(location, lhs, rhs) { }

        public override void EmitOp(DMObject dmObject, DMProc proc, DMReference reference, string endLabel) {
            RHS.EmitPushValue(dmObject, proc);
            proc.BitShiftLeftReference(reference);
        }
    }

    // x >>= y
    class RightShiftAssign : AssignmentBinaryOp {
        public RightShiftAssign(Location location, DMExpression lhs, DMExpression rhs)
            : base(location, lhs, rhs) { }

        public override void EmitOp(DMObject dmObject, DMProc proc, DMReference reference, string endLabel) {
            RHS.EmitPushValue(dmObject, proc);
            proc.BitShiftRightReference(reference);
        }
    }

    // x ^= y
    class XorAssign : AssignmentBinaryOp {
        public XorAssign(Location location, DMExpression lhs, DMExpression rhs)
            : base(location, lhs, rhs) { }

        public override void EmitOp(DMObject dmObject, DMProc proc, DMReference reference, string endLabel) {
            RHS.EmitPushValue(dmObject, proc);
            proc.BinaryXorReference(reference);
        }
    }

    // x %= y
    class ModulusAssign : AssignmentBinaryOp {
        public ModulusAssign(Location location, DMExpression lhs, DMExpression rhs)
            : base(location, lhs, rhs) { }

        public override void EmitOp(DMObject dmObject, DMProc proc, DMReference reference, string endLabel) {
            RHS.EmitPushValue(dmObject, proc);
            proc.ModulusReference(reference);
        }
    }

    // x %%= y
    class ModulusModulusAssign : AssignmentBinaryOp {
        public ModulusModulusAssign(Location location, DMExpression lhs, DMExpression rhs)
            : base(location, lhs, rhs) { }

        public override void EmitOp(DMObject dmObject, DMProc proc, DMReference reference, string endLabel) {
            RHS.EmitPushValue(dmObject, proc);
            proc.ModulusModulusReference(reference);
        }
    }
    #endregion
}<|MERGE_RESOLUTION|>--- conflicted
+++ resolved
@@ -508,13 +508,7 @@
             DMReference reference = LHS.EmitReference(dmObject, proc, endLabel);
             EmitOp(dmObject, proc, reference, endLabel);
 
-<<<<<<< HEAD
-                proc.JumpIfNullDereference(reference, nullSkipLabel);
-                EmitOp(dmObject, proc, reference);
-                proc.AddLabel(nullSkipLabel);
-            } else {
-                EmitOp(dmObject, proc, reference);
-            }
+            proc.AddLabel(endLabel);
 
             LHS.ValType = RHS.ValType;
             if (LHS is ProcSelf self)
@@ -524,9 +518,6 @@
                     DMCompiler.Emit(WarningCode.InvalidReturnType, Location, $"{proc.Name}(): Invalid implicit return type {self.ValType}, expected {proc.ReturnTypes}");
                 }
             }
-=======
-            proc.AddLabel(endLabel);
->>>>>>> 12cabe2c
         }
     }
 
