// This is the default error/warning/notice/disable setup when the user does not mandate a different file or configuration.
// If you add a new named error with a code greater than 999, please mark it here.

//1000-1999
#pragma FileAlreadyIncluded warning
#pragma MissingIncludedFile error
#pragma MisplacedDirective error
#pragma UndefineMissingDirective warning
#pragma DefinedMissingParen error
#pragma ErrorDirective error
#pragma WarningDirective warning
#pragma MiscapitalizedDirective warning

//2000-2999
#pragma SoftReservedKeyword error
#pragma DuplicateVariable error
#pragma DuplicateProcDefinition error
#pragma TooManyArguments error
#pragma PointlessParentCall warning
#pragma PointlessBuiltinCall warning
#pragma SuspiciousMatrixCall warning
#pragma FallbackBuiltinArgument warning
#pragma MalformedRange warning
#pragma InvalidRange error
#pragma InvalidSetStatement error
#pragma InvalidOverride warning
#pragma DanglingVarType warning
#pragma MissingInterpolatedExpression warning
#pragma AmbiguousResourcePath warning

//3000-3999
#pragma EmptyBlock notice
#pragma EmptyProc disabled // NOTE: If you enable this in OD's default pragma config file, it will emit for OD's DMStandard. Put it in your codebase's pragma config file.
<<<<<<< HEAD
#pragma SuspiciousSwitchCase warning
=======
#pragma UnsafeClientAccess disabled // NOTE: Only checks for unsafe accesses like "client.foobar" and doesn't consider if the client was already null-checked earlier in the proc
>>>>>>> bbadf696
<|MERGE_RESOLUTION|>--- conflicted
+++ resolved
@@ -19,7 +19,6 @@
 #pragma PointlessParentCall warning
 #pragma PointlessBuiltinCall warning
 #pragma SuspiciousMatrixCall warning
-#pragma FallbackBuiltinArgument warning
 #pragma MalformedRange warning
 #pragma InvalidRange error
 #pragma InvalidSetStatement error
@@ -27,12 +26,9 @@
 #pragma DanglingVarType warning
 #pragma MissingInterpolatedExpression warning
 #pragma AmbiguousResourcePath warning
+#pragma SuspiciousSwitchCase warning
 
 //3000-3999
 #pragma EmptyBlock notice
 #pragma EmptyProc disabled // NOTE: If you enable this in OD's default pragma config file, it will emit for OD's DMStandard. Put it in your codebase's pragma config file.
-<<<<<<< HEAD
-#pragma SuspiciousSwitchCase warning
-=======
 #pragma UnsafeClientAccess disabled // NOTE: Only checks for unsafe accesses like "client.foobar" and doesn't consider if the client was already null-checked earlier in the proc
->>>>>>> bbadf696
