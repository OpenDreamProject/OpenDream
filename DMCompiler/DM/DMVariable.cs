﻿using OpenDreamShared.Dream;
<<<<<<< HEAD
using OpenDreamShared.Json;
using System;
using System.Collections.Generic;
=======
using System;
>>>>>>> 44932cb5

namespace DMCompiler.DM {
    class DMVariable {
        public DreamPath? Type;
        public string Name;
        public bool IsGlobal;
        public DMExpression Value;

        public DMVariable(DreamPath? type, string name, bool isGlobal) {
            Type = type;
            Name = name;
            IsGlobal = isGlobal;
            Value = null;
        }

        public object ToJsonRepresentation() {
            Expressions.Constant value = Value as Expressions.Constant;
            if (value == null) throw new Exception($"Value of {Name} must be a constant");

            return value.ToJsonRepresentation();
        }
    }
}<|MERGE_RESOLUTION|>--- conflicted
+++ resolved
@@ -1,11 +1,7 @@
 ﻿using OpenDreamShared.Dream;
-<<<<<<< HEAD
 using OpenDreamShared.Json;
 using System;
 using System.Collections.Generic;
-=======
-using System;
->>>>>>> 44932cb5
 
 namespace DMCompiler.DM {
     class DMVariable {
