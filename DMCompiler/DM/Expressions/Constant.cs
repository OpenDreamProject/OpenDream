using System;
using System.Collections.Generic;
using System.Diagnostics;
using System.Diagnostics.CodeAnalysis;
using System.IO;
using DMCompiler.Compiler;
using DMCompiler.Json;

namespace DMCompiler.DM.Expressions;

internal abstract class Constant(Location location) : DMExpression(location) {
    public sealed override bool TryAsConstant(out Constant constant) {
        constant = this;
        return true;
    }

    public abstract bool IsTruthy();
}

// null
internal sealed class Null(Location location) : Constant(location) {
    public override void EmitPushValue(DMObject dmObject, DMProc proc) {
        proc.PushNull();
    }

    public override bool IsTruthy() => false;

    public override bool TryAsJsonRepresentation(out object? json) {
        json = null;
        return true;
    }
}

// 4.0, -4.0
internal sealed class Number : Constant {
    public float Value { get; }

    public Number(Location location, int value) : base(location) {
        Value = value;
    }

    public Number(Location location, float value) : base(location) {
        Value = value;
    }

    public override void EmitPushValue(DMObject dmObject, DMProc proc) {
        proc.PushFloat(Value);
    }

<<<<<<< HEAD
    public override bool IsTruthy() => Value != 0;
=======
    // null
    sealed class Null(Location location) : Constant(location) {
        public override DMComplexValueType ValType => DMValueType.Null;
>>>>>>> 44f69efc

    public override bool TryAsJsonRepresentation(out object? json) {
        // Positive/Negative infinity cannot be represented in JSON and need a special value
        if (float.IsPositiveInfinity(Value)) {
            json = new Dictionary<string, JsonVariableType>() {
                {"type", JsonVariableType.PositiveInfinity}
            };
        } else if (float.IsNegativeInfinity(Value)) {
            json = new Dictionary<string, JsonVariableType>() {
                {"type", JsonVariableType.NegativeInfinity}
            };
        } else {
            json = Value;
        }

        return true;
    }
}

// "abc"
internal sealed class String(Location location, string value) : Constant(location) {
    public string Value { get; } = value;

    public override void EmitPushValue(DMObject dmObject, DMProc proc) {
        proc.PushString(Value);
    }

    public override bool IsTruthy() => Value.Length != 0;

    public override bool TryAsJsonRepresentation(out object? json) {
        json = Value;
        return true;
    }
}

<<<<<<< HEAD
// '[resource_path]'
// Where resource_path is one of:
//   - path relative to project root (.dme file location)
//   - path relative to current .dm source file location
//
// Note: built .json file depends on resource files, so they should be moving with it
// TODO: cache resources to a single .rsc file, as BYOND does
internal sealed class Resource : Constant {
    private static readonly EnumerationOptions SearchOptions = new() {
        MatchCasing = MatchCasing.CaseInsensitive
    };
=======
    // 4.0, -4.0
    sealed class Number : Constant {
        public float Value { get; }
        public override DMComplexValueType ValType => DMValueType.Num;
>>>>>>> 44f69efc

    private readonly string _filePath;
    private bool _isAmbiguous;

    public Resource(Location location, string filePath) : base(location) {
        // Treat backslashes as forward slashes on Linux
        filePath = filePath.Replace('\\', '/');

        var outputDir = System.IO.Path.GetDirectoryName(DMCompiler.Settings.Files?[0]) ?? "/";
        if (string.IsNullOrEmpty(outputDir))
            outputDir = "./";

        string? finalFilePath = null;

        var fileName = System.IO.Path.GetFileName(filePath);
        var fileDir = System.IO.Path.GetDirectoryName(filePath) ?? string.Empty;

        // Search every defined FILE_DIR
        foreach (string resourceDir in DMCompiler.ResourceDirectories) {
            var directory = FindDirectory(resourceDir, fileDir);

            if (directory != null) {
                // Perform a case-insensitive search for the file
                finalFilePath = FindFile(directory, fileName);

                if (finalFilePath != null)
                    break;
            }
        }

        // Search relative to the source file if it wasn't in one of the FILE_DIRs
        if (finalFilePath == null) {
            var sourceDir = System.IO.Path.Combine(outputDir, System.IO.Path.GetDirectoryName(Location.SourceFile) ?? string.Empty);
            var directory = FindDirectory(sourceDir, fileDir);

            if (directory != null)
                finalFilePath = FindFile(directory, fileName);
        }

        if (finalFilePath != null) {
            _filePath = System.IO.Path.GetRelativePath(outputDir, finalFilePath);

            if (_isAmbiguous) {
                DMCompiler.Emit(WarningCode.AmbiguousResourcePath, Location,
                    $"Resource {filePath} has multiple case-insensitive matches, using {_filePath}");
            }
        } else {
            DMCompiler.Emit(WarningCode.ItemDoesntExist, Location, $"Cannot find file '{filePath}'");
            _filePath = filePath;
        }

        // Path operations give backslashes on Windows, so do this again
        // Compile-time resources always use forward slashes
        _filePath = _filePath.Replace('\\', '/');

        DMObjectTree.Resources.Add(_filePath);
    }

    public override void EmitPushValue(DMObject dmObject, DMProc proc) {
        proc.PushResource(_filePath);
    }

    public override bool IsTruthy() => true;

    public override bool TryAsJsonRepresentation(out object? json) {
        json = new Dictionary<string, object>() {
            { "type", JsonVariableType.Resource },
            { "resourcePath", _filePath }
        };

        return true;
    }

    /// <summary>
    /// Performs a recursive case-insensitive for a directory.<br/>
    /// Marks the resource as ambiguous if multiple are found.
    /// </summary>
    /// <param name="directory">Directory to search in (case-sensitive)</param>
    /// <param name="searching">Directory to search for (case-insensitive)</param>
    /// <returns>The found directory, null if none</returns>
    private string? FindDirectory(string directory, string searching) {
        var searchingDirectories = searching.Split('/', StringSplitOptions.RemoveEmptyEntries);

        foreach (var searchingDirectory in searchingDirectories) {
            string[] directories = Directory.GetDirectories(directory, searchingDirectory, SearchOptions);

            if (directories.Length == 0)
                return null;
            else if (directories.Length > 1)
                _isAmbiguous = true;

            directory = directories[0];
        }

        return directory;
    }

    /// <summary>
    /// Performs a case-insensitive search for a file inside a directory.<br/>
    /// Marks the resource as ambiguous if multiple are found.
    /// </summary>
    /// <param name="directory">Directory to search in (case-sensitive)</param>
    /// <param name="searching">File to search for (case-insensitive)</param>
    /// <returns>The found file, null if none</returns>
    private string? FindFile(string directory, string searching) {
        var files = Directory.GetFiles(directory, searching, SearchOptions);

        // GetFiles() can't find "..ogg" on Linux for some reason, so try a direct check for the file
        if (files.Length == 0) {
            string combined = System.IO.Path.Combine(directory, searching);

            return File.Exists(combined) ? combined : null;
        } else if (files.Length > 1) {
            _isAmbiguous = true;
        }

        return files[0];
    }
}

// /a/b/c
// no, this can't be called "Path" because of CS0542
internal sealed class ConstantPath(Location location, DMObject dmObject, DreamPath value) : Constant(location) {
    public DreamPath Value { get; } = value;
    public override DreamPath? Path => Value;

    /// <summary>
    /// The DMObject this expression resides in. Used for path searches.
    /// </summary>
    private readonly DMObject _dmObject = dmObject;

    public enum PathType {
        TypeReference,
        ProcReference,
        ProcStub,
        VerbStub
    }

    public override void EmitPushValue(DMObject dmObject, DMProc proc) {
        if (!TryResolvePath(out var pathInfo)) {
            proc.PushNull();
            return;
        }

        switch (pathInfo.Value.Type) {
            case PathType.TypeReference:
                proc.PushType(pathInfo.Value.Id);
                break;
            case PathType.ProcReference:
                proc.PushProc(pathInfo.Value.Id);
                break;
            case PathType.ProcStub:
            case PathType.VerbStub:
                var type = DMObjectTree.AllObjects[pathInfo.Value.Id].Path.PathString;

                // /datum/proc and /datum/verb just compile down to strings lmao
                proc.PushString($"{type}/{(pathInfo.Value.Type == PathType.ProcStub ? "proc" : "verb")}");
                break;
            default:
                DMCompiler.ForcedError(Location, $"Invalid PathType {pathInfo.Value.Type}");
                break;
        }
    }

<<<<<<< HEAD
    public override string? GetNameof(DMObject dmObject) => Value.LastElement;
=======
    // "abc"
    sealed class String : Constant {
        public string Value { get; }
        public override DMComplexValueType ValType => DMValueType.Text;
>>>>>>> 44f69efc

    public override bool IsTruthy() => true;

    public override bool TryAsJsonRepresentation(out object? json) {
        if (!TryResolvePath(out var pathInfo)) {
            json = null;
            return false;
        }

        if (pathInfo.Value.Type is PathType.ProcStub or PathType.VerbStub) {
            var type = DMObjectTree.AllObjects[pathInfo.Value.Id].Path.PathString;

            json = $"{type}/{(pathInfo.Value.Type == PathType.ProcStub ? "proc" : "verb")}";
            return true;
        }

<<<<<<< HEAD
        JsonVariableType jsonType = pathInfo.Value.Type switch {
            PathType.TypeReference => JsonVariableType.Type,
            PathType.ProcReference => JsonVariableType.Proc,
            _ => throw new UnreachableException()
=======
        public override Constant Add(Constant rhs) {
            if (rhs is not String rhsString) {
                return base.Add(rhs);
            }

            return new String(Location, Value + rhsString.Value);
        }

        public override string ToString() {
            return Value;
        }
    }

    // '[resource_path]'
    // Where resource_path is one of:
    //   - path relative to project root (.dme file location)
    //   - path relative to current .dm source file location
    //
    // Note: built .json file depends on resource files, so they should be moving with it
    // TODO: cache resources to a single .rsc file, as BYOND does
    internal sealed class Resource : Constant {
        private static readonly EnumerationOptions SearchOptions = new() {
            MatchCasing = MatchCasing.CaseInsensitive
>>>>>>> 44f69efc
        };

        json = new Dictionary<string, object>() {
            { "type", jsonType },
            { "value", pathInfo.Value.Id }
        };

        return true;
    }

    public bool TryResolvePath([NotNullWhen(true)] out (PathType Type, int Id)? pathInfo) {
        DreamPath path = Value;

        // An upward search with no left-hand side
        if (Value.Type == DreamPath.PathType.UpwardSearch) {
            DreamPath? foundPath = DMObjectTree.UpwardSearch(_dmObject.Path, path);
            if (foundPath == null) {
                DMCompiler.Emit(WarningCode.ItemDoesntExist, Location, $"Could not find path {path}");

                pathInfo = null;
                return false;
            }

            path = foundPath.Value;
        }

        // /datum/proc and /datum/verb
        if (Value.LastElement is "proc" or "verb") {
            DreamPath typePath = Value.FromElements(0, -2);
            if (!DMObjectTree.TryGetTypeId(typePath, out var ownerId)) {
                DMCompiler.Emit(WarningCode.ItemDoesntExist, Location, $"Type {typePath} does not exist");

                pathInfo = null;
                return false;
            }

            pathInfo = Value.LastElement switch {
                "proc" => (PathType.ProcStub, ownerId),
                "verb" => (PathType.VerbStub, ownerId),
                _ => throw new InvalidOperationException($"Last element of {Value} is not \"proc\" or \"verb\"")
            };
            return true;
        }

        // /datum/proc/foo
        int procIndex = path.FindElement("proc");
        if (procIndex == -1) procIndex = path.FindElement("verb");
        if (procIndex != -1) {
            DreamPath withoutProcElement = path.RemoveElement(procIndex);
            DreamPath ownerPath = withoutProcElement.FromElements(0, -2);
            DMObject owner = DMObjectTree.GetDMObject(ownerPath, createIfNonexistent: false);
            string procName = path.LastElement;

<<<<<<< HEAD
            int? procId;
            if (owner == DMObjectTree.Root && DMObjectTree.TryGetGlobalProc(procName, out var globalProc)) {
                procId = globalProc.Id;
            } else {
                var procs = owner.GetProcs(procName);
=======
        /// <summary>
        /// Performs a case-insensitive search for a file inside a directory.<br/>
        /// Marks the resource as ambiguous if multiple are found.
        /// </summary>
        /// <param name="directory">Directory to search in (case-sensitive)</param>
        /// <param name="searching">File to search for (case-insensitive)</param>
        /// <returns>The found file, null if none</returns>
        private string? FindFile(string directory, string searching) {
            var files = Directory.GetFiles(directory, searching, SearchOptions);

            // GetFiles() can't find "..ogg" on Linux for some reason, so try a direct check for the file
            if (files.Length == 0) {
                string combined = System.IO.Path.Combine(directory, searching);

                return File.Exists(combined) ? combined : null;
            } else if (files.Length > 1) {
                _isAmbiguous = true;
            }

            return files[0];
        }
    }

    // /a/b/c
    // no, this can't be called "Path" because of CS0542
    internal sealed class ConstantPath : Constant {
        public DreamPath Value { get; }

        /// <summary>
        /// The DMObject this expression resides in. Used for path searches.
        /// </summary>
        private readonly DMObject _dmObject;

        public override DreamPath? Path => Value;
        public override DMComplexValueType ValType => Value;

        public ConstantPath(Location location, DMObject dmObject, DreamPath value)
            : base(location) {
            _dmObject = dmObject;
            Value = value;
        }

        public enum PathType {
            TypeReference,
            ProcReference,
            ProcStub,
            VerbStub
        }

        public override void EmitPushValue(DMObject dmObject, DMProc proc) {
            if (!TryResolvePath(out var pathInfo)) {
                proc.PushNull();
                return;
            }

            switch (pathInfo.Value.Type) {
                case PathType.TypeReference:
                    proc.PushType(pathInfo.Value.Id);
                    break;
                case PathType.ProcReference:
                    proc.PushProc(pathInfo.Value.Id);
                    break;
                case PathType.ProcStub:
                case PathType.VerbStub:
                    var type = DMObjectTree.AllObjects[pathInfo.Value.Id].Path.PathString;
>>>>>>> 44f69efc

                procId = procs?[^1];
            }

            if (procId == null) {
                DMCompiler.Emit(WarningCode.ItemDoesntExist, Location,
                    $"Type {ownerPath} does not have a proc named {procName}");

                pathInfo = null;
                return false;
            }

            pathInfo = (PathType.ProcReference, procId.Value);
            return true;
        }

        // Any other path
        if (DMObjectTree.TryGetTypeId(Value, out var typeId)) {
            pathInfo = (PathType.TypeReference, typeId);
            return true;
        } else {
            DMCompiler.Emit(WarningCode.ItemDoesntExist, Location, $"Type {Value} does not exist");

            pathInfo = null;
            return false;
        }
    }
}

// TODO: Use this instead of ConstantPath for procs
/// <summary>
/// A reference to a proc
/// </summary>
internal sealed class ConstantProcReference(Location location, DMProc referencedProc) : Constant(location) {
    public override void EmitPushValue(DMObject dmObject, DMProc proc) {
        proc.PushProc(referencedProc.Id);
    }

    public override string GetNameof(DMObject dmObject) => referencedProc.Name;

    public override bool IsTruthy() => true;

    public override bool TryAsJsonRepresentation(out object? json) {
        json = new Dictionary<string, object> {
            { "type", JsonVariableType.Proc },
            { "value", referencedProc.Id }
        };

        return true;
    }
}<|MERGE_RESOLUTION|>--- conflicted
+++ resolved
@@ -19,6 +19,8 @@
 
 // null
 internal sealed class Null(Location location) : Constant(location) {
+    public override DMComplexValueType ValType => DMValueType.Null;
+
     public override void EmitPushValue(DMObject dmObject, DMProc proc) {
         proc.PushNull();
     }
@@ -35,6 +37,8 @@
 internal sealed class Number : Constant {
     public float Value { get; }
 
+    public override DMComplexValueType ValType => DMValueType.Num;
+
     public Number(Location location, int value) : base(location) {
         Value = value;
     }
@@ -47,13 +51,7 @@
         proc.PushFloat(Value);
     }
 
-<<<<<<< HEAD
     public override bool IsTruthy() => Value != 0;
-=======
-    // null
-    sealed class Null(Location location) : Constant(location) {
-        public override DMComplexValueType ValType => DMValueType.Null;
->>>>>>> 44f69efc
 
     public override bool TryAsJsonRepresentation(out object? json) {
         // Positive/Negative infinity cannot be represented in JSON and need a special value
@@ -77,6 +75,8 @@
 internal sealed class String(Location location, string value) : Constant(location) {
     public string Value { get; } = value;
 
+    public override DMComplexValueType ValType => DMValueType.Text;
+
     public override void EmitPushValue(DMObject dmObject, DMProc proc) {
         proc.PushString(Value);
     }
@@ -89,7 +89,6 @@
     }
 }
 
-<<<<<<< HEAD
 // '[resource_path]'
 // Where resource_path is one of:
 //   - path relative to project root (.dme file location)
@@ -101,12 +100,6 @@
     private static readonly EnumerationOptions SearchOptions = new() {
         MatchCasing = MatchCasing.CaseInsensitive
     };
-=======
-    // 4.0, -4.0
-    sealed class Number : Constant {
-        public float Value { get; }
-        public override DMComplexValueType ValType => DMValueType.Num;
->>>>>>> 44f69efc
 
     private readonly string _filePath;
     private bool _isAmbiguous;
@@ -231,12 +224,14 @@
 // no, this can't be called "Path" because of CS0542
 internal sealed class ConstantPath(Location location, DMObject dmObject, DreamPath value) : Constant(location) {
     public DreamPath Value { get; } = value;
-    public override DreamPath? Path => Value;
 
     /// <summary>
     /// The DMObject this expression resides in. Used for path searches.
     /// </summary>
     private readonly DMObject _dmObject = dmObject;
+
+    public override DreamPath? Path => Value;
+    public override DMComplexValueType ValType => Value;
 
     public enum PathType {
         TypeReference,
@@ -271,14 +266,7 @@
         }
     }
 
-<<<<<<< HEAD
     public override string? GetNameof(DMObject dmObject) => Value.LastElement;
-=======
-    // "abc"
-    sealed class String : Constant {
-        public string Value { get; }
-        public override DMComplexValueType ValType => DMValueType.Text;
->>>>>>> 44f69efc
 
     public override bool IsTruthy() => true;
 
@@ -295,36 +283,10 @@
             return true;
         }
 
-<<<<<<< HEAD
         JsonVariableType jsonType = pathInfo.Value.Type switch {
             PathType.TypeReference => JsonVariableType.Type,
             PathType.ProcReference => JsonVariableType.Proc,
             _ => throw new UnreachableException()
-=======
-        public override Constant Add(Constant rhs) {
-            if (rhs is not String rhsString) {
-                return base.Add(rhs);
-            }
-
-            return new String(Location, Value + rhsString.Value);
-        }
-
-        public override string ToString() {
-            return Value;
-        }
-    }
-
-    // '[resource_path]'
-    // Where resource_path is one of:
-    //   - path relative to project root (.dme file location)
-    //   - path relative to current .dm source file location
-    //
-    // Note: built .json file depends on resource files, so they should be moving with it
-    // TODO: cache resources to a single .rsc file, as BYOND does
-    internal sealed class Resource : Constant {
-        private static readonly EnumerationOptions SearchOptions = new() {
-            MatchCasing = MatchCasing.CaseInsensitive
->>>>>>> 44f69efc
         };
 
         json = new Dictionary<string, object>() {
@@ -378,79 +340,11 @@
             DMObject owner = DMObjectTree.GetDMObject(ownerPath, createIfNonexistent: false);
             string procName = path.LastElement;
 
-<<<<<<< HEAD
             int? procId;
             if (owner == DMObjectTree.Root && DMObjectTree.TryGetGlobalProc(procName, out var globalProc)) {
                 procId = globalProc.Id;
             } else {
                 var procs = owner.GetProcs(procName);
-=======
-        /// <summary>
-        /// Performs a case-insensitive search for a file inside a directory.<br/>
-        /// Marks the resource as ambiguous if multiple are found.
-        /// </summary>
-        /// <param name="directory">Directory to search in (case-sensitive)</param>
-        /// <param name="searching">File to search for (case-insensitive)</param>
-        /// <returns>The found file, null if none</returns>
-        private string? FindFile(string directory, string searching) {
-            var files = Directory.GetFiles(directory, searching, SearchOptions);
-
-            // GetFiles() can't find "..ogg" on Linux for some reason, so try a direct check for the file
-            if (files.Length == 0) {
-                string combined = System.IO.Path.Combine(directory, searching);
-
-                return File.Exists(combined) ? combined : null;
-            } else if (files.Length > 1) {
-                _isAmbiguous = true;
-            }
-
-            return files[0];
-        }
-    }
-
-    // /a/b/c
-    // no, this can't be called "Path" because of CS0542
-    internal sealed class ConstantPath : Constant {
-        public DreamPath Value { get; }
-
-        /// <summary>
-        /// The DMObject this expression resides in. Used for path searches.
-        /// </summary>
-        private readonly DMObject _dmObject;
-
-        public override DreamPath? Path => Value;
-        public override DMComplexValueType ValType => Value;
-
-        public ConstantPath(Location location, DMObject dmObject, DreamPath value)
-            : base(location) {
-            _dmObject = dmObject;
-            Value = value;
-        }
-
-        public enum PathType {
-            TypeReference,
-            ProcReference,
-            ProcStub,
-            VerbStub
-        }
-
-        public override void EmitPushValue(DMObject dmObject, DMProc proc) {
-            if (!TryResolvePath(out var pathInfo)) {
-                proc.PushNull();
-                return;
-            }
-
-            switch (pathInfo.Value.Type) {
-                case PathType.TypeReference:
-                    proc.PushType(pathInfo.Value.Id);
-                    break;
-                case PathType.ProcReference:
-                    proc.PushProc(pathInfo.Value.Id);
-                    break;
-                case PathType.ProcStub:
-                case PathType.VerbStub:
-                    var type = DMObjectTree.AllObjects[pathInfo.Value.Id].Path.PathString;
->>>>>>> 44f69efc
 
                 procId = procs?[^1];
             }
