using System.Buffers;
using System.Linq;
using System.Runtime.CompilerServices;
using System.Text;
using OpenDreamShared.Common.DM;
using OpenDreamShared.Common.Json;
using OpenDreamShared.Common.Bytecode;
using OpenDreamRuntime.Map;
using OpenDreamRuntime.Objects;
using OpenDreamRuntime.Objects.Types;
using OpenDreamRuntime.Procs.DebugAdapter;
using OpenDreamRuntime.Resources;
using Robust.Shared.Utility;

namespace OpenDreamRuntime.Procs;

public sealed class DMProc : DreamProc {
    public readonly byte[] Bytecode;

    public readonly bool IsNullProc;
    public IReadOnlyList<LocalVariableJson> LocalNames { get; }
    public readonly List<SourceInfoJson> SourceInfo;

    public readonly AtomManager AtomManager;
    public readonly DreamManager DreamManager;
    public readonly ProcScheduler ProcScheduler;
    public readonly IDreamMapManager DreamMapManager;
    public readonly IDreamDebugManager DreamDebugManager;
    public readonly DreamResourceManager DreamResourceManager;
    public readonly DreamObjectTree ObjectTree;
    public readonly ServerVerbSystem VerbSystem;

    private readonly int _maxStackSize;

    public DMProc(int id, TreeEntry owningType, ProcDefinitionJson json, string? name, DreamManager dreamManager, AtomManager atomManager, IDreamMapManager dreamMapManager, IDreamDebugManager dreamDebugManager, DreamResourceManager dreamResourceManager, DreamObjectTree objectTree, ProcScheduler procScheduler, ServerVerbSystem verbSystem)
        : base(id, owningType, name ?? json.Name, null, json.Attributes, GetArgumentNames(json), GetArgumentTypes(json), json.VerbSrc, json.VerbName, json.VerbCategory, json.VerbDesc, json.Invisibility, json.IsVerb) {
        Bytecode = json.Bytecode ?? [];
        LocalNames = json.Locals ?? [];
        SourceInfo = json.SourceInfo;
        _maxStackSize = json.MaxStackSize;
        IsNullProc = CheckIfNullProc();

        AtomManager = atomManager;
        DreamManager = dreamManager;
        ProcScheduler = procScheduler;
        DreamMapManager = dreamMapManager;
        DreamDebugManager = dreamDebugManager;
        DreamResourceManager = dreamResourceManager;
        ObjectTree = objectTree;
        VerbSystem = verbSystem;
    }

    public (string Source, int Line) GetSourceAtOffset(int offset) {
        SourceInfoJson current = SourceInfo[0];
        string source = ObjectTree.Strings[current.File!.Value];

        int i = 0;
        do {
            var next = SourceInfo[i++];
            if (next.Offset > offset)
                break;

            current = next;
            if (current.File != null)
                source = ObjectTree.Strings[current.File.Value];
        } while (i < SourceInfo.Count);

        return (source, current.Line);
    }

    /// <summary>
    /// Checks if the given bytecode offset is the first on a line of the source code
    /// </summary>
    public bool IsOnLineChange(int offset) {
        foreach (var sourceInfo in SourceInfo) {
            if (sourceInfo.Offset == offset)
                return true;
        }

        return false;
    }

    public bool TryGetOffsetAtSource(string source, int line, out int offset) {
        string? currentSource = null;

        int i = 0;
        do {
            var current = SourceInfo[i++];

            if (current.File != null)
                currentSource = ObjectTree.Strings[current.File.Value];

            if (currentSource == source && current.Line == line) {
                offset = current.Offset;
                return true;
            }
        } while (i < SourceInfo.Count);

        offset = 0;
        return false;
    }

    public override ProcState CreateState(DreamThread thread, DreamObject? src, DreamObject? usr, DreamProcArguments arguments) {
        if (IsNullProc) {
            if (!NullProcState.Pool.TryPop(out var nullState)) {
                nullState = new NullProcState();
            }

            nullState.Initialize(this);
            return nullState;
        }

        if (!DMProcState.Pool.TryPop(out var state)) {
            state = new DMProcState();
        }

        state.Initialize(this, thread, _maxStackSize, src, usr, arguments);
        return state;
    }

    private bool CheckIfNullProc() {
        // We check for two possible patterns, entirely empty procs or pushing and returning self.
        if (Bytecode.Length == 0 || Bytecode is [(byte)DreamProcOpcode.PushReferenceValue, 0x01, (byte)DreamProcOpcode.Return])
            return true;

        return false;
    }

    private static List<string> GetArgumentNames(ProcDefinitionJson json) {
        if (json.Arguments == null) {
            return new();
        } else {
            var argumentNames = new List<string>(json.Arguments.Count);
            argumentNames.AddRange(json.Arguments.Select(a => a.Name).ToArray());
            return argumentNames;
        }
    }

<<<<<<< HEAD
        private static List<DMValueType>? GetArgumentTypes(ProcDefinitionJson json) {
            if (json.Arguments == null) {
                return null;
            } else {
                var argumentTypes = new List<DMValueType>(json.Arguments.Count);
                argumentTypes.AddRange(json.Arguments.Select(a => a.Type));
                return argumentTypes;
            }
=======
    private static List<DreamValueType>? GetArgumentTypes(ProcDefinitionJson json) {
        if (json.Arguments == null) {
            return null;
        } else {
            var argumentTypes = new List<DreamValueType>(json.Arguments.Count);
            argumentTypes.AddRange(json.Arguments.Select(a => (DreamValueType)a.Type));
            return argumentTypes;
>>>>>>> b7aaab63
        }
    }
}

public sealed class NullProcState : ProcState {
    public static readonly Stack<NullProcState> Pool = new();

    public override DreamProc? Proc => _proc;

    private DreamProc? _proc;

    public override ProcStatus Resume() {
        return ProcStatus.Returned; // do nothing heehoo
    }

    public override void AppendStackFrame(StringBuilder builder) {
        throw new NotImplementedException();
    }

    public void Initialize(DMProc proc) {
        _proc = proc;
    }

    public override void Dispose() {
        base.Dispose();
        _proc = null;
        Pool.Push(this);
    }
}

public sealed class DMProcState : ProcState {
    private delegate ProcStatus OpcodeHandler(DMProcState state);

    public static readonly Stack<DMProcState> Pool = new();

    private static readonly ArrayPool<DreamValue> DreamValuePool = ArrayPool<DreamValue>.Create();

    #region Opcode Handlers

    //Human-readable friendly version, which will be converted to a more efficient lookup at runtime.
    private static readonly Dictionary<DreamProcOpcode, OpcodeHandler> OpcodeHandlers = new() {
        {DreamProcOpcode.BitShiftLeft, DMOpcodeHandlers.BitShiftLeft},
        {DreamProcOpcode.PushType, DMOpcodeHandlers.PushType},
        {DreamProcOpcode.PushString, DMOpcodeHandlers.PushString},
        {DreamProcOpcode.FormatString, DMOpcodeHandlers.FormatString},
        {DreamProcOpcode.SwitchCaseRange, DMOpcodeHandlers.SwitchCaseRange},
        {DreamProcOpcode.PushReferenceValue, DMOpcodeHandlers.PushReferenceValue},
        {DreamProcOpcode.Add, DMOpcodeHandlers.Add},
        {DreamProcOpcode.Assign, DMOpcodeHandlers.Assign},
        {DreamProcOpcode.Call, DMOpcodeHandlers.Call},
        {DreamProcOpcode.MultiplyReference, DMOpcodeHandlers.MultiplyReference},
        {DreamProcOpcode.JumpIfFalse, DMOpcodeHandlers.JumpIfFalse},
        {DreamProcOpcode.Jump, DMOpcodeHandlers.Jump},
        {DreamProcOpcode.CompareEquals, DMOpcodeHandlers.CompareEquals},
        {DreamProcOpcode.Return, DMOpcodeHandlers.Return},
        {DreamProcOpcode.PushNull, DMOpcodeHandlers.PushNull},
        {DreamProcOpcode.Subtract, DMOpcodeHandlers.Subtract},
        {DreamProcOpcode.CompareLessThan, DMOpcodeHandlers.CompareLessThan},
        {DreamProcOpcode.CompareGreaterThan, DMOpcodeHandlers.CompareGreaterThan},
        {DreamProcOpcode.BooleanAnd, DMOpcodeHandlers.BooleanAnd},
        {DreamProcOpcode.BooleanNot, DMOpcodeHandlers.BooleanNot},
        {DreamProcOpcode.DivideReference, DMOpcodeHandlers.DivideReference},
        {DreamProcOpcode.Negate, DMOpcodeHandlers.Negate},
        {DreamProcOpcode.Modulus, DMOpcodeHandlers.Modulus},
        {DreamProcOpcode.Append, DMOpcodeHandlers.Append},
        {DreamProcOpcode.AppendNoPush, DMOpcodeHandlers.AppendNoPush},
        {DreamProcOpcode.CreateRangeEnumerator, DMOpcodeHandlers.CreateRangeEnumerator},
        {DreamProcOpcode.Input, DMOpcodeHandlers.Input},
        {DreamProcOpcode.CompareLessThanOrEqual, DMOpcodeHandlers.CompareLessThanOrEqual},
        {DreamProcOpcode.CreateAssociativeList, DMOpcodeHandlers.CreateAssociativeList},
        {DreamProcOpcode.Remove, DMOpcodeHandlers.Remove},
        {DreamProcOpcode.DeleteObject, DMOpcodeHandlers.DeleteObject},
        {DreamProcOpcode.PushResource, DMOpcodeHandlers.PushResource},
        {DreamProcOpcode.CreateList, DMOpcodeHandlers.CreateList},
        {DreamProcOpcode.CallStatement, DMOpcodeHandlers.CallStatement},
        {DreamProcOpcode.BitAnd, DMOpcodeHandlers.BitAnd},
        {DreamProcOpcode.CompareNotEquals, DMOpcodeHandlers.CompareNotEquals},
        {DreamProcOpcode.PushProc, DMOpcodeHandlers.PushProc},
        {DreamProcOpcode.Divide, DMOpcodeHandlers.Divide},
        {DreamProcOpcode.Multiply, DMOpcodeHandlers.Multiply},
        {DreamProcOpcode.BitXorReference, DMOpcodeHandlers.BitXorReference},
        {DreamProcOpcode.BitXor, DMOpcodeHandlers.BitXor},
        {DreamProcOpcode.BitOr, DMOpcodeHandlers.BitOr},
        {DreamProcOpcode.BitNot, DMOpcodeHandlers.BitNot},
        {DreamProcOpcode.Combine, DMOpcodeHandlers.Combine},
        {DreamProcOpcode.CreateObject, DMOpcodeHandlers.CreateObject},
        {DreamProcOpcode.BooleanOr, DMOpcodeHandlers.BooleanOr},
        {DreamProcOpcode.CreateMultidimensionalList, DMOpcodeHandlers.CreateMultidimensionalList},
        {DreamProcOpcode.CompareGreaterThanOrEqual, DMOpcodeHandlers.CompareGreaterThanOrEqual},
        {DreamProcOpcode.SwitchCase, DMOpcodeHandlers.SwitchCase},
        {DreamProcOpcode.Mask, DMOpcodeHandlers.Mask},
        {DreamProcOpcode.Error, DMOpcodeHandlers.Error},
        {DreamProcOpcode.IsInList, DMOpcodeHandlers.IsInList},
        {DreamProcOpcode.PushFloat, DMOpcodeHandlers.PushFloat},
        {DreamProcOpcode.ModulusReference, DMOpcodeHandlers.ModulusReference},
        {DreamProcOpcode.CreateListEnumerator, DMOpcodeHandlers.CreateListEnumerator},
        {DreamProcOpcode.Enumerate, DMOpcodeHandlers.Enumerate},
        {DreamProcOpcode.DestroyEnumerator, DMOpcodeHandlers.DestroyEnumerator},
        {DreamProcOpcode.Browse, DMOpcodeHandlers.Browse},
        {DreamProcOpcode.BrowseResource, DMOpcodeHandlers.BrowseResource},
        {DreamProcOpcode.OutputControl, DMOpcodeHandlers.OutputControl},
        {DreamProcOpcode.BitShiftRight, DMOpcodeHandlers.BitShiftRight},
        {DreamProcOpcode.CreateFilteredListEnumerator, DMOpcodeHandlers.CreateFilteredListEnumerator},
        {DreamProcOpcode.Power, DMOpcodeHandlers.Power},
        {DreamProcOpcode.Prompt, DMOpcodeHandlers.Prompt},
        {DreamProcOpcode.Link, DMOpcodeHandlers.Link},
        {DreamProcOpcode.Ftp, DMOpcodeHandlers.Ftp},
        {DreamProcOpcode.Initial, DMOpcodeHandlers.Initial},
        {DreamProcOpcode.AsType, DMOpcodeHandlers.AsType},
        {DreamProcOpcode.IsType, DMOpcodeHandlers.IsType},
        {DreamProcOpcode.LocateCoord, DMOpcodeHandlers.LocateCoord},
        {DreamProcOpcode.Locate, DMOpcodeHandlers.Locate},
        {DreamProcOpcode.IsNull, DMOpcodeHandlers.IsNull},
        {DreamProcOpcode.Spawn, DMOpcodeHandlers.Spawn},
        {DreamProcOpcode.OutputReference, DMOpcodeHandlers.OutputReference},
        {DreamProcOpcode.Output, DMOpcodeHandlers.Output},
        {DreamProcOpcode.Pop, DMOpcodeHandlers.Pop},
        {DreamProcOpcode.Prob, DMOpcodeHandlers.Prob},
        {DreamProcOpcode.IsSaved, DMOpcodeHandlers.IsSaved},
        {DreamProcOpcode.PickUnweighted, DMOpcodeHandlers.PickUnweighted},
        {DreamProcOpcode.PickWeighted, DMOpcodeHandlers.PickWeighted},
        {DreamProcOpcode.Increment, DMOpcodeHandlers.Increment},
        {DreamProcOpcode.Decrement, DMOpcodeHandlers.Decrement},
        {DreamProcOpcode.CompareEquivalent, DMOpcodeHandlers.CompareEquivalent},
        {DreamProcOpcode.CompareNotEquivalent, DMOpcodeHandlers.CompareNotEquivalent},
        {DreamProcOpcode.Throw, DMOpcodeHandlers.Throw},
        {DreamProcOpcode.IsInRange, DMOpcodeHandlers.IsInRange},
        {DreamProcOpcode.MassConcatenation, DMOpcodeHandlers.MassConcatenation},
        {DreamProcOpcode.CreateTypeEnumerator, DMOpcodeHandlers.CreateTypeEnumerator},
        {DreamProcOpcode.PushGlobalVars, DMOpcodeHandlers.PushGlobalVars},
        {DreamProcOpcode.ModulusModulus, DMOpcodeHandlers.ModulusModulus},
        {DreamProcOpcode.ModulusModulusReference, DMOpcodeHandlers.ModulusModulusReference},
        {DreamProcOpcode.AssignInto, DMOpcodeHandlers.AssignInto},
        {DreamProcOpcode.JumpIfNull, DMOpcodeHandlers.JumpIfNull},
        {DreamProcOpcode.JumpIfNullNoPop, DMOpcodeHandlers.JumpIfNullNoPop},
        {DreamProcOpcode.JumpIfTrueReference, DMOpcodeHandlers.JumpIfTrueReference},
        {DreamProcOpcode.JumpIfFalseReference, DMOpcodeHandlers.JumpIfFalseReference},
        {DreamProcOpcode.DereferenceField, DMOpcodeHandlers.DereferenceField},
        {DreamProcOpcode.DereferenceIndex, DMOpcodeHandlers.DereferenceIndex},
        {DreamProcOpcode.IndexRefWithString, DMOpcodeHandlers.IndexRefWithString},
        {DreamProcOpcode.DereferenceCall, DMOpcodeHandlers.DereferenceCall},
        {DreamProcOpcode.PopReference, DMOpcodeHandlers.PopReference},
        {DreamProcOpcode.BitShiftLeftReference,DMOpcodeHandlers.BitShiftLeftReference},
        {DreamProcOpcode.BitShiftRightReference, DMOpcodeHandlers.BitShiftRightReference},
        {DreamProcOpcode.Try, DMOpcodeHandlers.Try},
        {DreamProcOpcode.TryNoValue, DMOpcodeHandlers.TryNoValue},
        {DreamProcOpcode.EndTry, DMOpcodeHandlers.EndTry},
        {DreamProcOpcode.Gradient, DMOpcodeHandlers.Gradient},
        {DreamProcOpcode.Sin, DMOpcodeHandlers.Sin},
        {DreamProcOpcode.Cos, DMOpcodeHandlers.Cos},
        {DreamProcOpcode.Tan, DMOpcodeHandlers.Tan},
        {DreamProcOpcode.ArcSin, DMOpcodeHandlers.ArcSin},
        {DreamProcOpcode.ArcCos, DMOpcodeHandlers.ArcCos},
        {DreamProcOpcode.ArcTan, DMOpcodeHandlers.ArcTan},
        {DreamProcOpcode.ArcTan2, DMOpcodeHandlers.ArcTan2},
        {DreamProcOpcode.Sqrt, DMOpcodeHandlers.Sqrt},
        {DreamProcOpcode.Log, DMOpcodeHandlers.Log},
        {DreamProcOpcode.LogE, DMOpcodeHandlers.LogE},
        {DreamProcOpcode.Abs, DMOpcodeHandlers.Abs},
        {DreamProcOpcode.EnumerateNoAssign, DMOpcodeHandlers.EnumerateNoAssign},
        {DreamProcOpcode.GetStep, DMOpcodeHandlers.GetStep},
        {DreamProcOpcode.Length, DMOpcodeHandlers.Length},
        {DreamProcOpcode.GetDir, DMOpcodeHandlers.GetDir},
        {DreamProcOpcode.DebuggerBreakpoint, DMOpcodeHandlers.DebuggerBreakpoint},
        {DreamProcOpcode.Rgb, DMOpcodeHandlers.Rgb},
        // Peephole optimizer opcode handlers
        {DreamProcOpcode.NullRef, DMOpcodeHandlers.NullRef},
        {DreamProcOpcode.AssignNoPush, DMOpcodeHandlers.AssignNoPush},
        {DreamProcOpcode.PushRefAndDereferenceField, DMOpcodeHandlers.PushReferenceAndDereferenceField},
        {DreamProcOpcode.PushNRefs, DMOpcodeHandlers.PushNRefs},
        {DreamProcOpcode.PushNFloats, DMOpcodeHandlers.PushNFloats},
        {DreamProcOpcode.PushNStrings, DMOpcodeHandlers.PushNStrings},
        {DreamProcOpcode.PushNResources, DMOpcodeHandlers.PushNResources},
        {DreamProcOpcode.PushStringFloat, DMOpcodeHandlers.PushStringFloat},
        {DreamProcOpcode.SwitchOnFloat, DMOpcodeHandlers.SwitchOnFloat},
        {DreamProcOpcode.SwitchOnString, DMOpcodeHandlers.SwitchOnString},
        {DreamProcOpcode.JumpIfReferenceFalse, DMOpcodeHandlers.JumpIfReferenceFalse},
        {DreamProcOpcode.PushNOfStringFloats, DMOpcodeHandlers.PushNOfStringFloat},
        {DreamProcOpcode.CreateListNFloats, DMOpcodeHandlers.CreateListNFloats},
        {DreamProcOpcode.CreateListNStrings, DMOpcodeHandlers.CreateListNStrings},
        {DreamProcOpcode.CreateListNRefs, DMOpcodeHandlers.CreateListNRefs},
        {DreamProcOpcode.CreateListNResources, DMOpcodeHandlers.CreateListNResources},
        {DreamProcOpcode.IsTypeDirect, DMOpcodeHandlers.IsTypeDirect},
        {DreamProcOpcode.ReturnReferenceValue, DMOpcodeHandlers.ReturnReferenceValue},
        {DreamProcOpcode.ReturnFloat, DMOpcodeHandlers.ReturnFloat}
    };

    public static readonly unsafe delegate*<DMProcState, ProcStatus>[] OpcodeHandlersTable;

    #endregion

    public DreamManager DreamManager => _proc.DreamManager;
    public ProcScheduler ProcScheduler => _proc.ProcScheduler;
    public IDreamDebugManager DebugManager => _proc.DreamDebugManager;

    /// <summary> This stores our 'src' value. May be null!</summary>
    public DreamObject? Instance;

    public DreamObject? Usr;
    public int ArgumentCount;
    private readonly Stack<int> _catchPosition = new();
    private readonly Stack<int> _catchVarIndex = new();
    private const int NoTryCatchVar = -1;
    public readonly IDreamValueEnumerator?[] Enumerators = new IDreamValueEnumerator?[16];

    public int ProgramCounter => _pc;
    private int _pc;

    private bool _firstResume = true;

    // Contains both arguments (at index 0) and local vars (at index ArgumentCount)
    private DreamValue[] _localVariables = default!;

    private DMProc _proc = default!;
    public override DMProc Proc => _proc;

    /// Static initializer for maintainer friendly OpcodeHandlers to performance friendly _opcodeHandlers
    static unsafe DMProcState() {
        int maxOpcode = (int)OpcodeHandlers.Keys.Max();

        OpcodeHandlersTable = new delegate*<DMProcState, ProcStatus>[256];
        foreach (var (dpo, handler) in OpcodeHandlers) {
            OpcodeHandlersTable[(int) dpo] = (delegate*<DMProcState, ProcStatus>) handler.Method.MethodHandle.GetFunctionPointer();
        }

        var invalid = DMOpcodeHandlers.Invalid;
        var invalidPtr = (delegate*<DMProcState, ProcStatus>)invalid.Method.MethodHandle.GetFunctionPointer();

        OpcodeHandlersTable[0] = invalidPtr;
        for (int i = maxOpcode + 1; i < 256; i++) {
            OpcodeHandlersTable[i] = invalidPtr;
        }
    }

    public DMProcState() { }

    private DMProcState(DMProcState other, DreamThread thread) {
        base.Initialize(thread, other.WaitFor);
        _proc = other._proc;
        Instance = other.Instance;
        Usr = other.Usr;
        ArgumentCount = other.ArgumentCount;
        _pc = other._pc;
        _firstResume = false;
        Result = other.Result;

        _stack = DreamValuePool.Rent(other._stack.Length);
        _localVariables = DreamValuePool.Rent(other._localVariables.Length);
        Array.Copy(other._localVariables, _localVariables, other._localVariables.Length);
    }

    public void Initialize(DMProc proc, DreamThread thread, int maxStackSize, DreamObject? instance, DreamObject? usr, DreamProcArguments arguments) {
        base.Initialize(thread, (proc.Attributes & ProcAttributes.DisableWaitfor) != ProcAttributes.DisableWaitfor);
        _proc = proc;
        Instance = instance;
        Usr = usr;
        ArgumentCount = Math.Max(arguments.Count, _proc.ArgumentNames?.Count ?? 0);
        _localVariables = DreamValuePool.Rent(256);
        _stack = DreamValuePool.Rent(maxStackSize);
        _firstResume = true;

        for (int i = 0; i < ArgumentCount; i++) {
            _localVariables[i] = arguments.GetArgument(i);
        }
    }

    public override unsafe ProcStatus Resume() {
        if (Instance?.Deleted == true) {
            return ProcStatus.Returned;
        }

#if TOOLS
            if (_firstResume) {
                DebugManager.HandleFirstResume(this);
                _firstResume = false;
            }
#endif

        var procBytecode = _proc.Bytecode;

        if (procBytecode.Length == 0)
            return ProcStatus.Returned;

        fixed (delegate*<DMProcState, ProcStatus>* handlers = &OpcodeHandlersTable[0]) {
            fixed (byte* bytecode = &procBytecode[0]) {
                var l = procBytecode.Length; // The length never changes so we stick it in a register.

                while (_pc < l) {
#if TOOLS
                        DebugManager.HandleInstruction(this);
#endif

                    int opcode = bytecode[_pc];
                    _pc += 1;

                    var handler = handlers[opcode];
                    var status = handler(this);

                    if (status != ProcStatus.Continue) {
                        return status;
                    }
                }
            }
        }

        return ProcStatus.Returned;
    }

    public override void ReturnedInto(DreamValue value) {
        Push(value);
    }

    public override void AppendStackFrame(StringBuilder builder) {
        if (Proc.OwningType != Proc.ObjectTree.Root) {
            builder.Append(Proc.OwningType);
            builder.Append('/');
        }

        builder.Append(Proc.Name);

        // Subtract 1 because _pc may have been advanced to the next line
        var location = Proc.GetSourceAtOffset(_pc - 1);
        builder.Append(' ');
        builder.Append(location.Source);
        builder.Append(':');
        builder.Append(location.Line);
    }

    public (string, int) GetCurrentSource() {
        return Proc.GetSourceAtOffset(_pc - 1);
    }

    public void Jump(int position) {
        _pc = position;
    }

    public void SetReturn(DreamValue value) {
        Result = value;
    }

    public ProcStatus Call(DreamProc proc, DreamObject? src, DreamProcArguments arguments) {
        if (proc is NativeProc p) {
            // Skip a whole song and dance.
            Push(p.Call(Thread, src, Usr, arguments));
            return ProcStatus.Continue;
        }

        var state = proc.CreateState(Thread, src, Usr, arguments);
        Thread.PushProcState(state);
        if (proc is AsyncNativeProc) // Hack to ensure sleeping native procs will return our value in a no-waitfor context
            state.Result = Result;
        return ProcStatus.Called;
    }

    public DreamThread Spawn() {
        var thread = new DreamThread(Proc.ToString());

        var state = new DMProcState(this, thread);
        thread.PushProcState(state);

        return thread;
    }

    public void StartTryBlock(int catchPosition, int catchVarIndex = NoTryCatchVar) {
        if (catchVarIndex != NoTryCatchVar)
            catchVarIndex += ArgumentCount; // We're given a local var index so we need to account for our arguments

        _catchPosition.Push(catchPosition);
        _catchVarIndex.Push(catchVarIndex);
    }

    public void EndTryBlock() {
        _catchPosition.Pop();
        _catchVarIndex.Pop();
    }

    public override bool IsCatching() => _catchPosition.Count > 0;

    public override void CatchException(Exception exception) {
        if (!IsCatching())
            base.CatchException(exception);

        Jump(_catchPosition.Pop());
        var varIdx = _catchVarIndex.Pop();
        if (varIdx != NoTryCatchVar) {
            DreamValue value;

            if (exception is DMThrowException throwException)
                value = throwException.Value;
            else
                value = new DreamValue(exception.Message); // TODO: Probably need to create an /exception

            _localVariables[varIdx] = value;
        }
    }

    public override void Dispose() {
        base.Dispose();

        Instance = null;
        Usr = null;
        ArgumentCount = 0;
        Array.Clear(Enumerators);
        _pc = 0;
        _proc = null!;

        DreamValuePool.Return(_stack);
        _stackIndex = 0;
        _stack = null!;

        DreamValuePool.Return(_localVariables, true);
        _localVariables = null!;

        _catchPosition.Clear();
        _catchVarIndex.Clear();

        Pool.Push(this);
    }

    public ReadOnlySpan<DreamValue> GetArguments() {
        return _localVariables.AsSpan(0, ArgumentCount);
    }

    public void SetArgument(int id, DreamValue value) {
        if (id < 0 || id >= ArgumentCount)
            throw new IndexOutOfRangeException($"Given argument id ({id}) was out of range");

        _localVariables[id] = value;
    }

    #region Stack

    private DreamValue[] _stack = default!;
    private int _stackIndex;
    public ReadOnlyMemory<DreamValue> DebugStack() => _stack.AsMemory(0, _stackIndex);

    public void Push(DreamValue value) {
        _stack[_stackIndex] = value;
        // ++ sucks for the compiler
        _stackIndex += 1;
    }

    public DreamValue Pop() {
        // -- sucks for the compiler
        _stackIndex -= 1;
        return _stack[_stackIndex];
    }

    public void PopDrop() {
        DebugTools.Assert(_stackIndex > 0, "Attempted to PopDrop with a stack index of (or below?) 0");
        _stackIndex -= 1;
    }

    /// <summary>
    /// Pops multiple values off the stack
    /// </summary>
    /// <param name="count">Amount of values to pop</param>
    /// <returns>A ReadOnlySpan of the popped values, in FIFO order</returns>
    public ReadOnlySpan<DreamValue> PopCount(int count) {
        _stackIndex -= count;

        return _stack.AsSpan(_stackIndex, count);
    }

    public DreamValue Peek() {
        return _stack[_stackIndex - 1];
    }

    /// <summary>
    /// Pops arguments off the stack and returns them in DreamProcArguments
    /// </summary>
    /// <param name="proc">The target proc we're calling. If null, named args or arglist() cannot be used.</param>
    /// <param name="argumentsType">The source of the arguments</param>
    /// <param name="argumentStackSize">The amount of items the arguments have on the stack</param>
    /// <returns>The arguments in a DreamProcArguments struct</returns>
    public DreamProcArguments PopProcArguments(DreamProc? proc, DMCallArgumentsType argumentsType, int argumentStackSize) {
        var values = PopCount(argumentStackSize);

        return CreateProcArguments(values, proc, argumentsType, argumentStackSize);
    }

    #endregion

    #region Operands

    [MethodImpl(MethodImplOptions.AggressiveInlining)]
    public int ReadByte() {
        var r = _proc.Bytecode[_pc];
        _pc += 1;
        return r;
    }

    [MethodImpl(MethodImplOptions.AggressiveInlining)]
    public int ReadInt() {
        int value = BitConverter.ToInt32(_proc.Bytecode, _pc);
        _pc += 4;

        return value;
    }

    [MethodImpl(MethodImplOptions.AggressiveInlining)]
    public float ReadFloat() {
        float value = BitConverter.ToSingle(_proc.Bytecode, _pc);
        _pc += 4;

        return value;
    }

    [MethodImpl(MethodImplOptions.AggressiveInlining)]
    public string ReadString() {
        int stringId = ReadInt();

        return ResolveString(stringId);
    }

    public string ResolveString(int stringId) {
        return Proc.ObjectTree.Strings[stringId];
    }

    [MethodImpl(MethodImplOptions.AggressiveInlining)]
    public DreamReference ReadReference() {
        DMReference.Type refType = (DMReference.Type)ReadByte();

        switch (refType) {
            case DMReference.Type.Src:
            case DMReference.Type.Self:
            case DMReference.Type.Usr:
            case DMReference.Type.Args:
            case DMReference.Type.World:
            case DMReference.Type.SuperProc:
            case DMReference.Type.ListIndex:
                return new DreamReference(refType, 0);
            case DMReference.Type.Argument:
            case DMReference.Type.Local:
                return new DreamReference(refType, ReadByte());
            case DMReference.Type.Global:
            case DMReference.Type.GlobalProc:
            case DMReference.Type.Field:
            case DMReference.Type.SrcField:
            case DMReference.Type.SrcProc:
                return new DreamReference(refType, ReadInt());
            default: {
                ThrowInvalidReferenceType(refType);
                return default;
            }
        }
    }

    [MethodImpl(MethodImplOptions.NoInlining)]
    private static void ThrowInvalidReferenceType(DMReference.Type type) {
        throw new Exception($"Invalid reference type {type}");
    }

    public (DMCallArgumentsType Type, int StackSize) ReadProcArguments() {
        return ((DMCallArgumentsType) ReadByte(), ReadInt());
    }

    #endregion

    #region References

    /// <summary>
    /// Takes a DMReference with a <see cref="DMReference.Type.ListIndex"/> type and returns the value being indexed
    /// as well as what it's being indexed with.
    /// </summary>
    /// <param name="reference">A ListIndex DMReference</param>
    /// <param name="index">What index is being accessed</param>
    /// <param name="indexing">What is being indexed</param>
    /// <param name="peek">Peek the stack instead of popping</param>
    public void GetIndexReferenceValues(DreamReference reference, out DreamValue index, out DreamValue indexing, bool peek = false) {
        if (reference.Type != DMReference.Type.ListIndex)
            ThrowReferenceNotListIndex();

        index = _stack[_stackIndex - 1];
        indexing = _stack[_stackIndex - 2];
        if (!peek)
            _stackIndex -= 2;
    }

    [MethodImpl(MethodImplOptions.NoInlining)]
    private static void ThrowReferenceNotListIndex() {
        throw new ArgumentException("Reference was not a ListIndex type");
    }

    public void AssignReference(DreamReference reference, DreamValue value) {
        switch (reference.Type) {
            case DMReference.Type.Self: Result = value; break;
            case DMReference.Type.Argument: SetArgument(reference.Value, value); break;
            case DMReference.Type.Local: _localVariables[ArgumentCount + reference.Value] = value; break;
            case DMReference.Type.SrcField: Instance.SetVariable(ResolveString(reference.Value), value); break;
            case DMReference.Type.Global: DreamManager.Globals[reference.Value] = value; break;
            case DMReference.Type.Src:
                //TODO: src can be assigned to non-DreamObject values
                if (!value.TryGetValueAsDreamObject(out Instance)) {
                    ThrowCannotAssignSrcTo(value);
                }

                break;
            case DMReference.Type.Usr:
                //TODO: usr can be assigned to non-DreamObject values
                if (!value.TryGetValueAsDreamObject(out Usr)) {
                    ThrowCannotAssignUsrTo(value);
                }

                break;
            case DMReference.Type.Field: {
                DreamValue owner = Pop();
                if (!owner.TryGetValueAsDreamObject(out var ownerObj) || ownerObj == null)
                    ThrowCannotAssignFieldOn(reference, owner);

                ownerObj!.SetVariable(ResolveString(reference.Value), value);
                break;
            }
            case DMReference.Type.ListIndex: {
                GetIndexReferenceValues(reference, out var index, out var indexing);

                if (indexing.TryGetValueAsDreamObject(out var dreamObject) && dreamObject != null) {
                    dreamObject.OperatorIndexAssign(index, this, value);
                } else {
                    ThrowCannotAssignListIndex(index, indexing);
                }

                break;
            }
            default:
                ThrowCannotAssignReferenceType(reference);
                break;
        }
    }

    [MethodImpl(MethodImplOptions.NoInlining)]
    private static void ThrowCannotAssignReferenceType(DreamReference reference) {
        throw new Exception($"Cannot assign to reference type {reference.Type}");
    }

    [MethodImpl(MethodImplOptions.NoInlining)]
    private static void ThrowCannotAssignListIndex(DreamValue index, DreamValue indexing) {
        throw new Exception($"Cannot assign to index {index} of {indexing}");
    }

    [MethodImpl(MethodImplOptions.NoInlining)]
    private void ThrowCannotAssignFieldOn(DreamReference reference, DreamValue owner) {
        throw new Exception($"Cannot assign field \"{ResolveString(reference.Value)}\" on {owner}");
    }

    [MethodImpl(MethodImplOptions.NoInlining)]
    private static void ThrowCannotAssignSrcTo(DreamValue value) {
        throw new Exception($"Cannot assign src to {value}");
    }

    [MethodImpl(MethodImplOptions.NoInlining)]
    private static void ThrowCannotAssignUsrTo(DreamValue value) {
        throw new Exception($"Cannot assign usr to {value}");
    }

    public DreamValue GetReferenceValue(DreamReference reference, bool peek = false) {
        switch (reference.Type) {
            case DMReference.Type.Src: return new(Instance);
            case DMReference.Type.Usr: return new(Usr);
            case DMReference.Type.Self: return Result;
            case DMReference.Type.Global: return DreamManager.Globals[reference.Value];
            case DMReference.Type.Argument: return _localVariables[reference.Value];
            case DMReference.Type.Local: return _localVariables[ArgumentCount + reference.Value];
            case DMReference.Type.Args: return new(new ProcArgsList(Proc.ObjectTree.List.ObjectDefinition, this));
            case DMReference.Type.World: return new(DreamManager.WorldInstance);
            case DMReference.Type.Field: {
                DreamValue owner = peek ? Peek() : Pop();

                return DereferenceField(owner, ResolveString(reference.Value));
            }
            case DMReference.Type.SrcField: {
                var fieldName = ResolveString(reference.Value);
                if (Instance == null)
                    ThrowCannotGetFieldSrcGlobalProc(fieldName);
                if (!Instance!.TryGetVariable(fieldName, out var fieldValue))
                    ThrowTypeHasNoField(fieldName);

                return fieldValue;
            }
            case DMReference.Type.ListIndex: {
                GetIndexReferenceValues(reference, out var index, out var indexing, peek);

                return GetIndex(indexing, index, this);
            }
            default:
                ThrowCannotGetValueOfReferenceType(reference);
                return DreamValue.Null;
        }
    }

    [MethodImpl(MethodImplOptions.NoInlining)]
    private static void ThrowCannotGetValueOfReferenceType(DreamReference reference) {
        throw new Exception($"Cannot get value of reference type {reference.Type}");
    }

    [MethodImpl(MethodImplOptions.NoInlining)]
    private static void ThrowCannotGetFieldSrcGlobalProc(string fieldName) {
        throw new Exception($"Cannot get field src.{fieldName} in global proc");
    }

    [MethodImpl(MethodImplOptions.NoInlining)]
    private void ThrowTypeHasNoField(string fieldName) {
        throw new Exception($"Type {Instance!.ObjectDefinition.Type} has no field called \"{fieldName}\"");
    }

    public void PopReference(DreamReference reference) {
        switch (reference.Type) {
            case DMReference.Type.Src:
            case DMReference.Type.Usr:
            case DMReference.Type.Self:
            case DMReference.Type.Global:
            case DMReference.Type.GlobalProc:
            case DMReference.Type.Argument:
            case DMReference.Type.Local:
            case DMReference.Type.Args:
            case DMReference.Type.SrcField:
                return;
            case DMReference.Type.ListIndex:
                PopDrop();

                // Fallthrough to the below case ends up with more performant generated code
                goto case DMReference.Type.Field;
            case DMReference.Type.Field:
                PopDrop();
                return;
            default: ThrowPopInvalidType(reference.Type);
                return;
        }
    }

    [MethodImpl(MethodImplOptions.NoInlining)]
    private static void ThrowPopInvalidType(DMReference.Type type) {
        throw new Exception($"Cannot pop stack values of reference type {type}");
    }

    public DreamValue DereferenceField(DreamValue owner, string field) {
        if (owner.TryGetValueAsDreamObject<DreamObject>(out var ownerObj)) {
            if (!ownerObj.TryGetVariable(field, out var fieldValue))
                ThrowTypeHasNoField(field, ownerObj);

            return fieldValue;
        } else if (owner.TryGetValueAsProc(out var ownerProc)) {
            return ownerProc.GetField(field);
        } else if (owner.TryGetValueAsAppearance(out var appearance)) {
            if (!Proc.AtomManager.IsValidAppearanceVar(field))
                ThrowInvalidAppearanceVar(field);

            return Proc.AtomManager.GetAppearanceVar(appearance, field);
        } else if (owner.TryGetValueAsType(out var ownerType) && ownerType.ObjectDefinition.Variables.TryGetValue(field, out var val)) {
            return val; // equivalent to initial()
        }

        ThrowCannotGetFieldFromOwner(owner, field);
        return DreamValue.Null;
    }

    [MethodImpl(MethodImplOptions.NoInlining)]
    private static void ThrowCannotGetFieldFromOwner(DreamValue owner, string field) {
        throw new Exception($"Cannot get field \"{field}\" from {owner}");
    }

    [MethodImpl(MethodImplOptions.NoInlining)]
    private static void ThrowInvalidAppearanceVar(string field) {
        throw new Exception($"Invalid appearance var \"{field}\"");
    }

    [MethodImpl(MethodImplOptions.NoInlining)]
    private static void ThrowTypeHasNoField(string field, DreamObject ownerObj) {
        throw new Exception($"Type {ownerObj.ObjectDefinition.Type} has no field called \"{field}\"");
    }

    public DreamValue GetIndex(DreamValue indexing, DreamValue index, DMProcState state) {
        if (indexing.TryGetValueAsDreamList(out var listObj)) {
            return listObj.GetValue(index);
        }

        if (indexing.TryGetValueAsString(out string? strValue)) {
            if (!index.TryGetValueAsInteger(out int strIndex))
                ThrowAttemptedToIndexString(index);

            char c = strValue[strIndex - 1];
            return new DreamValue(Convert.ToString(c));
        }

        if (indexing.TryGetValueAsDreamObject(out var dreamObject)) {
            if (dreamObject != null) {
                return dreamObject.OperatorIndex(index, state);
            }
        }

        ThrowCannotGetIndex(indexing, index);
        return default;
    }

    [MethodImpl(MethodImplOptions.NoInlining)]
    private static void ThrowCannotGetIndex(DreamValue indexing, DreamValue index) {
        throw new Exception($"Cannot get index {index} of {indexing}");
    }

    [MethodImpl(MethodImplOptions.NoInlining)]
    private static void ThrowAttemptedToIndexString(DreamValue index) {
        throw new Exception($"Attempted to index string with {index}");
    }

    #endregion References

    public IEnumerable<(string, DreamValue)> DebugArguments() {
        int i = 0;
        if (_proc.ArgumentNames != null) {
            while (i < _proc.ArgumentNames.Count) {
                yield return (_proc.ArgumentNames[i], _localVariables[i]);
                ++i;
            }
        }

        // If the caller supplied excess positional arguments, they have no
        // name, but the debugger should report them anyways.
        while (i < ArgumentCount) {
            yield return (i.ToString(), _localVariables[i]);
            ++i;
        }
    }

    public IEnumerable<(string, DreamValue)> DebugLocals() {
        string[] names = new string[_localVariables.Length - ArgumentCount];
        int count = 0;
        foreach (var info in _proc.LocalNames) {
            if (info.Offset > _pc) {
                break;
            }

            if (info.Remove is { } remove) {
                count -= remove;
            }

            if (info.Add is { } add) {
                names[count++] = add;
            }
        }

        int i = 0, j = ArgumentCount;
        while (i < count && j < _localVariables.Length) {
            yield return (names[i], _localVariables[j]);
            ++i;
            ++j;
        }
        // _localVariables.Length is pool-allocated so its length may go up
        // to some round power of two or similar without anything actually
        // being there, so just stop after the named locals.
    }

    public DreamProcArguments CreateProcArguments(ReadOnlySpan<DreamValue> values, DreamProc? proc, DMCallArgumentsType argumentsType, int argumentStackSize) {
        switch (argumentsType) {
            case DMCallArgumentsType.None:
                return new DreamProcArguments();
            case DMCallArgumentsType.FromStack:
                return new DreamProcArguments(values);
            case DMCallArgumentsType.FromProcArguments:
                return new DreamProcArguments(GetArguments());
            case DMCallArgumentsType.FromStackKeyed: {
                if (argumentStackSize % 2 != 0)
                    throw new ArgumentException("Argument stack size must be even", nameof(argumentStackSize));
                if (proc == null)
                    throw new Exception("Cannot use named arguments here");

                // new /mutable_appearance(...) always uses /image/New()'s arguments, despite any overrides
                if (proc.OwningType == Proc.ObjectTree.MutableAppearance && proc.Name == "New")
                    proc = Proc.DreamManager.ImageConstructor;

                var argumentCount = argumentStackSize / 2;
                var arguments = new DreamValue[Math.Max(argumentCount, proc.ArgumentNames.Count)];
                var skippingArg = false;
                var isImageConstructor = proc == Proc.DreamManager.ImageConstructor ||
                                         proc == Proc.DreamManager.ImageFactoryProc;

                Array.Fill(arguments, DreamValue.Null);
                for (int i = 0; i < argumentCount; i++) {
                    var key = values[i*2];
                    var value = values[i*2+1];

                    if (key.IsNull) {
                        // image() or new /image() will skip the loc arg if the second arg is a string
                        // Really don't like this but it's BYOND behavior
                        // Note that the way we're doing it leads to different argument placement when there are no named args
                        // Hopefully nothing depends on that though
                        // TODO: We aim to do sanity improvements in the future, yea? Big one here
                        if (isImageConstructor && i == 1 && value.Type == DreamValue.DreamValueType.String)
                            skippingArg = true;

                        arguments[skippingArg ? i + 1 : i] = value;
                    } else {
                        string argumentName = key.MustGetValueAsString();
                        int argumentIndex = proc.ArgumentNames.IndexOf(argumentName);
                        if (argumentIndex == -1)
                            throw new Exception($"{proc} has no argument named {argumentName}");

                        arguments[argumentIndex] = value;
                    }
                }

                return new DreamProcArguments(arguments);
            }
            case DMCallArgumentsType.FromArgumentList: {
                if (proc == null)
                    throw new Exception("Cannot use an arglist here");
                if (!values[0].TryGetValueAsDreamList(out var argList))
                    return new DreamProcArguments(); // Using a non-list gives you no arguments

                // new /mutable_appearance(...) always uses /image/New()'s arguments, despite any overrides
                if (proc.OwningType == Proc.ObjectTree.MutableAppearance && proc.Name == "New")
                    proc = Proc.DreamManager.ImageConstructor;

                var listValues = argList.GetValues();
                var arguments = new DreamValue[Math.Max(listValues.Count, proc.ArgumentNames.Count)];
                var skippingArg = false;
                var isImageConstructor = proc == Proc.DreamManager.ImageConstructor ||
                                         proc == Proc.DreamManager.ImageFactoryProc;

                Array.Fill(arguments, DreamValue.Null);
                for (int i = 0; i < listValues.Count; i++) {
                    var value = listValues[i];

                    if (argList.ContainsKey(value)) { //Named argument
                        if (!value.TryGetValueAsString(out var argumentName))
                            throw new Exception("List contains a non-string key, and cannot be used as an arglist");

                        int argumentIndex = proc.ArgumentNames.IndexOf(argumentName);
                        if (argumentIndex == -1)
                            throw new Exception($"{proc} has no argument named {argumentName}");

                        arguments[argumentIndex] = argList.GetValue(value);
                    } else { //Ordered argument
                        // image() or new /image() will skip the loc arg if the second arg is a string
                        // Really don't like this but it's BYOND behavior
                        // Note that the way we're doing it leads to different argument placement when there are no named args
                        // Hopefully nothing depends on that though
                        if (isImageConstructor && i == 1 && value.Type == DreamValue.DreamValueType.String)
                            skippingArg = true;

                        // TODO: Verify ordered args precede all named args
                        arguments[skippingArg ? i + 1 : i] = value;
                    }
                }

                return new DreamProcArguments(arguments);
            }
            default:
                throw new Exception($"Invalid arguments type {argumentsType}");
        }
    }

    public (DreamValue[]?, Dictionary<DreamValue, DreamValue>?) CollectProcArguments(ReadOnlySpan<DreamValue> values, DMCallArgumentsType argumentsType, int argumentStackSize) {
        switch (argumentsType) {
            case DMCallArgumentsType.None:
                return (Array.Empty<DreamValue>(), null);
            case DMCallArgumentsType.FromStack:
                return (values.ToArray(), null);
            case DMCallArgumentsType.FromProcArguments:
                return (GetArguments().ToArray(), null);
            case DMCallArgumentsType.FromStackKeyed: {
                if (argumentStackSize % 2 != 0)
                    throw new ArgumentException("Argument stack size must be even", nameof(argumentStackSize));

                var argumentCount = argumentStackSize / 2;
                var arguments = new Dictionary<DreamValue, DreamValue>(argumentCount);

                for (int i = 0; i < argumentCount; i++) {
                    var key = values[i*2];
                    var value = values[i*2+1];

                    if (key.IsNull) {
                        arguments[new(i + 1)] = value;
                    } else {
                        string argumentName = key.MustGetValueAsString();

                        arguments[new(argumentName)] = value;
                    }
                }

                return (null, arguments);
            }
            case DMCallArgumentsType.FromArgumentList: {
                if (!values[0].TryGetValueAsDreamList(out var argList))
                    return (Array.Empty<DreamValue>(), null); // Using a non-list gives you no arguments

                var listValues = argList.GetValues();
                var arguments = new Dictionary<DreamValue, DreamValue>();

                for (int i = 0; i < listValues.Count; i++) {
                    var value = listValues[i];

                    if (argList.ContainsKey(value)) { //Named argument
                        if (!value.TryGetValueAsString(out var argumentName))
                            throw new Exception("List contains a non-string key, and cannot be used as an arglist");

                        arguments[new(argumentName)] = argList.GetValue(value);
                    } else { //Ordered argument
                        // TODO: Verify ordered args precede all named args
                        arguments[new(i + 1)] = value;
                    }
                }

                return (null, arguments);
            }
            default:
                throw new Exception($"Invalid arguments type {argumentsType}");
        }
    }
}<|MERGE_RESOLUTION|>--- conflicted
+++ resolved
@@ -2,14 +2,15 @@
 using System.Linq;
 using System.Runtime.CompilerServices;
 using System.Text;
-using OpenDreamShared.Common.DM;
-using OpenDreamShared.Common.Json;
-using OpenDreamShared.Common.Bytecode;
 using OpenDreamRuntime.Map;
 using OpenDreamRuntime.Objects;
 using OpenDreamRuntime.Objects.Types;
 using OpenDreamRuntime.Procs.DebugAdapter;
 using OpenDreamRuntime.Resources;
+using OpenDreamShared.Common.Bytecode;
+using OpenDreamShared.Common.DM;
+using OpenDreamShared.Common.Json;
+using OpenDreamShared.Dream;
 using Robust.Shared.Utility;
 
 namespace OpenDreamRuntime.Procs;
@@ -136,24 +137,13 @@
         }
     }
 
-<<<<<<< HEAD
-        private static List<DMValueType>? GetArgumentTypes(ProcDefinitionJson json) {
-            if (json.Arguments == null) {
-                return null;
-            } else {
-                var argumentTypes = new List<DMValueType>(json.Arguments.Count);
-                argumentTypes.AddRange(json.Arguments.Select(a => a.Type));
-                return argumentTypes;
-            }
-=======
-    private static List<DreamValueType>? GetArgumentTypes(ProcDefinitionJson json) {
+    private static List<DMValueType>? GetArgumentTypes(ProcDefinitionJson json) {
         if (json.Arguments == null) {
             return null;
         } else {
-            var argumentTypes = new List<DreamValueType>(json.Arguments.Count);
-            argumentTypes.AddRange(json.Arguments.Select(a => (DreamValueType)a.Type));
+            var argumentTypes = new List<DMValueType>(json.Arguments.Count);
+            argumentTypes.AddRange(json.Arguments.Select(a => (DMValueType)a.Type));
             return argumentTypes;
->>>>>>> b7aaab63
         }
     }
 }
