﻿using Robust.Shared.Utility;
using System.Linq;

namespace OpenDreamRuntime.Procs {
    public readonly struct DreamProcArguments {
        public readonly List<DreamValue>? OrderedArguments;
        public readonly Dictionary<string, DreamValue>? NamedArguments;

        public int OrderedArgumentCount => OrderedArguments?.Count ?? 0;
        public int NamedArgumentCount => NamedArguments?.Count ?? 0;
        public int ArgumentCount => OrderedArgumentCount + NamedArgumentCount;

        public IEnumerable<DreamValue> IterOrderedArguments => OrderedArguments ?? Enumerable.Empty<DreamValue>();

        public DreamProcArguments(List<DreamValue>? orderedArguments = null, Dictionary<string, DreamValue>? namedArguments = null) {
            OrderedArguments = orderedArguments;
            NamedArguments = namedArguments;
        }

        public List<DreamValue> GetAllArguments() {
            List<DreamValue> allArguments = new List<DreamValue>();
            if (OrderedArguments != null)
                allArguments.AddRange(OrderedArguments);
            if (NamedArguments != null)
                allArguments.AddRange(NamedArguments.Values);
            return allArguments;
        }

        public DreamValue GetArgument(int argumentPosition, string argumentName) {
            if (NamedArguments != null && NamedArguments.TryGetValue(argumentName, out DreamValue argumentValue)) {
                return argumentValue;
            }
            if (OrderedArguments != null && OrderedArguments.Count > argumentPosition) {
                return OrderedArguments[argumentPosition];
            }
            return DreamValue.Null;
        }

<<<<<<< HEAD
        public override string ToString() {
            return $"<Arguments {OrderedArgumentCount} {NamedArgumentCount}>";
=======
        public bool TryGetNamedArgument(string argumentName, out DreamValue value) {
            if(NamedArguments == null) {
                value = DreamValue.Null;
                return false;
            }

            return NamedArguments.TryGetValue(argumentName, out value);
        }

        public bool TryGetPositionalArgument(int index, out DreamValue value) {
            if(OrderedArguments == null) {
                value = DreamValue.Null;
                return false;
            }

            return OrderedArguments.TryGetValue(index, out value);
>>>>>>> 76237c63
        }
    }
}<|MERGE_RESOLUTION|>--- conflicted
+++ resolved
@@ -36,10 +36,6 @@
             return DreamValue.Null;
         }
 
-<<<<<<< HEAD
-        public override string ToString() {
-            return $"<Arguments {OrderedArgumentCount} {NamedArgumentCount}>";
-=======
         public bool TryGetNamedArgument(string argumentName, out DreamValue value) {
             if(NamedArguments == null) {
                 value = DreamValue.Null;
@@ -56,7 +52,10 @@
             }
 
             return OrderedArguments.TryGetValue(index, out value);
->>>>>>> 76237c63
+        }
+
+        public override string ToString() {
+            return $"<Arguments {OrderedArgumentCount} {NamedArgumentCount}>";
         }
     }
 }