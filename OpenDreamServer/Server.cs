--- conflicted
+++ resolved
@@ -6,11 +6,6 @@
 using System.IO;
 using System.Net;
 using System.Net.Sockets;
-
-<<<<<<< HEAD
-=======
-
->>>>>>> 961f3d36
 
 namespace OpenDreamServer {
     class Connection : DreamConnection
