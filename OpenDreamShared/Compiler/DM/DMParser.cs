--- conflicted
+++ resolved
@@ -63,27 +63,14 @@
                 Whitespace();
                 _currentPath = _currentPath.Combine(path.Path);
 
-<<<<<<< HEAD
                 try {
                     DMASTStatement statement = null;
-=======
-                //Proc definition
-                if (Check(TokenType.DM_LeftParenthesis)) {
-                    BracketWhitespace();
-                    DMASTDefinitionParameter[] parameters = DefinitionParameters();
-                    BracketWhitespace();
-                    Consume(TokenType.DM_RightParenthesis, "Expected ')'");
-                    Whitespace();
->>>>>>> 22c72123
 
                     //Proc definition
                     if (Check(TokenType.DM_LeftParenthesis)) {
-                        Whitespace();
-                        Delimiter();
-                        Whitespace();
+                        BracketWhitespace();
                         DMASTDefinitionParameter[] parameters = DefinitionParameters();
-                        Delimiter();
-                        Whitespace();
+                        BracketWhitespace();
                         ConsumeRightParenthesis();
                         Whitespace();
 
@@ -148,7 +135,6 @@
                     }
 
                     //Var override
-
                     if (statement == null && Check(TokenType.DM_Equals)) {
                         Whitespace();
                         DMASTExpression value = Expression();
@@ -662,12 +648,8 @@
                 BracketWhitespace();
                 DMASTExpression condition = Expression();
                 if (condition == null) Error("Expected a condition");
-<<<<<<< HEAD
+                BracketWhitespace();
                 ConsumeRightParenthesis();
-=======
-                BracketWhitespace();
-                Consume(TokenType.DM_RightParenthesis, "Expected ')'");
->>>>>>> 22c72123
                 Whitespace();
                 Check(TokenType.DM_Colon);
                 Whitespace();
@@ -1016,14 +998,8 @@
 
                 DMASTCallParameter[] callParameters = CallParameters(includeEmptyParameters);
                 if (callParameters == null) callParameters = new DMASTCallParameter[0];
-<<<<<<< HEAD
-                Delimiter();
-                Whitespace();
+                BracketWhitespace();
                 ConsumeRightParenthesis();
-=======
-                BracketWhitespace();
-                Consume(TokenType.DM_RightParenthesis, "Expected ')'");
->>>>>>> 22c72123
 
                 return callParameters;
             }
@@ -1054,14 +1030,8 @@
                     }
                 }
 
-<<<<<<< HEAD
-                Delimiter();
-                Whitespace();
+                BracketWhitespace();
                 ConsumeRightParenthesis();
-=======
-                BracketWhitespace();
-                Consume(TokenType.DM_RightParenthesis, "Expected ')'");
->>>>>>> 22c72123
                 return args.ToArray();
             }
 
