using System.Diagnostics;
using System.Runtime.InteropServices;
using Robust.Packaging.Utility;

namespace OpenDreamPackageTool;

/// <summary>
/// Packages the OpenDream server, client (hybrid ACZ), and compiler in a format friendly for TGS
/// See https://github.com/OpenDreamProject/OpenDream/issues/1495
/// </summary>
public static class TgsPackaging {
    public static void Package(Program.TgsOptions options) {
        if (Directory.Exists(options.OutputDir)) {
            Console.WriteLine($"Cleaning old release packages ({options.OutputDir})...");
            Directory.Delete(options.OutputDir, true);
        }

        var platform = DeterminePlatform();

        // Package the server to <output dir>/bin/server
        ServerPackaging.Package(new Program.ServerOptions {
            OutputDir = Path.Combine(options.OutputDir, "bin", "server"),
            Platform = platform.RId,
            HybridAcz = true, // Force Hybrid ACZ with TGS
            SkipBuild = options.SkipBuild,
            BuildConfiguration = options.BuildConfiguration,
            InPlatformSubDir = false,
            TgsEngineBuild = true
        });

        if (!options.SkipBuild) {
            ProcessHelpers.RunCheck(new ProcessStartInfo {
                FileName = "dotnet",
                ArgumentList = {
                    "build",
                    "DMCompiler/DMCompiler.csproj",
                    "-c", options.BuildConfiguration,
                    "--nologo",
                    "/v:m",
                    $"/p:TargetOS={platform.TargetOs}",
                    "/t:Rebuild",
                    "/m"
                }
            }).Wait();

            PublishCompiler(platform.RId, platform.TargetOs, options.BuildConfiguration);
        }

        // Package the compiler to <output dir>/bin/compiler
        Program.CopyDirectory($"bin/DMCompiler/{platform.RId}/publish", Path.Combine(options.OutputDir, "bin", "compiler"));
    }

<<<<<<< HEAD
    private static void PublishCompiler(string platformRId, string targetOs, string buildConfig) {
=======
    private static void PublishCompiler(string platformRId, string targetOs) {
        // TODO: Add a --compiler option to the package tool
>>>>>>> 9c467549
        ProcessHelpers.RunCheck(new ProcessStartInfo {
            FileName = "dotnet",
            ArgumentList = {
                "publish",
                "DMCompiler/DMCompiler.csproj",
                "--runtime", platformRId,
                "--no-self-contained",
                "-c", buildConfig,
                $"/p:TargetOS={targetOs}",
                "/m"
            }
        }).Wait();
    }

    /// <summary>
    /// Determine what platform to package for, based on what OS we're currently running on
    /// </summary>
    /// <returns>The platform</returns>
    private static PlatformReg DeterminePlatform() {
        string rId;
        if (RuntimeInformation.IsOSPlatform(OSPlatform.Windows)) {
            rId = "win";
        } else if (RuntimeInformation.IsOSPlatform(OSPlatform.Linux)) {
            rId = "linux";
        } else if (RuntimeInformation.IsOSPlatform(OSPlatform.OSX)) {
            rId = "osx";
        } else {
            throw new NotSupportedException("Your OS is not supported");
        }

        rId += RuntimeInformation.OSArchitecture switch {
            Architecture.X64 => "-x64",
            Architecture.X86 => "-x86",
            Architecture.Arm64 => "-arm64",
            Architecture.Arm => "-arm",
            _ => throw new NotSupportedException(
                $"Your architecture ({RuntimeInformation.OSArchitecture}) is not supported")
        };

        return ServerPackaging.GetPlatform(rId);
    }
}<|MERGE_RESOLUTION|>--- conflicted
+++ resolved
@@ -50,12 +50,8 @@
         Program.CopyDirectory($"bin/DMCompiler/{platform.RId}/publish", Path.Combine(options.OutputDir, "bin", "compiler"));
     }
 
-<<<<<<< HEAD
     private static void PublishCompiler(string platformRId, string targetOs, string buildConfig) {
-=======
-    private static void PublishCompiler(string platformRId, string targetOs) {
         // TODO: Add a --compiler option to the package tool
->>>>>>> 9c467549
         ProcessHelpers.RunCheck(new ProcessStartInfo {
             FileName = "dotnet",
             ArgumentList = {
