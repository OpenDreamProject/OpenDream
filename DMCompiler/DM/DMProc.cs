using DMCompiler.DM.Visitors;
using DMCompiler.Compiler.DM;
using OpenDreamShared.Dream;
using OpenDreamShared.Dream.Procs;
using OpenDreamShared.Json;
using System;
using System.Collections.Generic;
using System.IO;
using System.Linq;
using OpenDreamShared.Compiler;

namespace DMCompiler.DM {
    sealed class DMProc {
        public class LocalVariable {
            public readonly int Id;
            public readonly bool IsParameter;
            public DreamPath? Type;
            public DMValueType ValType;

            public LocalVariable(int id, bool isParameter, DreamPath? type, DMValueType valType) {
                Id = id;
                IsParameter = isParameter;
                Type = type;
                ValType = valType;
            }
        }

        public sealed class LocalConstVariable : LocalVariable {
            public readonly Expressions.Constant Value;

            public LocalConstVariable(int id, DreamPath? type, Expressions.Constant value) : base(id, false, type, value.ValType) {
                Value = value;
                ValType = Value.ValType;
            }
        }

        private struct CodeLabelReference {
            public readonly string Identifier;
            public readonly string Placeholder;
            public readonly Location Location;
            public readonly DMProcScope Scope;

            public CodeLabelReference(string identifier, string placeholder, Location location, DMProcScope scope) {
                Identifier = identifier;
                Placeholder = placeholder;
                Scope = scope;
                Location = location;
            }
        }

        public class CodeLabel {
            private static int idCounter = 0;
            public readonly int Id;
            public readonly string Name;
            public readonly long ByteOffset;

            public int ReferencedCount = 0;

            public string LabelName => $"{Name}_{Id}_codelabel";

            public CodeLabel(string name, long offset){
                Id = idCounter;
                Name = name;
                ByteOffset = offset;

                idCounter += 1;
            }
        }

        private class DMProcScope {
            public readonly Dictionary<string, LocalVariable> LocalVariables = new();
            public readonly Dictionary<string, CodeLabel> LocalCodeLabels = new();
            public readonly DMProcScope? ParentScope;

            public DMProcScope() { }

            public DMProcScope(DMProcScope? parentScope) {
                ParentScope = parentScope;
            }
        }

        public MemoryStream Bytecode = new();
        public List<string> Parameters = new();
        public List<DMValueType> ParameterTypes = new();
        public Location Location;
        public ProcAttributes Attributes;
        public bool IsVerb = false;
        public string Name => _astDefinition?.Name ?? "<init>";
        public int Id;
        public Dictionary<string, int> GlobalVariables = new();
<<<<<<< HEAD
        public DMValueType ReturnTypes;
=======
        public List<CodeLabel> CodeLabels = new();
>>>>>>> ca3d01f4

        public string? VerbName;
        public string? VerbCategory = string.Empty;
        public string? VerbDesc;
        public sbyte? Invisibility;

        private DMObject _dmObject;
        private DMASTProcDefinition? _astDefinition;
        private BinaryWriter _bytecodeWriter;
        private Stack<CodeLabelReference> _pendingLabelReferences = new();
        private Dictionary<string, long> _labels = new();
        private List<(long Position, string LabelName)> _unresolvedLabels = new();
        private Stack<string>? _loopStack = null;
        private Stack<DMProcScope> _scopes = new();
        private Dictionary<string, LocalVariable> _parameters = new();
        private int _labelIdCounter;
        private int _maxStackSize;
        private int _currentStackSize;
        private bool _negativeStackSizeError;

        private List<LocalVariableJson> _localVariableNames = new();
        private int _localVariableIdCounter;

        private int AllocLocalVariable(string name) {
            _localVariableNames.Add(new LocalVariableJson { Offset = (int)Bytecode.Position, Add = name });
            return _localVariableIdCounter++;
        }

        private void DeallocLocalVariables(int amount) {
            if (amount > 0) {
                _localVariableNames.Add(new LocalVariableJson { Offset = (int)Bytecode.Position, Remove = amount });
                _localVariableIdCounter -= amount;
            }
        }

        public DMProc(int id, DMObject dmObject, DMASTProcDefinition? astDefinition) {
            Id = id;
            _dmObject = dmObject;
            _astDefinition = astDefinition;
            ReturnTypes |= _astDefinition?.ReturnTypes ?? DMValueType.Anything;
            if (_astDefinition?.IsOverride ?? false) Attributes |= ProcAttributes.IsOverride; // init procs don't have AST definitions
            Location = astDefinition?.Location ?? Location.Unknown;
            _bytecodeWriter = new BinaryWriter(Bytecode);
            _scopes.Push(new DMProcScope());
        }

        public void Compile() {
            DMCompiler.VerbosePrint($"Compiling proc {_dmObject?.Path.ToString() ?? "Unknown"}.{Name}()");

            if (_astDefinition is not null) { // It's null for initialization procs
                foreach (DMASTDefinitionParameter parameter in _astDefinition.Parameters) {
                    AddParameter(parameter.Name, parameter.Type, parameter.ObjectType);
                }

                new DMProcBuilder(_dmObject, this).ProcessProcDefinition(_astDefinition);
            }
        }

        public void ValidateReturnType(DMValueType type)
        {
            if (ReturnTypes == DMValueType.Anything)
            {
                return;
            }

            if ((ReturnTypes & DMValueType.Color) != 0 || (ReturnTypes & DMValueType.File) != 0 || (ReturnTypes & DMValueType.Message) != 0)
            {
                DMCompiler.Emit(WarningCode.UnsupportedTypeCheck, Location, "Color, Message, and File return types are currently unsupported.");
                return;
            }

            if (type == DMValueType.Anything)
            {
                DMCompiler.Emit(WarningCode.InvalidReturnType, Location, $"{_dmObject?.Path.ToString() ?? "Unknown"}.{Name}(): Cannot determine return type, expected {ReturnTypes}. Consider reporting this (with source code) on GitHub.");
            }
            else if ((ReturnTypes & type) == 0)
            {
                DMCompiler.Emit(WarningCode.InvalidReturnType, Location, $"{_dmObject?.Path.ToString() ?? "Unknown"}.{Name}(): Invalid return type {type}, expected {ReturnTypes}");
            }
        }

        public ProcDefinitionJson GetJsonRepresentation() {
            ProcDefinitionJson procDefinition = new ProcDefinitionJson();

            procDefinition.OwningTypeId = _dmObject.Id;
            procDefinition.Name = Name;
            procDefinition.IsVerb = IsVerb;
            procDefinition.Source = _astDefinition?.Location.SourceFile?.Replace("\\", "/");
            procDefinition.Line = _astDefinition?.Location.Line ?? 0;

            if ((Attributes & ProcAttributes.None) != ProcAttributes.None) {
                procDefinition.Attributes = Attributes;
            }

            procDefinition.VerbName = VerbName;
            // Normally VerbCategory is "" by default and null to hide it, but we invert those during (de)serialization to reduce JSON size
            VerbCategory = VerbCategory switch
            {
                "" => null,
                null => string.Empty,
                _ => VerbCategory
            };
            procDefinition.VerbCategory = VerbCategory;
            procDefinition.VerbDesc = VerbDesc;
            procDefinition.Invisibility = Invisibility;

            procDefinition.MaxStackSize = _maxStackSize;

            if (Bytecode.Length > 0) procDefinition.Bytecode = Bytecode.ToArray();
            if (Parameters.Count > 0) {
                procDefinition.Arguments = new List<ProcArgumentJson>();

                for (int i = 0; i < Parameters.Count; i++) {
                    string argumentName = Parameters[i];
                    DMValueType argumentType = ParameterTypes[i];

                    procDefinition.Arguments.Add(new ProcArgumentJson() {
                        Name = argumentName,
                        Type = argumentType
                    });
                }
            }
            if (_localVariableNames.Count > 0) {
                procDefinition.Locals = _localVariableNames;
            }

            return procDefinition;
        }

        public string GetLocalVarName(int index) {
            return _localVariableNames[index].Add;
        }

        public void WaitFor(bool waitFor) {
            if (waitFor)
            {
                // "waitfor" is true by default
                Attributes &= ~ProcAttributes.DisableWaitfor;
            }
            else
            {
                Attributes |= ProcAttributes.DisableWaitfor;
            }
        }

        public DMVariable CreateGlobalVariable(DreamPath? type, string name, bool isConst)
        {
            int id = DMObjectTree.CreateGlobal(out DMVariable global, type, name, isConst);

            GlobalVariables[name] = id;
            return global;
        }

        public int? GetGlobalVariableId(string name)
        {
            if (GlobalVariables.TryGetValue(name, out int id))
            {
                return id;
            }
            return null;
        }

        public void AddParameter(string name, DMValueType valueType, DreamPath? type) {
            Parameters.Add(name);
            ParameterTypes.Add(valueType);

            if (_parameters.ContainsKey(name)) {
                DMCompiler.Emit(WarningCode.DuplicateVariable, _astDefinition.Location, $"Duplicate argument \"{name}\"");
            } else {
                _parameters.Add(name, new LocalVariable(_parameters.Count, true, type, valueType));
            }
        }

        public void ResolveCodeLabelReferences() {
            while(_pendingLabelReferences.Count > 0) {
                CodeLabelReference reference = _pendingLabelReferences.Pop();
                CodeLabel? label = GetCodeLabel(reference.Identifier, reference.Scope);

                // Failed to find the label in the given context
                if(label == null) {
                    DMCompiler.Emit(
                        WarningCode.ItemDoesntExist,
                        reference.Location,
                        $"Label \"{reference.Identifier}\" unreachable from scope or does not exist"
                    );
                    // Not cleaning away the placeholder will emit another compiler error
                    // let's not do that
                    _unresolvedLabels.RemoveAt(
                        _unresolvedLabels.FindIndex(((long Position, string LabelName)o) => o.LabelName == reference.Placeholder)
                    );
                    continue;
                }

                // Found it.
                _labels.Add(reference.Placeholder, label.ByteOffset);
                label.ReferencedCount += 1;

                // I was thinking about going through to replace all the placeholers
                // with the actual label.LabelName, but it means I need to modify
                // _unresolvedLabels, being a list of tuple objects. Fuck that noise
            }

            // TODO: Implement "unused label" like in BYOND DM, use label.ReferencedCount to figure out
            // foreach (CodeLabel codeLabel in CodeLabels) {
            //  ...
            // }
        }

        public void ResolveLabels() {
            ResolveCodeLabelReferences();

            foreach ((long Position, string LabelName) unresolvedLabel in _unresolvedLabels) {
                if (_labels.TryGetValue(unresolvedLabel.LabelName, out long labelPosition)) {
                    _bytecodeWriter.Seek((int)unresolvedLabel.Position, SeekOrigin.Begin);
                    WriteInt((int)labelPosition);
                } else {
                    DMCompiler.Emit(WarningCode.BadLabel, Location, "Label \"" + unresolvedLabel.LabelName + "\" could not be resolved");
                }
            }

            _unresolvedLabels.Clear();
            _bytecodeWriter.Seek(0, SeekOrigin.End);
        }

        public string MakePlaceholderLabel() => $"PLACEHOLDER_{_pendingLabelReferences.Count}_LABEL";

        public CodeLabel? TryAddCodeLabel(string name) {
            if (_scopes.Peek().LocalCodeLabels.ContainsKey(name)) {
                DMCompiler.Emit(WarningCode.DuplicateVariable, Location, $"A label with the name \"{name}\" already exists");
                return null;
            }

            CodeLabel label = new CodeLabel(name, Bytecode.Position);
            CodeLabels.Add(label); // For later static analysis
            _scopes.Peek().LocalCodeLabels.Add(name, label);
            return label;
        }

        private CodeLabel? GetCodeLabel(string name, DMProcScope? scope = null) {
            DMProcScope? _scope = scope ?? _scopes.Peek();
            while (_scope != null) {
                if (_scope.LocalCodeLabels.TryGetValue(name, out var localCodeLabel))
                    return localCodeLabel;

                _scope = _scope.ParentScope;
            }
            return null;
        }

        public void AddLabel(string name) {
            if (_labels.ContainsKey(name)) {
                DMCompiler.Emit(WarningCode.DuplicateVariable, Location, $"A label with the name \"{name}\" already exists");
                return;
            }

            _labels.Add(name, Bytecode.Position);
        }

        public bool TryAddLocalVariable(string name, DreamPath? type, DMValueType valType) {
            if (_parameters.ContainsKey(name)) //Parameters and local vars cannot share a name
                return false;

            int localVarId = AllocLocalVariable(name);
            return _scopes.Peek().LocalVariables.TryAdd(name, new LocalVariable(localVarId, false, type, valType));
        }

        public bool TryAddLocalConstVariable(string name, DreamPath? type, Expressions.Constant value) {
            if (_parameters.ContainsKey(name)) //Parameters and local vars cannot share a name
                return false;

            int localVarId = AllocLocalVariable(name);
            return _scopes.Peek().LocalVariables.TryAdd(name, new LocalConstVariable(localVarId, type, value));
        }

        public LocalVariable? GetLocalVariable(string name) {
            if (_parameters.TryGetValue(name, out var parameter)) {
                return parameter;
            }

            DMProcScope? scope = _scopes.Peek();
            while (scope != null) {
                if (scope.LocalVariables.TryGetValue(name, out var localVariable))
                    return localVariable;

                scope = scope.ParentScope;
            }

            return null;
        }

        public DMReference GetLocalVariableReference(string name) {
            LocalVariable? local = GetLocalVariable(name);

            return local.IsParameter ? DMReference.CreateArgument(local.Id) : DMReference.CreateLocal(local.Id);
        }

        public void Error() {
            WriteOpcode(DreamProcOpcode.Error);
        }

        public void DebugSource(string source) {
            WriteOpcode(DreamProcOpcode.DebugSource);
            WriteString(source.Replace("\\", "/"));
        }

        public void DebugLine(int line) {
            WriteOpcode(DreamProcOpcode.DebugLine);
            WriteInt(line);
        }

        public void PushReferenceValue(DMReference reference) {
            GrowStack(1);
            WriteOpcode(DreamProcOpcode.PushReferenceValue);
            WriteReference(reference);
        }

        public void CreateListEnumerator() {
            ShrinkStack(1);
            WriteOpcode(DreamProcOpcode.CreateListEnumerator);
        }

        public void CreateFilteredListEnumerator(DreamPath filterType) {
            if (!DMObjectTree.TryGetTypeId(filterType, out var filterTypeId)) {
                DMCompiler.ForcedError($"Cannot filter enumeration by type {filterType}");
            }

            ShrinkStack(1);
            WriteOpcode(DreamProcOpcode.CreateFilteredListEnumerator);
            WriteInt(filterTypeId);
        }

        public void CreateTypeEnumerator() {
            ShrinkStack(1);
            WriteOpcode(DreamProcOpcode.CreateTypeEnumerator);
        }

        public void CreateRangeEnumerator() {
            ShrinkStack(3);
            WriteOpcode(DreamProcOpcode.CreateRangeEnumerator);
        }

        public void Enumerate(DMReference reference) {
            if (_loopStack?.TryPeek(out var peek) ?? false) {
                WriteOpcode(DreamProcOpcode.Enumerate);
                WriteReference(reference);
                WriteLabel($"{peek}_end");
            } else {
                DMCompiler.ForcedError(Location, "Cannot peek empty loop stack");
            }
        }

        public void EnumerateNoAssign() {
            if (_loopStack?.TryPeek(out var peek) ?? false) {
                WriteOpcode(DreamProcOpcode.EnumerateNoAssign);
                WriteLabel($"{peek}_end");
            } else {
                DMCompiler.ForcedError(Location, "Cannot peek empty loop stack");
            }
        }

        public void DestroyEnumerator() {
            WriteOpcode(DreamProcOpcode.DestroyEnumerator);
        }

        public void CreateList(int size) {
            ShrinkStack(size - 1); //Shrinks by the size of the list, grows by 1
            WriteOpcode(DreamProcOpcode.CreateList);
            WriteInt(size);
        }

        public void CreateAssociativeList(int size) {
            ShrinkStack(size * 2 - 1); //Shrinks by twice the size of the list, grows by 1
            WriteOpcode(DreamProcOpcode.CreateAssociativeList);
            WriteInt(size);
        }

        public string NewLabelName() {
            return "label" + _labelIdCounter++;
        }

        public void LoopStart(string loopLabel) {
            _loopStack ??= new Stack<string>(3); // Start, continue, end
            _loopStack.Push(loopLabel);

            AddLabel(loopLabel + "_start");
            StartScope();
        }

        public void MarkLoopContinue(string loopLabel) {
            AddLabel($"{loopLabel}_continue");
        }

        public void BackgroundSleep() {
            // TODO This seems like a bad way to handle background, doesn't it?

            if ((Attributes & ProcAttributes.Background) == ProcAttributes.Background) {
                if (!DMObjectTree.TryGetGlobalProc("sleep", out var sleepProc)) {
                    throw new CompileErrorException(Location, "Cannot do a background sleep without a sleep proc");
                }

                PushFloat(-1); // argument given to sleep()
                Call(DMReference.CreateGlobalProc(sleepProc.Id), DMCallArgumentsType.FromStack, 1);
                Pop(); // Pop the result of the sleep call
            }
        }

        public void LoopJumpToStart(string loopLabel) {
            BackgroundSleep();
            Jump($"{loopLabel}_start");
        }

        public void LoopEnd() {
            if (_loopStack?.TryPop(out var pop) ?? false) {
                AddLabel(pop + "_end");
            } else {
                DMCompiler.ForcedError(Location, "Cannot pop empty loop stack");
            }
            EndScope();
        }

        public void SwitchCase(string caseLabel) {
            ShrinkStack(1); //This could either shrink the stack by 1 or 2. Assume 1.
            WriteOpcode(DreamProcOpcode.SwitchCase);
            WriteLabel(caseLabel);
        }

        public void SwitchCaseRange(string caseLabel) {
            ShrinkStack(2); //This could either shrink the stack by 2 or 3. Assume 2.
            WriteOpcode(DreamProcOpcode.SwitchCaseRange);
            WriteLabel(caseLabel);
        }

        public void Browse() {
            ShrinkStack(3);
            WriteOpcode(DreamProcOpcode.Browse);
        }

        public void BrowseResource() {
            ShrinkStack(3);
            WriteOpcode(DreamProcOpcode.BrowseResource);
        }

        public void OutputControl() {
            ShrinkStack(3);
            WriteOpcode(DreamProcOpcode.OutputControl);
        }

        public void OutputReference(DMReference leftRef) {
            ShrinkStack(1);
            WriteOpcode(DreamProcOpcode.OutputReference);
            WriteReference(leftRef);
        }

        public void Output() {
            ShrinkStack(2);
            WriteOpcode(DreamProcOpcode.Output);
        }

        public void Input(DMReference leftRef, DMReference rightRef) {
            WriteOpcode(DreamProcOpcode.Input);
            WriteReference(leftRef);
            WriteReference(rightRef);
        }

        public void Spawn(string jumpTo) {
            ShrinkStack(1);
            WriteOpcode(DreamProcOpcode.Spawn);
            WriteLabel(jumpTo);
        }

        public void Break(DMASTIdentifier? label = null) {
            if (label is not null) {
                var codeLabel = (
                    GetCodeLabel(label.Identifier)?.LabelName ??
                    label.Identifier + "_codelabel"
                );
                if (!_labels.ContainsKey(codeLabel)) {
                    DMCompiler.Emit(WarningCode.ItemDoesntExist, label.Location, $"Unknown label {label.Identifier}");
                }
                Jump(codeLabel + "_end");
            } else if (_loopStack?.TryPeek(out var peek) ?? false) {
                Jump(peek + "_end");
            } else {
                DMCompiler.ForcedError(Location, "Cannot peek empty loop stack");
            }
        }

        public void BreakIfFalse() {
            if (_loopStack?.TryPeek(out var peek) ?? false) {
                JumpIfFalse($"{peek}_end");
            } else {
                DMCompiler.ForcedError(Location, "Cannot peek empty loop stack");
            }
        }

        public void Continue(DMASTIdentifier? label = null) {
            // TODO: Clean up this godawful label handling
            if (label is not null) {
                // Also, labelled loops always need the label declared first, so stick it like this way
                var codeLabel = (
                    GetCodeLabel(label.Identifier)?.LabelName ??
                    label.Identifier + "_codelabel"
                );
                if (!_labels.ContainsKey(codeLabel)) {
                    DMCompiler.Emit(WarningCode.ItemDoesntExist, label.Location, $"Unknown label {label.Identifier}");
                }

                var labelList = _labels.Keys.ToList();
                var continueLabel = string.Empty;
                for (var i = labelList.IndexOf(codeLabel) + 1; i < labelList.Count; i++) {
                    if (labelList[i].EndsWith("_start")) {
                        continueLabel = labelList[i].Replace("_start", "_continue");
                        break;
                    }
                }

                BackgroundSleep();
                Jump(continueLabel);
            } else {
                BackgroundSleep();

                if (_loopStack?.TryPeek(out var peek) ?? false) {
                    Jump(peek + "_continue");
                } else {
                    DMCompiler.ForcedError(Location, "Cannot peek empty loop stack");
                }
            }
        }

        public void Goto(DMASTIdentifier label) {
            var placeholder = MakePlaceholderLabel();
            _pendingLabelReferences.Push(new CodeLabelReference(
                label.Identifier,
                placeholder,
                label.Location,
                _scopes.Peek()
            ));
            Jump(placeholder);
        }

        public void Pop() {
            ShrinkStack(1);
            WriteOpcode(DreamProcOpcode.Pop);
        }

        public void PopReference(DMReference reference) {
            WriteOpcode(DreamProcOpcode.PopReference);
            WriteReference(reference, false);
        }

        public void BooleanOr(string endLabel) {
            ShrinkStack(1); //Either shrinks the stack 1 or 0. Assume 1.
            WriteOpcode(DreamProcOpcode.BooleanOr);
            WriteLabel(endLabel);
        }

        public void BooleanAnd(string endLabel) {
            ShrinkStack(1); //Either shrinks the stack 1 or 0. Assume 1.
            WriteOpcode(DreamProcOpcode.BooleanAnd);
            WriteLabel(endLabel);
        }

        public void StartScope() {
            _scopes.Push(new DMProcScope(_scopes.Peek()));
        }

        public void EndScope() {
            DMProcScope destroyedScope = _scopes.Pop();
            DeallocLocalVariables(destroyedScope.LocalVariables.Count);
        }

        public void Jump(string label) {
            WriteOpcode(DreamProcOpcode.Jump);
            WriteLabel(label);
        }

        public void JumpIfFalse(string label) {
            ShrinkStack(1);
            WriteOpcode(DreamProcOpcode.JumpIfFalse);
            WriteLabel(label);
        }

        public void JumpIfTrue(string label) {
            ShrinkStack(1);
            WriteOpcode(DreamProcOpcode.JumpIfTrue);
            WriteLabel(label);
        }

        //Jumps to the label and pushes null if the reference is dereferencing null
        public void JumpIfNullDereference(DMReference reference, string label) {
            //Either grows the stack by 0 or 1. Assume 0.
            WriteOpcode(DreamProcOpcode.JumpIfNullDereference);
            WriteReference(reference, affectStack: false);
            WriteLabel(label);
        }

        public void JumpIfNull(string label) {
            // Conditionally pops one value
            WriteOpcode(DreamProcOpcode.JumpIfNull);
            WriteLabel(label);
        }

        public void JumpIfNullNoPop(string label) {
            WriteOpcode(DreamProcOpcode.JumpIfNullNoPop);
            WriteLabel(label);
        }

        public void JumpIfTrueReference(DMReference reference, string label) {
            WriteOpcode(DreamProcOpcode.JumpIfTrueReference);
            WriteReference(reference, affectStack: false);
            WriteLabel(label);
        }

        public void JumpIfFalseReference(DMReference reference, string label) {
            WriteOpcode(DreamProcOpcode.JumpIfFalseReference);
            WriteReference(reference, affectStack: false);
            WriteLabel(label);
        }

        public void DereferenceField(string field) {
            WriteOpcode(DreamProcOpcode.DereferenceField);
            WriteString(field);
        }

        public void DereferenceIndex() {
            ShrinkStack(1);
            WriteOpcode(DreamProcOpcode.DereferenceIndex);
        }

        public void DereferenceCall(string field, DMCallArgumentsType argumentsType, int argumentStackSize) {
            ShrinkStack(argumentStackSize); // Pops proc owner and arguments, pushes result
            WriteOpcode(DreamProcOpcode.DereferenceCall);
            WriteString(field);
            WriteByte((byte)argumentsType);
            WriteInt(argumentStackSize);
        }

        public void Call(DMReference reference, DMCallArgumentsType argumentsType, int argumentStackSize) {
            ShrinkStack(argumentStackSize - 1); // Pops all arguments, pushes return value
            WriteOpcode(DreamProcOpcode.Call);
            WriteReference(reference);
            WriteByte((byte)argumentsType);
            WriteInt(argumentStackSize);
        }

        public void CallStatement(DMCallArgumentsType argumentsType, int argumentStackSize) {
            //Shrinks the stack by argumentStackSize. Could also shrink it by argumentStackSize+1, but assume not.
            ShrinkStack(argumentStackSize);
            WriteOpcode(DreamProcOpcode.CallStatement);
            WriteByte((byte)argumentsType);
            WriteInt(argumentStackSize);
        }

        public void Prompt(DMValueType types) {
            ShrinkStack(3);
            WriteOpcode(DreamProcOpcode.Prompt);
            WriteInt((int)types);
        }

        public void Initial() {
            ShrinkStack(1);
            WriteOpcode(DreamProcOpcode.Initial);
        }

        public void Return() {
            ShrinkStack(1);
            WriteOpcode(DreamProcOpcode.Return);
        }

        public void Throw() {
            WriteOpcode(DreamProcOpcode.Throw);
        }

        public void Assign(DMReference reference) {
            WriteOpcode(DreamProcOpcode.Assign);
            WriteReference(reference);
        }

        public void CreateObject(DMCallArgumentsType argumentsType, int argumentStackSize) {
            ShrinkStack(argumentStackSize); // Pops type and arguments, pushes new object
            WriteOpcode(DreamProcOpcode.CreateObject);
            WriteByte((byte)argumentsType);
            WriteInt(argumentStackSize);
        }

        public void DeleteObject() {
            ShrinkStack(1);
            WriteOpcode(DreamProcOpcode.DeleteObject);
        }

        public void Not() {
            WriteOpcode(DreamProcOpcode.BooleanNot);
        }

        public void Negate() {
            WriteOpcode(DreamProcOpcode.Negate);
        }

        public void Add() {
            ShrinkStack(1);
            WriteOpcode(DreamProcOpcode.Add);
        }

        public void Subtract() {
            ShrinkStack(1);
            WriteOpcode(DreamProcOpcode.Subtract);
        }

        public void Multiply() {
            ShrinkStack(1);
            WriteOpcode(DreamProcOpcode.Multiply);
        }

        public void MultiplyReference(DMReference reference) {
            WriteOpcode(DreamProcOpcode.MultiplyReference);
            WriteReference(reference);
        }

        public void Divide() {
            ShrinkStack(1);
            WriteOpcode(DreamProcOpcode.Divide);
        }

        public void DivideReference(DMReference reference) {
            WriteOpcode(DreamProcOpcode.DivideReference);
            WriteReference(reference);
        }

        public void Modulus() {
            ShrinkStack(1);
            WriteOpcode(DreamProcOpcode.Modulus);
        }

        public void ModulusModulus() {
            ShrinkStack(1);
            WriteOpcode(DreamProcOpcode.ModulusModulus);
        }

        public void ModulusReference(DMReference reference) {
            WriteOpcode(DreamProcOpcode.ModulusReference);
            WriteReference(reference);
        }

        public void ModulusModulusReference(DMReference reference) {
            WriteOpcode(DreamProcOpcode.ModulusModulusReference);
            WriteReference(reference);
        }

        public void Power() {
            ShrinkStack(1);
            WriteOpcode(DreamProcOpcode.Power);
        }

        public void Append(DMReference reference) {
            WriteOpcode(DreamProcOpcode.Append);
            WriteReference(reference);
        }

        public void Increment(DMReference reference) {
            GrowStack(1);
            WriteOpcode(DreamProcOpcode.Increment);
            WriteReference(reference);
        }

        public void Decrement(DMReference reference) {
            GrowStack(1);
            WriteOpcode(DreamProcOpcode.Decrement);
            WriteReference(reference);
        }

        public void Remove(DMReference reference) {
            WriteOpcode(DreamProcOpcode.Remove);
            WriteReference(reference);
        }

        public void Combine(DMReference reference) {
            WriteOpcode(DreamProcOpcode.Combine);
            WriteReference(reference);
        }

        public void Mask(DMReference reference) {
            WriteOpcode(DreamProcOpcode.Mask);
            WriteReference(reference);
        }

        public void BitShiftLeft() {
            ShrinkStack(1);
            WriteOpcode(DreamProcOpcode.BitShiftLeft);
        }

        public void BitShiftLeftReference(DMReference reference) {
            WriteOpcode(DreamProcOpcode.BitShiftLeftReference);
            WriteReference(reference);
        }

        public void BitShiftRight() {
            ShrinkStack(1);
            WriteOpcode(DreamProcOpcode.BitShiftRight);
        }

        public void BitShiftRightReference(DMReference reference) {
            WriteOpcode(DreamProcOpcode.BitShiftRightReference);
            WriteReference(reference);
        }

        public void BinaryNot() {
            WriteOpcode(DreamProcOpcode.BitNot);
        }

        public void BinaryAnd() {
            ShrinkStack(1);
            WriteOpcode(DreamProcOpcode.BitAnd);
        }

        public void BinaryXor() {
            ShrinkStack(1);
            WriteOpcode(DreamProcOpcode.BitXor);
        }

        public void BinaryXorReference(DMReference reference) {
            WriteOpcode(DreamProcOpcode.BitXorReference);
            WriteReference(reference);
        }

        public void BinaryOr() {
            ShrinkStack(1);
            WriteOpcode(DreamProcOpcode.BitOr);
        }

        public void Equal() {
            ShrinkStack(1);
            WriteOpcode(DreamProcOpcode.CompareEquals);
        }

        public void NotEqual() {
            ShrinkStack(1);
            WriteOpcode(DreamProcOpcode.CompareNotEquals);
        }

        public void Equivalent() {
            ShrinkStack(1);
            WriteOpcode(DreamProcOpcode.CompareEquivalent);
        }

        public void NotEquivalent() {
            ShrinkStack(1);
            WriteOpcode(DreamProcOpcode.CompareNotEquivalent);
        }

        public void GreaterThan() {
            ShrinkStack(1);
            WriteOpcode(DreamProcOpcode.CompareGreaterThan);
        }

        public void GreaterThanOrEqual() {
            ShrinkStack(1);
            WriteOpcode(DreamProcOpcode.CompareGreaterThanOrEqual);
        }

        public void LessThan() {
            ShrinkStack(1);
            WriteOpcode(DreamProcOpcode.CompareLessThan);
        }

        public void LessThanOrEqual() {
            ShrinkStack(1);
            WriteOpcode(DreamProcOpcode.CompareLessThanOrEqual);
        }

        public void PushFloat(float value) {
            GrowStack(1);
            WriteOpcode(DreamProcOpcode.PushFloat);
            WriteFloat(value);
        }

        public void PushString(string value) {
            GrowStack(1);
            WriteOpcode(DreamProcOpcode.PushString);
            WriteString(value);
        }

        public void PushResource(string value) {
            GrowStack(1);
            WriteOpcode(DreamProcOpcode.PushResource);
            WriteString(value);
        }

        public void PushType(int typeId) {
            GrowStack(1);
            WriteOpcode(DreamProcOpcode.PushType);
            WriteInt(typeId);
        }

        public void PushProc(int procId) {
            GrowStack(1);
            WriteOpcode(DreamProcOpcode.PushProc);
            WriteInt(procId);
        }

        public void PushProcStub(int typeId) {
            GrowStack(1);
            WriteOpcode(DreamProcOpcode.PushProcStub);
            WriteInt(typeId);
        }

        public void PushVerbStub(int typeId) {
            GrowStack(1);
            WriteOpcode(DreamProcOpcode.PushVerbStub);
            WriteInt(typeId);
        }

        public void PushNull() {
            GrowStack(1);
            WriteOpcode(DreamProcOpcode.PushNull);
        }

        public void PushGlobalVars()
        {
            GrowStack(1);
            WriteOpcode(DreamProcOpcode.PushGlobalVars);
        }

        public void FormatString(string value) {
            int formatCount = 0;
            for (int i = 0; i < value.Length; i++) {
                if (StringFormatEncoder.Decode(value[i], out var formatType))
                {
                    if(StringFormatEncoder.IsInterpolation(formatType.Value))
                        formatCount++;
                }
            }

            ShrinkStack(formatCount - 1); //Shrinks by the amount of formats in the string, grows 1
            WriteOpcode(DreamProcOpcode.FormatString);
            WriteString(value);
            WriteInt(formatCount);
        }

        public void IsInList() {
            ShrinkStack(1);
            WriteOpcode(DreamProcOpcode.IsInList);
        }

        public void IsInRange() {
            ShrinkStack(2);
            WriteOpcode(DreamProcOpcode.IsInRange);
        }

        public void IsNull() {
            WriteOpcode(DreamProcOpcode.IsNull);
        }

        public void IsSaved() {
            ShrinkStack(1);
            WriteOpcode(DreamProcOpcode.IsSaved);
        }

        public void IsType() {
            ShrinkStack(1);
            WriteOpcode(DreamProcOpcode.IsType);
        }

        public void LocateCoordinates() {
            ShrinkStack(2);
            WriteOpcode(DreamProcOpcode.LocateCoord);
        }

        public void Gradient(DMCallArgumentsType argumentsType, int argumentStackSize) {
            ShrinkStack(argumentStackSize - 1); // Pops arguments, pushes gradient result
            WriteOpcode(DreamProcOpcode.Gradient);
            WriteByte((byte)argumentsType);
            WriteInt(argumentStackSize);
        }

        public void PickWeighted(int count) {
            ShrinkStack(count * 2 - 1);
            WriteOpcode(DreamProcOpcode.PickWeighted);
            WriteInt(count);
        }

        public void PickUnweighted(int count) {
            ShrinkStack(count - 1);
            WriteOpcode(DreamProcOpcode.PickUnweighted);
            WriteInt(count);
        }

        public void Prob() {
            //Pops 1, pushes 1
            WriteOpcode(DreamProcOpcode.Prob);
        }

        public void MassConcatenation(int count) {
            ShrinkStack(count - 1);
            WriteOpcode(DreamProcOpcode.MassConcatenation);
            WriteInt(count);
        }

        public void Locate() {
            ShrinkStack(1);
            WriteOpcode(DreamProcOpcode.Locate);
        }

        public void StartTry(string label, DMReference reference) {
            WriteOpcode(DreamProcOpcode.Try);
            WriteLabel(label);
            WriteReference(reference);
        }

        public void StartTryNoValue(string label) {
            WriteOpcode(DreamProcOpcode.TryNoValue);
            WriteLabel(label);
        }

        public void EndTry() {
            WriteOpcode(DreamProcOpcode.EndTry);
        }

        private void WriteOpcode(DreamProcOpcode opcode) {
            _bytecodeWriter.Write((byte)opcode);
        }

        private void WriteByte(byte value) {
            _bytecodeWriter.Write(value);
        }

        private void WriteInt(int value) {
            _bytecodeWriter.Write(value);
        }

        private void WriteFloat(float value) {
            _bytecodeWriter.Write(value);
        }

        private void WriteString(string value) {
            int stringID;

            if (!DMObjectTree.StringToStringID.TryGetValue(value, out stringID)) {
                stringID = DMObjectTree.StringTable.Count;

                DMObjectTree.StringTable.Add(value);
                DMObjectTree.StringToStringID.Add(value, stringID);
            }

            WriteInt(stringID);
        }

        private void WriteLabel(string labelName) {
            _unresolvedLabels.Add((Bytecode.Position, labelName));
            WriteInt(0); //Resolved later
        }

        private void WriteReference(DMReference reference, bool affectStack = true) {
            WriteByte((byte)reference.RefType);

            switch (reference.RefType) {
                case DMReference.Type.Argument:
                case DMReference.Type.Local:
                    WriteByte((byte)reference.Index);
                    break;

                case DMReference.Type.GlobalProc:
                case DMReference.Type.Global:
                    WriteInt(reference.Index);
                    break;

                case DMReference.Type.Field:
                    WriteString(reference.Name);
                    ShrinkStack(affectStack ? 1 : 0);
                    break;

                case DMReference.Type.SrcField:
                case DMReference.Type.SrcProc:
                    WriteString(reference.Name);
                    break;

                case DMReference.Type.ListIndex:
                    ShrinkStack(affectStack ? 2 : 0);
                    break;

                case DMReference.Type.SuperProc:
                case DMReference.Type.Src:
                case DMReference.Type.Self:
                case DMReference.Type.Args:
                case DMReference.Type.Usr:
                    break;

                default:
                    throw new CompileAbortException(Location, $"Invalid reference type {reference.RefType}");
            }
        }

        private void GrowStack(int size) {
            _currentStackSize += size;
            _maxStackSize = Math.Max(_currentStackSize, _maxStackSize);
        }

        private void ShrinkStack(int size) {
            _currentStackSize -= size;
            _maxStackSize = Math.Max(_currentStackSize, _maxStackSize);
            if (_currentStackSize < 0 && !_negativeStackSizeError) {
                _negativeStackSizeError = true;
                DMCompiler.ForcedError(Location, "Negative stack size");
            }
        }
    }
}<|MERGE_RESOLUTION|>--- conflicted
+++ resolved
@@ -88,11 +88,8 @@
         public string Name => _astDefinition?.Name ?? "<init>";
         public int Id;
         public Dictionary<string, int> GlobalVariables = new();
-<<<<<<< HEAD
         public DMValueType ReturnTypes;
-=======
         public List<CodeLabel> CodeLabels = new();
->>>>>>> ca3d01f4
 
         public string? VerbName;
         public string? VerbCategory = string.Empty;
