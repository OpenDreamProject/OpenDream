name: Compile Test Codebases

on:
  push:
    branches: [ master  ]
  pull_request:
    branches: [ master  ]

jobs:
  build:
    runs-on: ubuntu-latest
    steps:
    - name: Checkout Main
      uses: actions/checkout@v2
      with:
        path: main
    - name: Setup submodule
      run: |
        cd main/
        git submodule update --init --recursive
    - name: Update Engine Submodules
      run: |
        cd main/RobustToolbox/
        git submodule update --init --recursive
    - name: Setup .NET Core
      uses: actions/setup-dotnet@v1
      with:
        dotnet-version: 9.0.100
    - name: Install compiler dependencies
      run: dotnet restore main/DMCompiler/DMCompiler.csproj
    - name: Install disassembler dependencies
      run: dotnet restore main/DMDisassembler/DMDisassembler.csproj
    - name: Build compiler
      run: dotnet build main/DMCompiler/DMCompiler.csproj --property WarningLevel=0 --configuration Release --no-restore /m
    - name: Build disassembler
      run: dotnet build main/DMDisassembler/DMDisassembler.csproj --property WarningLevel=0 --configuration Release --no-restore /m
    - name: Cache build 
      uses: actions/cache/save@v4
      with:
        path: main/bin
        key: cache-${{ github.run_id }}-${{ github.run_attempt }}


  compile-testgame:
    runs-on: ubuntu-latest
    needs: build
    continue-on-error: true
    steps:
    - name: Setup .NET Core
      uses: actions/setup-dotnet@v1
      with:
        dotnet-version: 9.0.100
    - name: Checkout Main
      uses: actions/checkout@v2
      with:
        path: main          
    - name: Pop build cache
      uses: actions/cache/restore@v4
      with:
        path: main/bin
        key: cache-${{ github.run_id }}-${{ github.run_attempt }}
    - name: Compile TestGame
      run: main/bin/DMCompiler/DMCompiler main/TestGame/environment.dme --suppress-unimplemented
    - name: Compile TestGame in directory      
      run: |
        cd main/TestGame/
        ../bin/DMCompiler/DMCompiler environment.dme --suppress-unimplemented

  compile-tgstation:
    runs-on: ubuntu-latest
    needs: build
    continue-on-error: true
    steps:
    - name: Setup .NET Core
      uses: actions/setup-dotnet@v1
      with:
        dotnet-version: 9.0.100      
    - name: Pop build cache
      uses: actions/cache/restore@v4
      with:
        path: main/bin
        key: cache-${{ github.run_id }}-${{ github.run_attempt }}       
    - name: Checkout /tg/station Master
      uses: actions/checkout@v2
      with:
        repository: tgstation/tgstation
        ref: master
        path: tg
    - name: Compile /tg/station Master
<<<<<<< HEAD
      run: main/bin/DMCompiler/DMCompiler tg/tgstation.dme --suppress-unimplemented
=======
      run: main\bin\DMCompiler\DMCompiler.exe tg\tgstation.dme --suppress-unimplemented --suppress-unsupported
>>>>>>> 8853d3cb
    - name: Disassemble /tg/station Master
      run: main/bin/DMDisassembler/DMDisassembler tg/tgstation.json crash-on-test

  compile-goonstation:
    runs-on: ubuntu-latest
    needs: build
    continue-on-error: true
    steps:
    - name: Setup .NET Core
      uses: actions/setup-dotnet@v1
      with:
        dotnet-version: 9.0.100      
    - name: Pop build cache
      uses: actions/cache/restore@v4
      with:
        path: main/bin
        key: cache-${{ github.run_id }}-${{ github.run_attempt }}         
    - name: Checkout Goonstation Master
      uses: actions/checkout@v2
      with:
        repository: goonstation/goonstation
        ref: master
        path: goon
    - name: Compile Goonstation Master
      run: |
<<<<<<< HEAD
        touch goon/+secret/__secret.dme
        main/bin/DMCompiler/DMCompiler goon/goonstation.dme --suppress-unimplemented

  compile-paradise:
    runs-on: ubuntu-latest
    needs: build
    continue-on-error: true
    steps:
    - name: Setup .NET Core
      uses: actions/setup-dotnet@v1
      with:
        dotnet-version: 9.0.100      
    - name: Pop build cache
      uses: actions/cache/restore@v4
      with:
        path: main/bin
        key: cache-${{ github.run_id }}-${{ github.run_attempt }}         
=======
        New-Item goon\+secret\__secret.dme -type file
        main\bin\DMCompiler\DMCompiler.exe goon\goonstation.dme --suppress-unimplemented --suppress-unsupported --version=515.1633
>>>>>>> 8853d3cb
    - name: Checkout Paradise Master
      uses: actions/checkout@v2
      with:
        repository: ParadiseSS13/Paradise
        ref: master
        path: para
    - name: Compile Paradise Master
<<<<<<< HEAD
      run: main/bin/DMCompiler/DMCompiler para/paradise.dme --suppress-unimplemented

  compile-nebula:
    runs-on: ubuntu-latest
    needs: build
    continue-on-error: true
    steps:
    - name: Setup .NET Core
      uses: actions/setup-dotnet@v1
      with:
        dotnet-version: 9.0.100      
    - name: Pop build cache
      uses: actions/cache/restore@v4
      with:
        path: main/bin
        key: cache-${{ github.run_id }}-${{ github.run_attempt }}       
=======
      run: main\bin\DMCompiler\DMCompiler.exe para\paradise.dme --suppress-unimplemented --suppress-unsupported
>>>>>>> 8853d3cb
    - name: Checkout Nebula Dev
      uses: actions/checkout@v2
      with:
        repository: NebulaSS13/Nebula
        ref: dev
        path: nebula
    - name: Compile Nebula Dev
<<<<<<< HEAD
      run: main/bin/DMCompiler/DMCompiler nebula/nebula.dme --suppress-unimplemented --version=516.1655

  compile-vgstation:
    runs-on: ubuntu-latest
    needs: build
    continue-on-error: true
    steps:
    - name: Setup .NET Core
      uses: actions/setup-dotnet@v1
      with:
        dotnet-version: 9.0.100      
    - name: Pop build cache
      uses: actions/cache/restore@v4
      with:
        path: main/bin
        key: cache-${{ github.run_id }}-${{ github.run_attempt }}       
=======
      run: main\bin\DMCompiler\DMCompiler.exe nebula\nebula.dme --suppress-unimplemented --suppress-unsupported --version=516.1655
>>>>>>> 8853d3cb
    - name: Checkout /vg/station Master
      uses: actions/checkout@v2
      with:
        repository: vgstation-coders/vgstation13
        ref: Bleeding-Edge
        path: vg
    - name: Compile /vg/station Master
<<<<<<< HEAD
      run: main/bin/DMCompiler/DMCompiler vg/vgstation13.dme --suppress-unimplemented --version=516.1655

  compile-cm:
    runs-on: ubuntu-latest
    needs: build
    continue-on-error: true
    steps:
    - name: Setup .NET Core
      uses: actions/setup-dotnet@v1
      with:
        dotnet-version: 9.0.100      
    - name: Pop build cache
      uses: actions/cache/restore@v4
      with:
        path: main/bin
        key: cache-${{ github.run_id }}-${{ github.run_attempt }}       
=======
      run: main\bin\DMCompiler\DMCompiler.exe vg\vgstation13.dme --suppress-unimplemented --suppress-unsupported --version=516.1655
>>>>>>> 8853d3cb
    - name: Checkout CM Master
      uses: actions/checkout@v2
      with:
        repository: cmss13-devs/cmss13
        ref: master
        path: cm
    - name: Compile CM Master
<<<<<<< HEAD
      run: main/bin/DMCompiler/DMCompiler cm/colonialmarines.dme --suppress-unimplemented

  compile-aurora:
    runs-on: ubuntu-latest
    needs: build
    continue-on-error: true
    steps:
    - name: Setup .NET Core
      uses: actions/setup-dotnet@v1
      with:
        dotnet-version: 9.0.100      
    - name: Pop build cache
      uses: actions/cache/restore@v4
      with:
        path: main/bin
        key: cache-${{ github.run_id }}-${{ github.run_attempt }}       
=======
      run: main\bin\DMCompiler\DMCompiler.exe cm\colonialmarines.dme --suppress-unimplemented --suppress-unsupported
>>>>>>> 8853d3cb
    - name: Checkout Aurora Master
      uses: actions/checkout@v2
      with:
        repository: Aurorastation/Aurora.3
        ref: master
        path: aurora
    - name: Compile Aurora Master
<<<<<<< HEAD
      run: main/bin/DMCompiler/DMCompiler aurora/aurorastation.dme --suppress-unimplemented --version=516.1655

  compile-daedalus:
    runs-on: ubuntu-latest
    needs: build
    continue-on-error: true
    steps:
    - name: Setup .NET Core
      uses: actions/setup-dotnet@v1
      with:
        dotnet-version: 9.0.100      
    - name: Pop build cache
      uses: actions/cache/restore@v4
      with:
        path: main/bin
        key: cache-${{ github.run_id }}-${{ github.run_attempt }}       
=======
      run: main\bin\DMCompiler\DMCompiler.exe aurora\aurorastation.dme --suppress-unimplemented --suppress-unsupported --version=516.1655
>>>>>>> 8853d3cb
    - name: Checkout Daedalus Master
      uses: actions/checkout@v2
      with:
        repository: DaedalusDock/daedalusdock
        ref: master
        path: daedalus
    - name: Compile Daedalus Master
<<<<<<< HEAD
      run: main/bin/DMCompiler/DMCompiler daedalus/daedalus.dme --suppress-unimplemented
=======
      run: main\bin\DMCompiler\DMCompiler.exe daedalus\daedalus.dme --suppress-unimplemented --suppress-unsupported
>>>>>>> 8853d3cb
<|MERGE_RESOLUTION|>--- conflicted
+++ resolved
@@ -87,11 +87,7 @@
         ref: master
         path: tg
     - name: Compile /tg/station Master
-<<<<<<< HEAD
-      run: main/bin/DMCompiler/DMCompiler tg/tgstation.dme --suppress-unimplemented
-=======
-      run: main\bin\DMCompiler\DMCompiler.exe tg\tgstation.dme --suppress-unimplemented --suppress-unsupported
->>>>>>> 8853d3cb
+      run: main/bin/DMCompiler/DMCompiler tg/tgstation.dme --suppress-unimplemented --suppress-unsupported
     - name: Disassemble /tg/station Master
       run: main/bin/DMDisassembler/DMDisassembler tg/tgstation.json crash-on-test
 
@@ -117,9 +113,8 @@
         path: goon
     - name: Compile Goonstation Master
       run: |
-<<<<<<< HEAD
         touch goon/+secret/__secret.dme
-        main/bin/DMCompiler/DMCompiler goon/goonstation.dme --suppress-unimplemented
+        main/bin/DMCompiler/DMCompiler goon/goonstation.dme --suppress-unimplemented --suppress-unsupported --version=515.1633
 
   compile-paradise:
     runs-on: ubuntu-latest
@@ -135,10 +130,6 @@
       with:
         path: main/bin
         key: cache-${{ github.run_id }}-${{ github.run_attempt }}         
-=======
-        New-Item goon\+secret\__secret.dme -type file
-        main\bin\DMCompiler\DMCompiler.exe goon\goonstation.dme --suppress-unimplemented --suppress-unsupported --version=515.1633
->>>>>>> 8853d3cb
     - name: Checkout Paradise Master
       uses: actions/checkout@v2
       with:
@@ -146,8 +137,7 @@
         ref: master
         path: para
     - name: Compile Paradise Master
-<<<<<<< HEAD
-      run: main/bin/DMCompiler/DMCompiler para/paradise.dme --suppress-unimplemented
+      run: main/bin/DMCompiler/DMCompiler para/paradise.dme --suppress-unimplemented --suppress-unsupported
 
   compile-nebula:
     runs-on: ubuntu-latest
@@ -163,9 +153,6 @@
       with:
         path: main/bin
         key: cache-${{ github.run_id }}-${{ github.run_attempt }}       
-=======
-      run: main\bin\DMCompiler\DMCompiler.exe para\paradise.dme --suppress-unimplemented --suppress-unsupported
->>>>>>> 8853d3cb
     - name: Checkout Nebula Dev
       uses: actions/checkout@v2
       with:
@@ -173,8 +160,7 @@
         ref: dev
         path: nebula
     - name: Compile Nebula Dev
-<<<<<<< HEAD
-      run: main/bin/DMCompiler/DMCompiler nebula/nebula.dme --suppress-unimplemented --version=516.1655
+      run: main/bin/DMCompiler/DMCompiler nebula/nebula.dme --suppress-unimplemented --suppress-unsupported --version=516.1655
 
   compile-vgstation:
     runs-on: ubuntu-latest
@@ -190,9 +176,6 @@
       with:
         path: main/bin
         key: cache-${{ github.run_id }}-${{ github.run_attempt }}       
-=======
-      run: main\bin\DMCompiler\DMCompiler.exe nebula\nebula.dme --suppress-unimplemented --suppress-unsupported --version=516.1655
->>>>>>> 8853d3cb
     - name: Checkout /vg/station Master
       uses: actions/checkout@v2
       with:
@@ -200,8 +183,7 @@
         ref: Bleeding-Edge
         path: vg
     - name: Compile /vg/station Master
-<<<<<<< HEAD
-      run: main/bin/DMCompiler/DMCompiler vg/vgstation13.dme --suppress-unimplemented --version=516.1655
+      run: main/bin/DMCompiler/DMCompiler vg/vgstation13.dme --suppress-unimplemented --suppress-unsupported --version=516.1655
 
   compile-cm:
     runs-on: ubuntu-latest
@@ -217,9 +199,6 @@
       with:
         path: main/bin
         key: cache-${{ github.run_id }}-${{ github.run_attempt }}       
-=======
-      run: main\bin\DMCompiler\DMCompiler.exe vg\vgstation13.dme --suppress-unimplemented --suppress-unsupported --version=516.1655
->>>>>>> 8853d3cb
     - name: Checkout CM Master
       uses: actions/checkout@v2
       with:
@@ -227,8 +206,7 @@
         ref: master
         path: cm
     - name: Compile CM Master
-<<<<<<< HEAD
-      run: main/bin/DMCompiler/DMCompiler cm/colonialmarines.dme --suppress-unimplemented
+      run: main/bin/DMCompiler/DMCompiler cm/colonialmarines.dme --suppress-unimplemented --suppress-unsupported
 
   compile-aurora:
     runs-on: ubuntu-latest
@@ -244,9 +222,6 @@
       with:
         path: main/bin
         key: cache-${{ github.run_id }}-${{ github.run_attempt }}       
-=======
-      run: main\bin\DMCompiler\DMCompiler.exe cm\colonialmarines.dme --suppress-unimplemented --suppress-unsupported
->>>>>>> 8853d3cb
     - name: Checkout Aurora Master
       uses: actions/checkout@v2
       with:
@@ -254,8 +229,7 @@
         ref: master
         path: aurora
     - name: Compile Aurora Master
-<<<<<<< HEAD
-      run: main/bin/DMCompiler/DMCompiler aurora/aurorastation.dme --suppress-unimplemented --version=516.1655
+      run: main/bin/DMCompiler/DMCompiler aurora/aurorastation.dme --suppress-unimplemented --suppress-unsupported --version=516.1655
 
   compile-daedalus:
     runs-on: ubuntu-latest
@@ -271,9 +245,6 @@
       with:
         path: main/bin
         key: cache-${{ github.run_id }}-${{ github.run_attempt }}       
-=======
-      run: main\bin\DMCompiler\DMCompiler.exe aurora\aurorastation.dme --suppress-unimplemented --suppress-unsupported --version=516.1655
->>>>>>> 8853d3cb
     - name: Checkout Daedalus Master
       uses: actions/checkout@v2
       with:
@@ -281,8 +252,4 @@
         ref: master
         path: daedalus
     - name: Compile Daedalus Master
-<<<<<<< HEAD
-      run: main/bin/DMCompiler/DMCompiler daedalus/daedalus.dme --suppress-unimplemented
-=======
-      run: main\bin\DMCompiler\DMCompiler.exe daedalus\daedalus.dme --suppress-unimplemented --suppress-unsupported
->>>>>>> 8853d3cb
+      run: main/bin/DMCompiler/DMCompiler daedalus/daedalus.dme --suppress-unimplemented --suppress-unsupported