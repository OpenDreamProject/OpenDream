using DMCompiler.DM.Visitors;
using DMCompiler.Compiler.DM;
using OpenDreamShared.Dream;
using OpenDreamShared.Dream.Procs;
using OpenDreamShared.Json;
using System;
using System.Collections.Generic;
using System.IO;
using System.Linq;
using JetBrains.Annotations;
using OpenDreamShared.Compiler;

namespace DMCompiler.DM {
    class DMProc {
        public class LocalVariable {
            public int Id;
            public DreamPath? Type;

            public LocalVariable(int id, DreamPath? type) {
                Id = id;
                Type = type;
            }
        }

        public class LocalConstVariable : LocalVariable {
            public Expressions.Constant Value;

            public LocalConstVariable(int id, DreamPath? type, Expressions.Constant value) : base(id, type) {
                Value = value;
            }
        }

        private class DMProcScope {
            public Dictionary<string, LocalVariable> LocalVariables = new();
            public DMProcScope ParentScope;

            public DMProcScope() { }

            public DMProcScope(DMProcScope parentScope) {
                ParentScope = parentScope;
            }
        }

        public MemoryStream Bytecode = new MemoryStream();
        public List<string> Parameters = new();
        public List<DMValueType> ParameterTypes = new();
        public bool Unimplemented { get; set; } = false;
        public Location Location = Location.Unknown;
<<<<<<< HEAD
        public string Name { get => _astDefinition?.Name; }

=======
        public string Name { get => _astDefinition.Name; }
        public bool IsOverride = false;
>>>>>>> 2068f29d
        public Dictionary<string, int> GlobalVariables = new();

        private DMASTProcDefinition _astDefinition = null;
        private BinaryWriter _bytecodeWriter = null;
        private Dictionary<string, long> _labels = new();
        private List<(long Position, string LabelName)> _unresolvedLabels = new();
        private Stack<string> _loopStack = new();
        private Stack<DMProcScope> _scopes = new();
        private int _localVariableIdCounter = 0;
        private bool _waitFor = true;
        private int _labelIdCounter = 0;
        private int _maxStackSize = 0;
        private int _currentStackSize = 0;

        public DMProc([CanBeNull] DMASTProcDefinition astDefinition) {
            _astDefinition = astDefinition;
            IsOverride = _astDefinition?.IsOverride ?? false; // init procs don't have AST definitions
            Location = astDefinition?.Location ?? Location.Unknown;
            _bytecodeWriter = new BinaryWriter(Bytecode);
            _scopes.Push(new DMProcScope());
        }

        public void Compile(DMObject dmObject) {
            foreach (DMASTDefinitionParameter parameter in _astDefinition.Parameters) {
                AddParameter(parameter.Name, parameter.Type);
            }

            new DMProcBuilder(dmObject, this).ProcessProcDefinition(_astDefinition);
        }

        public ProcDefinitionJson GetJsonRepresentation() {
            ProcDefinitionJson procDefinition = new ProcDefinitionJson();
            if(!_waitFor) procDefinition.WaitFor = _waitFor; // Procs set this to true by default, so only serialize if false
            procDefinition.MaxStackSize = _maxStackSize;

            if (Bytecode.Length > 0) procDefinition.Bytecode = Bytecode.ToArray();
            if (Parameters.Count > 0) {
                procDefinition.Arguments = new List<ProcArgumentJson>();

                for (int i = 0; i < Parameters.Count; i++) {
                    string argumentName = Parameters[i];
                    DMValueType argumentType = ParameterTypes[i];

                    procDefinition.Arguments.Add(new ProcArgumentJson() {
                        Name = argumentName,
                        Type = argumentType
                    });
                }
            }

            return procDefinition;
        }

        public void WaitFor(bool waitFor) {
            _waitFor = waitFor;
        }

        public DMVariable CreateGlobalVariable(DreamPath? type, string name, bool isConst)
        {
            int id = DMObjectTree.CreateGlobal(out DMVariable global, type, name, isConst);

            GlobalVariables[name] = id;
            return global;
        }

        public int? GetGlobalVariableId(string name)
        {
            if (GlobalVariables.TryGetValue(name, out int id))
            {
                return id;
            }
            return null;
        }

        public DMVariable GetGlobalVariable(string name)
        {
            int? id = GetGlobalVariableId(name);

            return (id == null) ? null : DMObjectTree.Globals[id.Value];
        }

        public void AddParameter(string name, DMValueType type) {
            Parameters.Add(name);
            ParameterTypes.Add(type);
        }

        public void ResolveLabels() {
            foreach ((long Position, string LabelName) unresolvedLabel in _unresolvedLabels) {
                if (_labels.TryGetValue(unresolvedLabel.LabelName, out long labelPosition)) {
                    _bytecodeWriter.Seek((int)unresolvedLabel.Position, SeekOrigin.Begin);
                    WriteInt((int)labelPosition);
                } else {
                    DMCompiler.Error(new CompilerError(Location, "Invalid label \"" + unresolvedLabel.LabelName + "\""));
                }
            }

            _unresolvedLabels.Clear();
            _bytecodeWriter.Seek(0, SeekOrigin.End);
        }

        public void AddLabel(string name) {
            if (_labels.ContainsKey(name)) {
                DMCompiler.Error(new CompilerError(Location, $"A label with the name \"{name}\" already exists"));
                return;
            }

            _labels.Add(name, Bytecode.Position);
        }

        public bool TryAddLocalVariable(string name, DreamPath? type) {
            int localVarId = _localVariableIdCounter++;

            return _scopes.Peek().LocalVariables.TryAdd(name, new LocalVariable(localVarId, type));
        }

        public bool TryAddLocalConstVariable(string name, DreamPath? type, Expressions.Constant value) {
            int localVarId = _localVariableIdCounter++;

            return _scopes.Peek().LocalVariables.TryAdd(name, new LocalConstVariable(localVarId, type, value));
        }

        public LocalVariable GetLocalVariable(string name) {
            DMProcScope scope = _scopes.Peek();

            while (scope != null) {
                if (scope.LocalVariables.TryGetValue(name, out LocalVariable localVariable)) return localVariable;

                scope = scope.ParentScope;
            }

            return null;
        }

        public DMReference GetLocalVariableReference(string name) {
            return DMReference.CreateLocal(GetLocalVariable(name).Id);
        }

        public void Error() {
            WriteOpcode(DreamProcOpcode.Error);
        }

        public void PushReferenceValue(DMReference reference) {
            GrowStack(1);
            WriteOpcode(DreamProcOpcode.PushReferenceValue);
            WriteReference(reference);
        }

        public void GetGlobalProc(string name) {
            GrowStack(1);
            WriteOpcode(DreamProcOpcode.GetGlobalProc);
            WriteString(name);
        }

        public void CreateListEnumerator() {
            ShrinkStack(1);
            WriteOpcode(DreamProcOpcode.CreateListEnumerator);
        }

        public void CreateRangeEnumerator() {
            ShrinkStack(3);
            WriteOpcode(DreamProcOpcode.CreateRangeEnumerator);
        }

        public void Enumerate(DMReference output) {
            GrowStack(1);
            WriteOpcode(DreamProcOpcode.Enumerate);
            WriteReference(output);
        }

        public void DestroyEnumerator() {
            WriteOpcode(DreamProcOpcode.DestroyEnumerator);
        }

        public void CreateList() {
            GrowStack(1);
            WriteOpcode(DreamProcOpcode.CreateList);
        }

        public void ListAppend() {
            ShrinkStack(1);
            WriteOpcode(DreamProcOpcode.ListAppend);
        }

        public void ListAppendAssociated() {
            ShrinkStack(2);
            WriteOpcode(DreamProcOpcode.ListAppendAssociated);
        }

        public string NewLabelName() {
            return "label" + _labelIdCounter++;
        }

        public void LoopStart(string loopLabel) {
            _loopStack.Push(loopLabel);

            AddLabel(loopLabel + "_start");
            StartScope();
        }

        public void LoopContinue(string loopLabel) {
            AddLabel(loopLabel + "_continue");
        }

        public void LoopJumpToStart(string loopLabel) {
            Jump(loopLabel + "_start");
        }

        public void LoopEnd() {
            AddLabel(_loopStack.Pop() + "_end");
            EndScope();
        }

        public void SwitchCase(string caseLabel) {
            ShrinkStack(1); //This could either shrink the stack by 1 or 2. Assume 1.
            WriteOpcode(DreamProcOpcode.SwitchCase);
            WriteLabel(caseLabel);
        }

        public void SwitchCaseRange(string caseLabel) {
            ShrinkStack(2); //This could either shrink the stack by 2 or 3. Assume 2.
            WriteOpcode(DreamProcOpcode.SwitchCaseRange);
            WriteLabel(caseLabel);
        }

        public void Browse() {
            ShrinkStack(3);
            WriteOpcode(DreamProcOpcode.Browse);
        }

        public void BrowseResource() {
            ShrinkStack(3);
            WriteOpcode(DreamProcOpcode.BrowseResource);
        }

        public void OutputControl() {
            ShrinkStack(3);
            WriteOpcode(DreamProcOpcode.OutputControl);
        }

        public void Spawn(string jumpTo) {
            ShrinkStack(1);
            WriteOpcode(DreamProcOpcode.Spawn);
            WriteLabel(jumpTo);
        }

        public void Break(DMASTIdentifier label = null) {
            if (label is not null)
            {
                Jump(label.Identifier + "_end");
            }
            else
            {
                Jump(_loopStack.Peek() + "_end");
            }
        }

        public void BreakIfFalse() {
            JumpIfFalse(_loopStack.Peek() + "_end");
        }

        public void Continue(DMASTIdentifier label = null) {
            // TODO: Clean up this godawful label handling
            if (label is not null)
            {
                var codeLabel = label.Identifier + "_codelabel";
                if (!_labels.ContainsKey(codeLabel))
                {
                    DMCompiler.Error(new CompilerError(Location, $"Unknown label {label.Identifier}"));
                }
                var labelList = _labels.Keys.ToList();
                var continueLabel = string.Empty;
                for (var i = labelList.IndexOf(codeLabel) + 1; i < labelList.Count; i++)
                {
                    if(labelList[i].EndsWith("_start"))
                    {
                        continueLabel = labelList[i].Replace("_start", "_continue");
                        break;
                    }
                }
                Jump(continueLabel);
            }
            else
            {
                Jump(_loopStack.Peek() + "_continue");
            }
        }

        public void ContinueIfFalse() {
            JumpIfFalse(_loopStack.Peek() + "_continue");
        }

        public void Goto(string label) {
            Jump(label + "_codelabel");
        }

        public void Pop()
        {
            ShrinkStack(1);
            WriteOpcode(DreamProcOpcode.Pop);
        }

        public void PushProcArguments() {
            GrowStack(1);
            WriteOpcode(DreamProcOpcode.PushProcArguments);
        }

        public void PushArgumentList() {
            WriteOpcode(DreamProcOpcode.PushArgumentList);
        }

        public void PushArguments(int argumentCount, DreamProcOpcodeParameterType[] parameterTypes = null, string[] parameterNames = null) {
            ShrinkStack(argumentCount - 1); //Pops argumentCount, pushes 1
            WriteOpcode(DreamProcOpcode.PushArguments);
            WriteInt(argumentCount);

            if (argumentCount > 0) {
                if (parameterTypes == null || parameterTypes.Length != argumentCount) {
                    throw new ArgumentException("Length of parameter types does not match the argument count");
                }

                int namedParameterIndex = 0;
                foreach (DreamProcOpcodeParameterType parameterType in parameterTypes) {
                    _bytecodeWriter.Write((byte)parameterType);

                    if (parameterType == DreamProcOpcodeParameterType.Named) {
                        if (parameterNames == null)
                            throw new Exception("parameterNames was null while parameterTypes was:" + parameterTypes);
                        WriteString(parameterNames[namedParameterIndex++]);
                    }
                }
            }
        }

        public void BooleanOr(string endLabel) {
            ShrinkStack(1); //Either shrinks the stack 1 or 0. Assume 1.
            WriteOpcode(DreamProcOpcode.BooleanOr);
            WriteLabel(endLabel);
        }

        public void BooleanAnd(string endLabel) {
            ShrinkStack(1); //Either shrinks the stack 1 or 0. Assume 1.
            WriteOpcode(DreamProcOpcode.BooleanAnd);
            WriteLabel(endLabel);
        }

        public void StartScope() {
            _scopes.Push(new DMProcScope(_scopes.Peek()));
        }

        public void EndScope() {
            DMProcScope destroyedScope = _scopes.Pop();
            _localVariableIdCounter -= destroyedScope.LocalVariables.Count;
        }

        public void Jump(string label) {
            WriteOpcode(DreamProcOpcode.Jump);
            WriteLabel(label);
        }

        public void JumpIfFalse(string label) {
            ShrinkStack(1);
            WriteOpcode(DreamProcOpcode.JumpIfFalse);
            WriteLabel(label);
        }

        public void JumpIfTrue(string label) {
            ShrinkStack(1);
            WriteOpcode(DreamProcOpcode.JumpIfTrue);
            WriteLabel(label);
        }

        //Jumps to the label and pushes null if the reference is dereferencing null
        public void JumpIfNullDereference(DMReference reference, string label) {
            //Either grows the stack by 0 or 1. Assume 0.
            WriteOpcode(DreamProcOpcode.JumpIfNullDereference);
            WriteReference(reference, affectStack: false);
            WriteLabel(label);
        }

        public void Call(DMReference reference) {
            WriteOpcode(DreamProcOpcode.Call);
            WriteReference(reference);
        }

        public void CallStatement() {
            ShrinkStack(1); //Either shrinks the stack by 1 or 2. Assume 1.
            WriteOpcode(DreamProcOpcode.CallStatement);
        }

        public void Prompt(DMValueType types) {
            ShrinkStack(3);
            WriteOpcode(DreamProcOpcode.Prompt);
            WriteInt((int)types);
        }

        public void Initial(string propertyName) {
            WriteOpcode(DreamProcOpcode.Initial);
            WriteString(propertyName);
        }

        public void Return() {
            ShrinkStack(1);
            WriteOpcode(DreamProcOpcode.Return);
        }

        public void Throw() {
            WriteOpcode(DreamProcOpcode.Throw);
        }

        public void Assign(DMReference reference) {
            WriteOpcode(DreamProcOpcode.Assign);
            WriteReference(reference);
        }

        public void CreateObject() {
            ShrinkStack(1);
            WriteOpcode(DreamProcOpcode.CreateObject);
        }

        public void DeleteObject() {
            ShrinkStack(1);
            WriteOpcode(DreamProcOpcode.DeleteObject);
        }

        public void Not() {
            WriteOpcode(DreamProcOpcode.BooleanNot);
        }

        public void Negate() {
            WriteOpcode(DreamProcOpcode.Negate);
        }

        public void Add() {
            ShrinkStack(1);
            WriteOpcode(DreamProcOpcode.Add);
        }

        public void Subtract() {
            ShrinkStack(1);
            WriteOpcode(DreamProcOpcode.Subtract);
        }

        public void Multiply() {
            ShrinkStack(1);
            WriteOpcode(DreamProcOpcode.Multiply);
        }

        public void MultiplyReference(DMReference reference) {
            WriteOpcode(DreamProcOpcode.MultiplyReference);
            WriteReference(reference);
        }

        public void Divide() {
            ShrinkStack(1);
            WriteOpcode(DreamProcOpcode.Divide);
        }

        public void DivideReference(DMReference reference) {
            WriteOpcode(DreamProcOpcode.DivideReference);
            WriteReference(reference);
        }

        public void Modulus() {
            ShrinkStack(1);
            WriteOpcode(DreamProcOpcode.Modulus);
        }

        public void ModulusReference(DMReference reference) {
            WriteOpcode(DreamProcOpcode.ModulusReference);
            WriteReference(reference);
        }

        public void Power() {
            ShrinkStack(1);
            WriteOpcode(DreamProcOpcode.Power);
        }

        public void Append(DMReference reference) {
            WriteOpcode(DreamProcOpcode.Append);
            WriteReference(reference);
        }

        public void Increment(DMReference reference) {
            GrowStack(1);
            WriteOpcode(DreamProcOpcode.Increment);
            WriteReference(reference);
        }

        public void Decrement(DMReference reference) {
            GrowStack(1);
            WriteOpcode(DreamProcOpcode.Decrement);
            WriteReference(reference);
        }

        public void Remove(DMReference reference) {
            WriteOpcode(DreamProcOpcode.Remove);
            WriteReference(reference);
        }

        public void Combine(DMReference reference) {
            WriteOpcode(DreamProcOpcode.Combine);
            WriteReference(reference);
        }

        public void Mask(DMReference reference) {
            WriteOpcode(DreamProcOpcode.Mask);
            WriteReference(reference);
        }

        public void BitShiftLeft() {
            ShrinkStack(1);
            WriteOpcode(DreamProcOpcode.BitShiftLeft);
        }

        public void BitShiftRight() {
            ShrinkStack(1);
            WriteOpcode(DreamProcOpcode.BitShiftRight);
        }

        public void BinaryNot() {
            WriteOpcode(DreamProcOpcode.BitNot);
        }

        public void BinaryAnd() {
            ShrinkStack(1);
            WriteOpcode(DreamProcOpcode.BitAnd);
        }

        public void BinaryXor() {
            ShrinkStack(1);
            WriteOpcode(DreamProcOpcode.BitXor);
        }

        public void BinaryXorReference(DMReference reference) {
            WriteOpcode(DreamProcOpcode.BitXorReference);
            WriteReference(reference);
        }

        public void BinaryOr() {
            ShrinkStack(1);
            WriteOpcode(DreamProcOpcode.BitOr);
        }

        public void Equal() {
            ShrinkStack(1);
            WriteOpcode(DreamProcOpcode.CompareEquals);
        }

        public void NotEqual() {
            ShrinkStack(1);
            WriteOpcode(DreamProcOpcode.CompareNotEquals);
        }

        public void Equivalent() {
            ShrinkStack(1);
            WriteOpcode(DreamProcOpcode.CompareEquivalent);
        }

        public void NotEquivalent() {
            ShrinkStack(1);
            WriteOpcode(DreamProcOpcode.CompareNotEquivalent);
        }

        public void GreaterThan() {
            ShrinkStack(1);
            WriteOpcode(DreamProcOpcode.CompareGreaterThan);
        }

        public void GreaterThanOrEqual() {
            ShrinkStack(1);
            WriteOpcode(DreamProcOpcode.CompareGreaterThanOrEqual);
        }

        public void LessThan() {
            ShrinkStack(1);
            WriteOpcode(DreamProcOpcode.CompareLessThan);
        }

        public void LessThanOrEqual() {
            ShrinkStack(1);
            WriteOpcode(DreamProcOpcode.CompareLessThanOrEqual);
        }

        public void PushFloat(float value) {
            GrowStack(1);
            WriteOpcode(DreamProcOpcode.PushFloat);
            WriteFloat(value);
        }

        public void PushString(string value) {
            GrowStack(1);
            WriteOpcode(DreamProcOpcode.PushString);
            WriteString(value);
        }

        public void PushResource(string value) {
            GrowStack(1);
            WriteOpcode(DreamProcOpcode.PushResource);
            WriteString(value);
        }

        public void PushPath(DreamPath value) {
            GrowStack(1);
            if (DMObjectTree.TryGetTypeId(value, out int typeId)) {
                WriteOpcode(DreamProcOpcode.PushType);
                WriteInt(typeId);
            } else {
                //TODO: Remove PushPath?
                //It's currently still used by things like paths to procs
                WriteOpcode(DreamProcOpcode.PushPath);
                WriteString(value.PathString);
            }
        }

        public void PushNull() {
            GrowStack(1);
            WriteOpcode(DreamProcOpcode.PushNull);
        }

        public void FormatString(string value) {
            ShrinkStack(value.Count((char c) => c == 0xFF) - 1); //Shrinks by the amount of formats in the string, grows 1
            WriteOpcode(DreamProcOpcode.FormatString);
            WriteString(value);
        }

        public void IsInList() {
            ShrinkStack(1);
            WriteOpcode(DreamProcOpcode.IsInList);
        }

        public void IsInRange() {
            ShrinkStack(2);
            WriteOpcode(DreamProcOpcode.IsInRange);
        }

        public void IsNull() {
            WriteOpcode(DreamProcOpcode.IsNull);
        }

        public void IsSaved(string propertyName) {
            WriteOpcode(DreamProcOpcode.IsSaved);
            WriteString(propertyName);
        }

        public void IsType() {
            ShrinkStack(1);
            WriteOpcode(DreamProcOpcode.IsType);
        }

        public void LocateCoordinates() {
            ShrinkStack(2);
            WriteOpcode(DreamProcOpcode.LocateCoord);
        }

        public void PickWeighted(int count) {
            ShrinkStack(count * 2 - 1);
            WriteOpcode(DreamProcOpcode.PickWeighted);
            WriteInt(count);
        }

        public void PickUnweighted(int count) {
            ShrinkStack(count - 1);
            WriteOpcode(DreamProcOpcode.PickUnweighted);
            WriteInt(count);
        }

        public void Locate() {
            ShrinkStack(1);
            WriteOpcode(DreamProcOpcode.Locate);
        }

        private void WriteOpcode(DreamProcOpcode opcode) {
            _bytecodeWriter.Write((byte)opcode);
        }

        private void WriteByte(byte value) {
            _bytecodeWriter.Write(value);
        }

        private void WriteInt(int value) {
            _bytecodeWriter.Write(value);
        }

        private void WriteFloat(float value) {
            _bytecodeWriter.Write(value);
        }

        private void WriteString(string value) {
            int stringID;

            if (!DMObjectTree.StringToStringID.TryGetValue(value, out stringID)) {
                stringID = DMObjectTree.StringTable.Count;

                DMObjectTree.StringTable.Add(value);
                DMObjectTree.StringToStringID.Add(value, stringID);
            }

            WriteInt(stringID);
        }

        private void WriteLabel(string labelName) {
            _unresolvedLabels.Add((Bytecode.Position, labelName));
            WriteInt(0); //Resolved later
        }

        private void WriteReference(DMReference reference, bool affectStack = true) {
            WriteByte((byte)reference.RefType);

            switch (reference.RefType) {
                case DMReference.Type.Local: WriteByte(reference.LocalId); break;
                case DMReference.Type.Global: WriteInt(reference.GlobalId); break;
                case DMReference.Type.Field: WriteString(reference.FieldName); ShrinkStack(affectStack ? 1 : 0); break;
                case DMReference.Type.SrcField: WriteString(reference.FieldName); break;
                case DMReference.Type.Proc: WriteString(reference.ProcName); ShrinkStack(affectStack ? 1 : 0); break;
                case DMReference.Type.SrcProc: WriteString(reference.ProcName); break;
                case DMReference.Type.ListIndex: ShrinkStack(affectStack ? 2 : 0); break;
                case DMReference.Type.SuperProc:
                case DMReference.Type.Src:
                case DMReference.Type.Self:
                case DMReference.Type.Args:
                case DMReference.Type.Usr:
                    break;
                default: throw new CompileErrorException(Location, $"Invalid reference type {reference.RefType}");
            }
        }

        private void GrowStack(int size) {
            _currentStackSize += size;
            _maxStackSize = Math.Max(_currentStackSize, _maxStackSize);
        }

        private void ShrinkStack(int size) {
            _currentStackSize -= size;
            _maxStackSize = Math.Max(_currentStackSize, _maxStackSize);
            if (_currentStackSize < 0) throw new Exception($"Negative stack size {Location}");
        }
    }
}<|MERGE_RESOLUTION|>--- conflicted
+++ resolved
@@ -46,13 +46,8 @@
         public List<DMValueType> ParameterTypes = new();
         public bool Unimplemented { get; set; } = false;
         public Location Location = Location.Unknown;
-<<<<<<< HEAD
         public string Name { get => _astDefinition?.Name; }
-
-=======
-        public string Name { get => _astDefinition.Name; }
         public bool IsOverride = false;
->>>>>>> 2068f29d
         public Dictionary<string, int> GlobalVariables = new();
 
         private DMASTProcDefinition _astDefinition = null;
@@ -198,12 +193,6 @@
             GrowStack(1);
             WriteOpcode(DreamProcOpcode.PushReferenceValue);
             WriteReference(reference);
-        }
-
-        public void GetGlobalProc(string name) {
-            GrowStack(1);
-            WriteOpcode(DreamProcOpcode.GetGlobalProc);
-            WriteString(name);
         }
 
         public void CreateListEnumerator() {
@@ -767,6 +756,7 @@
                 case DMReference.Type.Field: WriteString(reference.FieldName); ShrinkStack(affectStack ? 1 : 0); break;
                 case DMReference.Type.SrcField: WriteString(reference.FieldName); break;
                 case DMReference.Type.Proc: WriteString(reference.ProcName); ShrinkStack(affectStack ? 1 : 0); break;
+                case DMReference.Type.GlobalProc: WriteString(reference.ProcName); break;
                 case DMReference.Type.SrcProc: WriteString(reference.ProcName); break;
                 case DMReference.Type.ListIndex: ShrinkStack(affectStack ? 2 : 0); break;
                 case DMReference.Type.SuperProc:
