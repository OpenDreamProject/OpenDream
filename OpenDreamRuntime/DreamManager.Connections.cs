using OpenDreamRuntime.Objects;
using OpenDreamRuntime.Procs;
using OpenDreamShared.Dream;
using OpenDreamShared.Network.Messages;
using Robust.Server.Player;
using Robust.Shared.Enums;
using Robust.Shared.Network;

namespace OpenDreamRuntime
{
    sealed partial class DreamManager
    {
        [Dependency] private readonly IServerNetManager _netManager;

        private readonly Dictionary<IPlayerSession, DreamConnection> _connections = new();
        private readonly Dictionary<DreamObject, DreamConnection> _clientToConnection = new();

        public DreamConnection GetConnectionBySession(IPlayerSession session) => _connections[session];
        public IEnumerable<DreamConnection> Connections => _connections.Values;

        private void InitializeConnectionManager()
        {
            _playerManager.PlayerStatusChanged += OnPlayerStatusChanged;

            _netManager.RegisterNetMessage<MsgUpdateStatPanels>();
            _netManager.RegisterNetMessage<MsgUpdateAvailableVerbs>();
            _netManager.RegisterNetMessage<MsgSelectStatPanel>(RxSelectStatPanel);
            _netManager.RegisterNetMessage<MsgOutput>();
            _netManager.RegisterNetMessage<MsgAlert>();
            _netManager.RegisterNetMessage<MsgPrompt>();
            _netManager.RegisterNetMessage<MsgPromptResponse>(RxPromptResponse);
            _netManager.RegisterNetMessage<MsgBrowseResource>();
            _netManager.RegisterNetMessage<MsgBrowse>();
            _netManager.RegisterNetMessage<MsgTopic>(RxTopic);
            _netManager.RegisterNetMessage<MsgWinSet>();
            _netManager.RegisterNetMessage<MsgLoadInterface>();
            _netManager.RegisterNetMessage<MsgAckLoadInterface>(RxAckLoadInterface);
            _netManager.RegisterNetMessage<MsgSound>();
        }

        private void RxSelectStatPanel(MsgSelectStatPanel message)
        {
            var connection = ConnectionForChannel(message.MsgChannel);
            connection.HandleMsgSelectStatPanel(message);
        }

        private void RxPromptResponse(MsgPromptResponse message)
        {
            var connection = ConnectionForChannel(message.MsgChannel);
            connection.HandleMsgPromptResponse(message);
        }

        private void RxTopic(MsgTopic message)
        {
            var connection = ConnectionForChannel(message.MsgChannel);
            connection.HandleMsgTopic(message);
        }

        private void RxAckLoadInterface(MsgAckLoadInterface message)
        {
            // Once the client loaded the interface, move them to in-game.
            var player = _playerManager.GetSessionByChannel(message.MsgChannel);
            player.JoinGame();
        }

        private DreamConnection ConnectionForChannel(INetChannel channel)
        {
            return _connections[_playerManager.GetSessionByChannel(channel)];
        }

        private void OnPlayerStatusChanged(object sender, SessionStatusEventArgs e)
        {
            switch (e.NewStatus)
            {
                case SessionStatus.Connected:
<<<<<<< HEAD
                    var msgLoadInterface = _netManager.CreateNetMessage<MsgLoadInterface>();
                    var interfaceResource = _dreamResourceManager.LoadResource(_compiledJson.Interface, true);
                    msgLoadInterface.InterfaceText = interfaceResource.ReadAsString(true);
=======
                    var interfaceResource = _dreamResourceManager.LoadResource(_compiledJson.Interface);
                    var msgLoadInterface = new MsgLoadInterface() {
                        InterfaceText = interfaceResource.ReadAsString()
                    };

>>>>>>> 81cab717
                    e.Session.ConnectedClient.SendMessage(msgLoadInterface);
                    break;
                case SessionStatus.InGame:
                {
                    var connection = new DreamConnection(e.Session);
                    var client = ObjectTree.CreateObject(DreamPath.Client);
                    connection.ClientDreamObject = client;

                    _clientToConnection.Add(client, connection);
                    _connections.Add(e.Session, connection);
                    client.InitSpawn(new DreamProcArguments(new() { DreamValue.Null }));

                    break;
                }
            }
        }

        private void UpdateStat()
        {
            foreach (var connection in _connections.Values)
            {
                connection.UpdateStat();
            }
        }

        public IPlayerSession GetSessionFromClient(DreamObject client)
        {
            return _clientToConnection[client].Session;
        }

        public DreamObject GetClientFromMob(DreamObject mob)
        {
            foreach (DreamObject client in _clientToConnection.Keys)
            {
                if (client.GetVariable("mob").GetValueAsDreamObject() == mob)
                    return client;
            }

            return null;
        }

        public DreamConnection GetConnectionFromMob(DreamObject mob)
        {
            foreach (var connection in _connections.Values)
            {
                if (connection.MobDreamObject == mob)
                    return connection;
            }

            return null;
        }

        public DreamConnection GetConnectionFromClient(DreamObject client)
        {
            foreach (var connection in _connections.Values)
            {
                if (connection.ClientDreamObject == client)
                    return connection;
            }

            return null;
        }
    }
}<|MERGE_RESOLUTION|>--- conflicted
+++ resolved
@@ -73,17 +73,10 @@
             switch (e.NewStatus)
             {
                 case SessionStatus.Connected:
-<<<<<<< HEAD
-                    var msgLoadInterface = _netManager.CreateNetMessage<MsgLoadInterface>();
                     var interfaceResource = _dreamResourceManager.LoadResource(_compiledJson.Interface, true);
-                    msgLoadInterface.InterfaceText = interfaceResource.ReadAsString(true);
-=======
-                    var interfaceResource = _dreamResourceManager.LoadResource(_compiledJson.Interface);
                     var msgLoadInterface = new MsgLoadInterface() {
-                        InterfaceText = interfaceResource.ReadAsString()
+                        InterfaceText = interfaceResource.ReadAsString(true)
                     };
-
->>>>>>> 81cab717
                     e.Session.ConnectedClient.SendMessage(msgLoadInterface);
                     break;
                 case SessionStatus.InGame:
