using System.Buffers;
using System.Linq;
using System.Text;
using OpenDreamRuntime.Objects;
using OpenDreamRuntime.Objects.MetaObjects;
using OpenDreamRuntime.Procs.DebugAdapter;
using OpenDreamRuntime.Resources;
using OpenDreamShared.Dream;
using OpenDreamShared.Dream.Procs;
using OpenDreamShared.Json;

namespace OpenDreamRuntime.Procs {
<<<<<<< HEAD
    public sealed class DMProc : DreamProc {
        public byte[] Bytecode { get; }
=======
    sealed class DMProc : DreamProc {
        public readonly byte[] Bytecode;
>>>>>>> f31b7a46

        public string? Source { get; }
        public int Line { get; }
        public IReadOnlyList<LocalVariableJson> LocalNames { get; }

        public readonly IDreamManager DreamManager;
        public readonly IDreamMapManager DreamMapManager;
        public readonly IDreamDebugManager DreamDebugManager;
        public readonly DreamResourceManager DreamResourceManager;
        public readonly IDreamObjectTree ObjectTree;

        private readonly int _maxStackSize;

        public DMProc(DreamPath owningType, ProcDefinitionJson json, string? name, IDreamManager dreamManager, IDreamMapManager dreamMapManager, IDreamDebugManager dreamDebugManager, DreamResourceManager dreamResourceManager, IDreamObjectTree objectTree)
            : base(owningType, name ?? json.Name, null, json.Attributes, GetArgumentNames(json), GetArgumentTypes(json), json.VerbName, json.VerbCategory, json.VerbDesc, json.Invisibility)
        {
            Bytecode = json.Bytecode ?? Array.Empty<byte>();
            LocalNames = json.Locals;
            Source = json.Source;
            Line = json.Line;
            _maxStackSize = json.MaxStackSize;

            DreamManager = dreamManager;
            DreamMapManager = dreamMapManager;
            DreamDebugManager = dreamDebugManager;
            DreamResourceManager = dreamResourceManager;
            ObjectTree = objectTree;
        }

        public override DMProcState CreateState(DreamThread thread, DreamObject? src, DreamObject? usr, DreamProcArguments arguments) {
            return new DMProcState(this, thread, _maxStackSize, src, usr, arguments);
        }

        private static List<string>? GetArgumentNames(ProcDefinitionJson json) {
            if (json.Arguments == null) {
                return new();
            } else {
                var argumentNames = new List<string>(json.Arguments.Count);
                argumentNames.AddRange(json.Arguments.Select(a => a.Name).ToArray());
                return argumentNames;
            }
        }

        private static List<DMValueType>? GetArgumentTypes(ProcDefinitionJson json) {
            if (json.Arguments == null) {
                return new();
            } else {
                var argumentTypes = new List<DMValueType>(json.Arguments.Count);
                argumentTypes.AddRange(json.Arguments.Select(a => a.Type));
                return argumentTypes;
            }
        }
    }

    public sealed class DMProcState : ProcState {
        delegate ProcStatus? OpcodeHandler(DMProcState state);

        // TODO: These pools are not returned to if the proc runtimes while _current is null
        private static ArrayPool<DreamValue> _dreamValuePool = ArrayPool<DreamValue>.Shared;
        private static ArrayPool<DreamValue> _stackPool = ArrayPool<DreamValue>.Shared;

        #region Opcode Handlers
        private static readonly Dictionary<DreamProcOpcode, OpcodeHandler?> OpcodeHandlers = new Dictionary<DreamProcOpcode, OpcodeHandler?>(){
            {DreamProcOpcode.BitShiftLeft, DMOpcodeHandlers.BitShiftLeft},
            {DreamProcOpcode.PushType, DMOpcodeHandlers.PushType},
            {DreamProcOpcode.PushString, DMOpcodeHandlers.PushString},
            {DreamProcOpcode.FormatString, DMOpcodeHandlers.FormatString},
            {DreamProcOpcode.SwitchCaseRange, DMOpcodeHandlers.SwitchCaseRange},
            {DreamProcOpcode.PushReferenceValue, DMOpcodeHandlers.PushReferenceValue},
            {DreamProcOpcode.Add, DMOpcodeHandlers.Add},
            {DreamProcOpcode.Assign, DMOpcodeHandlers.Assign},
            {DreamProcOpcode.Call, DMOpcodeHandlers.Call},
            {DreamProcOpcode.MultiplyReference, DMOpcodeHandlers.MultiplyReference},
            {DreamProcOpcode.JumpIfFalse, DMOpcodeHandlers.JumpIfFalse},
            {DreamProcOpcode.JumpIfTrue, DMOpcodeHandlers.JumpIfTrue},
            {DreamProcOpcode.Jump, DMOpcodeHandlers.Jump},
            {DreamProcOpcode.CompareEquals, DMOpcodeHandlers.CompareEquals},
            {DreamProcOpcode.Return, DMOpcodeHandlers.Return},
            {DreamProcOpcode.PushNull, DMOpcodeHandlers.PushNull},
            {DreamProcOpcode.Subtract, DMOpcodeHandlers.Subtract},
            {DreamProcOpcode.CompareLessThan, DMOpcodeHandlers.CompareLessThan},
            {DreamProcOpcode.CompareGreaterThan, DMOpcodeHandlers.CompareGreaterThan},
            {DreamProcOpcode.BooleanAnd, DMOpcodeHandlers.BooleanAnd},
            {DreamProcOpcode.BooleanNot, DMOpcodeHandlers.BooleanNot},
            {DreamProcOpcode.DivideReference, DMOpcodeHandlers.DivideReference},
            {DreamProcOpcode.Negate, DMOpcodeHandlers.Negate},
            {DreamProcOpcode.Modulus, DMOpcodeHandlers.Modulus},
            {DreamProcOpcode.Append, DMOpcodeHandlers.Append},
            {DreamProcOpcode.CreateRangeEnumerator, DMOpcodeHandlers.CreateRangeEnumerator},
            {DreamProcOpcode.Input, DMOpcodeHandlers.Input},
            {DreamProcOpcode.CompareLessThanOrEqual, DMOpcodeHandlers.CompareLessThanOrEqual},
            {DreamProcOpcode.CreateAssociativeList, DMOpcodeHandlers.CreateAssociativeList},
            {DreamProcOpcode.Remove, DMOpcodeHandlers.Remove},
            {DreamProcOpcode.DeleteObject, DMOpcodeHandlers.DeleteObject},
            {DreamProcOpcode.PushResource, DMOpcodeHandlers.PushResource},
            {DreamProcOpcode.CreateList, DMOpcodeHandlers.CreateList},
            {DreamProcOpcode.CallStatement, DMOpcodeHandlers.CallStatement},
            {DreamProcOpcode.BitAnd, DMOpcodeHandlers.BitAnd},
            {DreamProcOpcode.CompareNotEquals, DMOpcodeHandlers.CompareNotEquals},
            {DreamProcOpcode.Divide, DMOpcodeHandlers.Divide},
            {DreamProcOpcode.Multiply, DMOpcodeHandlers.Multiply},
            {DreamProcOpcode.BitXorReference, DMOpcodeHandlers.BitXorReference},
            {DreamProcOpcode.BitXor, DMOpcodeHandlers.BitXor},
            {DreamProcOpcode.BitOr, DMOpcodeHandlers.BitOr},
            {DreamProcOpcode.BitNot, DMOpcodeHandlers.BitNot},
            {DreamProcOpcode.Combine, DMOpcodeHandlers.Combine},
            {DreamProcOpcode.CreateObject, DMOpcodeHandlers.CreateObject},
            {DreamProcOpcode.BooleanOr, DMOpcodeHandlers.BooleanOr},
            {DreamProcOpcode.PushArgumentList, DMOpcodeHandlers.PushArgumentList},
            {DreamProcOpcode.CompareGreaterThanOrEqual, DMOpcodeHandlers.CompareGreaterThanOrEqual},
            {DreamProcOpcode.SwitchCase, DMOpcodeHandlers.SwitchCase},
            {DreamProcOpcode.Mask, DMOpcodeHandlers.Mask},
            {DreamProcOpcode.Error, DMOpcodeHandlers.Error},
            {DreamProcOpcode.IsInList, DMOpcodeHandlers.IsInList},
            {DreamProcOpcode.PushArguments, DMOpcodeHandlers.PushArguments},
            {DreamProcOpcode.PushFloat, DMOpcodeHandlers.PushFloat},
            {DreamProcOpcode.ModulusReference, DMOpcodeHandlers.ModulusReference},
            {DreamProcOpcode.CreateListEnumerator, DMOpcodeHandlers.CreateListEnumerator},
            {DreamProcOpcode.Enumerate, DMOpcodeHandlers.Enumerate},
            {DreamProcOpcode.DestroyEnumerator, DMOpcodeHandlers.DestroyEnumerator},
            {DreamProcOpcode.Browse, DMOpcodeHandlers.Browse},
            {DreamProcOpcode.BrowseResource, DMOpcodeHandlers.BrowseResource},
            {DreamProcOpcode.OutputControl, DMOpcodeHandlers.OutputControl},
            {DreamProcOpcode.BitShiftRight, DMOpcodeHandlers.BitShiftRight},
            {DreamProcOpcode.Power, DMOpcodeHandlers.Power},
            {DreamProcOpcode.DebugSource, DMOpcodeHandlers.DebugSource},
            {DreamProcOpcode.DebugLine, DMOpcodeHandlers.DebugLine},
            {DreamProcOpcode.Prompt, DMOpcodeHandlers.Prompt},
            {DreamProcOpcode.PushProcArguments, DMOpcodeHandlers.PushProcArguments},
            {DreamProcOpcode.Initial, DMOpcodeHandlers.Initial},
            {DreamProcOpcode.IsType, DMOpcodeHandlers.IsType},
            {DreamProcOpcode.LocateCoord, DMOpcodeHandlers.LocateCoord},
            {DreamProcOpcode.Locate, DMOpcodeHandlers.Locate},
            {DreamProcOpcode.IsNull, DMOpcodeHandlers.IsNull},
            {DreamProcOpcode.Spawn, DMOpcodeHandlers.Spawn},
            {DreamProcOpcode.OutputReference, DMOpcodeHandlers.OutputReference},
            {DreamProcOpcode.Output, DMOpcodeHandlers.Output},
            {DreamProcOpcode.JumpIfNullDereference, DMOpcodeHandlers.JumpIfNullDereference},
            {DreamProcOpcode.Pop, DMOpcodeHandlers.Pop},
            {DreamProcOpcode.Prob, DMOpcodeHandlers.Prob},
            {DreamProcOpcode.IsSaved, DMOpcodeHandlers.IsSaved},
            {DreamProcOpcode.PickUnweighted, DMOpcodeHandlers.PickUnweighted},
            {DreamProcOpcode.PickWeighted, DMOpcodeHandlers.PickWeighted},
            {DreamProcOpcode.Increment, DMOpcodeHandlers.Increment},
            {DreamProcOpcode.Decrement, DMOpcodeHandlers.Decrement},
            {DreamProcOpcode.CompareEquivalent, DMOpcodeHandlers.CompareEquivalent},
            {DreamProcOpcode.CompareNotEquivalent, DMOpcodeHandlers.CompareNotEquivalent},
            {DreamProcOpcode.Throw, DMOpcodeHandlers.Throw},
            {DreamProcOpcode.IsInRange, DMOpcodeHandlers.IsInRange},
            {DreamProcOpcode.MassConcatenation, DMOpcodeHandlers.MassConcatenation},
            {DreamProcOpcode.CreateTypeEnumerator, DMOpcodeHandlers.CreateTypeEnumerator},
            {DreamProcOpcode.PushGlobalVars, DMOpcodeHandlers.PushGlobalVars},
            {DreamProcOpcode.ModulusModulus, DMOpcodeHandlers.ModulusModulus},
            {DreamProcOpcode.ModulusModulusReference, DMOpcodeHandlers.ModulusModulusReference},
            {DreamProcOpcode.CreateFilteredListEnumerator,DMOpcodeHandlers.CreateFilteredListEnumerator},
            {DreamProcOpcode.AssignInto, DMOpcodeHandlers.AssignInto},
            {DreamProcOpcode.PushProcStub, DMOpcodeHandlers.PushProcStub},
            {DreamProcOpcode.PushVerbStub, DMOpcodeHandlers.PushVerbStub}
        };
        #endregion

        private static OpcodeHandler?[] _opcodeHandlers = {};
        public IDreamManager DreamManager => _proc.DreamManager;
        internal IDreamDebugManager DebugManager => _proc.DreamDebugManager;

        /// <summary> This stores our 'src' value. May be null!</summary>
        public DreamObject? Instance;
        public readonly DreamObject? Usr;
        public readonly int ArgumentCount;
        public string? CurrentSource;
        public int CurrentLine;
        private Stack<IDreamValueEnumerator>? _enumeratorStack;
        public Stack<IDreamValueEnumerator> EnumeratorStack => _enumeratorStack ??= new(1);

        private int _pc = 0;
<<<<<<< HEAD
        private int? _subOpcode;
        private DMReference? _subOpcodeRef;
=======
        public int ProgramCounter => _pc;

>>>>>>> f31b7a46
        // Contains both arguments (at index 0) and local vars (at index ArgumentCount)
        private readonly DreamValue[] _localVariables;

        private readonly DMProc _proc;
        public override DMProc Proc => _proc;

        public override (string?, int?) SourceLine => (CurrentSource, CurrentLine);


        /// Static initialiser for maintainer friendly OpcodeHandlers to performance friendly _opcodeHandlers
        static DMProcState()
        {
            int maxOpcode = 0;
            foreach(DreamProcOpcode dpo in OpcodeHandlers.Keys)
            {
                if(maxOpcode < (int) dpo)
                    maxOpcode = (int) dpo;
            }
            _opcodeHandlers = new OpcodeHandler?[maxOpcode+1];
            foreach(DreamProcOpcode dpo in OpcodeHandlers.Keys)
            {
                _opcodeHandlers[(int) dpo] = OpcodeHandlers[dpo];
            }
        }

        /// <param name="instance">This is our 'src'.</param>
        /// <exception cref="Exception">Thrown, at time of writing, when an invalid named arg is given</exception>
        public DMProcState(DMProc proc, DreamThread thread, int maxStackSize, DreamObject? instance, DreamObject? usr, DreamProcArguments arguments)
            : base(thread)
        {
            _proc = proc;
            _stack = _stackPool.Rent(maxStackSize);
            Instance = instance;
            Usr = usr;
            ArgumentCount = Math.Max(arguments.ArgumentCount, proc.ArgumentNames?.Count ?? 0);
            _localVariables = _dreamValuePool.Rent(256);
            CurrentSource = proc.Source;
            CurrentLine = proc.Line;
            WaitFor = _proc != null ? (_proc.Attributes & ProcAttributes.DisableWaitfor) != ProcAttributes.DisableWaitfor : true;

            //TODO: Positional arguments must precede all named arguments, this needs to be enforced somehow
            //Positional arguments
            for (int i = 0; i < ArgumentCount; i++) {
                _localVariables[i] = (i < arguments.OrderedArguments?.Count) ? arguments.OrderedArguments[i] : DreamValue.Null;
            }

            //Named arguments
            if (arguments.NamedArguments != null) {
                foreach ((string argumentName, DreamValue argumentValue) in arguments.NamedArguments) {
                    int argumentIndex = proc.ArgumentNames?.IndexOf(argumentName) ?? -1;
                    if (argumentIndex == -1) {
                        throw new Exception($"Invalid argument name \"{argumentName}\"");
                    }

                    _localVariables[argumentIndex] = argumentValue;
                }
            }
        }

        public DMProcState(DMProcState other, DreamThread thread)
            : base(thread)
        {
            if (other.EnumeratorStack.Count > 0) {
                throw new NotImplementedException();
            }

            _proc = other._proc;
            Instance = other.Instance;
            Usr = other.Usr;
            ArgumentCount = other.ArgumentCount;
            CurrentSource = other.CurrentSource;
            CurrentLine = other.CurrentLine;
            _pc = other._pc;

            _stack = _stackPool.Rent(other._stack.Length);
            Array.Copy(other._stack, _stack, _stack.Length);

            _localVariables = _dreamValuePool.Rent(other._localVariables.Length);
            Array.Copy(other._localVariables, _localVariables, other._localVariables.Length);

            WaitFor = other.WaitFor;
        }

        protected override ProcStatus InternalResume() {
            if (Instance is not null && Instance.Deleted) {
                ReturnPools();
                return ProcStatus.Returned;
            }

            while (_pc < _proc.Bytecode.Length) {
<<<<<<< HEAD
                int opcode = -1;
                if(_subOpcode == null)
                    opcode = _proc.Bytecode[_pc++];
                else
                {
                    opcode = _subOpcode.Value;
                    _subOpcode = null;
                }
=======
                DebugManager.HandleInstruction(this);
                int opcode = _proc.Bytecode[_pc++];
>>>>>>> f31b7a46
                var handler = opcode < _opcodeHandlers.Length ? _opcodeHandlers[opcode] : null;
                if (handler is null)
                    throw new Exception($"Attempted to call non-existent Opcode method for opcode 0x{opcode:X2}");
                ProcStatus? status = handler.Invoke(this);
                if (status != null) {
                    if (status == ProcStatus.Returned || status == ProcStatus.Cancelled) {
                        // TODO: This should be automatic (dispose pattern?)
                        ReturnPools();
                    }

                    return status.Value;
                }
            }

            // TODO: This should be automatic (dispose pattern?)
            ReturnPools();
            return ProcStatus.Returned;
        }

        public void SetSubOpcode(DreamProcOpcode subOp, DMReference? subReference)
        {
            if(_subOpcode != null)
                throw new Exception("Attempted to set a subOpcode when one already exists. This is extremely likely to corrupt the stack.");
            _subOpcode = (int)subOp;
            _subOpcodeRef = subReference;
        }

        public override void ReturnedInto(DreamValue value)
        {
            Push(value);
        }

        public override void AppendStackFrame(StringBuilder builder) {
            if (Proc.OwningType != DreamPath.Root) {
                builder.Append(Proc.OwningType.ToString());
                builder.Append('/');
            }

            builder.Append(Proc.Name);
        }

        public void Jump(int position) {
            _pc = position;
        }

        public void SetReturn(DreamValue value) {
            Result = value;
        }

        public void Call(DreamProc proc, DreamObject? src, DreamProcArguments arguments) {
            var state = proc.CreateState(Thread, src, Usr, arguments);
            Thread.PushProcState(state);
        }

        public DreamThread Spawn() {
            var thread = new DreamThread(this.Proc.ToString());

            var state = new DMProcState(this, thread);
            thread.PushProcState(state);

            return thread;
        }

        public void ReturnPools()
        {
            _dreamValuePool.Return(_localVariables, true);
            _stackPool.Return(_stack);
        }

        public Span<DreamValue> GetArguments() {
            return _localVariables.AsSpan(0, ArgumentCount);
        }

        #region Stack
        private DreamValue[] _stack;
        private int _stackIndex = 0;
        public ReadOnlyMemory<DreamValue> DebugStack() => _stack.AsMemory(0, _stackIndex);

        public void Push(DreamValue value) {
            _stack[_stackIndex++] = value;
        }

        public void Push(DreamProcArguments value) {
            _stack[_stackIndex++] = new DreamValue(value);
        }

        public DreamValue Pop() {
            return _stack[--_stackIndex];
        }

        /// <summary>
        /// Pops multiple values off the stack
        /// </summary>
        /// <param name="count">Amount of values to pop</param>
        /// <returns>A ReadOnlySpan of the popped values, in FIFO order</returns>
        public ReadOnlySpan<DreamValue> PopCount(int count) {
            _stackIndex -= count;

            return _stack.AsSpan(_stackIndex, count);
        }

        public DreamValue Peek() {
            return _stack[_stackIndex - 1];
        }

        public DreamProcArguments PopArguments() {
            return Pop().MustGetValueAsProcArguments();
        }
        #endregion

        #region Operands
        public int ReadByte() {
            return _proc.Bytecode[_pc++];
        }

        public int ReadInt() {
            int value = BitConverter.ToInt32(_proc.Bytecode, _pc);
            _pc += 4;

            return value;
        }

        public float ReadFloat() {
            float value = BitConverter.ToSingle(_proc.Bytecode, _pc);
            _pc += 4;

            return value;
        }

        public string ReadString() {
            int stringID = ReadInt();

            return Proc.ObjectTree.Strings[stringID];
        }

        public DMReference ReadReference() {
            if(_subOpcodeRef != null)
            {
                DMReference result = _subOpcodeRef.Value;
                _subOpcodeRef = null;
                return result;
            }

            DMReference.Type refType = (DMReference.Type)ReadByte();

            switch (refType) {
                case DMReference.Type.Argument: return DMReference.CreateArgument(ReadByte());
                case DMReference.Type.Local: return DMReference.CreateLocal(ReadByte());
                case DMReference.Type.Global: return DMReference.CreateGlobal(ReadInt());
                case DMReference.Type.GlobalProc: return DMReference.CreateGlobalProc(ReadInt());
                case DMReference.Type.Field: return DMReference.CreateField(ReadString());
                case DMReference.Type.SrcField: return DMReference.CreateSrcField(ReadString());
                case DMReference.Type.Proc: return DMReference.CreateProc(ReadString());
                case DMReference.Type.SrcProc: return DMReference.CreateSrcProc(ReadString());
                case DMReference.Type.Src: return DMReference.Src;
                case DMReference.Type.Self: return DMReference.Self;
                case DMReference.Type.Usr: return DMReference.Usr;
                case DMReference.Type.Args: return DMReference.Args;
                case DMReference.Type.SuperProc: return DMReference.SuperProc;
                case DMReference.Type.ListIndex: return DMReference.ListIndex;
                default: throw new Exception($"Invalid reference type {refType}");
            }
        }
        #endregion

        #region References
        public bool IsNullDereference(DMReference reference) {
            switch (reference.RefType) {
                case DMReference.Type.Proc:
                case DMReference.Type.Field: {
                    if (Peek() == DreamValue.Null) {
                        Pop();
                        return true;
                    }

                    return false;
                }
                case DMReference.Type.ListIndex: {
                    DreamValue list = _stack[_stackIndex - 2];
                    if (list == DreamValue.Null) {
                        Pop();
                        Pop();
                        return true;
                    }

                    return false;
                }
                default: throw new Exception($"Invalid dereference type {reference.RefType}");
            }
        }

        /// <summary>
        /// Takes a DMReference with a <see cref="DMReference.Type.ListIndex"/> type and returns the value being indexed
        /// as well as what it's being indexed with.
        /// </summary>
        /// <param name="reference">A ListIndex DMReference</param>
        public (DreamValue indexing, DreamValue index) GetIndexReferenceValues(DMReference reference, bool peek = false) {
            if (reference.RefType != DMReference.Type.ListIndex)
                throw new ArgumentException("Reference was not a ListIndex type");

            DreamValue index = peek ? _stack[_stackIndex - 1] : Pop();
            DreamValue indexing = peek ? _stack[_stackIndex - 2] : Pop();
            return (indexing, index);
        }

        public ProcStatus? AssignReference(DMReference reference, DreamValue value) {
            switch (reference.RefType) {
                case DMReference.Type.Self: Result = value; break;
                case DMReference.Type.Argument: _localVariables[reference.Index] = value; break;
                case DMReference.Type.Local: _localVariables[ArgumentCount + reference.Index] = value; break;
                case DMReference.Type.SrcField: Instance.SetVariable(reference.Name, value); break;
                case DMReference.Type.Global: DreamManager.Globals[reference.Index] = value; break;
                case DMReference.Type.Src:
                    //TODO: src can be assigned to non-DreamObject values
                    if (!value.TryGetValueAsDreamObject(out Instance)) {
                        throw new Exception($"Cannot assign src to {value}");
                    }

                    break;
                case DMReference.Type.Field: {
                    DreamValue owner = Pop();
                    if (!owner.TryGetValueAsDreamObject(out var ownerObj) || ownerObj == null)
                        throw new Exception($"Cannot assign field \"{reference.Name}\" on {owner}");

                    ownerObj.SetVariable(reference.Name, value);
                    break;
                }
                case DMReference.Type.ListIndex: {
                    (DreamValue indexing, DreamValue index) = GetIndexReferenceValues(reference);
                    if (indexing.TryGetValueAsDreamObject(out var dreamObject)) {
                        IDreamMetaObject? metaObject = dreamObject?.ObjectDefinition?.MetaObject;
                        return metaObject!.OperatorIndexAssign(indexing, index, value, this);
                    } else {
                        throw new Exception($"Cannot assign to index {index} of {indexing}");
                    }
                }
                default: throw new Exception($"Cannot assign to reference type {reference.RefType}");
            }
            return null;
        }

        public DreamValue GetReferenceValue(DMReference reference, bool peek = false) {
            switch (reference.RefType) {
                case DMReference.Type.Src: return new(Instance);
                case DMReference.Type.Usr: return new(Usr);
                case DMReference.Type.Self: return Result;
                case DMReference.Type.Global: return DreamManager.Globals[reference.Index];
                case DMReference.Type.Argument: return _localVariables[reference.Index];
                case DMReference.Type.Local: return _localVariables[ArgumentCount + reference.Index];
                case DMReference.Type.Args: {
                    DreamList argsList = DreamList.Create(ArgumentCount);

                    for (int i = 0; i < ArgumentCount; i++) {
                        argsList.AddValue(_localVariables[i]);
                    }

                    argsList.ValueAssigned += (DreamList argsList, DreamValue key, DreamValue value) => {
                        if (!key.TryGetValueAsInteger(out int argIndex)) {
                            throw new Exception($"Cannot index args with {key}");
                        }

                        if (argIndex > ArgumentCount) {
                            throw new Exception($"Args index {argIndex} is too large");
                        }

                        _localVariables[argIndex - 1] = value;
                    };

                    return new(argsList);
                }
                case DMReference.Type.Field: {
                    DreamValue owner = peek ? Peek() : Pop();

                    if (owner.TryGetValueAsDreamObject(out var ownerObj) && ownerObj != null) {
                        if (!ownerObj.TryGetVariable(reference.Name, out var fieldValue))
                            throw new Exception($"Type {ownerObj.ObjectDefinition.Type} has no field called \"{reference.Name}\"");

                        return fieldValue;
                    } else if (owner.TryGetValueAsProc(out var ownerProc)) {
                        return ownerProc.GetField(reference.Name);
                    } else {
                        throw new Exception($"Cannot get field \"{reference.Name}\" from {owner}");
                    }
                }
                case DMReference.Type.SrcField: {
                    if (Instance == null)
                        throw new Exception($"Cannot get field src.{reference.Name} in global proc");
                    if (!Instance.TryGetVariable(reference.Name, out var fieldValue))
                        throw new Exception($"Type {Instance.ObjectDefinition!.Type} has no field called \"{reference.Name}\"");

                    return fieldValue;
                }
                case DMReference.Type.ListIndex: {
                    (DreamValue indexing, DreamValue index) = GetIndexReferenceValues(reference, peek);

                    if (indexing.TryGetValueAsString(out string? strValue)) {
                        if (!index.TryGetValueAsInteger(out int strIndex))
                            throw new Exception($"Attempted to index string with {index}");

                        char c = strValue[strIndex - 1];
                        return new DreamValue(Convert.ToString(c));
                    }

                    if (indexing.TryGetValueAsDreamObject(out var dreamObject)) {
                        IDreamMetaObject? metaObject = dreamObject?.ObjectDefinition?.MetaObject;
                        if (metaObject != null)
                        {
                            ProcStatus? opStatus = metaObject.OperatorIndex(indexing, index, this);
                            switch(opStatus){
                                case(null):
                                case(ProcStatus.Returned):
                                    return this.Pop();
                                case(ProcStatus.Called):
                                    return this.Thread.Resume();
                                case(ProcStatus.Deferred):
                                    throw new Exception("Using sleep() in an operator overload is not supported.");
                                case(ProcStatus.Cancelled):
                                    throw new Exception("Runtime occurred in operator");
                            }
                        }
                    }

                    throw new Exception($"Cannot get index {index} of {indexing}");
                }
                default: throw new Exception($"Cannot get value of reference type {reference.RefType}");
            }
        }

        public void PopReference(DMReference reference) {
            switch (reference.RefType) {
                case DMReference.Type.Src:
                case DMReference.Type.Usr:
                case DMReference.Type.Self:
                case DMReference.Type.Global:
                case DMReference.Type.GlobalProc:
                case DMReference.Type.Argument:
                case DMReference.Type.Local:
                case DMReference.Type.Args:
                case DMReference.Type.SrcField:
                    return;
                case DMReference.Type.Field:
                    Pop();
                    return;
                case DMReference.Type.ListIndex:
                    Pop();
                    Pop();
                    return;
                default: throw new Exception($"Cannot pop stack values of reference type {reference.RefType}");
            }
        }
        #endregion References

        public IEnumerable<(string, DreamValue)> DebugArguments() {
            int i = 0;
            if (_proc.ArgumentNames != null) {
                while (i < _proc.ArgumentNames.Count) {
                    yield return (_proc.ArgumentNames[i], _localVariables[i]);
                    ++i;
                }
            }
            // If the caller supplied excess positional arguments, they have no
            // name, but the debugger should report them anyways.
            while (i < ArgumentCount) {
                yield return (i.ToString(), _localVariables[i]);
                ++i;
            }
        }

        public IEnumerable<(string, DreamValue)> DebugLocals() {
            if (_proc.LocalNames is null) {
                yield break;
            }

            string[] names = new string[_localVariables.Length - ArgumentCount];
            int count = 0;
            foreach (var info in _proc.LocalNames) {
                if (info.Offset > _pc) {
                    break;
                }
                if (info.Remove is int remove) {
                    count -= remove;
                }
                if (info.Add is string add) {
                    names[count++] = add;
                }
            }

            int i = 0, j = ArgumentCount;
            while (i < count && j < _localVariables.Length) {
                yield return (names[i], _localVariables[j]);
                ++i;
                ++j;
            }
            // _localVariables.Length is pool-allocated so its length may go up
            // to some round power of two or similar without anything actually
            // being there, so just stop after the named locals.
        }
    }
}<|MERGE_RESOLUTION|>--- conflicted
+++ resolved
@@ -10,13 +10,8 @@
 using OpenDreamShared.Json;
 
 namespace OpenDreamRuntime.Procs {
-<<<<<<< HEAD
     public sealed class DMProc : DreamProc {
-        public byte[] Bytecode { get; }
-=======
-    sealed class DMProc : DreamProc {
         public readonly byte[] Bytecode;
->>>>>>> f31b7a46
 
         public string? Source { get; }
         public int Line { get; }
@@ -192,13 +187,10 @@
         public Stack<IDreamValueEnumerator> EnumeratorStack => _enumeratorStack ??= new(1);
 
         private int _pc = 0;
-<<<<<<< HEAD
         private int? _subOpcode;
         private DMReference? _subOpcodeRef;
-=======
         public int ProgramCounter => _pc;
 
->>>>>>> f31b7a46
         // Contains both arguments (at index 0) and local vars (at index ArgumentCount)
         private readonly DreamValue[] _localVariables;
 
@@ -289,7 +281,6 @@
             }
 
             while (_pc < _proc.Bytecode.Length) {
-<<<<<<< HEAD
                 int opcode = -1;
                 if(_subOpcode == null)
                     opcode = _proc.Bytecode[_pc++];
@@ -298,10 +289,8 @@
                     opcode = _subOpcode.Value;
                     _subOpcode = null;
                 }
-=======
                 DebugManager.HandleInstruction(this);
-                int opcode = _proc.Bytecode[_pc++];
->>>>>>> f31b7a46
+
                 var handler = opcode < _opcodeHandlers.Length ? _opcodeHandlers[opcode] : null;
                 if (handler is null)
                     throw new Exception($"Attempted to call non-existent Opcode method for opcode 0x{opcode:X2}");
