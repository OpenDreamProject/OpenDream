﻿using System;
using System.Runtime.InteropServices;

namespace OpenDreamShared.Dream.Procs {
    public enum DreamProcOpcode {
        BitShiftLeft = 0x1,
        PushType = 0x2,
        PushString = 0x3,
        FormatString = 0x4,
        SwitchCaseRange = 0x5,
        PushReferenceValue = 0x6,
        PushPath = 0x7,
        Add = 0x8,
        Assign = 0x9,
        Call = 0xA,
        MultiplyReference = 0xB,
        JumpIfFalse = 0xC,
        JumpIfTrue = 0xD,
        Jump = 0xE,
        CompareEquals = 0xF,
        Return = 0x10,
        PushNull = 0x11,
        Subtract = 0x12,
        CompareLessThan = 0x13,
        CompareGreaterThan = 0x14,
        BooleanAnd = 0x15,
        BooleanNot = 0x16,
        DivideReference = 0x17,
        Negate = 0x18,
        Modulus = 0x19,
        Append = 0x1A,
        CreateRangeEnumerator = 0x1B,
        //0x1C
        CompareLessThanOrEqual = 0x1D,
        //0x1E
        Remove = 0x1F,
        DeleteObject = 0x20,
        PushResource = 0x21,
        CreateList = 0x22,
        CallStatement = 0x23,
        BitAnd = 0x24,
        CompareNotEquals = 0x25,
        ListAppend = 0x26,
        Divide = 0x27,
        Multiply = 0x28,
        BitXorReference = 0x29,
        BitXor = 0x2A,
        BitOr = 0x2B,
        BitNot = 0x2C,
        Combine = 0x2D,
        CreateObject = 0x2E,
        BooleanOr = 0x2F,
        PushArgumentList = 0x30,
        CompareGreaterThanOrEqual = 0x31,
        SwitchCase = 0x32,
        Mask = 0x33,
        ListAppendAssociated = 0x34,
        Error = 0x35,
        IsInList = 0x36,
        PushArguments = 0x37,
        PushFloat = 0x38,
        ModulusReference = 0x39,
        CreateListEnumerator = 0x3A,
        Enumerate = 0x3B,
        DestroyEnumerator = 0x3C,
        Browse = 0x3D,
        BrowseResource = 0x3E,
        OutputControl = 0x3F,
        BitShiftRight = 0x40,
        //0x41
        Power = 0x42,
        //0x43
        //0x44
        Prompt = 0x45,
        PushProcArguments = 0x46,
        Initial = 0x47,
        //0x48
        IsType = 0x49,
        LocateCoord = 0x4A,
        Locate = 0x4B,
        IsNull = 0x4C,
        Spawn = 0x4D,
        //0x4E
        //0x4F,
        JumpIfNullDereference = 0x50,
        Pop = 0x51,
        //0x52
        IsSaved = 0x53,
        PickUnweighted = 0x54,
        PickWeighted = 0x55,
        Increment = 0x56,
        Decrement = 0x57,
        CompareEquivalent = 0x58,
        CompareNotEquivalent = 0x59,
        Throw = 0x5A,
<<<<<<< HEAD
        IsInRange = 0x5B,
        GetGlobal = 0x5C,
        IndexListConditional = 0x5D,
        PushType = 0x5E,
        GetGlobalProc = 0x5F
=======
        IsInRange = 0x5B
>>>>>>> 2068f29d
    }

    public enum DreamProcOpcodeParameterType {
        Named = 0xFC,
        Unnamed = 0xFD
    }

    public enum StringFormatTypes {
        Stringify = 0x0,
        Ref = 0x1
    }

    [Flags]
    public enum DMValueType {
        Anything = 0x0,
        Null = 0x1,
        Text = 0x2,
        Obj = 0x4,
        Mob = 0x8,
        Turf = 0x10,
        Num = 0x20,
        Message = 0x40,
        Area = 0x80,
        Color = 0x100,
        File = 0x200,
        CommandText = 0x400,
        Sound = 0x800,
        Icon = 0x1000,
        Unimplemented = 0x2000
    }

    [StructLayout(LayoutKind.Explicit)]
    public struct DMReference {
        public static readonly DMReference Src = new() { RefType = Type.Src };
        public static readonly DMReference Self = new() { RefType = Type.Self };
        public static readonly DMReference Usr = new() { RefType = Type.Usr };
        public static readonly DMReference Args = new() { RefType = Type.Args };
        public static readonly DMReference SuperProc = new() { RefType = Type.SuperProc };
        public static readonly DMReference ListIndex = new() { RefType = Type.ListIndex };

        public enum Type : byte {
            Src,
            Self,
            Usr,
            Args,
            ListIndex,
            Local,
            Global,
            Field,
            SrcField,
            Proc,
            SrcProc,
            SuperProc
        }

        [FieldOffset(0)]
        public Type RefType;

        //Local
        [FieldOffset(1)]
        public byte LocalId;

        //Global
        [FieldOffset(1)]
        public int GlobalId;

        //Field, SrcField
        [FieldOffset(8)]
        public string FieldName;

        //Proc, SrcProc
        [FieldOffset(8)]
        public string ProcName;

        public static DMReference CreateLocal(int local) {
            if (local > 255) throw new Exception("Local variable id is greater than the maximum of 255");

            return new DMReference() { RefType = Type.Local, LocalId = (byte)local };
        }

        public static DMReference CreateGlobal(int global) {
            return new DMReference() { RefType = Type.Global, GlobalId = global };
        }

        public static DMReference CreateField(string fieldName) {
            return new DMReference() { RefType = Type.Field, FieldName = fieldName };
        }

        public static DMReference CreateSrcField(string fieldName) {
            return new DMReference() { RefType = Type.SrcField, FieldName = fieldName };
        }

        public static DMReference CreateProc(string procName) {
            return new DMReference() { RefType = Type.Proc, ProcName = procName };
        }

        public static DMReference CreateSrcProc(string procName) {
            return new DMReference() { RefType = Type.SrcProc, ProcName = procName };
        }

        public override string ToString() {
            switch (RefType) {
                case Type.Local: return $"{RefType} {LocalId}";
                case Type.Global: return $"{RefType} {GlobalId}";
                case Type.SrcField:
                case Type.Field:
                    return $"{RefType} \"{FieldName}\"";
                case Type.SrcProc:
                case Type.Proc:
                    return $"{RefType} \"{ProcName}\"";
                default: return RefType.ToString();
            }
        }
    }
}<|MERGE_RESOLUTION|>--- conflicted
+++ resolved
@@ -93,15 +93,7 @@
         CompareEquivalent = 0x58,
         CompareNotEquivalent = 0x59,
         Throw = 0x5A,
-<<<<<<< HEAD
-        IsInRange = 0x5B,
-        GetGlobal = 0x5C,
-        IndexListConditional = 0x5D,
-        PushType = 0x5E,
-        GetGlobalProc = 0x5F
-=======
         IsInRange = 0x5B
->>>>>>> 2068f29d
     }
 
     public enum DreamProcOpcodeParameterType {
@@ -153,6 +145,7 @@
             Field,
             SrcField,
             Proc,
+            GlobalProc,
             SrcProc,
             SuperProc
         }
@@ -172,7 +165,7 @@
         [FieldOffset(8)]
         public string FieldName;
 
-        //Proc, SrcProc
+        //Proc, GlobalProc, SrcProc
         [FieldOffset(8)]
         public string ProcName;
 
@@ -196,6 +189,10 @@
 
         public static DMReference CreateProc(string procName) {
             return new DMReference() { RefType = Type.Proc, ProcName = procName };
+        }
+
+        public static DMReference CreateGlobalProc(string procName) {
+            return new DMReference() { RefType = Type.GlobalProc, ProcName = procName };
         }
 
         public static DMReference CreateSrcProc(string procName) {
