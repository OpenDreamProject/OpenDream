--- conflicted
+++ resolved
@@ -11,33 +11,14 @@
     public readonly List<DMProc> AllProcs = new();
 
     //TODO: These don't belong in the object tree
-<<<<<<< HEAD
     public readonly List<DMVariable> Globals = new();
     public readonly Dictionary<string, int> GlobalProcs = new();
-
-    /// <summary>
-    /// Used to keep track of when we see a /proc/foo() or whatever, so that duplicates or missing definitions can be discovered,
-    /// even as GlobalProcs keeps clobbering old global proc overrides/definitions.
-    /// </summary>
-    public readonly HashSet<string> SeenGlobalProcDefinition = new();
     public readonly List<string> StringTable = new();
-    public DMProc GlobalInitProc = default!; // Initialized by Reset() (called in the initializer)
     public readonly HashSet<string> Resources = new();
 
-    public DMObject Root => GetDMObject(DreamPath.Root)!;
+    public DMObject Root => GetOrCreateDMObject(DreamPath.Root);
 
     private readonly Dictionary<string, int> StringToStringId = new();
-    private readonly List<(int GlobalId, DMExpression Value)> _globalInitAssigns = new();
-=======
-    public static readonly List<DMVariable> Globals = new();
-    public static readonly Dictionary<string, int> GlobalProcs = new();
-    public static readonly List<string> StringTable = new();
-    public static readonly HashSet<string> Resources = new();
-
-    public static DMObject Root => GetOrCreateDMObject(DreamPath.Root);
-
-    private static readonly Dictionary<string, int> StringToStringId = new();
->>>>>>> 68765936
 
     private readonly Dictionary<DreamPath, int> _pathToTypeId = new();
     private int _dmObjectIdCounter;
@@ -64,10 +45,6 @@
         _pathToTypeId.Clear();
         _dmObjectIdCounter = 0;
         _dmProcIdCounter = 0;
-<<<<<<< HEAD
-        GlobalInitProc = new(Compiler, -1, Root, null);
-=======
->>>>>>> 68765936
     }
 
     public int AddString(string value) {
@@ -92,11 +69,7 @@
     /// Returns the "New()" DMProc for a given object type ID
     /// </summary>
     /// <returns></returns>
-<<<<<<< HEAD
-    public DMProc GetNewProc(int id) {
-=======
-    public static DMProc? GetNewProc(int id) {
->>>>>>> 68765936
+    public DMProc? GetNewProc(int id) {
         var obj = AllObjects[id];
         var procs = obj.GetProcs("New");
 
@@ -106,17 +79,9 @@
             return null;
     }
 
-<<<<<<< HEAD
-    public DMObject? GetDMObject(DreamPath path, bool createIfNonexistent = true) {
-        if (_pathToTypeId.TryGetValue(path, out int typeId)) {
-            return AllObjects[typeId];
-        }
-        if (!createIfNonexistent) return null;
-=======
-    public static DMObject GetOrCreateDMObject(DreamPath path) {
+    public DMObject GetOrCreateDMObject(DreamPath path) {
         if (TryGetDMObject(path, out var dmObject))
             return dmObject;
->>>>>>> 68765936
 
         DMObject? parent = null;
         if (path.Elements.Length > 1) {
@@ -131,11 +96,7 @@
                     parent = GetOrCreateDMObject(DreamPath.Root);
                     break;
                 default:
-<<<<<<< HEAD
-                    parent = GetDMObject(Compiler.Settings.NoStandard ? DreamPath.Root : DreamPath.Datum);
-=======
                     parent = GetOrCreateDMObject(DMCompiler.Settings.NoStandard ? DreamPath.Root : DreamPath.Datum);
->>>>>>> 68765936
                     break;
             }
         }
@@ -143,20 +104,13 @@
         if (path != DreamPath.Root && parent == null) // Parent SHOULD NOT be null here! (unless we're root lol)
             throw new Exception($"Type {path} did not have a parent");
 
-<<<<<<< HEAD
-        DMObject dmObject = new DMObject(Compiler, _dmObjectIdCounter++, path, parent);
-=======
-        dmObject = new DMObject(_dmObjectIdCounter++, path, parent);
->>>>>>> 68765936
+        dmObject = new DMObject(Compiler, _dmObjectIdCounter++, path, parent);
         AllObjects.Add(dmObject);
         _pathToTypeId[path] = dmObject.Id;
         return dmObject;
     }
 
-<<<<<<< HEAD
-    public bool TryGetGlobalProc(string name, [NotNullWhen(true)] out DMProc? proc) {
-=======
-    public static bool TryGetDMObject(DreamPath path, [NotNullWhen(true)] out DMObject? dmObject) {
+    public bool TryGetDMObject(DreamPath path, [NotNullWhen(true)] out DMObject? dmObject) {
         if (_pathToTypeId.TryGetValue(path, out int typeId)) {
             dmObject = AllObjects[typeId];
             return true;
@@ -167,7 +121,6 @@
     }
 
     public static bool TryGetGlobalProc(string name, [NotNullWhen(true)] out DMProc? proc) {
->>>>>>> 68765936
         if (!GlobalProcs.TryGetValue(name, out var id)) {
             proc = null;
             return false;
@@ -242,30 +195,10 @@
         return id;
     }
 
-<<<<<<< HEAD
     public void AddGlobalProc(DMProc proc) {
-        // Said in this way so it clobbers previous definitions of this global proc (the ..() stuff doesn't work with glob procs)
-        GlobalProcs[proc.Name] = proc.Id;
-    }
-
-    public void AddGlobalInitAssign(int globalId, DMExpression value) {
-        _globalInitAssigns.Add( (globalId, value) );
-    }
-
-    public void CreateGlobalInitProc() {
-        if (_globalInitAssigns.Count == 0) return;
-
-        foreach (var assign in _globalInitAssigns) {
-            GlobalInitProc.DebugSource(assign.Value.Location);
-
-            assign.Value.EmitPushValue(Root, GlobalInitProc);
-            GlobalInitProc.Assign(DMReference.CreateGlobal(assign.GlobalId));
-=======
-    public static void AddGlobalProc(DMProc proc) {
         if (GlobalProcs.ContainsKey(proc.Name)) {
             DMCompiler.Emit(WarningCode.DuplicateProcDefinition, proc.Location, $"Global proc {proc.Name} is already defined");
             return;
->>>>>>> 68765936
         }
 
         GlobalProcs[proc.Name] = proc.Id;
