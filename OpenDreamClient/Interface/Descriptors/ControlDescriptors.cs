--- conflicted
+++ resolved
@@ -138,15 +138,14 @@
 }
 
 public sealed partial class ControlDescriptorMap : ControlDescriptor {
-<<<<<<< HEAD
+
     [DataField("on-show")]
     public string? OnShowCommand;
     [DataField("on-hide")]
     public string? OnHideCommand;
-=======
     [DataField("zoom-mode")]
     public string ZoomMode = "normal";
->>>>>>> 8776a9fa
+
 }
 
 public sealed partial class ControlDescriptorBrowser : ControlDescriptor {
