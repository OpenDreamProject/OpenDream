using DMCompiler.Bytecode;
using DMCompiler.Compiler.DM;
using System;
using System.Collections.Generic;
using System.IO;
using System.Linq;
<<<<<<< HEAD
using DMCompiler.Bytecode;
using DMCompiler.DM.Expressions;
using DMCompiler.DM.Optimizer;
using OpenDreamShared.Compiler;
=======
using DMCompiler.Compiler;
using DMCompiler.DM.Visitors;
using DMCompiler.Json;
>>>>>>> 5625d11e

namespace DMCompiler.DM {
    internal sealed class DMProc {
        public class LocalVariable(string name, int id, bool isParameter, DreamPath? type) {
            public readonly string Name = name;
            public readonly int Id = id;
            public bool IsParameter = isParameter;
            public DreamPath? Type = type;
        }

        public sealed class LocalConstVariable(string name, int id, DreamPath? type, Expressions.Constant value)
                : LocalVariable(name, id, false, type) {
            public readonly Expressions.Constant Value = value;
        }

<<<<<<< HEAD
        public struct CodeLabelReference {
            public readonly string Identifier;
            public readonly string Placeholder;
            public readonly Location Location;
            public readonly DMProcScope Scope;

            public CodeLabelReference(string identifier, string placeholder, Location location, DMProcScope scope) {
                Identifier = identifier;
                Placeholder = placeholder;
                Scope = scope;
                Location = location;
            }
=======
        private struct CodeLabelReference(string identifier, string placeholder, Location location, DMProcScope scope) {
            public readonly string Identifier = identifier;
            public readonly string Placeholder = placeholder;
            public readonly Location Location = location;
            public readonly DMProcScope Scope = scope;
>>>>>>> 5625d11e
        }

        public class CodeLabel {
            private static int _idCounter = 0;
            public readonly long AnnotatedByteOffset;
            public readonly int Id;
            public readonly string Name;

            public int ReferencedCount;

            public string LabelName => $"{Name}_{Id}_codelabel";

<<<<<<< HEAD
=======
            private static int _idCounter ;
>>>>>>> 5625d11e

            public CodeLabel(string name, long offset) {
                Id = _idCounter++;
                Name = name;
                AnnotatedByteOffset = offset;
            }
        }

        internal class DMProcScope {
            public readonly Dictionary<string, LocalVariable> LocalVariables = new();
            public readonly Dictionary<string, CodeLabel> LocalCodeLabels = new();
            public readonly DMProcScope? ParentScope;

            public DMProcScope() { }

            public DMProcScope(DMProcScope? parentScope) {
                ParentScope = parentScope;
            }
        }


        public List<string> Parameters = new();
        public List<DMValueType> ParameterTypes = new();
        public Location Location;
        public ProcAttributes Attributes;
        public bool IsVerb = false;
        public int Id;
        public Dictionary<string, int> GlobalVariables = new();

        public string? VerbName;
        public string? VerbCategory = string.Empty;
        public string? VerbDesc;
        public sbyte Invisibility;

        private DMObject _dmObject;
        private DMASTProcDefinition? _astDefinition;
        private Stack<CodeLabelReference> _pendingLabelReferences = new();
        private Stack<string>? _loopStack = null;
        private Stack<DMProcScope> _scopes = new();
        private Dictionary<string, LocalVariable> _parameters = new();
        private int _labelIdCounter;

        private List<string> _localVariableNames = new();
        private int _localVariableIdCounter;

        private readonly List<SourceInfoJson> _sourceInfo = new();
        private string? _lastSourceFile;

        public long Position => AnnotatedBytecode.Position;
        public AnnotatedByteCodeWriter AnnotatedBytecode = new();

        private Location _writerLocation;


        public DMProc(int id, DMObject dmObject, DMASTProcDefinition? astDefinition) {
            Id = id;
            _dmObject = dmObject;
            _astDefinition = astDefinition;
            if (_astDefinition?.IsOverride ?? false) Attributes |= ProcAttributes.IsOverride; // init procs don't have AST definitions
            Location = astDefinition?.Location ?? Location.Unknown;
            _scopes.Push(new DMProcScope());
        }

        public string Name => _astDefinition?.Name ?? "<init>";

        private int AllocLocalVariable(string name) {
            _localVariableNames.Add(name);
            WriteLocalVariable(name);
            return _localVariableIdCounter++;
        }

        private void DeallocLocalVariables(int amount) {
            if (amount > 0) {
                _localVariableNames.RemoveRange(_localVariableNames.Count - amount, amount);
                WriteLocalVariableDealloc(amount);
                _localVariableIdCounter -= amount;
            }
        }


        public DreamPath GetPath() {
            return _dmObject.Path;
        }

        public void Compile() {
            DMCompiler.VerbosePrint($"Compiling proc {_dmObject?.Path.ToString() ?? "Unknown"}.{Name}()");

            if (_astDefinition is not null) { // It's null for initialization procs
                foreach (DMASTDefinitionParameter parameter in _astDefinition.Parameters) {
                    AddParameter(parameter.Name, parameter.Type, parameter.ObjectType);
                }

                new DMProcBuilder(_dmObject, this).ProcessProcDefinition(_astDefinition);
            }
        }

        public ProcDefinitionJson GetJsonRepresentation() {
            ProcDefinitionJson procDefinition = new ProcDefinitionJson();

            procDefinition.OwningTypeId = _dmObject.Id;
            procDefinition.Name = Name;
            procDefinition.IsVerb = IsVerb;

            if ((Attributes & ProcAttributes.None) != ProcAttributes.None) {
                procDefinition.Attributes = Attributes;
            }

            procDefinition.VerbName = VerbName;
            // Normally VerbCategory is "" by default and null to hide it, but we invert those during (de)serialization to reduce JSON size
            VerbCategory = VerbCategory switch {
                "" => null,
                null => string.Empty,
                _ => VerbCategory
            };
            procDefinition.VerbCategory = VerbCategory;
            procDefinition.VerbDesc = VerbDesc;
            procDefinition.Invisibility = Invisibility;

            BytecodeOptimizer optimizer = new();

            var bytecodelist = optimizer.Optimize(AnnotatedBytecode.GetAnnotatedBytecode(),
                $"{_dmObject.Path.PathString}{Name}", out int stackDepth);

            //procDefinition.MaxStackSize = optimizer.GetMaxStackSize();
            procDefinition.MaxStackSize = AnnotatedBytecode.GetMaxStackSize();
            AnnotatedBytecodeSerializer serializer = new();

            if (bytecodelist.Count > 0)
                procDefinition.Bytecode =
                    serializer.Serialize(AnnotatedBytecode.GetAnnotatedBytecode());

            if (Parameters.Count > 0) {
                procDefinition.Arguments = new List<ProcArgumentJson>();

                for (int i = 0; i < Parameters.Count; i++) {
                    string argumentName = Parameters[i];
                    DMValueType argumentType = ParameterTypes[i];

                    procDefinition.Arguments.Add(new ProcArgumentJson() {
                        Name = argumentName,
                        Type = argumentType
                    });
                }
            }

            if (_localVariableNames.Count > 0) {
                procDefinition.Locals = serializer.GetLocalVariablesJSON();
            }

            procDefinition.SourceInfo = serializer.SourceInfo;

            return procDefinition;
        }

<<<<<<< HEAD
        public string GetLocalVarName(int index) {
            return _localVariableNames[index];
        }

=======
>>>>>>> 5625d11e
        public void WaitFor(bool waitFor) {
            if (waitFor) {
                // "waitfor" is true by default
                Attributes &= ~ProcAttributes.DisableWaitfor;
            } else {
                Attributes |= ProcAttributes.DisableWaitfor;
            }
        }

        public DMVariable CreateGlobalVariable(DreamPath? type, string name, bool isConst, out int id) {
            id = DMObjectTree.CreateGlobal(out DMVariable global, type, name, isConst);

            GlobalVariables[name] = id;
            return global;
        }

        public int? GetGlobalVariableId(string name) {
            if (GlobalVariables.TryGetValue(name, out int id)) {
                return id;
            }

            return null;
        }

        public void AddParameter(string name, DMValueType valueType, DreamPath? type) {
            Parameters.Add(name);
            ParameterTypes.Add(valueType);

            if (_parameters.ContainsKey(name)) {
                DMCompiler.Emit(WarningCode.DuplicateVariable, _astDefinition.Location, $"Duplicate argument \"{name}\"");
            } else {
                _parameters.Add(name, new LocalVariable(name, _parameters.Count, true, type));
            }
        }

<<<<<<< HEAD
=======
        public void ResolveCodeLabelReferences() {
            while(_pendingLabelReferences.Count > 0) {
                CodeLabelReference reference = _pendingLabelReferences.Pop();
                CodeLabel? label = GetCodeLabel(reference.Identifier, reference.Scope);

                // Failed to find the label in the given context
                if(label == null) {
                    DMCompiler.Emit(
                        WarningCode.ItemDoesntExist,
                        reference.Location,
                        $"Label \"{reference.Identifier}\" unreachable from scope or does not exist"
                    );
                    // Not cleaning away the placeholder will emit another compiler error
                    // let's not do that
                    _unresolvedLabels.RemoveAt(
                        _unresolvedLabels.FindIndex(((long Position, string LabelName)o) => o.LabelName == reference.Placeholder)
                    );
                    continue;
                }

                // Found it.
                _labels.Add(reference.Placeholder, label.ByteOffset);
                label.ReferencedCount += 1;

                // I was thinking about going through to replace all the placeholders
                // with the actual label.LabelName, but it means I need to modify
                // _unresolvedLabels, being a list of tuple objects. Fuck that noise
            }

            // TODO: Implement "unused label" like in BYOND DM, use label.ReferencedCount to figure out
            // foreach (CodeLabel codeLabel in CodeLabels) {
            //  ...
            // }
        }

        public void ResolveLabels() {
            ResolveCodeLabelReferences();

            foreach ((long Position, string LabelName) unresolvedLabel in _unresolvedLabels) {
                if (_labels.TryGetValue(unresolvedLabel.LabelName, out long labelPosition)) {
                    _bytecodeWriter.Seek((int)unresolvedLabel.Position, SeekOrigin.Begin);
                    WriteInt((int)labelPosition);
                } else {
                    DMCompiler.Emit(WarningCode.BadLabel, Location, "Label \"" + unresolvedLabel.LabelName + "\" could not be resolved");
                }
            }

            _unresolvedLabels.Clear();
            _bytecodeWriter.Seek(0, SeekOrigin.End);
        }

>>>>>>> 5625d11e
        public string MakePlaceholderLabel() => $"PLACEHOLDER_{_pendingLabelReferences.Count}_LABEL";

        public CodeLabel? TryAddCodeLabel(string name) {
            if (_scopes.Peek().LocalCodeLabels.ContainsKey(name)) {
                DMCompiler.Emit(WarningCode.DuplicateVariable, Location, $"A label with the name \"{name}\" already exists");
                return null;
            }

            CodeLabel label = new CodeLabel(name, Position);
            _scopes.Peek().LocalCodeLabels.Add(name, label);
            return label;
        }

<<<<<<< HEAD

=======
        private CodeLabel? GetCodeLabel(string name, DMProcScope? scope = null) {
            scope ??= _scopes.Peek();
            while (scope != null) {
                if (scope.LocalCodeLabels.TryGetValue(name, out var localCodeLabel))
                    return localCodeLabel;

                scope = scope.ParentScope;
            }
            return null;
        }

        public void AddLabel(string name) {
            if (_labels.ContainsKey(name)) {
                DMCompiler.Emit(WarningCode.DuplicateVariable, Location, $"A label with the name \"{name}\" already exists");
                return;
            }

            _labels.Add(name, Bytecode.Position);
        }
>>>>>>> 5625d11e

        public bool TryAddLocalVariable(string name, DreamPath? type) {
            if (_parameters.ContainsKey(name)) //Parameters and local vars cannot share a name
                return false;

            int localVarId = AllocLocalVariable(name);
            return _scopes.Peek().LocalVariables.TryAdd(name, new LocalVariable(name, localVarId, false, type));
        }

        public bool TryAddLocalConstVariable(string name, DreamPath? type, Expressions.Constant value) {
            if (_parameters.ContainsKey(name)) //Parameters and local vars cannot share a name
                return false;

            int localVarId = AllocLocalVariable(name);
            return _scopes.Peek().LocalVariables.TryAdd(name, new LocalConstVariable(name, localVarId, type, value));
        }

        public LocalVariable? GetLocalVariable(string name) {
            if (_parameters.TryGetValue(name, out var parameter)) {
                return parameter;
            }

            DMProcScope? scope = _scopes.Peek();
            while (scope != null) {
                if (scope.LocalVariables.TryGetValue(name, out var localVariable))
                    return localVariable;

                scope = scope.ParentScope;
            }

            return null;
        }

        public DMReference GetLocalVariableReference(string name) {
            LocalVariable? local = GetLocalVariable(name);

            return local.IsParameter ? DMReference.CreateArgument(local.Id) : DMReference.CreateLocal(local.Id);
        }

        public void Error() {
            WriteOpcode(DreamProcOpcode.Error);
        }

        public void DebugSource(Location location) {
            var sourceInfo = new SourceInfoJson() {
                Line = location.Line ?? -1
            };

            _writerLocation = location;

            var sourceFile = location.SourceFile.Replace('\\', '/');

            // Only write the source file if it has changed
            if (_lastSourceFile != sourceFile) {
                sourceInfo.File = DMObjectTree.AddString(sourceFile);
            } else if (_sourceInfo.Count > 0 && sourceInfo.Line == _sourceInfo[^1].Line) {
                // Don't need to write this source info if it's the same source & line as the last
                return;
            }

            _lastSourceFile = sourceFile;
            _sourceInfo.Add(sourceInfo);
        }

        public void PushReferenceValue(DMReference reference) {
            WriteOpcode(DreamProcOpcode.PushReferenceValue);
            WriteReference(reference);
        }

        public void CreateListEnumerator() {
            WriteOpcode(DreamProcOpcode.CreateListEnumerator);
        }

        public void CreateFilteredListEnumerator(DreamPath filterType) {
            if (!DMObjectTree.TryGetTypeId(filterType, out var filterTypeId)) {
                DMCompiler.ForcedError($"Cannot filter enumeration by type {filterType}");
            }

            WriteOpcode(DreamProcOpcode.CreateFilteredListEnumerator);
            WriteFilterID(filterTypeId, filterType);
        }

        public void CreateTypeEnumerator() {
            WriteOpcode(DreamProcOpcode.CreateTypeEnumerator);
        }

        public void CreateRangeEnumerator() {
            WriteOpcode(DreamProcOpcode.CreateRangeEnumerator);
        }

        public void Enumerate(DMReference reference) {
            if (_loopStack?.TryPeek(out var peek) ?? false) {
                WriteOpcode(DreamProcOpcode.Enumerate);
                WriteReference(reference);
                WriteLabel($"{peek}_end");
            } else {
                DMCompiler.ForcedError(Location, "Cannot peek empty loop stack");
            }
        }

        public void EnumerateNoAssign() {
            if (_loopStack?.TryPeek(out var peek) ?? false) {
                WriteOpcode(DreamProcOpcode.EnumerateNoAssign);
                WriteLabel($"{peek}_end");
            } else {
                DMCompiler.ForcedError(Location, "Cannot peek empty loop stack");
            }
        }

        public void DestroyEnumerator() {
            WriteOpcode(DreamProcOpcode.DestroyEnumerator);
        }

        public void CreateList(int size) {
            ResizeStack(-(size - 1)); //Shrinks by the size of the list, grows by 1
            WriteOpcode(DreamProcOpcode.CreateList);
            WriteListSize(size);
        }

        public void CreateAssociativeList(int size) {
            ResizeStack(-(size * 2 - 1)); //Shrinks by twice the size of the list, grows by 1
            WriteOpcode(DreamProcOpcode.CreateAssociativeList);
            WriteListSize(size);
        }

        public string NewLabelName() {
            return "label" + _labelIdCounter++;
        }

        public void LoopStart(string loopLabel) {
            _loopStack ??= new Stack<string>(3); // Start, continue, end
            _loopStack.Push(loopLabel);

            AddLabel(loopLabel + "_start");
            StartScope();
        }

        public void MarkLoopContinue(string loopLabel) {
            AddLabel($"{loopLabel}_continue");
        }

        public void BackgroundSleep() {
            // TODO This seems like a bad way to handle background, doesn't it?

            if ((Attributes & ProcAttributes.Background) == ProcAttributes.Background) {
                if (!DMObjectTree.TryGetGlobalProc("sleep", out var sleepProc)) {
                    throw new CompileErrorException(Location, "Cannot do a background sleep without a sleep proc");
                }

                PushFloat(-1); // argument given to sleep()
                Call(DMReference.CreateGlobalProc(sleepProc.Id), DMCallArgumentsType.FromStack, 1);
                Pop(); // Pop the result of the sleep call
            }
        }

        public void LoopJumpToStart(string loopLabel) {
            BackgroundSleep();
            Jump($"{loopLabel}_start");
        }

        public void LoopEnd() {
            if (_loopStack?.TryPop(out var pop) ?? false) {
                AddLabel(pop + "_end");
            } else {
                DMCompiler.ForcedError(Location, "Cannot pop empty loop stack");
            }
            EndScope();
        }

        public void SwitchCase(string caseLabel) {
            WriteOpcode(DreamProcOpcode.SwitchCase);
            WriteLabel(caseLabel);
        }

        public void SwitchCaseRange(string caseLabel) {
            WriteOpcode(DreamProcOpcode.SwitchCaseRange);
            WriteLabel(caseLabel);
        }

        public void Browse() {
            WriteOpcode(DreamProcOpcode.Browse);
        }

        public void BrowseResource() {
            WriteOpcode(DreamProcOpcode.BrowseResource);
        }

        public void OutputControl() {
            WriteOpcode(DreamProcOpcode.OutputControl);
        }

        public void Ftp() {
            WriteOpcode(DreamProcOpcode.Ftp);
        }

        public void OutputReference(DMReference leftRef) {
            WriteOpcode(DreamProcOpcode.OutputReference);
            WriteReference(leftRef);
        }

        public void Output() {
            WriteOpcode(DreamProcOpcode.Output);
        }

        public void Input(DMReference leftRef, DMReference rightRef) {
            WriteOpcode(DreamProcOpcode.Input);
            WriteReference(leftRef);
            WriteReference(rightRef);
        }

        public void Spawn(string jumpTo) {
            WriteOpcode(DreamProcOpcode.Spawn);
            WriteLabel(jumpTo);
        }

        public void Break(DMASTIdentifier? label = null) {
            if (label is not null) {
                var codeLabel = (GetCodeLabel(label.Identifier, _scopes.Peek())?.LabelName ?? label.Identifier + "_codelabel");
                if (!LabelExists(codeLabel)) {
                    DMCompiler.Emit(WarningCode.ItemDoesntExist, label.Location, $"Unknown label {label.Identifier}");
                }
                Jump(codeLabel + "_end");
            } else if (_loopStack?.TryPeek(out var peek) ?? false) {
                Jump(peek + "_end");
            } else {
                DMCompiler.ForcedError(Location, "Cannot peek empty loop stack");
            }
        }

        public void BreakIfFalse() {
            if (_loopStack?.TryPeek(out var peek) ?? false) {
                JumpIfFalse($"{peek}_end");
            } else {
                DMCompiler.ForcedError(Location, "Cannot peek empty loop stack");
            }
        }

        public void Continue(DMASTIdentifier? label = null) {
            // TODO: Clean up this godawful label handling
            if (label is not null) {
                // Also, labelled loops always need the label declared first, so stick it like this way
                var codeLabel = (
                    GetCodeLabel(label.Identifier, _scopes.Peek())?.LabelName ??
                    label.Identifier + "_codelabel"
                );
                if (!LabelExists(codeLabel)) {
                    DMCompiler.Emit(WarningCode.ItemDoesntExist, label.Location, $"Unknown label {label.Identifier}");
                }

                var labelList = GetLabels().Keys.ToList();
                var continueLabel = string.Empty;
                for (var i = labelList.IndexOf(codeLabel) + 1; i < labelList.Count; i++) {
                    if (labelList[i].EndsWith("_start")) {
                        continueLabel = labelList[i].Replace("_start", "_continue");
                        break;
                    }
                }

                BackgroundSleep();
                Jump(continueLabel);
            } else {
                BackgroundSleep();

                if (_loopStack?.TryPeek(out var peek) ?? false) {
                    Jump(peek + "_continue");
                } else {
                    DMCompiler.ForcedError(Location, "Cannot peek empty loop stack");
                }
            }
        }

        public void Goto(DMASTIdentifier label) {
            var placeholder = MakePlaceholderLabel();
            _pendingLabelReferences.Push(new CodeLabelReference(
                label.Identifier,
                placeholder,
                label.Location,
                _scopes.Peek()
            ));
            Jump(placeholder);
        }

        public void Pop() {
            WriteOpcode(DreamProcOpcode.Pop);
        }

        public void PopReference(DMReference reference) {
            WriteOpcode(DreamProcOpcode.PopReference);
            WriteReference(reference, false);
        }

        public void BooleanOr(string endLabel) {
            WriteOpcode(DreamProcOpcode.BooleanOr);
            WriteLabel(endLabel);
        }

        public void BooleanAnd(string endLabel) {
            WriteOpcode(DreamProcOpcode.BooleanAnd);
            WriteLabel(endLabel);
        }

        public void StartScope() {
            _scopes.Push(new DMProcScope(_scopes.Peek()));
        }

        public void EndScope() {
            DMProcScope destroyedScope = _scopes.Pop();
            DeallocLocalVariables(destroyedScope.LocalVariables.Count);
        }

        public void Jump(string label) {
            WriteOpcode(DreamProcOpcode.Jump);
            WriteLabel(label);
        }

        public void JumpIfFalse(string label) {
            WriteOpcode(DreamProcOpcode.JumpIfFalse);
            WriteLabel(label);
        }

        public void JumpIfTrue(string label) {
            WriteOpcode(DreamProcOpcode.JumpIfTrue);
            WriteLabel(label);
        }

        //Jumps to the label and pushes null if the reference is dereferencing null
        public void JumpIfNullDereference(DMReference reference, string label) {
            //Either grows the stack by 0 or 1. Assume 0.
            WriteOpcode(DreamProcOpcode.JumpIfNullDereference);
            WriteReference(reference, affectStack: false);
            WriteLabel(label);
        }

        public void JumpIfNull(string label) {
            // Conditionally pops one value
            WriteOpcode(DreamProcOpcode.JumpIfNull);
            WriteLabel(label);
        }

        public void JumpIfNullNoPop(string label) {
            WriteOpcode(DreamProcOpcode.JumpIfNullNoPop);
            WriteLabel(label);
        }

        public void JumpIfTrueReference(DMReference reference, string label) {
            WriteOpcode(DreamProcOpcode.JumpIfTrueReference);
            WriteReference(reference, affectStack: false);
            WriteLabel(label);
        }

        public void JumpIfFalseReference(DMReference reference, string label) {
            WriteOpcode(DreamProcOpcode.JumpIfFalseReference);
            WriteReference(reference, affectStack: false);
            WriteLabel(label);
        }

        public void DereferenceField(string field) {
            WriteOpcode(DreamProcOpcode.DereferenceField);
            WriteString(field);
        }

        public void DereferenceIndex() {
            WriteOpcode(DreamProcOpcode.DereferenceIndex);
        }

        public void DereferenceCall(string field, DMCallArgumentsType argumentsType, int argumentStackSize) {
            ResizeStack(-argumentStackSize); // Pops proc owner and arguments, pushes result
            WriteOpcode(DreamProcOpcode.DereferenceCall);
            WriteString(field);
            WriteArgumentType(argumentsType);
            WriteStackDelta(argumentStackSize);
        }

        public void Call(DMReference reference, DMCallArgumentsType argumentsType, int argumentStackSize) {
            ResizeStack(-(argumentStackSize - 1)); // Pops all arguments, pushes return value
            WriteOpcode(DreamProcOpcode.Call);
            WriteReference(reference);
            WriteArgumentType(argumentsType);
            WriteStackDelta(argumentStackSize);
        }

        public void CallStatement(DMCallArgumentsType argumentsType, int argumentStackSize) {
            //Shrinks the stack by argumentStackSize. Could also shrink it by argumentStackSize+1, but assume not.
            ResizeStack(-argumentStackSize);
            WriteOpcode(DreamProcOpcode.CallStatement);
            WriteArgumentType(argumentsType);
            WriteStackDelta(argumentStackSize);
        }

        public void Prompt(DMValueType types) {
            WriteOpcode(DreamProcOpcode.Prompt);
            WriteType(types);
        }

        public void Initial() {
            WriteOpcode(DreamProcOpcode.Initial);
        }

        public void Return() {
            WriteOpcode(DreamProcOpcode.Return);
        }

        public void Throw() {
            WriteOpcode(DreamProcOpcode.Throw);
        }

        public void Assign(DMReference reference) {
            WriteOpcode(DreamProcOpcode.Assign);
            WriteReference(reference);
        }
        public void AssignInto(DMReference reference) {
            WriteOpcode(DreamProcOpcode.AssignInto);
            WriteReference(reference);
        }

        public void CreateObject(DMCallArgumentsType argumentsType, int argumentStackSize) {
            ResizeStack(-argumentStackSize); // Pops type and arguments, pushes new object
            WriteOpcode(DreamProcOpcode.CreateObject);
            WriteArgumentType(argumentsType);
            WriteStackDelta(argumentStackSize);
        }

        public void DeleteObject() {
            WriteOpcode(DreamProcOpcode.DeleteObject);
        }

        public void Not() {
            WriteOpcode(DreamProcOpcode.BooleanNot);
        }

        public void Negate() {
            WriteOpcode(DreamProcOpcode.Negate);
        }

        public void Add() {
            WriteOpcode(DreamProcOpcode.Add);
        }

        public void Subtract() {
            WriteOpcode(DreamProcOpcode.Subtract);
        }

        public void Multiply() {
            WriteOpcode(DreamProcOpcode.Multiply);
        }

        public void MultiplyReference(DMReference reference) {
            WriteOpcode(DreamProcOpcode.MultiplyReference);
            WriteReference(reference);
        }

        public void Divide() {
            WriteOpcode(DreamProcOpcode.Divide);
        }

        public void DivideReference(DMReference reference) {
            WriteOpcode(DreamProcOpcode.DivideReference);
            WriteReference(reference);
        }

        public void Modulus() {
            WriteOpcode(DreamProcOpcode.Modulus);
        }

        public void ModulusModulus() {
            WriteOpcode(DreamProcOpcode.ModulusModulus);
        }

        public void ModulusReference(DMReference reference) {
            WriteOpcode(DreamProcOpcode.ModulusReference);
            WriteReference(reference);
        }

        public void ModulusModulusReference(DMReference reference) {
            WriteOpcode(DreamProcOpcode.ModulusModulusReference);
            WriteReference(reference);
        }

        public void Power() {
            WriteOpcode(DreamProcOpcode.Power);
        }

        public void Append(DMReference reference) {
            WriteOpcode(DreamProcOpcode.Append);
            WriteReference(reference);
        }

        public void Increment(DMReference reference) {
            WriteOpcode(DreamProcOpcode.Increment);
            WriteReference(reference);
        }

        public void Decrement(DMReference reference) {
            WriteOpcode(DreamProcOpcode.Decrement);
            WriteReference(reference);
        }

        public void Remove(DMReference reference) {
            WriteOpcode(DreamProcOpcode.Remove);
            WriteReference(reference);
        }

        public void Combine(DMReference reference) {
            WriteOpcode(DreamProcOpcode.Combine);
            WriteReference(reference);
        }

        public void Mask(DMReference reference) {
            WriteOpcode(DreamProcOpcode.Mask);
            WriteReference(reference);
        }

        public void BitShiftLeft() {
            WriteOpcode(DreamProcOpcode.BitShiftLeft);
        }

        public void BitShiftLeftReference(DMReference reference) {
            WriteOpcode(DreamProcOpcode.BitShiftLeftReference);
            WriteReference(reference);
        }

        public void BitShiftRight() {
            WriteOpcode(DreamProcOpcode.BitShiftRight);
        }

        public void BitShiftRightReference(DMReference reference) {
            WriteOpcode(DreamProcOpcode.BitShiftRightReference);
            WriteReference(reference);
        }

        public void BinaryNot() {
            WriteOpcode(DreamProcOpcode.BitNot);
        }

        public void BinaryAnd() {
            WriteOpcode(DreamProcOpcode.BitAnd);
        }

        public void BinaryXor() {
            WriteOpcode(DreamProcOpcode.BitXor);
        }

        public void BinaryXorReference(DMReference reference) {
            WriteOpcode(DreamProcOpcode.BitXorReference);
            WriteReference(reference);
        }

        public void BinaryOr() {
            WriteOpcode(DreamProcOpcode.BitOr);
        }

        public void Equal() {
            WriteOpcode(DreamProcOpcode.CompareEquals);
        }

        public void NotEqual() {
            WriteOpcode(DreamProcOpcode.CompareNotEquals);
        }

        public void Equivalent() {
            WriteOpcode(DreamProcOpcode.CompareEquivalent);
        }

        public void NotEquivalent() {
            WriteOpcode(DreamProcOpcode.CompareNotEquivalent);
        }

        public void GreaterThan() {
            WriteOpcode(DreamProcOpcode.CompareGreaterThan);
        }

        public void GreaterThanOrEqual() {
            WriteOpcode(DreamProcOpcode.CompareGreaterThanOrEqual);
        }

        public void LessThan() {
            WriteOpcode(DreamProcOpcode.CompareLessThan);
        }

        public void LessThanOrEqual() {
            WriteOpcode(DreamProcOpcode.CompareLessThanOrEqual);
        }

        public void Sin() {
            WriteOpcode(DreamProcOpcode.Sin);
        }

        public void Cos() {
            WriteOpcode(DreamProcOpcode.Cos);
        }

        public void Tan() {
            WriteOpcode(DreamProcOpcode.Tan);
        }

        public void ArcSin() {
            WriteOpcode(DreamProcOpcode.ArcSin);
        }

        public void ArcCos() {
            WriteOpcode(DreamProcOpcode.ArcCos);
        }

        public void ArcTan() {
            WriteOpcode(DreamProcOpcode.ArcTan);
        }

        public void ArcTan2() {
            WriteOpcode(DreamProcOpcode.ArcTan2);
        }

        public void Sqrt() {
            WriteOpcode(DreamProcOpcode.Sqrt);
        }

        public void Log() {
            WriteOpcode(DreamProcOpcode.Log);
        }

        public void LogE() {
            WriteOpcode(DreamProcOpcode.LogE);
        }

        public void Abs() {
            WriteOpcode(DreamProcOpcode.Abs);
        }

        public void PushFloat(float value) {
            WriteOpcode(DreamProcOpcode.PushFloat);
            WriteFloat(value);
        }

        public void PushString(string value) {
            WriteOpcode(DreamProcOpcode.PushString);
            WriteString(value);
        }

        public void PushResource(string value) {
            WriteOpcode(DreamProcOpcode.PushResource);
            WriteResource(value);
        }

        public void PushType(int typeId, DreamPath? type) {
            WriteOpcode(DreamProcOpcode.PushType);
            WriteTypeId(typeId, type);
        }

        public void PushProc(int procId, DreamPath? proc) {
            WriteOpcode(DreamProcOpcode.PushProc);
            WriteProcId(procId, proc);
        }

        public void PushNull() {
            WriteOpcode(DreamProcOpcode.PushNull);
        }

        public void PushGlobalVars() {
            WriteOpcode(DreamProcOpcode.PushGlobalVars);
        }

        public void FormatString(string value) {
            int formatCount = 0;
            for (int i = 0; i < value.Length; i++) {
                if (StringFormatEncoder.Decode(value[i], out var formatType))
                {
                    if(StringFormatEncoder.IsInterpolation(formatType.Value))
                        formatCount++;
                }
            }

            ResizeStack(-(formatCount - 1)); //Shrinks by the amount of formats in the string, grows 1
            WriteOpcode(DreamProcOpcode.FormatString);
            WriteString(value);
            WriteFormatCount(formatCount);
        }

        public void IsInList() {
            WriteOpcode(DreamProcOpcode.IsInList);
        }

        public void IsInRange() {
            WriteOpcode(DreamProcOpcode.IsInRange);
        }

        public void IsSaved() {
            WriteOpcode(DreamProcOpcode.IsSaved);
        }

        public void IsType() {
            WriteOpcode(DreamProcOpcode.IsType);
        }

        public void IsNull() {
            WriteOpcode(DreamProcOpcode.IsNull);
        }

        public void Length() {
            WriteOpcode(DreamProcOpcode.Length);
        }

        public void GetStep() {
            WriteOpcode(DreamProcOpcode.GetStep);
        }

        public void GetDir() {
            WriteOpcode(DreamProcOpcode.GetDir);
        }

        public void LocateCoordinates() {
            WriteOpcode(DreamProcOpcode.LocateCoord);
        }

        public void Gradient(DMCallArgumentsType argumentsType, int argumentStackSize) {
            ResizeStack(-(argumentStackSize - 1)); // Pops arguments, pushes gradient result
            WriteOpcode(DreamProcOpcode.Gradient);
            WriteArgumentType(argumentsType);
            WriteStackDelta(argumentStackSize);
        }

        public void PickWeighted(int count) {
            ResizeStack(-(count - 1));
            WriteOpcode(DreamProcOpcode.PickWeighted);
            WritePickCount(count);
        }

        public void PickUnweighted(int count) {
            ResizeStack(-(count - 1));
            WriteOpcode(DreamProcOpcode.PickUnweighted);
            WritePickCount(count);
        }

        public void Prob() {
            //Pops 1, pushes 1
            WriteOpcode(DreamProcOpcode.Prob);
        }

        public void MassConcatenation(int count) {
            ResizeStack(-(count - 1));
            WriteOpcode(DreamProcOpcode.MassConcatenation);
            WriteConcatCount(count);
        }

        public void Locate() {
            WriteOpcode(DreamProcOpcode.Locate);
        }

        public void StartTry(string label, DMReference reference) {
            WriteOpcode(DreamProcOpcode.Try);
            WriteLabel(label);
            WriteReference(reference);
        }

        public void StartTryNoValue(string label) {
            WriteOpcode(DreamProcOpcode.TryNoValue);
            WriteLabel(label);
        }

        public void EndTry() {
            WriteOpcode(DreamProcOpcode.EndTry);
        }

        // Annotated bytecode wrapper procedures
        private void WriteOpcode(DreamProcOpcode opcode) {
            AnnotatedBytecode.WriteOpcode(opcode, _writerLocation);
        }

        private void WriteReference(DMReference reference, bool affectStack = true) {
            AnnotatedBytecode.WriteReference(reference, _writerLocation, affectStack);
        }

        private void WriteArgumentType(DMCallArgumentsType argumentsType) {
            AnnotatedBytecode.WriteArgumentType(argumentsType, _writerLocation);
        }

        private void WriteLabel(string label) {
            AnnotatedBytecode.WriteLabel(label, _writerLocation);
        }

        private void WriteString(string value) {
            AnnotatedBytecode.WriteString(value, _writerLocation);
        }

        private void WriteResource(string value) {
            AnnotatedBytecode.WriteResource(value, _writerLocation);
        }

        private void WriteTypeId(int typeId, DreamPath? type) {
            AnnotatedBytecode.WriteTypeId(typeId, type, _writerLocation);
        }

        private void WriteProcId(int procId, DreamPath? proc) {
            AnnotatedBytecode.WriteProcId(procId, proc, _writerLocation);
        }

        private void WriteFloat(float value) {
            AnnotatedBytecode.WriteFloat(value, _writerLocation);
        }

        private void WriteListSize(int size) {
            AnnotatedBytecode.WriteListSize(size, _writerLocation);
        }

        private void WriteFormatCount(int count) {
            AnnotatedBytecode.WriteFormatCount(count, _writerLocation);
        }

        private void WritePickCount(int count) {
            AnnotatedBytecode.WritePickCount(count, _writerLocation);
        }

        private void WriteConcatCount(int count) {
            AnnotatedBytecode.WriteConcatCount(count, _writerLocation);
        }

        private void WriteFilterID(int filterId, DreamPath filter) {
            AnnotatedBytecode.WriteFilterID(filterId, filter, _writerLocation);
        }

        private void WriteStackDelta(int delta) {
            AnnotatedBytecode.WriteStackDelta(delta, _writerLocation);
        }

        private void WriteLocalVariable(string name) {
            AnnotatedBytecode.WriteLocalVariable(name, _writerLocation);
        }

        private void WriteLocalVariableDealloc(int amount) {
            AnnotatedBytecode.WriteLocalVariableDealloc(amount, _writerLocation);
        }

        private void ResizeStack(int delta) {
            AnnotatedBytecode.ResizeStack(delta);
        }

        private CodeLabel? GetCodeLabel(string identifier, DMProcScope scope) {
            return AnnotatedBytecode.GetCodeLabel(identifier, scope);
        }

        private void WriteType(DMValueType type) {
            AnnotatedBytecode.WriteType(type, _writerLocation);
        }

        public void AddLabel(string name) {
            AnnotatedBytecode.AddLabel(name);
        }

        private bool LabelExists(string name) {
            return AnnotatedBytecode.LabelExists(name);
        }

        private Dictionary<string, long> GetLabels() {
            return AnnotatedBytecode.GetLabels();
        }

        public void ResolveLabels() {
            AnnotatedBytecode.ResolveCodeLabelReferences(_pendingLabelReferences);
        }

        private static string _lastDumpedFile = "";
        public void Dump(StreamWriter bytecodeDumpWriter) {
            var pathString = _dmObject.Path.ToString() == "/" ? "<global>" : _dmObject.Path.ToString();
            var attributeString = Attributes.ToString().Replace(", ", " | ");
            if (!string.IsNullOrEmpty(_lastSourceFile) && _lastSourceFile != _lastDumpedFile) {
                _lastDumpedFile = _lastSourceFile;
                bytecodeDumpWriter.WriteLine();
                bytecodeDumpWriter.WriteLine();
                bytecodeDumpWriter.Write($"In file {_lastSourceFile} at line {_sourceInfo.FirstOrDefault()?.Line ?? -1}:\n");
            }
            if (attributeString != "0") {
                bytecodeDumpWriter.Write($"[{attributeString}] ");
            }
            bytecodeDumpWriter.Write($"Proc {pathString}/{(IsVerb ? "verb/" : "")}{Name}(");
            for (int i = 0; i < Parameters.Count; i++) {
                string argumentName = Parameters[i];
                DMValueType argumentType = ParameterTypes[i];

                bytecodeDumpWriter.Write($"{argumentName}: {argumentType}");
                if (i < Parameters.Count - 1) {
                    bytecodeDumpWriter.Write(", ");
                }
            }

            bytecodeDumpWriter.Write("):");
            var bytecode = AnnotatedBytecode.GetAnnotatedBytecode();
            if (bytecode.Count > 0) {
                bytecodeDumpWriter.WriteLine();
                AnnotatedBytecodePrinter.Print(bytecode, _sourceInfo, bytecodeDumpWriter, this);
                bytecodeDumpWriter.WriteLine();
            } else {
                bytecodeDumpWriter.Write(" <empty>\n");
            }
        }
    }
}<|MERGE_RESOLUTION|>--- conflicted
+++ resolved
@@ -4,16 +4,12 @@
 using System.Collections.Generic;
 using System.IO;
 using System.Linq;
-<<<<<<< HEAD
 using DMCompiler.Bytecode;
 using DMCompiler.DM.Expressions;
 using DMCompiler.DM.Optimizer;
-using OpenDreamShared.Compiler;
-=======
 using DMCompiler.Compiler;
 using DMCompiler.DM.Visitors;
 using DMCompiler.Json;
->>>>>>> 5625d11e
 
 namespace DMCompiler.DM {
     internal sealed class DMProc {
@@ -29,26 +25,11 @@
             public readonly Expressions.Constant Value = value;
         }
 
-<<<<<<< HEAD
-        public struct CodeLabelReference {
-            public readonly string Identifier;
-            public readonly string Placeholder;
-            public readonly Location Location;
-            public readonly DMProcScope Scope;
-
-            public CodeLabelReference(string identifier, string placeholder, Location location, DMProcScope scope) {
-                Identifier = identifier;
-                Placeholder = placeholder;
-                Scope = scope;
-                Location = location;
-            }
-=======
         private struct CodeLabelReference(string identifier, string placeholder, Location location, DMProcScope scope) {
             public readonly string Identifier = identifier;
             public readonly string Placeholder = placeholder;
             public readonly Location Location = location;
             public readonly DMProcScope Scope = scope;
->>>>>>> 5625d11e
         }
 
         public class CodeLabel {
@@ -60,11 +41,6 @@
             public int ReferencedCount;
 
             public string LabelName => $"{Name}_{Id}_codelabel";
-
-<<<<<<< HEAD
-=======
-            private static int _idCounter ;
->>>>>>> 5625d11e
 
             public CodeLabel(string name, long offset) {
                 Id = _idCounter++;
@@ -219,13 +195,6 @@
             return procDefinition;
         }
 
-<<<<<<< HEAD
-        public string GetLocalVarName(int index) {
-            return _localVariableNames[index];
-        }
-
-=======
->>>>>>> 5625d11e
         public void WaitFor(bool waitFor) {
             if (waitFor) {
                 // "waitfor" is true by default
@@ -261,60 +230,6 @@
             }
         }
 
-<<<<<<< HEAD
-=======
-        public void ResolveCodeLabelReferences() {
-            while(_pendingLabelReferences.Count > 0) {
-                CodeLabelReference reference = _pendingLabelReferences.Pop();
-                CodeLabel? label = GetCodeLabel(reference.Identifier, reference.Scope);
-
-                // Failed to find the label in the given context
-                if(label == null) {
-                    DMCompiler.Emit(
-                        WarningCode.ItemDoesntExist,
-                        reference.Location,
-                        $"Label \"{reference.Identifier}\" unreachable from scope or does not exist"
-                    );
-                    // Not cleaning away the placeholder will emit another compiler error
-                    // let's not do that
-                    _unresolvedLabels.RemoveAt(
-                        _unresolvedLabels.FindIndex(((long Position, string LabelName)o) => o.LabelName == reference.Placeholder)
-                    );
-                    continue;
-                }
-
-                // Found it.
-                _labels.Add(reference.Placeholder, label.ByteOffset);
-                label.ReferencedCount += 1;
-
-                // I was thinking about going through to replace all the placeholders
-                // with the actual label.LabelName, but it means I need to modify
-                // _unresolvedLabels, being a list of tuple objects. Fuck that noise
-            }
-
-            // TODO: Implement "unused label" like in BYOND DM, use label.ReferencedCount to figure out
-            // foreach (CodeLabel codeLabel in CodeLabels) {
-            //  ...
-            // }
-        }
-
-        public void ResolveLabels() {
-            ResolveCodeLabelReferences();
-
-            foreach ((long Position, string LabelName) unresolvedLabel in _unresolvedLabels) {
-                if (_labels.TryGetValue(unresolvedLabel.LabelName, out long labelPosition)) {
-                    _bytecodeWriter.Seek((int)unresolvedLabel.Position, SeekOrigin.Begin);
-                    WriteInt((int)labelPosition);
-                } else {
-                    DMCompiler.Emit(WarningCode.BadLabel, Location, "Label \"" + unresolvedLabel.LabelName + "\" could not be resolved");
-                }
-            }
-
-            _unresolvedLabels.Clear();
-            _bytecodeWriter.Seek(0, SeekOrigin.End);
-        }
-
->>>>>>> 5625d11e
         public string MakePlaceholderLabel() => $"PLACEHOLDER_{_pendingLabelReferences.Count}_LABEL";
 
         public CodeLabel? TryAddCodeLabel(string name) {
@@ -327,30 +242,6 @@
             _scopes.Peek().LocalCodeLabels.Add(name, label);
             return label;
         }
-
-<<<<<<< HEAD
-
-=======
-        private CodeLabel? GetCodeLabel(string name, DMProcScope? scope = null) {
-            scope ??= _scopes.Peek();
-            while (scope != null) {
-                if (scope.LocalCodeLabels.TryGetValue(name, out var localCodeLabel))
-                    return localCodeLabel;
-
-                scope = scope.ParentScope;
-            }
-            return null;
-        }
-
-        public void AddLabel(string name) {
-            if (_labels.ContainsKey(name)) {
-                DMCompiler.Emit(WarningCode.DuplicateVariable, Location, $"A label with the name \"{name}\" already exists");
-                return;
-            }
-
-            _labels.Add(name, Bytecode.Position);
-        }
->>>>>>> 5625d11e
 
         public bool TryAddLocalVariable(string name, DreamPath? type) {
             if (_parameters.ContainsKey(name)) //Parameters and local vars cannot share a name
