﻿using System;
using System.Collections.Generic;
using System.Collections.Specialized;
using System.Web;
using OpenDreamShared.Compiler;
using OpenDreamShared.Dream.Procs;
using OpenDreamShared.Interface;
using OpenDreamShared.Network.Messages;
using OpenDreamClient.Input;
using OpenDreamClient.Interface.Controls;
using OpenDreamClient.Interface.Prompts;
using OpenDreamClient.Resources;
using OpenDreamShared.Compiler.DMF;
using Robust.Client.Graphics;
using Robust.Client.UserInterface;
using Robust.Client.UserInterface.Controls;
using Robust.Shared.IoC;
using Robust.Shared.Log;
using Robust.Shared.Network;
using Robust.Shared.Serialization.Manager;
using Robust.Shared.Serialization.Markdown.Mapping;
using Robust.Shared.Timing;
using SixLabors.ImageSharp;

namespace OpenDreamClient.Interface {
    class DreamInterfaceManager : IDreamInterfaceManager {
        [Dependency] private readonly IClyde _clyde = default!;
        [Dependency] private readonly IUserInterfaceManager _userInterfaceManager = default!;
        [Dependency] private readonly IDreamMacroManager _macroManager = default!;
        [Dependency] private readonly IEyeManager _eyeManager = default!;
        [Dependency] private readonly IClientNetManager _netManager = default!;
        [Dependency] private readonly IDreamResourceManager _dreamResource = default!;
        [Dependency] private readonly IFileDialogManager _fileDialogManager = default!;
        [Dependency] private readonly ISerializationManager _serializationManager = default!;
        public InterfaceDescriptor InterfaceDescriptor { get; private set; }

        public ControlWindow DefaultWindow;
        public ControlOutput DefaultOutput;
        public ControlInfo DefaultInfo;
        public ControlMap DefaultMap;

        public string[] AvailableVerbs { get; private set; } = Array.Empty<string>();

<<<<<<< HEAD
        // private IClydeWindow _window;

        public Dictionary<string, ControlWindow> Windows { get; } = new();
=======
        public readonly Dictionary<string, ControlWindow> Windows = new();
>>>>>>> adbbfd30
        public readonly Dictionary<string, BrowsePopup> PopupWindows = new();

        public void LoadInterfaceFromSource(string source) {
            DMFLexer dmfLexer = new DMFLexer("interface.dmf", source);
            DMFParser dmfParser = new DMFParser(dmfLexer);
            InterfaceDescriptor interfaceDescriptor = dmfParser.Interface();

            if (dmfParser.Warnings.Count > 0) {
                foreach (CompilerWarning warning in dmfParser.Warnings) {
                    Logger.Warning(warning.ToString());
                }
            }

            if (dmfParser.Errors.Count > 0) {
                foreach (CompilerError error in dmfParser.Errors) {
                    Logger.Error(error.ToString());
                }

                throw new Exception("Errors while parsing interface data");
            }

            LoadInterface(interfaceDescriptor);
        }

        public void Initialize()
        {
            _userInterfaceManager.MainViewport.Visible = false;

            _netManager.RegisterNetMessage<MsgUpdateStatPanels>(RxUpdateStatPanels);
            _netManager.RegisterNetMessage<MsgSelectStatPanel>(RxSelectStatPanel);
            _netManager.RegisterNetMessage<MsgUpdateAvailableVerbs>(RxUpdateAvailableVerbs);
            _netManager.RegisterNetMessage<MsgOutput>(RxOutput);
            _netManager.RegisterNetMessage<MsgAlert>(RxAlert);
            _netManager.RegisterNetMessage<MsgPrompt>(RxPrompt);
            _netManager.RegisterNetMessage<MsgPromptResponse>();
            _netManager.RegisterNetMessage<MsgBrowse>(RxBrowse);
            _netManager.RegisterNetMessage<MsgTopic>();
            _netManager.RegisterNetMessage<MsgWinSet>(RxWinSet);
            _netManager.RegisterNetMessage<MsgLoadInterface>(RxLoadInterface);
            _netManager.RegisterNetMessage<MsgAckLoadInterface>();
        }

        private void RxUpdateStatPanels(MsgUpdateStatPanels message)
        {
            DefaultInfo?.UpdateStatPanels(message);
        }

        private void RxSelectStatPanel(MsgSelectStatPanel message)
        {
            DefaultInfo?.SelectStatPanel(message.StatPanel);
        }

        private void RxUpdateAvailableVerbs(MsgUpdateAvailableVerbs message)
        {
            AvailableVerbs = message.AvailableVerbs;
            DefaultInfo?.RefreshVerbs();
        }

        public void RxOutput(MsgOutput pOutput) {
            InterfaceControl interfaceElement;
            string data = null;

            if (pOutput.Control != null) {
                string[] split = pOutput.Control.Split(":");

                interfaceElement = (InterfaceControl)FindElementWithName(split[0]);
                if (split.Length > 1) data = split[1];
            } else {
                interfaceElement = DefaultOutput;
            }

            if (interfaceElement != null) interfaceElement.Output(pOutput.Value, data);
        }

        private void RxAlert(MsgAlert message)
        {
            OpenAlert(
                message.PromptId,
                message.Title,
                message.Message,
                message.Button1, message.Button2, message.Button3);
        }


        public void OpenAlert(int promptId, string title, string message, string button1, string button2="", string button3="")
        {
            var alert = new AlertWindow(
                promptId,
                title,
                message,
                button1, button2, button3);

            alert.Owner = _clyde.MainWindow;
            alert.Show();
        }

        public void RxPrompt(MsgPrompt pPrompt) {
            PromptWindow prompt = null;
            bool canCancel = (pPrompt.Types & DMValueType.Null) == DMValueType.Null;

            if ((pPrompt.Types & DMValueType.Text) == DMValueType.Text) {
                prompt = new TextPrompt(pPrompt.PromptId, pPrompt.Title, pPrompt.Message, pPrompt.DefaultValue, canCancel);
            } else if ((pPrompt.Types & DMValueType.Num) == DMValueType.Num) {
                prompt = new NumberPrompt(pPrompt.PromptId, pPrompt.Title, pPrompt.Message, pPrompt.DefaultValue, canCancel);
            } else if ((pPrompt.Types & DMValueType.Message) == DMValueType.Message) {
                prompt = new MessagePrompt(pPrompt.PromptId, pPrompt.Title, pPrompt.Message, pPrompt.DefaultValue, canCancel);
            }

            if (prompt != null) {
                prompt.Owner = _clyde.MainWindow;
                prompt.Show();
            }
        }

        private void RxBrowse(MsgBrowse pBrowse)
        {
            if (pBrowse.HtmlSource == null && pBrowse.Window != null) { //Closing a popup
                if (PopupWindows.TryGetValue(pBrowse.Window, out BrowsePopup popup)) {
                    popup.Close();
                }
            } else if (pBrowse.HtmlSource != null) { //Outputting to a browser
                string htmlFileName;
                ControlBrowser outputBrowser;
                BrowsePopup popup = null;

                if (pBrowse.Window != null) {
                    htmlFileName = pBrowse.Window;
                    outputBrowser = FindElementWithName(pBrowse.Window) as ControlBrowser;

                    if (outputBrowser == null) {

                        if (!PopupWindows.TryGetValue(pBrowse.Window, out popup))
                        {
                            popup = new BrowsePopup(this, pBrowse.Window, pBrowse.Size, _clyde.MainWindow);
                            popup.Closed += () => {
                                PopupWindows.Remove(pBrowse.Window);
                            };

                            PopupWindows.Add(pBrowse.Window, popup);
                        }

                        outputBrowser = popup.Browser;
                    }
                } else {
                    //TODO: Find embedded browser panel
                    htmlFileName = null;
                    outputBrowser = null;
                }

                var cacheFile = _dreamResource.CreateCacheFile(htmlFileName + ".html", pBrowse.HtmlSource);
                outputBrowser?.SetFileSource(cacheFile, true);

                popup?.Open();
            }
        }

        private void RxWinSet(MsgWinSet message)
        {
            if (String.IsNullOrEmpty(message.ControlId)) throw new NotImplementedException("ControlId is null or empty");

            InterfaceElement element = FindElementWithName(message.ControlId);
            if (element == null) throw new Exception("Invalid element \"" + message.ControlId + "\"");

            //params2list
            string winsetParams = message.Params.Replace(";", "&");
            NameValueCollection query = HttpUtility.ParseQueryString(winsetParams);

            var node = new MappingDataNode();
            foreach (string attribute in query.AllKeys) {
                if (attribute != null && DMFLexer.ValidAttributes.Contains(attribute)) {
                    string value = query.GetValues(attribute)[^1];

                    Token attributeValue = new DMFLexer(null, value).GetNextToken();
                    if (Array.IndexOf(DMFParser.ValidAttributeValueTypes, attributeValue.Type) >= 0)
                    {
                        node.Add(attribute, attributeValue.Text);
                    } else {
                        throw new Exception("Invalid attribute value (" + attributeValue.Text + ")");
                    }
                } else {
                    throw new Exception("Invalid attribute \"" + attribute + "\"");
                }
            }

            element.PopulateElementDescriptor(node, _serializationManager);
        }

        private void RxLoadInterface(MsgLoadInterface message)
        {
            LoadInterfaceFromSource(message.InterfaceText);

            _netManager.ClientSendMessage(_netManager.CreateNetMessage<MsgAckLoadInterface>());
        }

        public void FrameUpdate(FrameEventArgs frameEventArgs)
        {
            if (DefaultMap != null)
                DefaultMap.Viewport.Eye = _eyeManager.CurrentEye;
        }


        public InterfaceElement FindElementWithName(string name) {
            string[] split = name.Split(".");

            if (split.Length == 2) {
                string windowName = split[0];
                string elementName = split[1];
                ControlWindow window = null;

                if (Windows.ContainsKey(windowName)) {
                    window = Windows[windowName];
                } else if (PopupWindows.TryGetValue(windowName, out BrowsePopup popup)) {
                    window = popup.WindowElement;
                }

                if (window != null) {
                    foreach (InterfaceControl element in window.ChildControls) {
                        if (element.Name == elementName) return element;
                    }
                }
            } else {
                string elementName = split[0];

                foreach (ControlWindow window in Windows.Values) {
                    foreach (InterfaceControl element in window.ChildControls) {
                        if (element.Name == elementName) return element;
                    }
                }

                if (Windows.TryGetValue(elementName, out ControlWindow windowElement)) return windowElement;
            }

            return null;
        }

        public void SaveScreenshot(bool openDialog)
        {
            // ReSharper disable once AsyncVoidLambda
            DefaultMap?.Viewport.Screenshot(async img =>
            {
                //TODO: Support automatically choosing a location if openDialog == false
                var filters = new FileDialogFilters(new FileDialogFilters.Group("png"));
                var tuple = await _fileDialogManager.SaveFile(filters);
                if (tuple == null)
                    return;

                await using var file = tuple.Value.fileStream;
                await img.SaveAsPngAsync(file);
            });
        }

        private void LoadInterface(InterfaceDescriptor descriptor)
        {
            InterfaceDescriptor = descriptor;

            _macroManager.LoadMacroSets(InterfaceDescriptor.MacroSetDescriptors);
            _macroManager.SetActiveMacroSet(InterfaceDescriptor.MacroSetDescriptors[0]);

            foreach (WindowDescriptor windowDescriptor in InterfaceDescriptor.WindowDescriptors) {
                ControlWindow window = new ControlWindow(windowDescriptor);

                Windows.Add(windowDescriptor.Name, window);
                if (window.IsDefault) {
                    DefaultWindow = window;
                }
            }

            foreach (ControlWindow window in Windows.Values) {
                window.CreateChildControls(this);

                foreach (InterfaceControl control in window.ChildControls) {
                    if (control.IsDefault) {
                        switch (control) {
                            case ControlOutput controlOutput: DefaultOutput = controlOutput; break;
                            case ControlInfo controlInfo: DefaultInfo = controlInfo; break;
                            case ControlMap controlMap: DefaultMap = controlMap; break;
                        }
                    }
                }
            }

            DefaultWindow.RegisterOnClydeWindow(_clyde.MainWindow);
            DefaultWindow.UIElement.Name = "MainWindow";

            LayoutContainer.SetAnchorRight(DefaultWindow.UIElement, 1);
            LayoutContainer.SetAnchorBottom(DefaultWindow.UIElement, 1);

            _userInterfaceManager.StateRoot.AddChild(DefaultWindow.UIElement);
        }
    }

    public interface IDreamInterfaceManager
    {
        string[] AvailableVerbs { get; }
        Dictionary<string, ControlWindow> Windows { get; }
        public InterfaceDescriptor InterfaceDescriptor { get; }

        void Initialize();
        void FrameUpdate(FrameEventArgs frameEventArgs);
        InterfaceElement FindElementWithName(string name);
        void SaveScreenshot(bool openDialog);
        void LoadInterfaceFromSource(string source);
    }
}<|MERGE_RESOLUTION|>--- conflicted
+++ resolved
@@ -41,13 +41,7 @@
 
         public string[] AvailableVerbs { get; private set; } = Array.Empty<string>();
 
-<<<<<<< HEAD
-        // private IClydeWindow _window;
-
         public Dictionary<string, ControlWindow> Windows { get; } = new();
-=======
-        public readonly Dictionary<string, ControlWindow> Windows = new();
->>>>>>> adbbfd30
         public readonly Dictionary<string, BrowsePopup> PopupWindows = new();
 
         public void LoadInterfaceFromSource(string source) {
