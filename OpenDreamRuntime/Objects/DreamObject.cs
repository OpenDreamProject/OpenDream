--- conflicted
+++ resolved
@@ -155,12 +155,8 @@
         }
 
         public bool IsSubtypeOf(TreeEntry ancestor) {
-<<<<<<< HEAD
-            if(Deleted) return false;
-=======
             if(Deleted) //null deref protection, deleted objects don't have ObjectDefinition anymore
                 return false;
->>>>>>> f7b6d436
             return ObjectDefinition.IsSubtypeOf(ancestor);
         }
 
