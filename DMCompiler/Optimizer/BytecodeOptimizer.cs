--- conflicted
+++ resolved
@@ -10,14 +10,8 @@
         RemoveUnreferencedLabels(input);
         JoinAndForwardLabels(input);
         RemoveUnreferencedLabels(input);
-<<<<<<< HEAD
 
-        PeepholeOptimizer.RunOptimizations(input);
-
-        return input;
-=======
         PeepholeOptimizer.RunPeephole(compiler, input);
->>>>>>> b69baa66
     }
 
     private static void RemoveUnreferencedLabels(List<IAnnotatedBytecode> input) {
