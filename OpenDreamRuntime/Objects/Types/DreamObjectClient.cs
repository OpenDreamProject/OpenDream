--- conflicted
+++ resolved
@@ -25,7 +25,6 @@
         View = DreamManager.WorldInstance.DefaultView;
     }
 
-<<<<<<< HEAD
     protected override void HandleDeletion(bool possiblyThreaded) {
         // SAFETY: Client hashset is not threadsafe, this is not a hot path so no reason to change this.
         if (possiblyThreaded) {
@@ -33,9 +32,6 @@
             return;
         }
 
-=======
-    protected override void HandleDeletion() {
->>>>>>> 2dc4ff61
         Connection.Session?.Channel.Disconnect("Your client object was deleted");
         DreamManager.Clients.Remove(this);
 
