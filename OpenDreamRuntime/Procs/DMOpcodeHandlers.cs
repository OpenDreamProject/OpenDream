--- conflicted
+++ resolved
@@ -2077,33 +2077,6 @@
 
                     result = SharedOperations.ParseRgb(values);
                 }
-<<<<<<< HEAD
-=======
-                case ColorHelpers.ColorSpace.HSV: {
-                    // TODO: Going beyond the max defined in the docs returns a different value. Don't know why.
-                    float h = Math.Clamp(color1Value, 0, 360) / 360f;
-                    float s = Math.Clamp(color2Value, 0, 100) / 100f;
-                    float v = Math.Clamp(color3Value, 0, 100) / 100f;
-
-                    color = Color.FromHsv(new(h, s, v, aValue / 255f));
-                    break;
-                }
-                case ColorHelpers.ColorSpace.HSL: {
-                    float h = Math.Clamp(color1Value, 0, 360) / 360f;
-                    float s = Math.Clamp(color2Value, 0, 100) / 100f;
-                    float l = Math.Clamp(color3Value, 0, 100) / 100f;
-
-                    color = Color.FromHsl(new(h, s, l, aValue / 255f));
-                    break;
-                }
-                default:
-                    throw new Exception($"Unimplemented color space {space}");
-            }
-
-            // TODO: There is a difference between passing null and not passing a fourth arg at all
-            if (a.IsNull) {
-                state.Push(new DreamValue($"#{color.RByte:X2}{color.GByte:X2}{color.BByte:X2}".ToLower()));
->>>>>>> bc172c9f
             } else {
                 result = "#000000";
             }
