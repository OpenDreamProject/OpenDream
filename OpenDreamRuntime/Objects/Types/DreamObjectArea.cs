--- conflicted
+++ resolved
@@ -24,13 +24,8 @@
         }
     }
 
-<<<<<<< HEAD
-    public readonly AreaContentsList Contents;
     public ImmutableIconAppearance Appearance;
-=======
     public readonly HashSet<DreamObjectTurf> Turfs;
-    public int AppearanceId;
->>>>>>> 12b9f6e4
 
     private readonly AreaContentsList _contents;
 
@@ -38,12 +33,8 @@
     private int? _cachedX, _cachedY, _cachedZ;
 
     public DreamObjectArea(DreamObjectDefinition objectDefinition) : base(objectDefinition) {
-<<<<<<< HEAD
-        Contents = new(ObjectTree.List.ObjectDefinition, this);
         Appearance = AppearanceSystem!.DefaultAppearance;
-=======
         Turfs = new();
->>>>>>> 12b9f6e4
         AtomManager.SetAtomAppearance(this, AtomManager.GetAppearanceFromDefinition(ObjectDefinition));
         _contents = new(ObjectTree.List.ObjectDefinition, this);
     }
