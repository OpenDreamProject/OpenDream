using DMCompiler.Compiler.DMPreprocessor;
using System;
using System.Collections.Generic;
using System.Linq;
using DMCompiler.Compiler.DM.AST;
using DMCompiler.DM;

namespace DMCompiler.Compiler.DM {
    public partial class DMParser(DMLexer lexer) : Parser<Token>(lexer) {
        protected Location CurrentLoc => Current().Location;
        protected DreamPath CurrentPath = DreamPath.Root;

        private bool _allowVarDeclExpression;

        private static readonly TokenType[] AssignTypes = [
            TokenType.DM_Equals,
            TokenType.DM_PlusEquals,
            TokenType.DM_MinusEquals,
            TokenType.DM_BarEquals,
            TokenType.DM_BarBarEquals,
            TokenType.DM_AndAndEquals,
            TokenType.DM_AndEquals,
            TokenType.DM_AndAndEquals,
            TokenType.DM_StarEquals,
            TokenType.DM_SlashEquals,
            TokenType.DM_LeftShiftEquals,
            TokenType.DM_RightShiftEquals,
            TokenType.DM_XorEquals,
            TokenType.DM_ModulusEquals,
            TokenType.DM_ModulusModulusEquals,
            TokenType.DM_AssignInto
        ];

        /// <remarks>This (and other similar TokenType[] sets here) is public because <see cref="DMPreprocessorParser"/> needs it.</remarks>
        public static readonly TokenType[] ComparisonTypes = [
            TokenType.DM_EqualsEquals,
            TokenType.DM_ExclamationEquals,
            TokenType.DM_TildeEquals,
            TokenType.DM_TildeExclamation
        ];

        public static readonly TokenType[] LtGtComparisonTypes = [
            TokenType.DM_LessThan,
            TokenType.DM_LessThanEquals,
            TokenType.DM_GreaterThan,
            TokenType.DM_GreaterThanEquals
        ];

        private static readonly TokenType[] ShiftTypes = [
            TokenType.DM_LeftShift,
            TokenType.DM_RightShift
        ];

        public static readonly TokenType[] PlusMinusTypes = [
            TokenType.DM_Plus,
            TokenType.DM_Minus
        ];

        public static readonly TokenType[] MulDivModTypes = [
            TokenType.DM_Star,
            TokenType.DM_Slash,
            TokenType.DM_Modulus,
            TokenType.DM_ModulusModulus

        ];

        private static readonly TokenType[] DereferenceTypes = [
            TokenType.DM_Period,
            TokenType.DM_Colon,
            TokenType.DM_DoubleColon, // not a dereference, but shares the same precedence
            TokenType.DM_QuestionPeriod,
            TokenType.DM_QuestionColon,
            TokenType.DM_QuestionLeftBracket
        ];

        private static readonly TokenType[] WhitespaceTypes = [
            TokenType.DM_Whitespace,
            TokenType.DM_Indent,
            TokenType.DM_Dedent
        ];

        private static readonly TokenType[] IdentifierTypes = [TokenType.DM_Identifier, TokenType.DM_Step];

        /// <summary>
        /// Used by <see cref="PathElement"/> to determine, keywords that may actually just be identifiers of a typename within a path, in a given context.
        /// </summary>
        private static readonly TokenType[] ValidPathElementTokens = [
            TokenType.DM_Identifier,
            TokenType.DM_Var,
            TokenType.DM_Proc,
            TokenType.DM_Step,
            TokenType.DM_Throw,
            TokenType.DM_Null,
            TokenType.DM_Switch,
            TokenType.DM_Spawn,
            TokenType.DM_Do,
            TokenType.DM_While,
            TokenType.DM_For
            //BYOND fails on DM_In, don't include that
        ];

        private static readonly TokenType[] ForSeparatorTypes = [
            TokenType.DM_Semicolon,
            TokenType.DM_Comma
        ];

        private static readonly TokenType[] OperatorOverloadTypes = [
            TokenType.DM_And,
            TokenType.DM_AndEquals,
            TokenType.DM_AssignInto,
            TokenType.DM_Bar,
            TokenType.DM_BarEquals,
            TokenType.DM_DoubleSquareBracket,
            TokenType.DM_DoubleSquareBracketEquals,
            TokenType.DM_GreaterThan,
            TokenType.DM_GreaterThanEquals,
            TokenType.DM_RightShift,
            TokenType.DM_RightShiftEquals,
            TokenType.DM_LeftShift,
            TokenType.DM_LeftShiftEquals,
            TokenType.DM_LessThan,
            TokenType.DM_LessThanEquals,
            TokenType.DM_Minus,
            TokenType.DM_MinusEquals,
            TokenType.DM_MinusMinus,
            TokenType.DM_Modulus,
            TokenType.DM_ModulusEquals,
            TokenType.DM_ModulusModulus,
            TokenType.DM_ModulusModulusEquals,
            TokenType.DM_Plus,
            TokenType.DM_PlusEquals,
            TokenType.DM_PlusPlus,
            TokenType.DM_Slash,
            TokenType.DM_SlashEquals,
            TokenType.DM_Star,
            TokenType.DM_StarEquals,
            TokenType.DM_StarStar,
            TokenType.DM_Tilde,
            TokenType.DM_TildeEquals,
            TokenType.DM_TildeExclamation,
            TokenType.DM_Xor,
<<<<<<< HEAD
            TokenType.DM_XorEquals
        ];
=======
            TokenType.DM_XorEquals,
            TokenType.DM_ConstantString
        };

        public DMParser(DMLexer lexer) : base(lexer) {
        }
>>>>>>> 2263e776

        public DMASTFile File() {
            var loc = Current().Location;
            List<DMASTStatement> statements = new();

            while (Current().Type != TokenType.EndOfFile) {
                List<DMASTStatement>? blockInner = BlockInner();
                if (blockInner != null)
                    statements.AddRange(blockInner);

                if (Current().Type != TokenType.EndOfFile) {
                    Token skipFrom = Current();
                    LocateNextTopLevel();
                    Warning($"Error recovery had to skip to {Current().Location}", token: skipFrom);
                }
            }

            Newline();
            Consume(TokenType.EndOfFile, "Expected EOF");
            return new DMASTFile(loc, new DMASTBlockInner(loc, statements.ToArray()));
        }

        private List<DMASTStatement>? BlockInner() {
            List<DMASTStatement> statements = new();

            do {
                Whitespace();
                DreamPath oldPath = CurrentPath;
                DMASTStatement? statement = Statement();

                CurrentPath = oldPath;

                if (statement != null) {
                    if (!PeekDelimiter() && Current().Type is not (TokenType.DM_Dedent or TokenType.DM_RightCurlyBracket or TokenType.EndOfFile)) {
                        Emit(WarningCode.BadToken, "Expected end of object statement");
                    }

                    Whitespace();
                    statements.Add(statement);
                } else {
                    if (statements.Count == 0) return null;
                }
            } while (Delimiter());
            Whitespace();

            return statements;
        }

        protected DMASTStatement? Statement() {
            var loc = CurrentLoc;

            DMASTPath? path = Path();
            if (path is null)
                return null;
            Whitespace();
            CurrentPath = CurrentPath.Combine(path.Path);

            //Proc definition
            if (Check(TokenType.DM_LeftParenthesis)) {
                DMCompiler.VerbosePrint($"Parsing proc {CurrentPath}()");
                BracketWhitespace();
                var parameters = DefinitionParameters(out var wasIndeterminate);

                if (Current().Type != TokenType.DM_RightParenthesis && Current().Type != TokenType.DM_Comma && !wasIndeterminate) {
                    if (parameters.Count > 0) // Separate error handling mentions the missing right-paren
                        Emit(WarningCode.BadToken, $"{parameters.Last().Name}: missing comma ',' or right-paren ')'");

<<<<<<< HEAD
                    parameters.AddRange(DefinitionParameters(out wasIndeterminate));
                }
=======
                    if (Current().Type != TokenType.DM_RightParenthesis && Current().Type != TokenType.DM_Comma &&
                        !wasIndeterminate) {
                        if (parameters.Count > 0) // Separate error handling mentions the missing right-paren
                            Error($"error: {parameters.Last().Name}: missing comma ',' or right-paren ')'", false);
                        parameters.AddRange(DefinitionParameters(out wasIndeterminate));
                    }

                    if (!wasIndeterminate && Current().Type != TokenType.DM_RightParenthesis && Current().Type != TokenType.EndOfFile) {
                        // BYOND doesn't specify the arg
                        Error($"error: bad argument definition '{Current().PrintableText}'", false);
                        Advance();
                        BracketWhitespace();
                        Check(TokenType.DM_Comma);
                        BracketWhitespace();
                        parameters.AddRange(DefinitionParameters(out _));
                    }
>>>>>>> 2263e776

                if (!wasIndeterminate && Current().Type != TokenType.DM_RightParenthesis && Current().Type != TokenType.EndOfFile) {
                    // BYOND doesn't specify the arg
                    Emit(WarningCode.BadToken, $"Bad argument definition '{Current().PrintableText}'");
                    Advance();
                    BracketWhitespace();
<<<<<<< HEAD
                    Check(TokenType.DM_Comma);
                    BracketWhitespace();
                    parameters.AddRange(DefinitionParameters(out _));
                }
=======
                    ConsumeRightParenthesis();
                    Whitespace();

                    // Proc return type
                    // TODO: Currently we parse it but don't do anything with this information
                    AsTypes(out _, true);

                    DMASTProcBlockInner? procBlock = ProcBlock();
                    if (procBlock is null) {
                        DMASTProcStatement? procStatement = ProcStatement();

                        if (procStatement is not null) {
                            procBlock = new DMASTProcBlockInner(loc, procStatement);
                        }
                    }

                    if (procBlock?.Statements.Length is 0 or null) {
                        DMCompiler.Emit(WarningCode.EmptyProc, loc, "Empty proc detected - add an explicit \"return\" statement");
                    }

                    if(path.IsOperator) {
                        DMCompiler.UnimplementedWarning(procBlock.Location, "Operator overloads are not implemented. They will be defined but never called.");
>>>>>>> 2263e776

                BracketWhitespace();
                ConsumeRightParenthesis();
                Whitespace();

<<<<<<< HEAD
                DMASTProcBlockInner? procBlock = ProcBlock();
                if (procBlock is null) {
                    DMASTProcStatement? procStatement = ProcStatement();

                    if (procStatement is not null) {
                        procBlock = new DMASTProcBlockInner(loc, procStatement);
                    }
=======
                        procBlock = new DMASTProcBlockInner(loc, procStatements.ToArray(), procBlock.SetStatements);
                    }

                    statement = new DMASTProcDefinition(loc, _currentPath, parameters.ToArray(), procBlock);
>>>>>>> 2263e776
                }

                if(path.IsOperator) {
                    DMCompiler.UnimplementedWarning(procBlock.Location, "Operator overloads are not implemented. They will be defined but never called.");

                    List<DMASTProcStatement> procStatements = procBlock.Statements.ToList();
                    Location tokenLoc = procBlock.Location;
                    //add ". = src" as the first expression in the operator
                    DMASTProcStatementExpression assignEqSrc = new DMASTProcStatementExpression(tokenLoc, new DMASTAssign(tokenLoc,new DMASTCallableSelf(tokenLoc), new DMASTIdentifier(tokenLoc, "src")));
                    procStatements.Insert(0, assignEqSrc);

                    procBlock = new DMASTProcBlockInner(loc, procStatements.ToArray(), procBlock.SetStatements);
                }

                return new DMASTProcDefinition(loc, CurrentPath, parameters.ToArray(), procBlock);
            }

            //Object definition
            if (Block() is { } block) {
                DMCompiler.VerbosePrint($"Parsed object {CurrentPath}");
                return new DMASTObjectDefinition(loc, CurrentPath, block);
            }

            //Var definition(s)
            if (CurrentPath.FindElement("var") != -1) {
                DreamPath varPath = CurrentPath;
                List<DMASTObjectVarDefinition> varDefinitions = new();

                while (true) {
                    Whitespace();

                    DMASTExpression? value = PathArray(ref varPath);

                    if (Check(TokenType.DM_Equals)) {
                        if (value != null) Warning("List doubly initialized");

                        Whitespace();
                        value = Expression();
                        RequireExpression(ref value);
                    } else if (value == null) {
                        value = new DMASTConstantNull(loc);
                    }

<<<<<<< HEAD
                    var valType = AsTypes() ?? DMValueType.Anything;
                    var varDef = new DMASTObjectVarDefinition(loc, varPath, value, valType);
=======
                        var valType = AsTypes(out _) ?? DMValueType.Anything;
                        var varDef = new DMASTObjectVarDefinition(loc, varPath, value, valType);
>>>>>>> 2263e776

                    varDefinitions.Add(varDef);
                    if (Check(TokenType.DM_Comma)) {
                        Whitespace();
                        DMASTPath? newVarPath = Path();

                        if (newVarPath == null) {
                            Emit(WarningCode.InvalidVarDefinition, "Expected a var definition");
                            break;
                        } else if (newVarPath.Path.Elements.Length > 1) { // TODO: This is valid DM
                            Emit(WarningCode.BadToken, newVarPath.Location, "Invalid var name");
                            break;
                        }

                        varPath = CurrentPath.AddToPath("../" + newVarPath.Path.PathString);
                    } else {
                        break;
                    }
                }

                return (varDefinitions.Count == 1)
                    ? varDefinitions[0]
                    : new DMASTMultipleObjectVarDefinitions(loc, varDefinitions.ToArray());
            }

            //Var override
            if (Check(TokenType.DM_Equals)) {
                Whitespace();
                DMASTExpression? value = Expression();
                RequireExpression(ref value);

                return new DMASTObjectVarOverride(loc, CurrentPath, value);
            }

            //Empty object definition
            DMCompiler.VerbosePrint($"Parsed object {CurrentPath}");
            return new DMASTObjectDefinition(loc, CurrentPath, null);
        }

        /// <summary>
        /// Tries to read in a path. Returns null if one cannot be constructed.
        /// </summary>
        protected DMASTPath? Path(bool expression = false) {
            Token firstToken = Current();
            DreamPath.PathType pathType = DreamPath.PathType.Relative;
            bool hasPathTypeToken = true;

            if (Check(TokenType.DM_Slash)) {
                // Check if they did "/.whatever/" instead of ".whatever/"
                pathType = Check(TokenType.DM_Period) ? DreamPath.PathType.UpwardSearch : DreamPath.PathType.Absolute;
            } else if (Check(TokenType.DM_Colon)) {
                pathType = DreamPath.PathType.DownwardSearch;
            } else if (Check(TokenType.DM_Period)) {
                pathType = DreamPath.PathType.UpwardSearch;
            } else {
                hasPathTypeToken = false;

                if (expression) return null;
            }

            string? pathElement = PathElement();
            if (pathElement != null) {
                List<string> pathElements = [pathElement];
                bool operatorFlag = false;
                while (pathElement != null && Check(TokenType.DM_Slash)) {
                    pathElement = PathElement();

                    if (pathElement != null) {
                        if(pathElement == "operator") {
                            Token operatorToken = Current();
                            if(Current().Type == TokenType.DM_Slash) {
                                //Up to this point, it's ambiguous whether it's a slash to mean operator/(), like the division operator overload
                                //or "operator" just being used as a normal type name, as in a/operator/b/c/d
                                Token peekToken = Advance();
                                if (peekToken.Type == TokenType.DM_LeftParenthesis) { // Disambiguated as an overload
                                    operatorFlag = true;
                                    pathElement += operatorToken.PrintableText;
                                } else { //Otherwise it's just a normal path, resume
                                    ReuseToken(operatorToken);
                                    Emit(WarningCode.SoftReservedKeyword, "Using \"operator\" as a path element is ambiguous");
                                }
                            } else if (Check(OperatorOverloadTypes)) {
                                if (operatorToken is { Type: TokenType.DM_ConstantString, Value: not "" }) {
                                    DMCompiler.Emit(WarningCode.BadToken, operatorToken.Location,
                                        "The quotes in a stringify overload must be empty");
                                }

                                operatorFlag = true;
                                pathElement += operatorToken.PrintableText;
                            }
                        }

                        pathElements.Add(pathElement);
                    }
                }

                return new DMASTPath(firstToken.Location, new DreamPath(pathType, pathElements.ToArray()), operatorFlag);
            } else if (hasPathTypeToken) {
                if (expression) ReuseToken(firstToken);

                return null;
            }

            return null;
        }

        /// <summary>
        /// Extracts the text from this token if it is reasonable for it to appear as a typename in a path.
        /// </summary>
        /// <returns>The <see cref="Token.Text"/> if this is a valid path element, null otherwise.</returns>
        private string? PathElement() {
            Token elementToken = Current();
            if (Check(ValidPathElementTokens)) {
                return elementToken.Text;
            } else {
                return null;
            }
        }

        private DMASTDimensionalList? PathArray(ref DreamPath path) {
            if (Current().Type == TokenType.DM_LeftBracket || Current().Type == TokenType.DM_DoubleSquareBracket) {
                var loc = Current().Location;

                // Trying to use path.IsDescendantOf(DreamPath.List) here doesn't work
                if (!path.Elements[..^1].Contains("list")) {
                    var elements = path.Elements.ToList();
                    elements.Insert(elements.IndexOf("var") + 1, "list");
                    path = new DreamPath("/" + string.Join("/", elements));
                }

                List<DMASTExpression> sizes = new(2); // Most common is 1D or 2D lists

                while (true) {
                    if(Check(TokenType.DM_DoubleSquareBracket))
                        Whitespace();
                    else if(Check(TokenType.DM_LeftBracket)) {
                        Whitespace();
                        var size = Expression();
                        if (size is not null) {
                            sizes.Add(size);
                        }

                        ConsumeRightBracket();
                        Whitespace();
                    } else
                        break;
                }

                if (sizes.Count > 0) {
                    return new DMASTDimensionalList(loc, sizes);
                }
            }

            return null;
        }

        private IDMASTCallable? Callable() {
            var loc = Current().Location;
            if (Check(TokenType.DM_SuperProc)) return new DMASTCallableSuper(loc);
            if (Check(TokenType.DM_Period)) return new DMASTCallableSelf(loc);

            return null;
        }

<<<<<<< HEAD
        private DMASTIdentifier? Identifier() {
=======
        private DMASTExpression? ParseScopeIdentifier(DMASTExpression? expression) {
            do {
                var identifier = Identifier();
                if (identifier == null) {
                    DMCompiler.Emit(WarningCode.BadToken, Current().Location, "Identifier expected");
                    return null;
                }

                var location = expression?.Location ?? identifier.Location; // TODO: Should be on the :: token if expression is null
                var parameters = ProcCall();
                expression = new DMASTScopeIdentifier(location, expression, identifier.Identifier, parameters);
            } while (Check(TokenType.DM_DoubleColon));

            return expression;
        }

        public DMASTIdentifier? Identifier() {
>>>>>>> 2263e776
            Token token = Current();
            return Check(IdentifierTypes) ? new DMASTIdentifier(token.Location, token.Text) : null;
        }

        private DMASTBlockInner? Block() {
            Token beforeBlockToken = Current();
            bool hasNewline = Newline();

            DMASTBlockInner? block = BracedBlock();
            block ??= IndentedBlock();

            if (block == null && hasNewline) {
                ReuseToken(beforeBlockToken);
            }

            return block;
        }

        private DMASTBlockInner? BracedBlock() {
            var loc = Current().Location;
            if (Check(TokenType.DM_LeftCurlyBracket)) {
                Whitespace();
                Newline();
                bool isIndented = Check(TokenType.DM_Indent);
                List<DMASTStatement>? blockInner = BlockInner();
                if (isIndented) Check(TokenType.DM_Dedent);
                Newline();
                Consume(TokenType.DM_RightCurlyBracket, "Expected '}'");

                return new DMASTBlockInner(loc, blockInner.ToArray());
            }

            return null;
        }

        private DMASTBlockInner? IndentedBlock() {
            var loc = Current().Location;
            if (Check(TokenType.DM_Indent)) {
                List<DMASTStatement>? blockInner = BlockInner();

                if (blockInner != null) {
                    Newline();
                    Consume(TokenType.DM_Dedent, "Expected dedent");

                    return new DMASTBlockInner(loc, blockInner.ToArray());
                }
            }

            return null;
        }

        private DMASTProcBlockInner? ProcBlock() {
            Token beforeBlockToken = Current();
            bool hasNewline = Newline();

            DMASTProcBlockInner? procBlock = BracedProcBlock();
            procBlock ??= IndentedProcBlock();

            if (procBlock == null && hasNewline) {
                ReuseToken(beforeBlockToken);
            }

            return procBlock;
        }

        private DMASTProcBlockInner? BracedProcBlock() {
            var loc = Current().Location;
            if (Check(TokenType.DM_LeftCurlyBracket)) {
                DMASTProcBlockInner? block;

                Whitespace();
                Newline();
                if (Current().Type == TokenType.DM_Indent) {
                    block = IndentedProcBlock();
                    Newline();
                    Consume(TokenType.DM_RightCurlyBracket, "Expected '}'");
                } else {
                    List<DMASTProcStatement> statements = new();
                    List<DMASTProcStatement> setStatements = new(); // set statements are weird and must be held separately.

                    do {
                        (List<DMASTProcStatement>? stmts, List<DMASTProcStatement>? setStmts) = ProcBlockInner(); // Hope you understand tuples
                        if (stmts is not null) statements.AddRange(stmts);
                        if (setStmts is not null) setStatements.AddRange(setStmts);

                        if (!Check(TokenType.DM_RightCurlyBracket)) {
                            Emit(WarningCode.BadToken, "Expected end of braced block");
                            Check(TokenType.DM_Dedent); // Have to do this ensure that the current token will ALWAYS move forward,
                                                        // and not get stuck once we reach this branch!
                            LocateNextStatement();
                            Delimiter();
                        } else {
                            break;
                        }
                    } while (true);

                    block = new DMASTProcBlockInner(loc, statements.ToArray(), setStatements.ToArray());
                }

                return block;
            }

            return null;
        }

        private DMASTProcBlockInner? IndentedProcBlock() {
            var loc = Current().Location;
            if (Check(TokenType.DM_Indent)) {
                List<DMASTProcStatement> statements = new();
                List<DMASTProcStatement> setStatements = new(); // set statements are weird and must be held separately.

                do {
                    (List<DMASTProcStatement>? statements, List<DMASTProcStatement>? setStatements) blockInner = ProcBlockInner();
                    if (blockInner.statements is not null)
                        statements.AddRange(blockInner.statements);
                    if (blockInner.setStatements is not null)
                        setStatements.AddRange(blockInner.setStatements);

                    if (!Check(TokenType.DM_Dedent)) {
                        Emit(WarningCode.BadToken, "Expected end of proc statement");
                        LocateNextStatement();
                        Delimiter();
                    } else {
                        break;
                    }
                } while (true);

                return new DMASTProcBlockInner(loc, statements.ToArray(), setStatements.ToArray());
            }

            return null;
        }

        private (List<DMASTProcStatement>?, List<DMASTProcStatement>?) ProcBlockInner() {
            List<DMASTProcStatement> procStatements = new();
            List<DMASTProcStatement> setStatements = new(); // We have to store them separately because they're evaluated first

            DMASTProcStatement? statement;
            do {
                Whitespace();
                statement = ProcStatement();

                if (statement is not null) {
                    Whitespace();
                    if(statement.IsAggregateOr<DMASTProcStatementSet>())
                        setStatements.Add(statement);
                    else
                        procStatements.Add(statement);
                }
            } while (Delimiter() || statement is DMASTProcStatementLabel);
            Whitespace();

            if (procStatements.Count == 0) return (null,null);
            return (procStatements, setStatements);
        }

        private DMASTProcStatement? ProcStatement() {
            var loc = Current().Location;

            if (Current().Type == TokenType.DM_Semicolon) { // A lone semicolon creates a "null statement" (like C)
                // Note that we do not consume the semicolon here
                return new DMASTNullProcStatement(loc);
            }

            var leadingColon = Check(TokenType.DM_Colon);

            DMASTExpression? expression = null;
            if (Current().Type != TokenType.DM_Var) {
                expression = Expression();
            }

            if (leadingColon && expression is not DMASTIdentifier) {
                Emit(WarningCode.BadToken, expression?.Location ?? CurrentLoc, "Expected a label identifier");
                return new DMASTInvalidProcStatement(loc);
            }

            if (expression != null) {
                switch (expression) {
                    case DMASTIdentifier identifier:
                        // This could be a sleep without parentheses
                        if (!Check(TokenType.DM_Colon) && !leadingColon && identifier.Identifier == "sleep") {
                            var procIdentifier = new DMASTCallableProcIdentifier(expression.Location, "sleep");
                            // The argument is optional
                            var sleepTime = Expression() ?? new DMASTConstantNull(Location.Internal);

                            // TODO: Make sleep an opcode
                            expression = new DMASTProcCall(expression.Location, procIdentifier,
                                new[] { new DMASTCallParameter(sleepTime.Location, sleepTime) });
                            break;
                        }

                        // But it was a label
                        return Label(identifier);
                    case DMASTRightShift rightShift:
                        // A right shift on its own becomes a special "input" statement
                        return new DMASTProcStatementInput(loc, rightShift.LHS, rightShift.RHS);
                    case DMASTLeftShift leftShift: {
                        // A left shift on its own becomes a special "output" statement
                        // Or something else depending on what's on the right ( browse(), browse_rsc(), output(), etc )
                        if (leftShift.RHS.GetUnwrapped() is DMASTProcCall {Callable: DMASTCallableProcIdentifier identifier} procCall) {
                            switch (identifier.Identifier) {
                                case "browse": {
                                    if (procCall.Parameters.Length != 1 && procCall.Parameters.Length != 2) {
                                        Emit(WarningCode.InvalidArgumentCount, procCall.Location,
                                            "browse() requires 1 or 2 parameters");
                                        return new DMASTInvalidProcStatement(procCall.Location);
                                    }

                                    DMASTExpression body = procCall.Parameters[0].Value;
                                    DMASTExpression options = (procCall.Parameters.Length == 2)
                                        ? procCall.Parameters[1].Value
                                        : new DMASTConstantNull(loc);
                                    return new DMASTProcStatementBrowse(loc, leftShift.LHS, body, options);
                                }
                                case "browse_rsc": {
                                    if (procCall.Parameters.Length != 1 && procCall.Parameters.Length != 2) {
                                        Emit(WarningCode.InvalidArgumentCount, procCall.Location,
                                            "browse_rsc() requires 1 or 2 parameters");
                                        return new DMASTInvalidProcStatement(procCall.Location);
                                    }

                                    DMASTExpression file = procCall.Parameters[0].Value;
                                    DMASTExpression filepath = (procCall.Parameters.Length == 2)
                                        ? procCall.Parameters[1].Value
                                        : new DMASTConstantNull(loc);
                                    return new DMASTProcStatementBrowseResource(loc, leftShift.LHS, file, filepath);
                                }
                                case "output": {
                                    if (procCall.Parameters.Length != 2) {
                                        Emit(WarningCode.InvalidArgumentCount, procCall.Location,
                                            "output() requires 2 parameters");
                                        return new DMASTInvalidProcStatement(procCall.Location);
                                    }

                                    DMASTExpression msg = procCall.Parameters[0].Value;
                                    DMASTExpression control = procCall.Parameters[1].Value;
                                    return new DMASTProcStatementOutputControl(loc, leftShift.LHS, msg, control);
                                }
                                case "ftp": {
                                    if (procCall.Parameters.Length is not 1 and not 2) {
                                        Emit(WarningCode.InvalidArgumentCount, procCall.Location,
                                            "ftp() requires 1 or 2 parameters");
                                        return new DMASTInvalidProcStatement(procCall.Location);
                                    }

                                    DMASTExpression file = procCall.Parameters[0].Value;
                                    DMASTExpression name = (procCall.Parameters.Length == 2)
                                        ? procCall.Parameters[1].Value
                                        : new DMASTConstantNull(loc);
                                    return new DMASTProcStatementFtp(loc, leftShift.LHS, file, name);
                                }
                            }
                        }

                        return new DMASTProcStatementOutput(loc, leftShift.LHS, leftShift.RHS);
                    }
                }

                return new DMASTProcStatementExpression(loc, expression);
            } else {
                // These are sorted by frequency
                DMASTProcStatement? procStatement = If();
                procStatement ??= Return();
                procStatement ??= ProcVarDeclaration();
                procStatement ??= For();
                procStatement ??= Set();
                procStatement ??= Switch();
                procStatement ??= Continue();
                procStatement ??= Break();
                procStatement ??= Spawn();
                procStatement ??= While();
                procStatement ??= DoWhile();
                procStatement ??= Throw();
                procStatement ??= Del();
                procStatement ??= TryCatch();
                procStatement ??= Goto();

                if (procStatement != null) {
                    Whitespace();
                }

                return procStatement;
            }
        }

        private DMASTProcStatement? ProcVarDeclaration(bool allowMultiple = true) {
            Token firstToken = Current();
            bool wasSlash = Check(TokenType.DM_Slash);

            if (Check(TokenType.DM_Var)) {
                if (wasSlash) {
                    Emit(WarningCode.InvalidVarDefinition, "Unsupported root variable declaration");
                    // Go on to treat it as a normal var
                }

                Whitespace(); // We have to consume whitespace here since "var foo = 1" (for example) is valid DM code.
                DMASTProcStatementVarDeclaration[]? vars = ProcVarEnd(allowMultiple);
                if (vars == null) {
                    Emit(WarningCode.InvalidVarDefinition, "Expected a var declaration");
                    return new DMASTInvalidProcStatement(firstToken.Location);
                }

                if (vars.Length > 1)
                    return new DMASTAggregate<DMASTProcStatementVarDeclaration>(firstToken.Location, vars);
                return vars[0];

            } else if (wasSlash) {
                ReuseToken(firstToken);
            }

            return null;
        }

        /// <summary>
        /// <see langword="WARNING:"/> This proc calls itself recursively.
        /// </summary>
        private DMASTProcStatementVarDeclaration[]? ProcVarBlock(DMASTPath? varPath) {
            Token newlineToken = Current();
            bool hasNewline = Newline();

            if (Check(TokenType.DM_Indent)) {
                List<DMASTProcStatementVarDeclaration> varDeclarations = new();

                while (!Check(TokenType.DM_Dedent)) {
                    DMASTProcStatementVarDeclaration[]? varDecl = ProcVarEnd(true, path: varPath);
                    if (varDecl != null) {
                        varDeclarations.AddRange(varDecl);
                    } else {
                        Emit(WarningCode.InvalidVarDefinition, "Expected a var declaration");
                    }

                    Whitespace();
                    Delimiter();
                    Whitespace();
                }

                return varDeclarations.ToArray();
            } else if (Check(TokenType.DM_LeftCurlyBracket)) {
                Whitespace();
                Newline();
                bool isIndented = Check(TokenType.DM_Indent);

                List<DMASTProcStatementVarDeclaration> varDeclarations = new();
                TokenType type = isIndented ? TokenType.DM_Dedent : TokenType.DM_RightCurlyBracket;
                while (!Check(type)) {
                    DMASTProcStatementVarDeclaration[]? varDecl = ProcVarEnd(true, path: varPath);
                    Delimiter();
                    Whitespace();
                    if (varDecl == null) {
                        Emit(WarningCode.InvalidVarDefinition, "Expected a var declaration");
                        continue;
                    }

                    varDeclarations.AddRange(varDecl);
                }

                if (isIndented) Consume(TokenType.DM_RightCurlyBracket, "Expected '}'");
                if (isIndented) {
                    Newline();
                    Consume(TokenType.DM_RightCurlyBracket, "Expected '}'");
                }
                return varDeclarations.ToArray();
            }
            else if (hasNewline) {
                ReuseToken(newlineToken);
            }

            return null;
        }

        private DMASTProcStatementVarDeclaration[]? ProcVarEnd(bool allowMultiple, DMASTPath? path = null) {
            var loc = Current().Location;
            DMASTPath? varPath = Path();

            if (allowMultiple) {
                DMASTProcStatementVarDeclaration[]? block = ProcVarBlock(varPath);
                if (block != null) return block;
            }

            if (varPath == null) return null;
            if (path != null) varPath = new DMASTPath(loc, path.Path.Combine(varPath.Path));

            List<DMASTProcStatementVarDeclaration> varDeclarations = new();
            while (true) {
                Whitespace();
                DMASTExpression? value = PathArray(ref varPath.Path);

                if (Check(TokenType.DM_Equals)) {
                    Whitespace();
                    value = Expression();
                    RequireExpression(ref value);
                }

                AsTypes(out _);

                varDeclarations.Add(new DMASTProcStatementVarDeclaration(loc, varPath, value));
                if (allowMultiple && Check(TokenType.DM_Comma)) {
                    Whitespace();
                    varPath = Path();
                    if (varPath == null) {
                        Emit(WarningCode.InvalidVarDefinition, "Expected a var declaration");
                        break;
                    }
                } else {
                    break;
                }
            }

            return varDeclarations.ToArray();
        }

        /// <summary>
        /// Similar to <see cref="ProcVarBlock(DMASTPath)"/> except it handles blocks of set declarations. <br/>
        /// <see langword="TODO:"/> See if we can combine the repetitive code between this and ProcVarBlock.
        /// </summary>
        private DMASTProcStatementSet[]? ProcSetBlock() {
            Token newlineToken = Current();
            bool hasNewline = Newline();

            if (Check(TokenType.DM_Indent)) {
                List<DMASTProcStatementSet> setDeclarations = new();

                while (!Check(TokenType.DM_Dedent)) {
                    DMASTProcStatementSet[] setDecl = ProcSetEnd(false); // Repetitive nesting is a no-no here

                    setDeclarations.AddRange(setDecl);

                    Whitespace();
                    Delimiter();
                    Whitespace();
                }

                return setDeclarations.ToArray();
            } else if (Check(TokenType.DM_LeftCurlyBracket)) {
                Whitespace();
                Newline();
                bool isIndented = Check(TokenType.DM_Indent);

                List<DMASTProcStatementSet> setDeclarations = new();
                TokenType type = isIndented ? TokenType.DM_Dedent : TokenType.DM_RightCurlyBracket;
                while (!Check(type)) {
                    DMASTProcStatementSet[] setDecl = ProcSetEnd(true);
                    Delimiter();
                    Whitespace();

                    setDeclarations.AddRange(setDecl);
                }

                if (isIndented) Consume(TokenType.DM_RightCurlyBracket, "Expected '}'");
                if (isIndented) {
                    Newline();
                    Consume(TokenType.DM_RightCurlyBracket, "Expected '}'");
                }

                return setDeclarations.ToArray();
            } else if (hasNewline) {
                ReuseToken(newlineToken);
            }

            return null;
        }

        /// <param name="allowMultiple">This may look like a derelict of ProcVarEnd but it's not;<br/>
        /// Set does not allow path-based nesting of declarations the way var does, so we only allow nesting once, deactivating it thereafter.</param>
        private DMASTProcStatementSet[] ProcSetEnd(bool allowMultiple) {
            var loc = Current().Location;

            if (allowMultiple) {
                DMASTProcStatementSet[]? block = ProcSetBlock();
                if (block != null) return block;
            }

            List<DMASTProcStatementSet> setDeclarations = new(); // It's a list even in the non-block case because we could be comma-separated right mcfricking now
            while (true) { // x [in|=] y{, a [in|=] b} or something. I'm a comment, not a formal BNF expression.
                Whitespace();
                Token attributeToken = Current();
                if(!Check(TokenType.DM_Identifier)) {
                    Emit(WarningCode.BadToken, "Expected an identifier for set declaration");
                    return setDeclarations.ToArray();
                }
                Whitespace();
                TokenType consumed = Consume(new[] { TokenType.DM_Equals, TokenType.DM_In },"Expected a 'in' or '=' for set declaration");
                bool wasInKeyword = (consumed == TokenType.DM_In);
                Whitespace();
                DMASTExpression? value = Expression();
                RequireExpression(ref value);
                //AsTypes(); // Intentionally not done because the 'as' keyword just kinda.. doesn't work here. I dunno.

                setDeclarations.Add(new DMASTProcStatementSet(loc, attributeToken.Text, value, wasInKeyword));
                if (!allowMultiple)
                    break;
                if (!Check(TokenType.DM_Comma))
                    break;
                Whitespace();
                // and continue!
            }

            return setDeclarations.ToArray();
        }

        private DMASTProcStatementReturn? Return() {
            var loc = Current().Location;

            if (Check(TokenType.DM_Return)) {
                Whitespace();
                DMASTExpression? value = Expression();

                return new DMASTProcStatementReturn(loc, value);
            } else {
                return null;
            }
        }

        private DMASTProcStatementBreak? Break() {
            var loc = Current().Location;

            if (Check(TokenType.DM_Break)) {
                Whitespace();
                DMASTIdentifier? label = Identifier();

                return new DMASTProcStatementBreak(loc, label);
            } else {
                return null;
            }
        }

        private DMASTProcStatementContinue? Continue() {
            var loc = Current().Location;

            if (Check(TokenType.DM_Continue)) {
                Whitespace();
                DMASTIdentifier? label = Identifier();

                return new DMASTProcStatementContinue(loc, label);
            } else {
                return null;
            }
        }

        private DMASTProcStatement? Goto() {
            var loc = Current().Location;

            if (Check(TokenType.DM_Goto)) {
                Whitespace();
                DMASTIdentifier? label = Identifier();

                if (label == null) {
                    Emit(WarningCode.BadToken, "Expected a label");
                    return new DMASTInvalidProcStatement(loc);
                }

                return new DMASTProcStatementGoto(loc, label);
            } else {
                return null;
            }
        }

        private DMASTProcStatementDel? Del() {
            var loc = Current().Location;

            if (Check(TokenType.DM_Del)) {
                Whitespace();
                bool hasParenthesis = Check(TokenType.DM_LeftParenthesis);
                Whitespace();
                DMASTExpression? value = Expression();
                RequireExpression(ref value, "Expected value to delete");
                if (hasParenthesis) ConsumeRightParenthesis();

                return new DMASTProcStatementDel(loc, value);
            } else {
                return null;
            }
        }

        /// <returns>Either a <see cref="DMASTProcStatementSet"/> or a DMASTAggregate that acts as a container for them. May be null.</returns>
        private DMASTProcStatement? Set() {
            var loc = Current().Location;

            if (Check(TokenType.DM_Set)) {
                Whitespace();

                DMASTProcStatementSet[] sets = ProcSetEnd(true);
                if (sets.Length == 0) {
                    Emit(WarningCode.InvalidSetStatement, "Expected set declaration");
                    return new DMASTInvalidProcStatement(loc);
                }

                if (sets.Length > 1)
                    return new DMASTAggregate<DMASTProcStatementSet>(loc, sets);
                return sets[0];
            }

            return null;
        }

        private DMASTProcStatementSpawn? Spawn() {
            var loc = Current().Location;

            if (Check(TokenType.DM_Spawn)) {
                Whitespace();
                bool hasArg = Check(TokenType.DM_LeftParenthesis);
                DMASTExpression? delay = null;

                if (hasArg) {
                    Whitespace();

                    if (!Check(TokenType.DM_RightParenthesis)) {
                        delay = Expression();
                        RequireExpression(ref delay, "Expected a delay");

                        ConsumeRightParenthesis();
                    }

                    Whitespace();
                }

                Newline();

                DMASTProcBlockInner? body = ProcBlock();
                if (body == null) {
                    DMASTProcStatement? statement = ProcStatement();

                    if (statement != null) {
                        body = new DMASTProcBlockInner(loc, statement);
                    } else {
                        Emit(WarningCode.BadExpression, "Expected body or statement");
                        body = new DMASTProcBlockInner(loc);
                    }
                }

                return new DMASTProcStatementSpawn(loc, delay ?? new DMASTConstantInteger(loc, 0), body);
            } else {
                return null;
            }
        }

        private DMASTProcStatementIf? If() {
            var loc = Current().Location;

            if (Check(TokenType.DM_If)) {
                Whitespace();
                Consume(TokenType.DM_LeftParenthesis, "Expected '('");
                BracketWhitespace();
                DMASTExpression? condition = Expression();
                RequireExpression(ref condition, "Expected a condition");

                if (condition is DMASTAssign) {
                    Emit(WarningCode.AssignmentInConditional, condition.Location, "Assignment in conditional");
                }

                BracketWhitespace();
                ConsumeRightParenthesis();
                Whitespace();
                Check(TokenType.DM_Colon);
                Whitespace();

                DMASTProcStatement? procStatement = ProcStatement();
                DMASTProcBlockInner? elseBody = null;
                DMASTProcBlockInner? body = (procStatement != null)
                    ? new DMASTProcBlockInner(loc, procStatement)
                    : ProcBlock();
                body ??= new DMASTProcBlockInner(loc);

                Token afterIfBody = Current();
                bool newLineAfterIf = Delimiter();
                if (newLineAfterIf) Whitespace();
                if (Check(TokenType.DM_Else)) {
                    Whitespace();
                    Check(TokenType.DM_Colon);
                    Whitespace();
                    procStatement = ProcStatement();

                    elseBody = (procStatement != null)
                        ? new DMASTProcBlockInner(loc, procStatement)
                        : ProcBlock();
                    elseBody ??= new DMASTProcBlockInner(loc);
                } else if (newLineAfterIf) {
                    ReuseToken(afterIfBody);
                }

                return new DMASTProcStatementIf(loc, condition, body, elseBody);
            } else {
                return null;
            }
        }

        private DMASTProcStatement? For() {
            var loc = Current().Location;

            if (Check(TokenType.DM_For)) {
                Whitespace();
                Consume(TokenType.DM_LeftParenthesis, "Expected '('");
                Whitespace();

                if (Check(TokenType.DM_RightParenthesis)) {
                    return new DMASTProcStatementInfLoop(loc, GetForBody(loc));
                }

                _allowVarDeclExpression = true;
                DMASTExpression? expr1 = Expression();
                DMValueType? dmTypes = AsTypes(out _);
                Whitespace();
                _allowVarDeclExpression = false;
                if (expr1 == null) {
                    if (!ForSeparatorTypes.Contains(Current().Type)) {
                        Emit(WarningCode.BadExpression, "Expected 1st expression in for");
                    }

                    expr1 = new DMASTConstantNull(loc);
                }

                if (Check(TokenType.DM_To)) {
                    if (expr1 is DMASTAssign assign) {
                        ExpressionTo(out var endRange, out var step);
                        Consume(TokenType.DM_RightParenthesis, "Expected ')' in for after to expression");
                        return new DMASTProcStatementFor(loc, new DMASTExpressionInRange(loc, assign.LHS, assign.RHS, endRange, step), null, null, dmTypes, GetForBody(loc));
                    } else {
                        Emit(WarningCode.BadExpression, "Expected = before to in for");
                        return new DMASTInvalidProcStatement(loc);
                    }
                }

                if (Check(TokenType.DM_In)) {
                    Whitespace();
                    DMASTExpression? listExpr = Expression();
                    Whitespace();
                    Consume(TokenType.DM_RightParenthesis, "Expected ')' in for after expression 2");
                    return new DMASTProcStatementFor(loc, new DMASTExpressionIn(loc, expr1, listExpr), null, null, dmTypes, GetForBody(loc));
                }

                if (!Check(ForSeparatorTypes)) {
                    Consume(TokenType.DM_RightParenthesis, "Expected ')' in for after expression 1");
                    return new DMASTProcStatementFor(loc, expr1, null, null, dmTypes, GetForBody(loc));
                }

                if (Check(TokenType.DM_RightParenthesis)) {
                    return new DMASTProcStatementFor(loc, expr1, null, null, dmTypes, GetForBody(loc));
                }

                Whitespace();
                DMASTExpression? expr2 = Expression();
                if (expr2 == null) {
                    if (!ForSeparatorTypes.Contains(Current().Type)) {
                        Emit(WarningCode.BadExpression, "Expected 2nd expression in for");
                    }

                    expr2 = new DMASTConstantInteger(loc, 1);
                }

                if (!Check(ForSeparatorTypes)) {
                    Consume(TokenType.DM_RightParenthesis, "Expected ')' in for after expression 2");
                    return new DMASTProcStatementFor(loc, expr1, expr2, null, dmTypes, GetForBody(loc));
                }

                if (Check(TokenType.DM_RightParenthesis)) {
                    return new DMASTProcStatementFor(loc, expr1, expr2, null, dmTypes, GetForBody(loc));
                }

                Whitespace();
                DMASTExpression? expr3 = Expression();
                if (expr3 == null) {
                    if (Current().Type != TokenType.DM_RightParenthesis) {
                        Emit(WarningCode.BadExpression, "Expected 3nd expression in for");
                    }

                    expr3 = new DMASTConstantNull(loc);
                }

                Consume(TokenType.DM_RightParenthesis, "Expected ')' in for after expression 3");
                return new DMASTProcStatementFor(loc, expr1, expr2, expr3, dmTypes, GetForBody(loc));
            }

            return null;

            DMASTProcBlockInner GetForBody(Location forLocation) {
                Whitespace();
                Newline();

                DMASTProcBlockInner? body = ProcBlock();
                if (body == null) {
                    var loc = Current().Location;
                    DMASTProcStatement? statement;
                    if (Check(TokenType.DM_Semicolon)) {
                        statement = new DMASTProcStatementExpression(loc, new DMASTConstantNull(loc));
                    } else {
                        statement = ProcStatement();
                        if (statement == null) {
                            DMCompiler.Emit(WarningCode.BadExpression, forLocation, "Expected body or statement");
                            statement = new DMASTProcStatementExpression(loc, new DMASTConstantNull(loc)); // just so we can continue compiling.
                        }
                    }
                    body = new DMASTProcBlockInner(loc, statement);
                }

                return body;
            }
        }

        private DMASTProcStatement? While() {
            var loc = Current().Location;

            if (Check(TokenType.DM_While)) {
                Whitespace();
                Consume(TokenType.DM_LeftParenthesis, "Expected '('");
                Whitespace();
                DMASTExpression? conditional = Expression();
                RequireExpression(ref conditional, "Expected a condition");
                ConsumeRightParenthesis();
                Check(TokenType.DM_Semicolon);
                Whitespace();
                DMASTProcBlockInner? body = ProcBlock();

                if (body == null) {
                    DMASTProcStatement? statement = ProcStatement();

                    //Loops without a body are valid DM
                    statement ??= new DMASTProcStatementContinue(loc);

                    body = new DMASTProcBlockInner(loc, statement);
                }

                if (conditional is DMASTConstantInteger integer && integer.Value != 0) {
                    return new DMASTProcStatementInfLoop(loc, body);
                }

                return new DMASTProcStatementWhile(loc, conditional, body);
            }

            return null;
        }

        private DMASTProcStatementDoWhile? DoWhile() {
            var loc = Current().Location;

            if (Check(TokenType.DM_Do)) {
                Whitespace();
                DMASTProcBlockInner? body = ProcBlock();

                if (body == null) {
                    DMASTProcStatement? statement = ProcStatement();
                    if (statement is null) { // This is consistently fatal in BYOND
                        Emit(WarningCode.MissingBody, "Expected statement - do-while requires a non-empty block");
                        //For the sake of argument, add a statement (avoids repetitive warning emissions down the line :^) )
                        statement = new DMASTInvalidProcStatement(loc);
                    }
                    body = new DMASTProcBlockInner(loc, new[] { statement }, null);
                }

                Newline();
                Whitespace();
                Consume(TokenType.DM_While, "Expected 'while'");
                Whitespace();
                Consume(TokenType.DM_LeftParenthesis, "Expected '('");
                Whitespace();
                DMASTExpression? conditional = Expression();
                RequireExpression(ref conditional, "Expected a condition");
                ConsumeRightParenthesis();
                Whitespace();

                return new DMASTProcStatementDoWhile(loc, conditional, body);
            }

            return null;
        }

        private DMASTProcStatementSwitch? Switch() {
            var loc = Current().Location;

            if (Check(TokenType.DM_Switch)) {
                Whitespace();
                Consume(TokenType.DM_LeftParenthesis, "Expected '('");
                Whitespace();
                DMASTExpression? value = Expression();
                ConsumeRightParenthesis();
                Whitespace();

                DMASTProcStatementSwitch.SwitchCase[]? switchCases = SwitchCases();

                if (switchCases == null) Emit(WarningCode.BadExpression, "Expected switch cases");
                return new DMASTProcStatementSwitch(loc, value, switchCases);
            }

            return null;
        }

        private DMASTProcStatementSwitch.SwitchCase[]? SwitchCases() {
            Token beforeSwitchBlock = Current();
            bool hasNewline = Newline();

            DMASTProcStatementSwitch.SwitchCase[]? switchCases = BracedSwitchInner() ?? IndentedSwitchInner();

            if (switchCases == null && hasNewline) {
                ReuseToken(beforeSwitchBlock);
            }

            return switchCases;
        }

        private DMASTProcStatementSwitch.SwitchCase[]? BracedSwitchInner() {
            if (Check(TokenType.DM_LeftCurlyBracket)) {
                Whitespace();
                Newline();
                bool isIndented = Check(TokenType.DM_Indent);
                DMASTProcStatementSwitch.SwitchCase[] switchInner = SwitchInner();
                if (isIndented) Check(TokenType.DM_Dedent);
                Newline();
                Consume(TokenType.DM_RightCurlyBracket, "Expected '}'");

                return switchInner;
            }

            return null;
        }

        private DMASTProcStatementSwitch.SwitchCase[]? IndentedSwitchInner() {
            if (Check(TokenType.DM_Indent)) {
                DMASTProcStatementSwitch.SwitchCase[] switchInner = SwitchInner();
                Consume(TokenType.DM_Dedent, "Expected \"if\" or \"else\"");

                return switchInner;
            }

            return null;
        }

        private DMASTProcStatementSwitch.SwitchCase[] SwitchInner() {
            List<DMASTProcStatementSwitch.SwitchCase> switchCases = new();
            DMASTProcStatementSwitch.SwitchCase? switchCase = SwitchCase();

            while (switchCase is not null) {
                switchCases.Add(switchCase);
                Newline();
                Whitespace();
                switchCase = SwitchCase();
            }

            return switchCases.ToArray();
        }

        private DMASTProcStatementSwitch.SwitchCase? SwitchCase() {
            if (Check(TokenType.DM_If)) {
                List<DMASTExpression> expressions = new();

                Whitespace();
                Consume(TokenType.DM_LeftParenthesis, "Expected '('");

                do {
                    BracketWhitespace();

                    DMASTExpression? expression = Expression();
                    if (expression == null) {
                        if (expressions.Count == 0)
                            DMCompiler.Emit(WarningCode.BadExpression, Current().Location, "Expected an expression");

                        break;
                    }

                    if (Check(TokenType.DM_To)) {
                        Whitespace();
                        var loc = Current().Location;
                        DMASTExpression? rangeEnd = Expression();
                        if (rangeEnd == null) {
                            DMCompiler.Emit(WarningCode.BadExpression, loc, "Expected an upper limit");
                            rangeEnd = new DMASTConstantNull(loc); // Fallback to null
                        }

                        expressions.Add(new DMASTSwitchCaseRange(loc, expression, rangeEnd));
                    } else {
                        expressions.Add(expression);
                    }

                    Delimiter();
                } while (Check(TokenType.DM_Comma));
                Whitespace();
                ConsumeRightParenthesis();
                Whitespace();
                DMASTProcBlockInner? body = ProcBlock();

                if (body == null) {
                    DMASTProcStatement? statement = ProcStatement();

                    body = (statement != null)
                        ? new DMASTProcBlockInner(statement.Location, statement)
                        : new DMASTProcBlockInner(CurrentLoc);
                }

                return new DMASTProcStatementSwitch.SwitchCaseValues(expressions.ToArray(), body);
            } else if (Check(TokenType.DM_Else)) {
                Whitespace();
                var loc = Current().Location;
                if (Current().Type == TokenType.DM_If) {
                    //From now on, all if/elseif/else are actually part of this if's chain, not the switch's.
                    //Ambiguous, but that is parity behaviour. Ergo, the following emission.
                    DMCompiler.Emit(WarningCode.SuspiciousSwitchCase, loc,
                        "Expected \"if\" or \"else\" - \"else if\" is ambiguous as a switch case and may cause unintended flow");
                }

                DMASTProcBlockInner? body = ProcBlock();

                if (body == null) {
                    DMASTProcStatement? statement = ProcStatement();

                    body = (statement != null)
                        ? new DMASTProcBlockInner(loc, statement)
                        : new DMASTProcBlockInner(loc);
                }

                return new DMASTProcStatementSwitch.SwitchCaseDefault(body);
            }

            return null;
        }

        private DMASTProcStatementTryCatch? TryCatch() {
            var loc = Current().Location;

            if (Check(TokenType.DM_Try)) {
                Whitespace();

                DMASTProcBlockInner? tryBody = ProcBlock();
                if (tryBody == null) {
                    DMASTProcStatement? statement = ProcStatement();

                    if (statement == null) Emit(WarningCode.BadExpression, "Expected body or statement");
                    tryBody = new DMASTProcBlockInner(loc,statement);
                }

                Newline();
                Whitespace();
                Consume(TokenType.DM_Catch, "Expected catch");
                Whitespace();

                // catch(var/exception/E)
                DMASTProcStatement? parameter = null;
                if (Check(TokenType.DM_LeftParenthesis)) {
                    BracketWhitespace();
                    parameter = ProcVarDeclaration(allowMultiple: false);
                    BracketWhitespace();
                    ConsumeRightParenthesis();
                    Whitespace();
                }

                DMASTProcBlockInner? catchBody = ProcBlock();
                if (catchBody == null) {
                    DMASTProcStatement? statement = ProcStatement();

                    if (statement != null) catchBody = new DMASTProcBlockInner(loc, statement);
                }

                return new DMASTProcStatementTryCatch(loc, tryBody, catchBody, parameter);
            }

            return null;
        }

        private DMASTProcStatementThrow? Throw() {
            var loc = Current().Location;

            if (Check(TokenType.DM_Throw)) {
                Whitespace();
                DMASTExpression? value = Expression();

                return new DMASTProcStatementThrow(loc, value);
            } else {
                return null;
            }
        }

        private DMASTProcStatementLabel Label(DMASTIdentifier expression) {
            Whitespace();
            Newline();

            DMASTProcBlockInner? body = ProcBlock();

            return new DMASTProcStatementLabel(expression.Location, expression.Identifier, body);
        }

        private DMASTCallParameter[]? ProcCall() {
            if (Check(TokenType.DM_LeftParenthesis)) {
                BracketWhitespace();

                DMASTCallParameter[] callParameters = CallParameters() ?? Array.Empty<DMASTCallParameter>();
                BracketWhitespace();
                ConsumeRightParenthesis();

                return callParameters;
            }

            return null;
        }

        private DMASTPick.PickValue[]? PickArguments() {
            if (Check(TokenType.DM_LeftParenthesis)) {
                BracketWhitespace();

                DMASTPick.PickValue? arg = PickArgument();
                if (arg == null) {
                    Emit(WarningCode.MissingExpression, "Expected a pick argument");
                    arg = new(null, new DMASTInvalidExpression(CurrentLoc));
                }

                List<DMASTPick.PickValue> args = [arg.Value];

                while (Check(TokenType.DM_Comma)) {
                    BracketWhitespace();
                    arg = PickArgument();

                    if (arg != null) {
                        args.Add(arg.Value);
                    } else {
                        //A comma at the end is allowed, but the call must immediately be closed
                        if (Current().Type != TokenType.DM_RightParenthesis) {
                            Emit(WarningCode.MissingExpression, "Expected a pick argument");
                            break;
                        }
                    }
                }

                BracketWhitespace();
                ConsumeRightParenthesis();
                return args.ToArray();
            }

            return null;
        }

        private DMASTPick.PickValue? PickArgument() {
            DMASTExpression? expression = Expression();

            if (Check(TokenType.DM_Semicolon)) {
                Whitespace();
                DMASTExpression? value = Expression();
                RequireExpression(ref value);

                return new DMASTPick.PickValue(expression, value);
            } else if (expression != null) {
                return new DMASTPick.PickValue(null, expression);
            }

            return null;
        }

        private DMASTCallParameter[]? CallParameters() {
            List<DMASTCallParameter> parameters = new();
            DMASTCallParameter? parameter = CallParameter();
            BracketWhitespace();

            while (Check(TokenType.DM_Comma)) {
                BracketWhitespace();
                var loc = Current().Location;
                parameters.Add(parameter ?? new DMASTCallParameter(loc, new DMASTConstantNull(loc)));
                parameter = CallParameter();
                BracketWhitespace();
            }

            if (parameter != null) {
                parameters.Add(parameter);
            }

            if (parameters.Count > 0) {
                return parameters.ToArray();
            } else {
                return null;
            }
        }

        private DMASTCallParameter? CallParameter() {
            DMASTExpression? expression = Expression();
            if (expression == null)
                return null;

            if (expression is DMASTAssign assign) {
                DMASTExpression key = assign.LHS;
                if (key is DMASTIdentifier identifier) {
                    key = new DMASTConstantString(key.Location, identifier.Identifier);
                } else if (key is DMASTConstantNull) {
                    key = new DMASTConstantString(key.Location, "null");
                }

                return new DMASTCallParameter(assign.Location, assign.RHS, key);
            } else {
                return new DMASTCallParameter(expression.Location, expression);
            }
        }

        private List<DMASTDefinitionParameter> DefinitionParameters(out bool wasIndeterminate) {
            List<DMASTDefinitionParameter> parameters = new();
            DMASTDefinitionParameter? parameter = DefinitionParameter(out wasIndeterminate);

            if (parameter != null) parameters.Add(parameter);

            BracketWhitespace();

            while (Check(TokenType.DM_Comma)) {
                BracketWhitespace();
                parameter = DefinitionParameter(out wasIndeterminate);

                if (parameter != null) {
                    parameters.Add(parameter);
                    BracketWhitespace();
                }

                if (Check(TokenType.DM_Null)) {
                    // Breaking change - BYOND creates a var named null that overrides the keyword. No error.
                    if (Emit(WarningCode.SoftReservedKeyword, "'null' is not a valid variable name")) { // If it's an error, skip over this var instantiation.
                        Advance();
                        BracketWhitespace();
                        Check(TokenType.DM_Comma);
                        BracketWhitespace();
                        parameters.AddRange(DefinitionParameters(out wasIndeterminate));
                    }
                }
            }

            return parameters;
        }

        private DMASTDefinitionParameter? DefinitionParameter(out bool wasIndeterminate) {
            DMASTPath? path = Path();

            if (path != null) {
                var loc = Current().Location;
                Whitespace();

                DMASTExpression? value = PathArray(ref path.Path);
                DMASTExpression? possibleValues = null;

                if (Check(TokenType.DM_DoubleSquareBracketEquals)) {
                    Whitespace();
                    value = Expression();
                }

                if (Check(TokenType.DM_Equals)) {
                    Whitespace();
                    value = Expression();
                }

                var type = AsTypes(out _);
                Whitespace();

                if (Check(TokenType.DM_In)) {
                    Whitespace();
                    possibleValues = Expression();
                }

                wasIndeterminate = false;

                return new DMASTDefinitionParameter(loc, path, value, type, possibleValues);
            }

            wasIndeterminate = Check(TokenType.DM_IndeterminateArgs);

            return null;
        }

        private DMASTExpression? Expression() {
            return ExpressionIn();
        }

        private void ExpressionTo(out DMASTExpression endRange, out DMASTExpression? step) {
            Whitespace();
            var endRangeExpr = ExpressionAssign();
            RequireExpression(ref endRangeExpr, "Missing end range");
            Whitespace();

            endRange = endRangeExpr;
            if (Check(TokenType.DM_Step)) {
                Whitespace();
                step = ExpressionAssign();
                RequireExpression(ref step, "Missing step value");
                Whitespace();
            } else {
                step = null;
            }
        }

        private DMASTExpression? ExpressionIn() {
            DMASTExpression? value = ExpressionAssign();

            if (value != null && Check(TokenType.DM_In)) {
                var loc = Current().Location;
                Whitespace();
                DMASTExpression? list = ExpressionAssign();
                RequireExpression(ref list, "Expected a container to search in");
                Whitespace();

                if (Check(TokenType.DM_To)) {
                    ExpressionTo(out var endRange, out var step);
                    return new DMASTExpressionInRange(loc, value, list, endRange, step);
                }

                return new DMASTExpressionIn(loc, value, list);
            }

            return value;
        }

        private DMASTExpression? ExpressionAssign() {
            DMASTExpression? expression = ExpressionTernary();

            if (expression != null) {
                Token token = Current();
                if (Check(AssignTypes)) {
                    Whitespace();
                    DMASTExpression? value = ExpressionAssign();
                    RequireExpression(ref value, "Expected a value");

                    switch (token.Type) {
                        case TokenType.DM_Equals: return new DMASTAssign(token.Location, expression, value);
                        case TokenType.DM_PlusEquals: return new DMASTAppend(token.Location, expression, value);
                        case TokenType.DM_MinusEquals: return new DMASTRemove(token.Location, expression, value);
                        case TokenType.DM_BarEquals: return new DMASTCombine(token.Location, expression, value);
                        case TokenType.DM_BarBarEquals: return new DMASTLogicalOrAssign(token.Location, expression, value);
                        case TokenType.DM_AndEquals: return new DMASTMask(token.Location, expression, value);
                        case TokenType.DM_AndAndEquals: return new DMASTLogicalAndAssign(token.Location, expression, value);
                        case TokenType.DM_StarEquals: return new DMASTMultiplyAssign(token.Location, expression, value);
                        case TokenType.DM_SlashEquals: return new DMASTDivideAssign(token.Location, expression, value);
                        case TokenType.DM_LeftShiftEquals: return new DMASTLeftShiftAssign(token.Location, expression, value);
                        case TokenType.DM_RightShiftEquals: return new DMASTRightShiftAssign(token.Location, expression, value);
                        case TokenType.DM_XorEquals: return new DMASTXorAssign(token.Location, expression, value);
                        case TokenType.DM_ModulusEquals: return new DMASTModulusAssign(token.Location, expression, value);
                        case TokenType.DM_ModulusModulusEquals: return new DMASTModulusModulusAssign(token.Location, expression, value);
                        case TokenType.DM_AssignInto: return new DMASTAssignInto(token.Location, expression, value);
                    }
                }
            }

            return expression;
        }

        private DMASTExpression? ExpressionTernary(bool isTernaryB = false) {
            DMASTExpression? a = ExpressionOr(isTernaryB);

            if (a != null && Check(TokenType.DM_Question)) {
                Whitespace();
                DMASTExpression? b = ExpressionTernary(isTernaryB: true);
                RequireExpression(ref b);

                if (b is DMASTVoid) b = new DMASTConstantNull(b.Location);

                Consume(TokenType.DM_Colon, "Expected ':'");
                Whitespace();

                DMASTExpression? c = ExpressionTernary(isTernaryB);
                if (c is DMASTVoid) c = new DMASTConstantNull(c.Location);

                return new DMASTTernary(a.Location, a, b, c);
            }

            return a;
        }

        private DMASTExpression? ExpressionOr(bool isTernaryB = false) {
            DMASTExpression? a = ExpressionAnd(isTernaryB);
            if (a != null) {
                var loc = Current().Location;

                while (Check(TokenType.DM_BarBar)) {
                    Whitespace();
                    DMASTExpression? b = ExpressionAnd(isTernaryB);
                    RequireExpression(ref b, "Expected a second value");

                    a = new DMASTOr(loc, a, b);
                }
            }

            return a;
        }

        private DMASTExpression? ExpressionAnd(bool isTernaryB = false) {
            DMASTExpression? a = ExpressionBinaryOr(isTernaryB);

            if (a != null) {
                var loc = Current().Location;

                while (Check(TokenType.DM_AndAnd)) {
                    Whitespace();
                    DMASTExpression? b = ExpressionBinaryOr(isTernaryB);
                    RequireExpression(ref b, "Expected a second value");

                    a = new DMASTAnd(loc, a, b);
                }
            }

            return a;
        }

        private DMASTExpression? ExpressionBinaryOr(bool isTernaryB = false) {
            DMASTExpression? a = ExpressionBinaryXor(isTernaryB);
            if (a != null) {
                var loc = Current().Location;

                while (Check(TokenType.DM_Bar)) {
                    Whitespace();
                    DMASTExpression? b = ExpressionBinaryXor(isTernaryB);
                    RequireExpression(ref b);

                    a = new DMASTBinaryOr(loc, a, b);
                }
            }

            return a;
        }

        private DMASTExpression? ExpressionBinaryXor(bool isTernaryB = false) {
            DMASTExpression? a = ExpressionBinaryAnd(isTernaryB);
            if (a != null) {
                var loc = Current().Location;

                while (Check(TokenType.DM_Xor)) {
                    Whitespace();
                    DMASTExpression? b = ExpressionBinaryAnd(isTernaryB);
                    RequireExpression(ref b);

                    a = new DMASTBinaryXor(loc, a, b);
                }
            }

            return a;
        }

        private DMASTExpression? ExpressionBinaryAnd(bool isTernaryB = false) {
            DMASTExpression? a = ExpressionComparison(isTernaryB);
            if (a != null) {
                var loc = Current().Location;

                while (Check(TokenType.DM_And)) {
                    Whitespace();
                    DMASTExpression? b = ExpressionComparison(isTernaryB);
                    RequireExpression(ref b);

                    a = new DMASTBinaryAnd(loc, a, b);
                }
            }

            return a;
        }

        private DMASTExpression? ExpressionComparison(bool isTernaryB = false) {
            DMASTExpression? a = ExpressionBitShift(isTernaryB);

            if (a != null) {
                Token token = Current();

                while (Check(ComparisonTypes)) {
                    Whitespace();
                    DMASTExpression? b = ExpressionBitShift(isTernaryB);
                    RequireExpression(ref b, "Expected an expression to compare to");

                    switch (token.Type) {
                        case TokenType.DM_EqualsEquals: a = new DMASTEqual(token.Location, a, b); break;
                        case TokenType.DM_ExclamationEquals: a = new DMASTNotEqual(token.Location, a, b); break;
                        case TokenType.DM_TildeEquals: a = new DMASTEquivalent(token.Location, a, b); break;
                        case TokenType.DM_TildeExclamation: a = new DMASTNotEquivalent(token.Location, a, b); break;
                    }

                    token = Current();
                }
            }

            return a;
        }

        private DMASTExpression? ExpressionBitShift(bool isTernaryB = false) {
            DMASTExpression? a = ExpressionComparisonLtGt(isTernaryB);

            if (a != null) {
                Token token = Current();

                while (Check(ShiftTypes)) {
                    Whitespace();
                    DMASTExpression? b = ExpressionComparisonLtGt(isTernaryB);
                    RequireExpression(ref b);

                    switch (token.Type) {
                        case TokenType.DM_LeftShift: a = new DMASTLeftShift(token.Location, a, b); break;
                        case TokenType.DM_RightShift: a = new DMASTRightShift(token.Location, a, b); break;
                    }

                    token = Current();
                }
            }

            return a;
        }

        private DMASTExpression? ExpressionComparisonLtGt(bool isTernaryB = false) {
            DMASTExpression? a = ExpressionAdditionSubtraction(isTernaryB);

            if (a != null) {
                Token token = Current();

                while (Check(LtGtComparisonTypes)) {
                    Whitespace();
                    DMASTExpression? b = ExpressionAdditionSubtraction(isTernaryB);
                    RequireExpression(ref b);

                    switch (token.Type) {
                        case TokenType.DM_LessThan: a = new DMASTLessThan(token.Location, a, b); break;
                        case TokenType.DM_LessThanEquals: a = new DMASTLessThanOrEqual(token.Location, a, b); break;
                        case TokenType.DM_GreaterThan: a = new DMASTGreaterThan(token.Location, a, b); break;
                        case TokenType.DM_GreaterThanEquals: a = new DMASTGreaterThanOrEqual(token.Location, a, b); break;
                    }

                    token = Current();
                }
            }

            return a;
        }

        private DMASTExpression? ExpressionAdditionSubtraction(bool isTernaryB = false) {
            DMASTExpression? a = ExpressionMultiplicationDivisionModulus(isTernaryB);

            if (a != null) {
                Token token = Current();

                while (Check(PlusMinusTypes)) {
                    Whitespace();
                    DMASTExpression? b = ExpressionMultiplicationDivisionModulus(isTernaryB);
                    RequireExpression(ref b);

                    switch (token.Type) {
                        case TokenType.DM_Plus: a = new DMASTAdd(token.Location, a, b); break;
                        case TokenType.DM_Minus: a = new DMASTSubtract(token.Location, a, b); break;
                    }

                    token = Current();
                }
            }

            return a;
        }

        private DMASTExpression? ExpressionMultiplicationDivisionModulus(bool isTernaryB = false) {
            DMASTExpression? a = ExpressionPower(isTernaryB);

            if (a != null) {
                Token token = Current();

                while (Check(MulDivModTypes)) {
                    Whitespace();
                    DMASTExpression? b = ExpressionPower(isTernaryB);
                    RequireExpression(ref b);

                    switch (token.Type) {
                        case TokenType.DM_Star: a = new DMASTMultiply(token.Location, a, b); break;
                        case TokenType.DM_Slash: a = new DMASTDivide(token.Location, a, b); break;
                        case TokenType.DM_Modulus: a = new DMASTModulus(token.Location, a, b); break;
                        case TokenType.DM_ModulusModulus: a = new DMASTModulusModulus(token.Location, a, b); break;
                    }

                    token = Current();
                }
            }

            return a;
        }

        private DMASTExpression? ExpressionPower(bool isTernaryB = false) {
            DMASTExpression? a = ExpressionUnary(isTernaryB);

            if (a != null) {
                var loc = Current().Location;

                while (Check(TokenType.DM_StarStar)) {
                    Whitespace();
                    DMASTExpression? b = ExpressionPower(isTernaryB);
                    RequireExpression(ref b);

                    a = new DMASTPower(loc, a, b);
                }
            }

            return a;
        }

        private DMASTExpression? ExpressionUnary(bool isTernaryB = false) {
            var loc = CurrentLoc;

            if (Check(stackalloc[] {
                    TokenType.DM_Exclamation,
                    TokenType.DM_Tilde,
                    TokenType.DM_PlusPlus,
                    TokenType.DM_MinusMinus
                }, out var unaryToken)) {
                Whitespace();
                DMASTExpression? expression = ExpressionUnary(isTernaryB);
                RequireExpression(ref expression);

                switch (unaryToken.Type) {
                    case TokenType.DM_Exclamation: return new DMASTNot(loc, expression);
                    case TokenType.DM_Tilde: return new DMASTBinaryNot(loc, expression);
                    case TokenType.DM_PlusPlus: return new DMASTPreIncrement(loc, expression);
                    case TokenType.DM_MinusMinus: return new DMASTPreDecrement(loc, expression);
                }

                Emit(WarningCode.BadToken, loc, $"Problem while handling unary '{unaryToken.PrintableText}'");
                return new DMASTInvalidExpression(loc);
            } else {
                DMASTExpression? expression = ExpressionSign(isTernaryB);

                if (expression != null) {
                    if (Check(TokenType.DM_PlusPlus)) {
                        Whitespace();
                        expression = new DMASTPostIncrement(loc, expression);
                    } else if (Check(TokenType.DM_MinusMinus)) {
                        Whitespace();
                        expression = new DMASTPostDecrement(loc, expression);
                    }
                }

                return expression;
            }
        }

        private DMASTExpression? ExpressionSign(bool isTernaryB = false) {
            Token token = Current();

            if (Check(PlusMinusTypes)) {
                Whitespace();
                DMASTExpression? expression = ExpressionSign();
                RequireExpression(ref expression);

                if (token.Type == TokenType.DM_Minus) {
                    switch (expression) {
                        case DMASTConstantInteger integer:
                            return new DMASTConstantInteger(token.Location, -integer.Value);
                        case DMASTConstantFloat constantFloat:
                            return new DMASTConstantFloat(token.Location, -constantFloat.Value);
                        default:
                            return new DMASTNegate(token.Location, expression);
                    }
                } else {
                    return expression;
                }
            }

            return ExpressionNew(isTernaryB);
        }

        private DMASTExpression? ExpressionNew(bool isTernaryB = false) {
            var loc = Current().Location;

            if (Check(TokenType.DM_New)) {
                Whitespace();
                DMASTExpression? type = ExpressionPrimary(allowParentheses: false);
                type = ParseDereference(type, allowCalls: false);
                DMASTCallParameter[]? parameters = ProcCall();

                DMASTExpression? newExpression = type switch {
                    DMASTConstantPath path => new DMASTNewPath(loc, path, parameters),
                    not null => new DMASTNewExpr(loc, type, parameters),
                    null => new DMASTNewInferred(loc, parameters),
                };

                newExpression = ParseDereference(newExpression);
                return newExpression;
            }

            return ParseDereference(ExpressionPrimary(), true, isTernaryB);
        }

        private DMASTExpression? ExpressionPrimary(bool allowParentheses = true) {
            var token = Current();
            var loc = token.Location;

            if (allowParentheses && Check(TokenType.DM_LeftParenthesis)) {
                BracketWhitespace();
                DMASTExpression? inner = Expression();
                BracketWhitespace();
                ConsumeRightParenthesis();

                if (inner is null) {
                    inner = new DMASTVoid(loc);
                } else {
                    inner = new DMASTExpressionWrapped(inner.Location, inner);
                }

                return inner;
            }

            if (token.Type == TokenType.DM_Var && _allowVarDeclExpression)
                return new DMASTVarDeclExpression( loc, Path() );
<<<<<<< HEAD

            if (Constant() is { } constant)
                return constant;

            if (Path(true) is { } path) {
                DMASTExpressionConstant pathConstant = new DMASTConstantPath(loc, path);

                while (Check(TokenType.DM_Period)) {
                    DMASTPath? search = Path();
                    if (search == null) {
                        Emit(WarningCode.MissingExpression, "Expected a path for an upward search");
                        break;
                    }

                    pathConstant = new DMASTUpwardPathSearch(loc, pathConstant, search);
=======
            }

            DMASTExpression? primary = Constant();
            if (primary == null && Path(true) is { } path) {
                primary = new DMASTConstantPath(loc, path);

                while (Check(TokenType.DM_Period)) {
                    DMASTPath? search = Path();
                    if (search == null) Error("Expected a path for an upward search");

                    primary = new DMASTUpwardPathSearch(loc, (DMASTExpressionConstant)primary, search);
                }

                Whitespace(); // whitespace between path and modified type

                //TODO actual modified type support
                if (Check(TokenType.DM_LeftCurlyBracket)) {
                    DMCompiler.UnimplementedWarning(path.Location, "Modified types are currently not supported and modified values will be ignored.");

                    while (Current().Type != TokenType.DM_RightCurlyBracket && !Check(TokenType.EndOfFile)) Advance();
                    Consume(TokenType.DM_RightCurlyBracket, "Expected '}'");
                    //The lexer tosses in a newline after '}', but we avoid Newline() because we only want to remove the extra newline, not all of them
                    Check(TokenType.Newline);
>>>>>>> 2263e776
                }

<<<<<<< HEAD
                Whitespace(); // whitespace between path and modified type

                //TODO actual modified type support
                if (Check(TokenType.DM_LeftCurlyBracket)) {
                    DMCompiler.UnimplementedWarning(path.Location, "Modified types are currently not supported and modified values will be ignored.");

                    while (Current().Type != TokenType.DM_RightCurlyBracket && !Check(TokenType.EndOfFile)) Advance();
                    Consume(TokenType.DM_RightCurlyBracket, "Expected '}'");
                    //The lexer tosses in a newline after '}', but we avoid Newline() because we only want to remove the extra newline, not all of them
                    Check(TokenType.Newline);
                }

                return pathConstant;
=======
            primary ??= Identifier();
            primary ??= (DMASTExpression?)Callable();

            if (Check(TokenType.DM_DoubleColon)) {
                primary = ParseScopeIdentifier(primary);
            }

            if (primary != null && allowParentheses) {
                primary = ParseProcCall(primary);
                return primary;
>>>>>>> 2263e776
            }

            if (Identifier() is { } identifier)
                return identifier;

            if (ParseProcCall((DMASTExpression?)Callable()) is { } procCallOrCallable)
                return procCallOrCallable;

            if (Check(TokenType.DM_Call)) {
                Whitespace();
                DMASTCallParameter[]? callParameters = ProcCall();
                if (callParameters == null || callParameters.Length < 1 || callParameters.Length > 2) {
                    Emit(WarningCode.InvalidArgumentCount, "call()() must have 2 parameters");
                    return new DMASTInvalidExpression(loc);
                }

                Whitespace();
                DMASTCallParameter[]? procParameters = ProcCall();
                if (procParameters == null) {
                    Emit(WarningCode.InvalidArgumentCount, "Expected proc parameters");
                    procParameters = Array.Empty<DMASTCallParameter>();
                }

                return new DMASTCall(loc, callParameters, procParameters);
            }

            return null;
        }

        protected DMASTExpression? Constant() {
            Token constantToken = Current();

            switch (constantToken.Type) {
                case TokenType.DM_Integer: Advance(); return new DMASTConstantInteger(constantToken.Location, (int)constantToken.Value);
                case TokenType.DM_Float: Advance(); return new DMASTConstantFloat(constantToken.Location, (float)constantToken.Value);
                case TokenType.DM_Resource: Advance(); return new DMASTConstantResource(constantToken.Location, (string)constantToken.Value);
                case TokenType.DM_Null: Advance(); return new DMASTConstantNull(constantToken.Location);
                case TokenType.DM_RawString: Advance(); return new DMASTConstantString(constantToken.Location, (string)constantToken.Value);
                case TokenType.DM_ConstantString:
                case TokenType.DM_StringBegin:
                    // Don't advance, ExpressionFromString() will handle it
                    return ExpressionFromString();
                default: return null;
            }
        }

        private bool Newline() {
            bool hasNewline = Check(TokenType.Newline);

            while (Check(TokenType.Newline)) {
            }
            return hasNewline;
        }

        private void Whitespace(bool includeIndentation = false) {
            if (includeIndentation) {
                while (Check(WhitespaceTypes)) { }
            } else {
                Check(TokenType.DM_Whitespace);
            }
        }

        //Inside brackets/parentheses, whitespace can include delimiters in select areas
        private void BracketWhitespace() {
            Whitespace();
            Delimiter();
            Whitespace();
        }

        private DMASTExpression? ParseDereference(DMASTExpression? expression, bool allowCalls = true, bool isTernaryB = false) {
            // We don't compile expression-calls as dereferences, but they have very similar precedence
            if (allowCalls) {
                expression = ParseProcCall(expression);
            }

            if (expression != null) {
                List<DMASTDereference.Operation> operations = new();
                bool ternaryBHasPriority = expression is not DMASTIdentifier;

                while (true) {
                    Token token = Current();

                    // Check for a valid deref operation token
                    if (!Check(DereferenceTypes)) {
                        Whitespace();

                        token = Current();

                        if (!Check(TokenType.DM_LeftBracket)) {
                            break;
                        }
                    }

                    // Cancel this operation chain (and potentially fall back to ternary behaviour) if this looks more like part of a ternary expression than a deref
                    if (token.Type == TokenType.DM_Colon) {
                        bool invalidDereference = (expression is DMASTExpressionConstant);

                        if (!invalidDereference) {
                            Token innerToken = Current();

                            if (Check(IdentifierTypes)) {
                                ReuseToken(innerToken);
                            } else {
                                invalidDereference = true;
                            }
                        }

                        if (invalidDereference) {
                            ReuseToken(token);
                            break;
                        }
                    }

                    // `:` token should preemptively end our dereference when inside the `b` operand of a ternary
                    // but not for the first dereference if the base expression is an identifier!
                    if (isTernaryB && ternaryBHasPriority && token.Type == TokenType.DM_Colon) {
                        ReuseToken(token);
                        break;
                    }

                    DMASTDereference.Operation operation;

                    switch (token.Type) {
                        case TokenType.DM_Period:
                        case TokenType.DM_QuestionPeriod:
                        case TokenType.DM_Colon:
                        case TokenType.DM_QuestionColon: {
                            var identifier = Identifier();

                            if (identifier == null) {
                                DMCompiler.Emit(WarningCode.BadToken, token.Location, "Identifier expected");
                                return new DMASTConstantNull(token.Location);
                            }

                            operation = new DMASTDereference.FieldOperation {
                                Location = identifier.Location,
                                Safe = token.Type is TokenType.DM_QuestionPeriod or TokenType.DM_QuestionColon,
                                Identifier = identifier.Identifier,
                                NoSearch = token.Type is TokenType.DM_Colon or TokenType.DM_QuestionColon
                            };
                            break;
                        }

                        case TokenType.DM_DoubleColon: {
                            if (operations.Count != 0) {
                                expression = new DMASTDereference(expression.Location, expression, operations.ToArray());
                                operations.Clear();
                            }
                            expression = ParseScopeIdentifier(expression);
                            continue;
                        }

                        case TokenType.DM_LeftBracket:
                        case TokenType.DM_QuestionLeftBracket: {
                            ternaryBHasPriority = true;

                            Whitespace();
                            var index = Expression();
                            ConsumeRightBracket();

                            if (index == null) {
                                DMCompiler.Emit(WarningCode.BadToken, token.Location, "Expression expected");
                                return new DMASTConstantNull(token.Location);
                            }

                            operation = new DMASTDereference.IndexOperation {
                                Index = index,
                                Location = index.Location,
                                Safe = token.Type is TokenType.DM_QuestionLeftBracket
                            };
                            break;
                        }

                        default:
                            throw new InvalidOperationException("unhandled dereference token");
                    }

                    // Attempt to upgrade this operation to a call
                    if (allowCalls) {
                        Whitespace();

                        var parameters = ProcCall();

                        if (parameters != null) {
                            ternaryBHasPriority = true;

                            switch (operation) {
                                case DMASTDereference.FieldOperation fieldOperation:
                                    operation = new DMASTDereference.CallOperation {
                                        Parameters = parameters,
                                        Location = fieldOperation.Location,
                                        Safe = fieldOperation.Safe,
                                        Identifier = fieldOperation.Identifier,
                                        NoSearch = fieldOperation.NoSearch
                                    };
                                    break;

                                case DMASTDereference.IndexOperation:
                                    DMCompiler.Emit(WarningCode.BadToken, token.Location, "Attempt to call an invalid l-value");
                                    return new DMASTConstantNull(token.Location);

                                default:
                                    throw new InvalidOperationException("unhandled dereference operation kind");
                            }
                        }
                    }

                    operations.Add(operation);
                }

                if (operations.Count != 0) {
                    Whitespace();
                    return new DMASTDereference(expression.Location, expression, operations.ToArray());
                }
            }

            Whitespace();
            return expression;
        }

        private DMASTExpression? ParseProcCall(DMASTExpression? expression) {
            if (expression is IDMASTCallable callable) {
                Whitespace();

                return ProcCall() is { } parameters
                    ? new DMASTProcCall(expression.Location, callable, parameters)
                    : expression; // Not a proc call
            }

            if (expression is not DMASTIdentifier identifier)
                return expression;

            Whitespace();

            if (identifier.Identifier == "pick") {
                DMASTPick.PickValue[]? pickValues = PickArguments();

                if (pickValues != null) {
                    return new DMASTPick(identifier.Location, pickValues);
                }
            }

            DMASTCallParameter[]? callParameters = ProcCall();
            if (callParameters != null) {
                var procName = identifier.Identifier;
                var callLoc = identifier.Location;

                switch (procName) {
                    // Any number of arguments
                    case "list": return new DMASTList(callLoc, callParameters);
                    case "newlist": return new DMASTNewList(callLoc, callParameters);
                    case "addtext": return new DMASTAddText(callLoc, callParameters);
                    case "gradient": return new DMASTGradient(callLoc, callParameters);

                    // 1 argument
                    case "prob":
                    case "initial":
                    case "nameof":
                    case "issaved":
                    case "sin":
                    case "cos":
                    case "arcsin":
                    case "tan":
                    case "arccos":
                    case "abs":
                    case "sqrt":
                    case "isnull":
                    case "length": {
                        if (callParameters.Length != 1) {
                            Emit(WarningCode.InvalidArgumentCount, callLoc, $"{procName}() takes 1 argument");
                            return new DMASTInvalidExpression(callLoc);
                        }

                        var arg = callParameters[0];

                        if (arg.Key != null)
                            Emit(WarningCode.InvalidArgumentKey, arg.Key.Location,
                                $"{procName}() does not take a named argument");

                        switch (procName) {
                            case "prob": return new DMASTProb(callLoc, arg.Value);
                            case "initial": return new DMASTInitial(callLoc, arg.Value);
                            case "nameof": return new DMASTNameof(callLoc, arg.Value);
                            case "issaved": return new DMASTIsSaved(callLoc, arg.Value);
                            case "sin": return new DMASTSin(callLoc, arg.Value);
                            case "cos": return new DMASTCos(callLoc, arg.Value);
                            case "arcsin": return new DMASTArcsin(callLoc, arg.Value);
                            case "tan": return new DMASTTan(callLoc, arg.Value);
                            case "arccos": return new DMASTArccos(callLoc, arg.Value);
                            case "abs": return new DMASTAbs(callLoc, arg.Value);
                            case "sqrt": return new DMASTSqrt(callLoc, arg.Value);
                            case "isnull": return new DMASTIsNull(callLoc, arg.Value);
                            case "length": return new DMASTLength(callLoc, arg.Value);
                        }

                        Emit(WarningCode.BadExpression, callLoc, $"Problem while handling {procName}");
                        return new DMASTInvalidExpression(callLoc);
                    }

                    // 2 arguments
                    case "get_step":
                    case "get_dir": {
                        if (callParameters.Length != 2) {
                            Emit(WarningCode.InvalidArgumentCount, callLoc, $"{procName}() takes 2 arguments");
                            return new DMASTInvalidExpression(callLoc);
                        }

                        return (procName == "get_step")
                            ? new DMASTGetStep(callLoc, callParameters[0].Value, callParameters[1].Value)
                            : new DMASTGetDir(callLoc, callParameters[0].Value, callParameters[1].Value);
                    }

                    case "input": {
                        Whitespace();
                        DMValueType? types = AsTypes(out _);
                        Whitespace();
                        DMASTExpression? list = null;

                        if (Check(TokenType.DM_In)) {
                            Whitespace();
                            list = Expression();
                        }

                        return new DMASTInput(callLoc, callParameters, types, list);
                    }
                    case "arctan": {
                        if (callParameters.Length != 1 && callParameters.Length != 2) {
                            Emit(WarningCode.InvalidArgumentCount, callLoc, "arctan() requires 1 or 2 arguments");
                            return new DMASTInvalidExpression(callLoc);
                        }

                        return callParameters.Length == 1
                            ? new DMASTArctan(callLoc, callParameters[0].Value)
                            : new DMASTArctan2(callLoc, callParameters[0].Value, callParameters[1].Value);
                    }
                    case "log": {
                        if (callParameters.Length != 1 && callParameters.Length != 2) {
                            Emit(WarningCode.InvalidArgumentCount, callLoc, "log() requires 1 or 2 arguments");
                            return new DMASTInvalidExpression(callLoc);
                        }

                        return callParameters.Length == 1
                            ? new DMASTLog(callLoc, callParameters[0].Value, null)
                            : new DMASTLog(callLoc, callParameters[1].Value, callParameters[0].Value);
                    }
                    case "istype": {
                        if (callParameters.Length != 1 && callParameters.Length != 2) {
                            Emit(WarningCode.InvalidArgumentCount, callLoc, "istype() requires 1 or 2 arguments");
                            return new DMASTInvalidExpression(callLoc);
                        }

                        return callParameters.Length == 1
                            ? new DMASTImplicitIsType(callLoc, callParameters[0].Value)
                            : new DMASTIsType(callLoc, callParameters[0].Value, callParameters[1].Value);
                    }
                    case "text": {
                        if (callParameters.Length == 0) {
                            Emit(WarningCode.InvalidArgumentCount, callLoc, "text() requires at least 1 argument");
                            return new DMASTInvalidExpression(callLoc);
                        }

                        switch (callParameters[0].Value) {
                            case DMASTConstantString constantString: {
                                if (callParameters.Length > 1)
                                    Emit(WarningCode.InvalidArgumentCount, callLoc, "text() expected 1 argument");

                                return constantString;
                            }
                            case DMASTStringFormat formatText: {
                                List<int> emptyValueIndices = new();
                                for (int i = 0; i < formatText.InterpolatedValues.Length; i++) {
                                    if (formatText.InterpolatedValues[i] == null) emptyValueIndices.Add(i);
                                }

                                if (callParameters.Length != emptyValueIndices.Count + 1) {
                                    Emit(WarningCode.InvalidArgumentCount, callLoc,
                                        "text() was given an invalid amount of arguments for the string");
                                    return new DMASTInvalidExpression(callLoc);
                                }

                                for (int i = 0; i < emptyValueIndices.Count; i++) {
                                    int emptyValueIndex = emptyValueIndices[i];

                                    formatText.InterpolatedValues[emptyValueIndex] = callParameters[i + 1].Value;
                                }

                                return formatText;
                            }
                            default:
                                Emit(WarningCode.BadArgument, callParameters[0].Location,
                                    "text() expected a string as the first argument");
                                return new DMASTInvalidExpression(callLoc);
                        }
                    }
                    case "locate": {
                        if (callParameters.Length > 3) {
                            Emit(WarningCode.InvalidArgumentCount, callLoc,
                                "locate() was given too many arguments");
                            return new DMASTInvalidExpression(callLoc);
                        }

                        if (callParameters.Length == 3) { //locate(X, Y, Z)
                            return new DMASTLocateCoordinates(callLoc, callParameters[0].Value, callParameters[1].Value, callParameters[2].Value);
                        } else {
                            Whitespace();

                            DMASTExpression? container = null;
                            if (Check(TokenType.DM_In)) {
                                Whitespace();

                                container = Expression();
                                RequireExpression(ref container, "Expected a container for locate()");
                            }

                            DMASTExpression? type = null;
                            if (callParameters.Length == 2) {
                                type = callParameters[0].Value;
                                container = callParameters[1].Value;
                            } else if (callParameters.Length == 1) {
                                type = callParameters[0].Value;
                            }

                            return new DMASTLocate(callLoc, type, container);
                        }
                    }
                    default:
                        return new DMASTProcCall(callLoc, new DMASTCallableProcIdentifier(callLoc, identifier.Identifier), callParameters);
                }
            }

            return expression;
        }

        private DMValueType? AsTypes(out DMASTPath? path, bool allowPath = false) {
            path = null;
            if (Check(TokenType.DM_As)) {
                DMValueType type = DMValueType.Anything;

                Whitespace();
                bool parenthetical = Check(TokenType.DM_LeftParenthesis);
                bool closed = false;

                do {
                    Whitespace();
                    Token typeToken = Current();

                    if (parenthetical) {
                        closed = Check(TokenType.DM_RightParenthesis);
                        if (closed) break;
                    }

<<<<<<< HEAD
                    Consume(new[] { TokenType.DM_Identifier, TokenType.DM_Null }, "Expected value type");
                    switch (typeToken.Text) {
                        case "anything": type |= DMValueType.Anything; break;
                        case "null": type |= DMValueType.Null; break;
                        case "text": type |= DMValueType.Text; break;
                        case "obj": type |= DMValueType.Obj; break;
                        case "mob": type |= DMValueType.Mob; break;
                        case "turf": type |= DMValueType.Turf; break;
                        case "num": type |= DMValueType.Num; break;
                        case "message": type |= DMValueType.Message; break;
                        case "area": type |= DMValueType.Area; break;
                        case "color": type |= DMValueType.Color; break;
                        case "file": type |= DMValueType.File; break;
                        case "command_text": type |= DMValueType.CommandText; break;
                        case "sound": type |= DMValueType.Sound; break;
                        case "icon": type |= DMValueType.Icon; break;
                        case "opendream_unimplemented": type |= DMValueType.Unimplemented; break;
                        case "opendream_compiletimereadonly": type |= DMValueType.CompiletimeReadonly; break;
                        default:
                            Emit(WarningCode.BadToken, typeToken.Location, $"Invalid value type '{typeToken.Text}'");
                            break;
                    }
=======
>>>>>>> 2263e776

                    if (!Check(new TokenType[] { TokenType.DM_Identifier, TokenType.DM_Null })) {
                        // Proc return types
                        path = Path();
                        if (allowPath) {
                            if (path is null) {
                                DMCompiler.Emit(WarningCode.BadToken, typeToken.Location, "Expected value type or path");
                            }
                            type |= DMValueType.Path;
                        } else {
                            DMCompiler.Emit(WarningCode.BadToken, typeToken.Location, "Expected value type");
                        }
                    } else {
                        switch (typeToken.Text) {
                            case "anything": type |= DMValueType.Anything; break;
                            case "null": type |= DMValueType.Null; break;
                            case "text": type |= DMValueType.Text; break;
                            case "obj": type |= DMValueType.Obj; break;
                            case "mob": type |= DMValueType.Mob; break;
                            case "turf": type |= DMValueType.Turf; break;
                            case "num": type |= DMValueType.Num; break;
                            case "message": type |= DMValueType.Message; break;
                            case "area": type |= DMValueType.Area; break;
                            case "color": type |= DMValueType.Color; break;
                            case "file": type |= DMValueType.File; break;
                            case "command_text": type |= DMValueType.CommandText; break;
                            case "sound": type |= DMValueType.Sound; break;
                            case "icon": type |= DMValueType.Icon; break;
                            case "opendream_unimplemented": type |= DMValueType.Unimplemented; break;
                            case "opendream_compiletimereadonly": type |= DMValueType.CompiletimeReadonly; break;
                            default: Error("Invalid value type '" + typeToken.Text + "'"); break;
                        }
                    }
                    Whitespace();
                } while (Check(TokenType.DM_Bar));

                if (parenthetical && !closed) {
                    Whitespace();
                    ConsumeRightParenthesis();
                }

                return type;
            }

            return null;
        }

        private bool Delimiter() {
            bool hasDelimiter = false;
            while (Check(TokenType.DM_Semicolon) || Newline()) {
                hasDelimiter = true;
            }

            return hasDelimiter;
        }
    }
}<|MERGE_RESOLUTION|>--- conflicted
+++ resolved
@@ -139,17 +139,9 @@
             TokenType.DM_TildeEquals,
             TokenType.DM_TildeExclamation,
             TokenType.DM_Xor,
-<<<<<<< HEAD
-            TokenType.DM_XorEquals
-        ];
-=======
             TokenType.DM_XorEquals,
             TokenType.DM_ConstantString
-        };
-
-        public DMParser(DMLexer lexer) : base(lexer) {
-        }
->>>>>>> 2263e776
+        ];
 
         public DMASTFile File() {
             var loc = Current().Location;
@@ -217,84 +209,37 @@
                     if (parameters.Count > 0) // Separate error handling mentions the missing right-paren
                         Emit(WarningCode.BadToken, $"{parameters.Last().Name}: missing comma ',' or right-paren ')'");
 
-<<<<<<< HEAD
                     parameters.AddRange(DefinitionParameters(out wasIndeterminate));
                 }
-=======
-                    if (Current().Type != TokenType.DM_RightParenthesis && Current().Type != TokenType.DM_Comma &&
-                        !wasIndeterminate) {
-                        if (parameters.Count > 0) // Separate error handling mentions the missing right-paren
-                            Error($"error: {parameters.Last().Name}: missing comma ',' or right-paren ')'", false);
-                        parameters.AddRange(DefinitionParameters(out wasIndeterminate));
-                    }
-
-                    if (!wasIndeterminate && Current().Type != TokenType.DM_RightParenthesis && Current().Type != TokenType.EndOfFile) {
-                        // BYOND doesn't specify the arg
-                        Error($"error: bad argument definition '{Current().PrintableText}'", false);
-                        Advance();
-                        BracketWhitespace();
-                        Check(TokenType.DM_Comma);
-                        BracketWhitespace();
-                        parameters.AddRange(DefinitionParameters(out _));
-                    }
->>>>>>> 2263e776
 
                 if (!wasIndeterminate && Current().Type != TokenType.DM_RightParenthesis && Current().Type != TokenType.EndOfFile) {
                     // BYOND doesn't specify the arg
                     Emit(WarningCode.BadToken, $"Bad argument definition '{Current().PrintableText}'");
                     Advance();
                     BracketWhitespace();
-<<<<<<< HEAD
                     Check(TokenType.DM_Comma);
                     BracketWhitespace();
                     parameters.AddRange(DefinitionParameters(out _));
                 }
-=======
-                    ConsumeRightParenthesis();
-                    Whitespace();
-
-                    // Proc return type
-                    // TODO: Currently we parse it but don't do anything with this information
-                    AsTypes(out _, true);
-
-                    DMASTProcBlockInner? procBlock = ProcBlock();
-                    if (procBlock is null) {
-                        DMASTProcStatement? procStatement = ProcStatement();
-
-                        if (procStatement is not null) {
-                            procBlock = new DMASTProcBlockInner(loc, procStatement);
-                        }
-                    }
-
-                    if (procBlock?.Statements.Length is 0 or null) {
-                        DMCompiler.Emit(WarningCode.EmptyProc, loc, "Empty proc detected - add an explicit \"return\" statement");
-                    }
-
-                    if(path.IsOperator) {
-                        DMCompiler.UnimplementedWarning(procBlock.Location, "Operator overloads are not implemented. They will be defined but never called.");
->>>>>>> 2263e776
 
                 BracketWhitespace();
                 ConsumeRightParenthesis();
                 Whitespace();
 
-<<<<<<< HEAD
-                DMASTProcBlockInner? procBlock = ProcBlock();
+                // Proc return type
+                    // TODO: Currently we parse it but don't do anything with this information
+                    AsTypes(out _, true);DMASTProcBlockInner? procBlock = ProcBlock();
                 if (procBlock is null) {
                     DMASTProcStatement? procStatement = ProcStatement();
 
                     if (procStatement is not null) {
                         procBlock = new DMASTProcBlockInner(loc, procStatement);
                     }
-=======
-                        procBlock = new DMASTProcBlockInner(loc, procStatements.ToArray(), procBlock.SetStatements);
-                    }
-
-                    statement = new DMASTProcDefinition(loc, _currentPath, parameters.ToArray(), procBlock);
->>>>>>> 2263e776
-                }
-
-                if(path.IsOperator) {
+                }
+
+if (procBlock?.Statements.Length is 0 or null) {
+                        DMCompiler.Emit(WarningCode.EmptyProc, loc, "Empty proc detected - add an explicit \"return\" statement");
+                    }                if(path.IsOperator) {
                     DMCompiler.UnimplementedWarning(procBlock.Location, "Operator overloads are not implemented. They will be defined but never called.");
 
                     List<DMASTProcStatement> procStatements = procBlock.Statements.ToList();
@@ -335,13 +280,8 @@
                         value = new DMASTConstantNull(loc);
                     }
 
-<<<<<<< HEAD
-                    var valType = AsTypes() ?? DMValueType.Anything;
+                    var valType = AsTypes(out _) ?? DMValueType.Anything;
                     var varDef = new DMASTObjectVarDefinition(loc, varPath, value, valType);
-=======
-                        var valType = AsTypes(out _) ?? DMValueType.Anything;
-                        var varDef = new DMASTObjectVarDefinition(loc, varPath, value, valType);
->>>>>>> 2263e776
 
                     varDefinitions.Add(varDef);
                     if (Check(TokenType.DM_Comma)) {
@@ -506,9 +446,6 @@
             return null;
         }
 
-<<<<<<< HEAD
-        private DMASTIdentifier? Identifier() {
-=======
         private DMASTExpression? ParseScopeIdentifier(DMASTExpression? expression) {
             do {
                 var identifier = Identifier();
@@ -525,8 +462,7 @@
             return expression;
         }
 
-        public DMASTIdentifier? Identifier() {
->>>>>>> 2263e776
+        private DMASTIdentifier? Identifier() {
             Token token = Current();
             return Check(IdentifierTypes) ? new DMASTIdentifier(token.Location, token.Text) : null;
         }
@@ -2211,7 +2147,6 @@
 
             if (token.Type == TokenType.DM_Var && _allowVarDeclExpression)
                 return new DMASTVarDeclExpression( loc, Path() );
-<<<<<<< HEAD
 
             if (Constant() is { } constant)
                 return constant;
@@ -2227,18 +2162,6 @@
                     }
 
                     pathConstant = new DMASTUpwardPathSearch(loc, pathConstant, search);
-=======
-            }
-
-            DMASTExpression? primary = Constant();
-            if (primary == null && Path(true) is { } path) {
-                primary = new DMASTConstantPath(loc, path);
-
-                while (Check(TokenType.DM_Period)) {
-                    DMASTPath? search = Path();
-                    if (search == null) Error("Expected a path for an upward search");
-
-                    primary = new DMASTUpwardPathSearch(loc, (DMASTExpressionConstant)primary, search);
                 }
 
                 Whitespace(); // whitespace between path and modified type
@@ -2251,39 +2174,17 @@
                     Consume(TokenType.DM_RightCurlyBracket, "Expected '}'");
                     //The lexer tosses in a newline after '}', but we avoid Newline() because we only want to remove the extra newline, not all of them
                     Check(TokenType.Newline);
->>>>>>> 2263e776
-                }
-
-<<<<<<< HEAD
-                Whitespace(); // whitespace between path and modified type
-
-                //TODO actual modified type support
-                if (Check(TokenType.DM_LeftCurlyBracket)) {
-                    DMCompiler.UnimplementedWarning(path.Location, "Modified types are currently not supported and modified values will be ignored.");
-
-                    while (Current().Type != TokenType.DM_RightCurlyBracket && !Check(TokenType.EndOfFile)) Advance();
-                    Consume(TokenType.DM_RightCurlyBracket, "Expected '}'");
-                    //The lexer tosses in a newline after '}', but we avoid Newline() because we only want to remove the extra newline, not all of them
-                    Check(TokenType.Newline);
                 }
 
                 return pathConstant;
-=======
-            primary ??= Identifier();
-            primary ??= (DMASTExpression?)Callable();
-
-            if (Check(TokenType.DM_DoubleColon)) {
-                primary = ParseScopeIdentifier(primary);
-            }
-
-            if (primary != null && allowParentheses) {
-                primary = ParseProcCall(primary);
-                return primary;
->>>>>>> 2263e776
-            }
-
-            if (Identifier() is { } identifier)
+            }
+
+            if (Identifier() is { } identifier) {
+                if (Check(TokenType.DM_DoubleColon))
+                    return ParseScopeIdentifier(identifier);
+
                 return identifier;
+            }
 
             if (ParseProcCall((DMASTExpression?)Callable()) is { } procCallOrCallable)
                 return procCallOrCallable;
@@ -2731,33 +2632,8 @@
                         if (closed) break;
                     }
 
-<<<<<<< HEAD
-                    Consume(new[] { TokenType.DM_Identifier, TokenType.DM_Null }, "Expected value type");
-                    switch (typeToken.Text) {
-                        case "anything": type |= DMValueType.Anything; break;
-                        case "null": type |= DMValueType.Null; break;
-                        case "text": type |= DMValueType.Text; break;
-                        case "obj": type |= DMValueType.Obj; break;
-                        case "mob": type |= DMValueType.Mob; break;
-                        case "turf": type |= DMValueType.Turf; break;
-                        case "num": type |= DMValueType.Num; break;
-                        case "message": type |= DMValueType.Message; break;
-                        case "area": type |= DMValueType.Area; break;
-                        case "color": type |= DMValueType.Color; break;
-                        case "file": type |= DMValueType.File; break;
-                        case "command_text": type |= DMValueType.CommandText; break;
-                        case "sound": type |= DMValueType.Sound; break;
-                        case "icon": type |= DMValueType.Icon; break;
-                        case "opendream_unimplemented": type |= DMValueType.Unimplemented; break;
-                        case "opendream_compiletimereadonly": type |= DMValueType.CompiletimeReadonly; break;
-                        default:
-                            Emit(WarningCode.BadToken, typeToken.Location, $"Invalid value type '{typeToken.Text}'");
-                            break;
-                    }
-=======
->>>>>>> 2263e776
-
-                    if (!Check(new TokenType[] { TokenType.DM_Identifier, TokenType.DM_Null })) {
+
+                    if (!Check(new[] { TokenType.DM_Identifier, TokenType.DM_Null })) {
                         // Proc return types
                         path = Path();
                         if (allowPath) {
@@ -2786,7 +2662,9 @@
                             case "icon": type |= DMValueType.Icon; break;
                             case "opendream_unimplemented": type |= DMValueType.Unimplemented; break;
                             case "opendream_compiletimereadonly": type |= DMValueType.CompiletimeReadonly; break;
-                            default: Error("Invalid value type '" + typeToken.Text + "'"); break;
+                            default:
+                            Emit(WarningCode.BadToken, typeToken.Location, $"Invalid value type '{typeToken.Text}'");
+                            break;
                         }
                     }
                     Whitespace();
