﻿using System;
using Robust.Shared.Analyzers;

namespace OpenDreamShared.Compiler {

    /// <remarks>
    /// All values should be unique.
    /// </remarks>
    public enum WarningCode {
        // 0 - 999 are reserved for giving codes to fatal errors which cannot reasonably be demoted to a warning/notice/disable.
        Unknown = 0,
        BadToken = 1,
        BadDirective = 10,
        BadExpression = 11,
        MissingExpression = 12,
        BadLabel = 19,
        InvalidReference = 50,
        BadArgument = 100,
        InvalidArgumentKey = 101,
        ArglistOnlyArgument = 102,
        HardReservedKeyword = 200, // For keywords that CANNOT be un-reserved.
        ItemDoesntExist = 404,
        DanglingOverride = 405,
        StaticOverride = 406,
        IAmATeaPot = 418, // TODO: Implement the HTCPC protocol for OD
        HardConstContext = 500,
        WriteToConstant = 501,
        InvalidInclusion = 900,

        // 1000 - 1999 are reserved for preprocessor configuration.
        FileAlreadyIncluded = 1000,
        MissingIncludedFile = 1001,
        MisplacedDirective = 1100,
        UndefineMissingDirective = 1101,
        DefinedMissingParen = 1150,
        ErrorDirective = 1200,
        WarningDirective = 1201,
        MiscapitalizedDirective = 1300,

        // 2000 - 2999 are reserved for compiler configuration of actual behaviour.
        SoftReservedKeyword = 2000, // For keywords that SHOULD be reserved, but don't have to be. 'null' and 'defined', for instance
        DuplicateVariable = 2100,
        DuplicateProcDefinition = 2101,
        TooManyArguments = 2200,
        PointlessParentCall = 2205,
        PointlessBuiltinCall = 2206, // For pointless calls to issaved() or initial()
        SuspiciousMatrixCall = 2207, // Calling matrix() with seemingly the wrong arguments
        FallbackBuiltinArgument = 2208, // A builtin (sin(), cos(), etc) with an invalid/fallback argument
        MalformedRange = 2300,
        InvalidRange = 2301,
        InvalidSetStatement = 2302,
        InvalidOverride = 2303,
        DanglingVarType = 2401, // For types inferred by a particular var definition and nowhere else, that ends up not existing (not forced-fatal because BYOND doesn't always error)
        MissingInterpolatedExpression = 2500, // A text macro is missing a required interpolated expression
        AmbiguousResourcePath = 2600,

        // 3000 - 3999 are reserved for stylistic configuration.
        EmptyBlock = 3100,
        EmptyProc = 3101,
<<<<<<< HEAD
        SuspiciousSwitchCase = 3201, // "else if" cases are actually valid DM, they just spontaneously end the switch context and begin an if-else ladder within the else case of the switch
=======
        UnsafeClientAccess = 3200
>>>>>>> bbadf696

        // 4000 - 4999 are reserved for runtime configuration. (TODO: Runtime doesn't know about configs yet!)
    }

    public enum ErrorLevel
    {
        //When this warning is emitted:
        Disabled, // Nothing happens.
        Notice, // Nothing happens unless the user provides a '--wall' argument.
        Warning, // A warning is always emitted.
        Error // An error is always emitted.
    }

    /// <summary>
    /// Stores the location and message of a notice/warning/error.
    /// </summary>
    public struct CompilerEmission {
        public ErrorLevel Level;
        public WarningCode Code;
        public Location Location;
        public string Message;

        public CompilerEmission(ErrorLevel level, Location? location, string message) {
            Level = level;
            Code = WarningCode.Unknown;
            Location = location ?? Location.Unknown;
            Message = message;
        }

        public CompilerEmission(ErrorLevel level, WarningCode code, Location? location, string message) {
            Level = level;
            Code = code;
            Location = location ?? Location.Unknown;
            Message = message;
        }

        public override string ToString() => Level switch {
            ErrorLevel.Disabled => "",
            ErrorLevel.Notice => $"Notice OD{(int)Code:d4} at {Location.ToString()}: {Message}",
            ErrorLevel.Warning => $"Warning OD{(int)Code:d4} at {Location.ToString()}: {Message}",
            ErrorLevel.Error => $"Error OD{(int)Code:d4} at {Location.ToString()}: {Message}",
            _ => "",
        };
    }

    [Virtual]
    [Obsolete("This is not a desirable way for the compiler to emit an error. Use CompileAbortException or ForceError() if it needs to be fatal, or an DMCompiler.Emit() otherwise.")]
    public class CompileErrorException : Exception {
        public CompilerEmission Error;
        public CompileErrorException(CompilerEmission error) : base(error.Message)
        {
            Error = error;
        }
        public CompileErrorException(Location location, string message) : base(message) {
            Error = new CompilerEmission(ErrorLevel.Error, location, message);
        }

        public CompileErrorException(string message) {
            Error = new CompilerEmission(ErrorLevel.Error, Location.Unknown, message);
        }
    }


    /// <summary>
    /// Represents an internal compiler error that should cause parsing for a particular block to cease. <br/>
    /// This should be ideally used for exceptions that are the fault of the compiler itself, <br/>
    /// like an abnormal state being reached or something.
    /// </summary>
    public sealed class CompileAbortException : CompileErrorException
    {
        public CompileAbortException(CompilerEmission error) : base(error) {}
        public CompileAbortException(Location location, string message) : base(location, message) {}

        public CompileAbortException(string message) : base(message) {}
    }

    public sealed class UnknownIdentifierException : CompileErrorException {
        public string IdentifierName;

        public UnknownIdentifierException(Location location, string identifierName) : base(location, $"Unknown identifier \"{identifierName}\"") {
            IdentifierName = identifierName;
        }
    }
}<|MERGE_RESOLUTION|>--- conflicted
+++ resolved
@@ -57,11 +57,8 @@
         // 3000 - 3999 are reserved for stylistic configuration.
         EmptyBlock = 3100,
         EmptyProc = 3101,
-<<<<<<< HEAD
+        UnsafeClientAccess = 3200,
         SuspiciousSwitchCase = 3201, // "else if" cases are actually valid DM, they just spontaneously end the switch context and begin an if-else ladder within the else case of the switch
-=======
-        UnsafeClientAccess = 3200
->>>>>>> bbadf696
 
         // 4000 - 4999 are reserved for runtime configuration. (TODO: Runtime doesn't know about configs yet!)
     }
