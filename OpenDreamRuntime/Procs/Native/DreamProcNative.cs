﻿using OpenDreamRuntime.Objects;
using OpenDreamShared.Dream;
using Robust.Shared.IoC;

namespace OpenDreamRuntime.Procs.Native {
    static class DreamProcNative {
        public static void SetupNativeProcs(DreamObjectTree objectTree) {
            IDreamManager dreamManager = IoCManager.Resolve<IDreamManager>();

            DreamProcNativeRoot.DreamManager = dreamManager;

            dreamManager.SetGlobalNativeProc(DreamProcNativeRoot.NativeProc_abs);
            dreamManager.SetGlobalNativeProc(DreamProcNativeRoot.NativeProc_alert);
            dreamManager.SetGlobalNativeProc(DreamProcNativeRoot.NativeProc_animate);
            dreamManager.SetGlobalNativeProc(DreamProcNativeRoot.NativeProc_arccos);
            dreamManager.SetGlobalNativeProc(DreamProcNativeRoot.NativeProc_arcsin);
            dreamManager.SetGlobalNativeProc(DreamProcNativeRoot.NativeProc_arctan);
            dreamManager.SetGlobalNativeProc(DreamProcNativeRoot.NativeProc_ascii2text);
            dreamManager.SetGlobalNativeProc(DreamProcNativeRoot.NativeProc_ckey);
            dreamManager.SetGlobalNativeProc(DreamProcNativeRoot.NativeProc_ckeyEx);
            dreamManager.SetGlobalNativeProc(DreamProcNativeRoot.NativeProc_clamp);
            dreamManager.SetGlobalNativeProc(DreamProcNativeRoot.NativeProc_cmptext);
            dreamManager.SetGlobalNativeProc(DreamProcNativeRoot.NativeProc_copytext);
            dreamManager.SetGlobalNativeProc(DreamProcNativeRoot.NativeProc_cos);
            dreamManager.SetGlobalNativeProc(DreamProcNativeRoot.NativeProc_CRASH);
            dreamManager.SetGlobalNativeProc(DreamProcNativeRoot.NativeProc_fcopy);
            dreamManager.SetGlobalNativeProc(DreamProcNativeRoot.NativeProc_fcopy_rsc);
            dreamManager.SetGlobalNativeProc(DreamProcNativeRoot.NativeProc_fdel);
            dreamManager.SetGlobalNativeProc(DreamProcNativeRoot.NativeProc_fexists);
            dreamManager.SetGlobalNativeProc(DreamProcNativeRoot.NativeProc_file);
            dreamManager.SetGlobalNativeProc(DreamProcNativeRoot.NativeProc_file2text);
            dreamManager.SetGlobalNativeProc(DreamProcNativeRoot.NativeProc_findtext);
            dreamManager.SetGlobalNativeProc(DreamProcNativeRoot.NativeProc_findtextEx);
            dreamManager.SetGlobalNativeProc(DreamProcNativeRoot.NativeProc_findlasttext);
            dreamManager.SetGlobalNativeProc(DreamProcNativeRoot.NativeProc_findlasttextEx);
            dreamManager.SetGlobalNativeProc(DreamProcNativeRoot.NativeProc_flick);
            dreamManager.SetGlobalNativeProc(DreamProcNativeRoot.NativeProc_flist);
            dreamManager.SetGlobalNativeProc(DreamProcNativeRoot.NativeProc_hascall);
            dreamManager.SetGlobalNativeProc(DreamProcNativeRoot.NativeProc_html_decode);
            dreamManager.SetGlobalNativeProc(DreamProcNativeRoot.NativeProc_html_encode);
            dreamManager.SetGlobalNativeProc(DreamProcNativeRoot.NativeProc_icon_states);
            dreamManager.SetGlobalNativeProc(DreamProcNativeRoot.NativeProc_image);
            dreamManager.SetGlobalNativeProc(DreamProcNativeRoot.NativeProc_isarea);
            dreamManager.SetGlobalNativeProc(DreamProcNativeRoot.NativeProc_isfile);
            dreamManager.SetGlobalNativeProc(DreamProcNativeRoot.NativeProc_isicon);
            dreamManager.SetGlobalNativeProc(DreamProcNativeRoot.NativeProc_islist);
            dreamManager.SetGlobalNativeProc(DreamProcNativeRoot.NativeProc_isloc);
            dreamManager.SetGlobalNativeProc(DreamProcNativeRoot.NativeProc_ismob);
            dreamManager.SetGlobalNativeProc(DreamProcNativeRoot.NativeProc_ismovable);
            dreamManager.SetGlobalNativeProc(DreamProcNativeRoot.NativeProc_isnull);
            dreamManager.SetGlobalNativeProc(DreamProcNativeRoot.NativeProc_isnum);
            dreamManager.SetGlobalNativeProc(DreamProcNativeRoot.NativeProc_ispath);
            dreamManager.SetGlobalNativeProc(DreamProcNativeRoot.NativeProc_istext);
            dreamManager.SetGlobalNativeProc(DreamProcNativeRoot.NativeProc_isturf);
            dreamManager.SetGlobalNativeProc(DreamProcNativeRoot.NativeProc_json_decode);
            dreamManager.SetGlobalNativeProc(DreamProcNativeRoot.NativeProc_json_encode);
            dreamManager.SetGlobalNativeProc(DreamProcNativeRoot.NativeProc_length);
            dreamManager.SetGlobalNativeProc(DreamProcNativeRoot.NativeProc_length_char);
            dreamManager.SetGlobalNativeProc(DreamProcNativeRoot.NativeProc_list2params);
            dreamManager.SetGlobalNativeProc(DreamProcNativeRoot.NativeProc_log);
            dreamManager.SetGlobalNativeProc(DreamProcNativeRoot.NativeProc_lowertext);
            dreamManager.SetGlobalNativeProc(DreamProcNativeRoot.NativeProc_max);
            dreamManager.SetGlobalNativeProc(DreamProcNativeRoot.NativeProc_md5);
            dreamManager.SetGlobalNativeProc(DreamProcNativeRoot.NativeProc_min);
            dreamManager.SetGlobalNativeProc(DreamProcNativeRoot.NativeProc_nonspantext);
            dreamManager.SetGlobalNativeProc(DreamProcNativeRoot.NativeProc_num2text);
            dreamManager.SetGlobalNativeProc(DreamProcNativeRoot.NativeProc_oview);
            dreamManager.SetGlobalNativeProc(DreamProcNativeRoot.NativeProc_oviewers);
            dreamManager.SetGlobalNativeProc(DreamProcNativeRoot.NativeProc_params2list);
            dreamManager.SetGlobalNativeProc(DreamProcNativeRoot.NativeProc_prob);
            dreamManager.SetGlobalNativeProc(DreamProcNativeRoot.NativeProc_rand);
            dreamManager.SetGlobalNativeProc(DreamProcNativeRoot.NativeProc_rand_seed);
            dreamManager.SetGlobalNativeProc(DreamProcNativeRoot.NativeProc_ref);
            dreamManager.SetGlobalNativeProc(DreamProcNativeRoot.NativeProc_regex);
            dreamManager.SetGlobalNativeProc(DreamProcNativeRoot.NativeProc_replacetext);
            dreamManager.SetGlobalNativeProc(DreamProcNativeRoot.NativeProc_replacetextEx);
            dreamManager.SetGlobalNativeProc(DreamProcNativeRoot.NativeProc_rgb);
            dreamManager.SetGlobalNativeProc(DreamProcNativeRoot.NativeProc_rgb2num);
            dreamManager.SetGlobalNativeProc(DreamProcNativeRoot.NativeProc_roll);
            dreamManager.SetGlobalNativeProc(DreamProcNativeRoot.NativeProc_round);
            dreamManager.SetGlobalNativeProc(DreamProcNativeRoot.NativeProc_shutdown);
            dreamManager.SetGlobalNativeProc(DreamProcNativeRoot.NativeProc_sin);
            dreamManager.SetGlobalNativeProc(DreamProcNativeRoot.NativeProc_sleep);
            dreamManager.SetGlobalNativeProc(DreamProcNativeRoot.NativeProc_sorttext);
            dreamManager.SetGlobalNativeProc(DreamProcNativeRoot.NativeProc_sorttextEx);
            dreamManager.SetGlobalNativeProc(DreamProcNativeRoot.NativeProc_sound);
            dreamManager.SetGlobalNativeProc(DreamProcNativeRoot.NativeProc_splittext);
            dreamManager.SetGlobalNativeProc(DreamProcNativeRoot.NativeProc_sqrt);
            dreamManager.SetGlobalNativeProc(DreamProcNativeRoot.NativeProc_stat);
            dreamManager.SetGlobalNativeProc(DreamProcNativeRoot.NativeProc_statpanel);
            dreamManager.SetGlobalNativeProc(DreamProcNativeRoot.NativeProc_tan);
            dreamManager.SetGlobalNativeProc(DreamProcNativeRoot.NativeProc_text2ascii);
            dreamManager.SetGlobalNativeProc(DreamProcNativeRoot.NativeProc_text2file);
            dreamManager.SetGlobalNativeProc(DreamProcNativeRoot.NativeProc_text2num);
            dreamManager.SetGlobalNativeProc(DreamProcNativeRoot.NativeProc_text2path);
            dreamManager.SetGlobalNativeProc(DreamProcNativeRoot.NativeProc_time2text);
            dreamManager.SetGlobalNativeProc(DreamProcNativeRoot.NativeProc_typesof);
            dreamManager.SetGlobalNativeProc(DreamProcNativeRoot.NativeProc_uppertext);
            dreamManager.SetGlobalNativeProc(DreamProcNativeRoot.NativeProc_url_decode);
            dreamManager.SetGlobalNativeProc(DreamProcNativeRoot.NativeProc_url_encode);
            dreamManager.SetGlobalNativeProc(DreamProcNativeRoot.NativeProc_view);
            dreamManager.SetGlobalNativeProc(DreamProcNativeRoot.NativeProc_viewers);
            dreamManager.SetGlobalNativeProc(DreamProcNativeRoot.NativeProc_walk);
            dreamManager.SetGlobalNativeProc(DreamProcNativeRoot.NativeProc_walk_to);
            dreamManager.SetGlobalNativeProc(DreamProcNativeRoot.NativeProc_winset);

            DreamObjectDefinition list = objectTree.GetObjectDefinition(DreamPath.List);
            list.SetNativeProc(DreamProcNativeList.NativeProc_Add);
            list.SetNativeProc(DreamProcNativeList.NativeProc_Copy);
            list.SetNativeProc(DreamProcNativeList.NativeProc_Cut);
            list.SetNativeProc(DreamProcNativeList.NativeProc_Find);
            list.SetNativeProc(DreamProcNativeList.NativeProc_Insert);
            list.SetNativeProc(DreamProcNativeList.NativeProc_Remove);
            list.SetNativeProc(DreamProcNativeList.NativeProc_Swap);

            DreamObjectDefinition regex = objectTree.GetObjectDefinition(DreamPath.Regex);
            regex.SetNativeProc(DreamProcNativeRegex.NativeProc_Find);
            regex.SetNativeProc(DreamProcNativeRegex.NativeProc_Replace);

<<<<<<< HEAD
            DreamObjectDefinition savefile = objectTree.GetObjectDefinition(DreamPath.Savefile);
            savefile.SetNativeProc(DreamProcNativeSavefile.NativeProc_Flush);
=======
            DreamObjectDefinition icon = objectTree.GetObjectDefinition(DreamPath.Icon);
            icon.SetNativeProc(DreamProcNativeIcon.NativeProc_Width);
            icon.SetNativeProc(DreamProcNativeIcon.NativeProc_Height);

            //DreamObjectDefinition savefile = objectTree.GetObjectDefinitionFromPath(DreamPath.Savefile);
            //savefile.SetNativeProc(DreamProcNativeSavefile.NativeProc_Flush);
>>>>>>> c3624455

            DreamObjectDefinition world = objectTree.GetObjectDefinition(DreamPath.World);
            world.SetNativeProc(DreamProcNativeWorld.NativeProc_Export);
        }
    }
}<|MERGE_RESOLUTION|>--- conflicted
+++ resolved
@@ -117,17 +117,12 @@
             regex.SetNativeProc(DreamProcNativeRegex.NativeProc_Find);
             regex.SetNativeProc(DreamProcNativeRegex.NativeProc_Replace);
 
-<<<<<<< HEAD
             DreamObjectDefinition savefile = objectTree.GetObjectDefinition(DreamPath.Savefile);
             savefile.SetNativeProc(DreamProcNativeSavefile.NativeProc_Flush);
-=======
+          
             DreamObjectDefinition icon = objectTree.GetObjectDefinition(DreamPath.Icon);
             icon.SetNativeProc(DreamProcNativeIcon.NativeProc_Width);
             icon.SetNativeProc(DreamProcNativeIcon.NativeProc_Height);
-
-            //DreamObjectDefinition savefile = objectTree.GetObjectDefinitionFromPath(DreamPath.Savefile);
-            //savefile.SetNativeProc(DreamProcNativeSavefile.NativeProc_Flush);
->>>>>>> c3624455
 
             DreamObjectDefinition world = objectTree.GetObjectDefinition(DreamPath.World);
             world.SetNativeProc(DreamProcNativeWorld.NativeProc_Export);
