using DMCompiler.Bytecode;
using System.Diagnostics.CodeAnalysis;
using System.Linq;
using DMCompiler.DM.Expressions;
using DMCompiler.Compiler;
using DMCompiler.Compiler.DM.AST;
using DMCompiler.DM.Builders;
using DMCompiler.Json;
using DMCompiler.Optimizer;

namespace DMCompiler.DM {
    internal sealed class DMProc {
        public class LocalVariable(string name, int id, bool isParameter, DreamPath? type, DMComplexValueType? explicitValueType) {
            public readonly string Name = name;
            public readonly int Id = id;
            public readonly bool IsParameter = isParameter;
            public DreamPath? Type = type;

            /// <summary>
            /// The explicit <see cref="DMValueType"/> for this variable
            /// <code>var/parameter as mob</code>
            /// </summary>
            public DMComplexValueType? ExplicitValueType = explicitValueType;
        }

        public sealed class LocalConstVariable(string name, int id, DreamPath? type, Constant value)
                : LocalVariable(name, id, false, type, value.ValType) {
            public readonly Constant Value = value;
        }

        public class CodeLabel {
            private static int _idCounter;
            public readonly long AnnotatedByteOffset;
            public readonly int Id;
            public readonly string Name;

            public string LabelName => $"{Name}_{Id}_codelabel";

            public CodeLabel(string name, long offset) {
                Id = _idCounter++;
                Name = name;
                AnnotatedByteOffset = offset;
            }
        }

        internal struct CodeLabelReference(string identifier, string placeholder, Location location, DMProcScope scope) {
            public readonly string Identifier = identifier;
            public readonly string Placeholder = placeholder;
            public readonly Location Location = location;
            public readonly DMProcScope Scope = scope;
        }

        internal class DMProcScope {
            public readonly Dictionary<string, LocalVariable> LocalVariables = new();
            public readonly Dictionary<string, CodeLabel> LocalCodeLabels = new();
            public readonly DMProcScope? ParentScope;

            public DMProcScope() { }

            public DMProcScope(DMProcScope? parentScope) {
                ParentScope = parentScope;
            }
        }

        public string Name => _astDefinition?.Name ?? "<init>";
        public bool IsVerb => _astDefinition?.IsVerb ?? false;
<<<<<<< HEAD
        public List<string>? Parameters;
=======
        public bool IsFinal => _astDefinition?.IsFinal ?? false;
        public List<string> Parameters = new();
>>>>>>> 59b78cf8
        public Location Location;
        public ProcAttributes Attributes;
        public readonly int Id;
        public Dictionary<string, int>? GlobalVariables;

        public VerbSrc? VerbSrc;
        public string? VerbName;
        public string? VerbCategory = string.Empty;
        public string? VerbDesc;
        public sbyte Invisibility;

        private readonly DMCompiler _compiler;
        private readonly DMObject _dmObject;
        private readonly DMASTProcDefinition? _astDefinition;
        private Stack<CodeLabelReference>? _pendingLabelReferences;
        private Stack<string>? _loopStack;
        private readonly Stack<DMProcScope> _scopes = new(1);
        private Dictionary<string, LocalVariable>? _parameters;
        private int _labelIdCounter;
        private int _enumeratorIdCounter;

        private readonly List<string> _localVariableNames = new();
        private int _localVariableIdCounter;

        private readonly List<SourceInfoJson> _sourceInfo = new();
        private string? _lastSourceFile;

        public bool TypeChecked => !ReturnTypes.IsAnything;
        public DMComplexValueType? RawReturnTypes => _astDefinition?.ReturnTypes;
        public DMComplexValueType ReturnTypes => _dmObject.GetProcReturnTypes(Name) ?? DMValueType.Anything;

        public long Position => AnnotatedBytecode.Position;
        public readonly AnnotatedByteCodeWriter AnnotatedBytecode;

        private Location _writerLocation;

        public DMProc(DMCompiler compiler, int id, DMObject dmObject, DMASTProcDefinition? astDefinition) {
            AnnotatedBytecode = new(compiler);
            _compiler = compiler;
            Id = id;
            _dmObject = dmObject;
            _astDefinition = astDefinition;
            if (_astDefinition?.IsOverride ?? false) Attributes |= ProcAttributes.IsOverride; // init procs don't have AST definitions
            Location = astDefinition?.Location ?? Location.Unknown;
            _scopes.Push(new DMProcScope());

            if (_astDefinition is not null && _astDefinition.Parameters.Length > 0) {
                AddParameters(_astDefinition!.Parameters);
            }
        }

        private int AllocLocalVariable(string name) {
            _localVariableNames.Add(name);
            WriteLocalVariable(name);
            return _localVariableIdCounter++;
        }

        private void DeallocLocalVariables(int amount) {
            if (amount > 0) {
                WriteLocalVariableDealloc(amount);
                _localVariableIdCounter -= amount;
            }
        }

        public void Compile() {
            _compiler.VerbosePrint($"Compiling proc {_dmObject?.Path.ToString() ?? "Unknown"}.{Name}()");

            if (_astDefinition is not null) { // It's null for initialization procs
                new DMProcBuilder(_compiler, _dmObject, this).ProcessProcDefinition(_astDefinition);
            }
        }

        public void ValidateReturnType(DMExpression expr) {
            var type = expr.ValType;
            var returnTypes = _dmObject.GetProcReturnTypes(Name)!.Value;
            if ((returnTypes.Type & (DMValueType.Color | DMValueType.File | DMValueType.Message)) != 0) {
                _compiler.Emit(WarningCode.UnsupportedTypeCheck, expr.Location, "color, message, and file return types are currently unsupported.");
                return;
            }

            var splitter = _astDefinition?.IsOverride ?? false ? "/" : "/proc/";
            // We couldn't determine the expression's return type for whatever reason
            if (type.IsAnything) {
                if (_compiler.Settings.SkipAnythingTypecheck)
                    return;

                switch (expr) {
                    case ProcCall:
                        _compiler.Emit(WarningCode.InvalidReturnType, expr.Location, $"{_dmObject?.Path.ToString() ?? "Unknown"}.{Name}(): Called proc does not have a return type set, expected {ReturnTypes}.");
                        break;
                    case Local:
                        _compiler.Emit(WarningCode.InvalidReturnType, expr.Location, $"{_dmObject?.Path.ToString() ?? "Unknown"}.{Name}(): Cannot determine return type of non-constant expression, expected {ReturnTypes}. Consider making this variable constant or adding an explicit \"as {ReturnTypes}\"");
                        break;
                    default:
                        _compiler.Emit(WarningCode.InvalidReturnType, expr.Location, $"{_dmObject?.Path.ToString() ?? "Unknown"}.{Name}(): Cannot determine return type of expression \"{expr}\", expected {ReturnTypes}. Consider reporting this as a bug on OpenDream's GitHub.");
                        break;
                }
            } else if (!ReturnTypes.MatchesType(_compiler, type)) { // We could determine the return types but they don't match
                _compiler.Emit(WarningCode.InvalidReturnType, expr.Location, $"{_dmObject?.Path.ToString() ?? "Unknown"}{splitter}{Name}(): Invalid return type {type}, expected {ReturnTypes}");
            }
        }

        public ProcDefinitionJson GetJsonRepresentation() {
            var serializer = new AnnotatedBytecodeSerializer(_compiler);

            _compiler.BytecodeOptimizer.Optimize(AnnotatedBytecode.GetAnnotatedBytecode());

            List<ProcArgumentJson>? arguments = null;
            if (_parameters?.Count > 0) {
                arguments = new List<ProcArgumentJson>(_parameters.Count);

                foreach (var parameter in _parameters.Values) {
                    if (parameter.ExplicitValueType is not { } argumentType) {
                        // If no "as" was used then we assume its type based on the type hint
                        if (parameter.Type is not { } typePath) {
                            argumentType = DMValueType.Anything;
                        } else {
                            _compiler.DMObjectTree.TryGetDMObject(typePath, out var type);
                            argumentType = type?.GetDMValueType() ?? DMValueType.Anything;
                        }
                    }

                    arguments.Add(new ProcArgumentJson {
                        Name = parameter.Name,
                        Type = argumentType.Type
                    });
                }
            }

            return new ProcDefinitionJson {
                OwningTypeId = _dmObject.Id,
                Name = Name,
                Attributes = Attributes,
                MaxStackSize = AnnotatedBytecode.GetMaxStackSize(),
                Bytecode = serializer.Serialize(AnnotatedBytecode.GetAnnotatedBytecode()),
                Arguments = arguments,
                SourceInfo = serializer.SourceInfo,
                Locals = (_localVariableNames.Count > 0) ? serializer.GetLocalVariablesJson() : null,

                IsVerb = IsVerb,
                VerbSrc = VerbSrc,
                VerbName = VerbName,
                VerbDesc = VerbDesc,
                Invisibility = Invisibility,

                // Normally VerbCategory is "" by default and null to hide it, but we invert those during (de)serialization to reduce JSON size
                VerbCategory = VerbCategory switch {
                    "" => null,
                    null => string.Empty,
                    _ => VerbCategory
                }
            };
        }

        public void WaitFor(bool waitFor) {
            if (waitFor) {
                // "waitfor" is true by default
                Attributes &= ~ProcAttributes.DisableWaitfor;
            } else {
                Attributes |= ProcAttributes.DisableWaitfor;
            }
        }

        public void AddGlobalVariable(DMVariable global, int id) {
            GlobalVariables ??= new Dictionary<string, int>();
            GlobalVariables[global.Name] = id;
        }

        public int? GetGlobalVariableId(string name) {
            if (GlobalVariables is not null && GlobalVariables.TryGetValue(name, out int id)) {
                return id;
            }

            return null;
        }

        public void AddParameters(DMASTDefinitionParameter[] parameters) {
            Parameters = new List<string>(parameters.Length);
            _parameters = new Dictionary<string, LocalVariable>(parameters.Length);
            foreach (DMASTDefinitionParameter parameter in _astDefinition!.Parameters) {
                if (_parameters.ContainsKey(parameter.Name)) {
                    _compiler.Emit(WarningCode.DuplicateVariable, _astDefinition.Location, $"Duplicate argument \"{parameter.Name}\"");
                } else {
                    Parameters.Add(parameter.Name);
                    _parameters.Add(parameter.Name, new LocalVariable(parameter.Name, _parameters.Count, true, parameter.ObjectType, parameter.Type));
                }
            }
        }

        public bool TryGetParameterByName(string name, [NotNullWhen(true)] out LocalVariable? param) {
            param = null;
            return _parameters?.TryGetValue(name, out param) ?? false;
        }

        public bool TryGetParameterAtIndex(int index, [NotNullWhen(true)] out LocalVariable? param) {
            if (_astDefinition == null || index >= _astDefinition.Parameters.Length) {
                param = null;
                return false;
            }

            var name = _astDefinition.Parameters[index].Name;
            param = null;
            return _parameters?.TryGetValue(name, out param) ?? false;
        }

        public string MakePlaceholderLabel() => $"PLACEHOLDER_{_pendingLabelReferences?.Count ?? 0}_LABEL";

        public CodeLabel? TryAddCodeLabel(string name) {
            if (_scopes.Peek().LocalCodeLabels.ContainsKey(name)) {
                _compiler.Emit(WarningCode.DuplicateVariable, Location, $"A label with the name \"{name}\" already exists");
                return null;
            }

            CodeLabel label = new CodeLabel(name, Position);
            _scopes.Peek().LocalCodeLabels.Add(name, label);
            return label;
        }

        public bool TryAddLocalVariable(string name, DreamPath? type, DMComplexValueType valType) {
            if (_parameters?.ContainsKey(name) ?? false) //Parameters and local vars cannot share a name
                return false;

            int localVarId = AllocLocalVariable(name);
            return _scopes.Peek().LocalVariables.TryAdd(name, new LocalVariable(name, localVarId, false, type, valType));
        }

        public bool TryAddLocalConstVariable(string name, DreamPath? type, Expressions.Constant value) {
            if (_parameters?.ContainsKey(name) ?? false) //Parameters and local vars cannot share a name
                return false;

            int localVarId = AllocLocalVariable(name);
            return _scopes.Peek().LocalVariables.TryAdd(name, new LocalConstVariable(name, localVarId, type, value));
        }

        public LocalVariable? GetLocalVariable(string name) {
            if (_parameters?.TryGetValue(name, out var parameter) ?? false) {
                return parameter;
            }

            DMProcScope? scope = _scopes.Peek();
            while (scope != null) {
                if (scope.LocalVariables.TryGetValue(name, out var localVariable))
                    return localVariable;

                scope = scope.ParentScope;
            }

            return null;
        }

        public DMReference GetLocalVariableReference(string name) {
            LocalVariable? local = GetLocalVariable(name);

            return local.IsParameter ? DMReference.CreateArgument(local.Id) : DMReference.CreateLocal(local.Id);
        }

        public void Error() {
            WriteOpcode(DreamProcOpcode.Error);
        }

        public void ResizeSourceInfo(int size) {
            _sourceInfo.EnsureCapacity(size);
        }

        public void DebugSource(Location location) {
            var sourceInfo = new SourceInfoJson() {
                Line = location.Line ?? -1
            };

            _writerLocation = location;

            var sourceFile = location.SourceFile.Replace('\\', '/');

            // Only write the source file if it has changed
            if (_lastSourceFile != sourceFile) {
                sourceInfo.File = _compiler.DMObjectTree.AddString(sourceFile);
            } else if (_sourceInfo.Count > 0 && sourceInfo.Line == _sourceInfo[^1].Line) {
                // Don't need to write this source info if it's the same source & line as the last
                return;
            }

            _lastSourceFile = sourceFile;
            _sourceInfo.Add(sourceInfo);
        }

        public void PushReferenceValue(DMReference reference) {
            WriteOpcode(DreamProcOpcode.PushReferenceValue);
            WriteReference(reference);
        }

        public void CreateListEnumerator() {
            WriteOpcode(DreamProcOpcode.CreateListEnumerator);
            WriteEnumeratorId(_enumeratorIdCounter++);
        }

        public void CreateFilteredListEnumerator(int filterTypeId, DreamPath filterType) {
            WriteOpcode(DreamProcOpcode.CreateFilteredListEnumerator);
            WriteEnumeratorId(_enumeratorIdCounter++);
            WriteFilterID(filterTypeId, filterType);
        }

        public void CreateTypeEnumerator() {
            WriteOpcode(DreamProcOpcode.CreateTypeEnumerator);
            WriteEnumeratorId(_enumeratorIdCounter++);
        }

        public void CreateRangeEnumerator() {
            WriteOpcode(DreamProcOpcode.CreateRangeEnumerator);
            WriteEnumeratorId(_enumeratorIdCounter++);
        }

        public void Enumerate(DMReference reference) {
            if (_loopStack?.TryPeek(out var peek) ?? false) {
                WriteOpcode(DreamProcOpcode.Enumerate);
                WriteEnumeratorId(_enumeratorIdCounter - 1);
                WriteReference(reference);
                WriteLabel($"{peek}_end");
            } else {
                _compiler.ForcedError(Location, "Cannot peek empty loop stack");
            }
        }

        public void EnumerateAssoc(DMReference assocRef, DMReference listRef, DMReference outputRef) {
            if (_loopStack?.TryPeek(out var peek) ?? false) {
                WriteOpcode(DreamProcOpcode.EnumerateAssoc);
                WriteEnumeratorId(_enumeratorIdCounter - 1);
                WriteReference(assocRef);
                WriteReference(listRef);
                WriteReference(outputRef);
                WriteLabel($"{peek}_end");
            } else {
                _compiler.ForcedError(Location, "Cannot peek empty loop stack");
            }
        }

        public void EnumerateNoAssign() {
            if (_loopStack?.TryPeek(out var peek) ?? false) {
                WriteOpcode(DreamProcOpcode.EnumerateNoAssign);
                WriteEnumeratorId(_enumeratorIdCounter - 1);
                WriteLabel($"{peek}_end");
            } else {
                _compiler.ForcedError(Location, "Cannot peek empty loop stack");
            }
        }

        public void DestroyEnumerator() {
            WriteOpcode(DreamProcOpcode.DestroyEnumerator);
            WriteEnumeratorId(--_enumeratorIdCounter);
        }

        public void CreateList(int size) {
            ResizeStack(-(size - 1)); //Shrinks by the size of the list, grows by 1
            WriteOpcode(DreamProcOpcode.CreateList);
            WriteListSize(size);
        }

        public void CreateMultidimensionalList(int dimensionCount) {
            ResizeStack(-(dimensionCount - 1)); // Pops the amount of dimensions, then pushes the list
            WriteOpcode(DreamProcOpcode.CreateMultidimensionalList);
            WriteListSize(dimensionCount);
        }

        public void CreateAssociativeList(int size) {
            ResizeStack(-(size * 2 - 1)); //Shrinks by twice the size of the list, grows by 1
            WriteOpcode(DreamProcOpcode.CreateAssociativeList);
            WriteListSize(size);
        }

        public string NewLabelName() {
            return "label" + _labelIdCounter++;
        }

        public void LoopStart(string loopLabel) {
            _loopStack ??= new Stack<string>(3); // Start, continue, end
            _loopStack.Push(loopLabel);

            AddLabel(loopLabel + "_start");
            StartScope();
        }

        public void MarkLoopContinue(string loopLabel) {
            AddLabel($"{loopLabel}_continue");
        }

        public void BackgroundSleep() {
            // TODO This seems like a bad way to handle background, doesn't it?

            if ((Attributes & ProcAttributes.Background) == ProcAttributes.Background) {
                if (!_compiler.DMObjectTree.TryGetGlobalProc("sleep", out var sleepProc)) {
                    _compiler.Emit(WarningCode.ItemDoesntExist, Location, "Cannot do a background sleep without a sleep proc");
                    return;
                }

                PushFloat(-1); // argument given to sleep()
                Call(DMReference.CreateGlobalProc(sleepProc.Id), DMCallArgumentsType.FromStack, 1);
                Pop(); // Pop the result of the sleep call
            }
        }

        public void LoopJumpToStart(string loopLabel) {
            BackgroundSleep();
            Jump($"{loopLabel}_start");
        }

        public void LoopEnd() {
            if (_loopStack?.TryPop(out var pop) ?? false) {
                AddLabel(pop + "_end");
            } else {
                _compiler.ForcedError(Location, "Cannot pop empty loop stack");
            }

            EndScope();
        }

        public void SwitchCase(string caseLabel) {
            WriteOpcode(DreamProcOpcode.SwitchCase);
            WriteLabel(caseLabel);
        }

        public void SwitchCaseRange(string caseLabel) {
            WriteOpcode(DreamProcOpcode.SwitchCaseRange);
            WriteLabel(caseLabel);
        }

        public void Browse() {
            WriteOpcode(DreamProcOpcode.Browse);
        }

        public void BrowseResource() {
            WriteOpcode(DreamProcOpcode.BrowseResource);
        }

        public void OutputControl() {
            WriteOpcode(DreamProcOpcode.OutputControl);
        }

        public void Link() {
            WriteOpcode(DreamProcOpcode.Link);
        }

        public void Ftp() {
            WriteOpcode(DreamProcOpcode.Ftp);
        }

        public void OutputReference(DMReference leftRef) {
            WriteOpcode(DreamProcOpcode.OutputReference);
            WriteReference(leftRef);
        }

        public void Output() {
            WriteOpcode(DreamProcOpcode.Output);
        }

        public void Input(DMReference leftRef, DMReference rightRef) {
            WriteOpcode(DreamProcOpcode.Input);
            WriteReference(leftRef);
            WriteReference(rightRef);
        }

        public void Spawn(string jumpTo) {
            WriteOpcode(DreamProcOpcode.Spawn);
            WriteLabel(jumpTo);
        }

        public void Break(DMASTIdentifier? label = null) {
            if (label is not null) {
                var codeLabel = (GetCodeLabel(label.Identifier, _scopes.Peek())?.LabelName ?? label.Identifier + "_codelabel");
                if (!LabelExists(codeLabel)) {
                    _compiler.Emit(WarningCode.ItemDoesntExist, label.Location, $"Unknown label {label.Identifier}");
                }

                Jump(codeLabel + "_end");
            } else if (_loopStack?.TryPeek(out var peek) ?? false) {
                Jump(peek + "_end");
            } else {
                _compiler.ForcedError(Location, "Cannot peek empty loop stack");
            }
        }

        public void BreakIfFalse() {
            if (_loopStack?.TryPeek(out var peek) ?? false) {
                JumpIfFalse($"{peek}_end");
            } else {
                _compiler.ForcedError(Location, "Cannot peek empty loop stack");
            }
        }

        public void Continue(DMASTIdentifier? label = null) {
            // TODO: Clean up this godawful label handling
            if (label is not null) {
                // Also, labelled loops always need the label declared first, so stick it like this way
                var codeLabel = (
                    GetCodeLabel(label.Identifier, _scopes.Peek())?.LabelName ??
                    label.Identifier + "_codelabel"
                );
                if (!LabelExists(codeLabel)) {
                    _compiler.Emit(WarningCode.ItemDoesntExist, label.Location, $"Unknown label {label.Identifier}");
                }

                var labelList = GetLabels().Keys.ToList();
                var continueLabel = string.Empty;
                for (var i = labelList.IndexOf(codeLabel) + 1; i < labelList.Count; i++) {
                    if (labelList[i].EndsWith("_start")) {
                        continueLabel = labelList[i].Replace("_start", "_continue");
                        break;
                    }
                }

                BackgroundSleep();
                Jump(continueLabel);
            } else {
                BackgroundSleep();

                if (_loopStack?.TryPeek(out var peek) ?? false) {
                    Jump(peek + "_continue");
                } else {
                    _compiler.ForcedError(Location, "Cannot peek empty loop stack");
                }
            }
        }

        public void Goto(DMASTIdentifier label) {
            var placeholder = MakePlaceholderLabel();
            _pendingLabelReferences ??= new Stack<CodeLabelReference>();
            _pendingLabelReferences.Push(new CodeLabelReference(
                label.Identifier,
                placeholder,
                label.Location,
                _scopes.Peek()
            ));
            Jump(placeholder);
        }

        public void Pop() {
            WriteOpcode(DreamProcOpcode.Pop);
        }

        public void BooleanOr(string endLabel) {
            WriteOpcode(DreamProcOpcode.BooleanOr);
            WriteLabel(endLabel);
        }

        public void BooleanAnd(string endLabel) {
            WriteOpcode(DreamProcOpcode.BooleanAnd);
            WriteLabel(endLabel);
        }

        public void StartScope() {
            _scopes.Push(new DMProcScope(_scopes.Peek()));
        }

        public void EndScope() {
            DMProcScope destroyedScope = _scopes.Pop();
            DeallocLocalVariables(destroyedScope.LocalVariables.Count);
        }

        public void Jump(string label) {
            WriteOpcode(DreamProcOpcode.Jump);
            WriteLabel(label);
        }

        public void JumpIfFalse(string label) {
            WriteOpcode(DreamProcOpcode.JumpIfFalse);
            WriteLabel(label);
        }

        public void JumpIfNull(string label) {
            // Conditionally pops one value
            WriteOpcode(DreamProcOpcode.JumpIfNull);
            WriteLabel(label);
        }

        public void JumpIfNullNoPop(string label) {
            WriteOpcode(DreamProcOpcode.JumpIfNullNoPop);
            WriteLabel(label);
        }

        public void JumpIfTrueReference(DMReference reference, string label) {
            WriteOpcode(DreamProcOpcode.JumpIfTrueReference);
            WriteReference(reference, affectStack: false);
            WriteLabel(label);
        }

        public void JumpIfFalseReference(DMReference reference, string label) {
            WriteOpcode(DreamProcOpcode.JumpIfFalseReference);
            WriteReference(reference, affectStack: false);
            WriteLabel(label);
        }

        public void DereferenceField(string field) {
            WriteOpcode(DreamProcOpcode.DereferenceField);
            WriteString(field);
        }

        public void DereferenceIndex() {
            WriteOpcode(DreamProcOpcode.DereferenceIndex);
        }

        public void DereferenceCall(string field, DMCallArgumentsType argumentsType, int argumentStackSize) {
            ResizeStack(-argumentStackSize); // Pops proc owner and arguments, pushes result
            WriteOpcode(DreamProcOpcode.DereferenceCall);
            WriteString(field);
            WriteArgumentType(argumentsType);
            WriteStackDelta(argumentStackSize);
        }

        public void Call(DMReference reference, DMCallArgumentsType argumentsType, int argumentStackSize) {
            ResizeStack(-(argumentStackSize - 1)); // Pops all arguments, pushes return value
            WriteOpcode(DreamProcOpcode.Call);
            WriteReference(reference);
            WriteArgumentType(argumentsType);
            WriteStackDelta(argumentStackSize);
        }

        public void CallStatement(DMCallArgumentsType argumentsType, int argumentStackSize) {
            //Shrinks the stack by argumentStackSize. Could also shrink it by argumentStackSize+1, but assume not.
            ResizeStack(-argumentStackSize);
            WriteOpcode(DreamProcOpcode.CallStatement);
            WriteArgumentType(argumentsType);
            WriteStackDelta(argumentStackSize);
        }

        public void Prompt(DMValueType types) {
            WriteOpcode(DreamProcOpcode.Prompt);
            WriteType(types);
        }

        public void Initial() {
            WriteOpcode(DreamProcOpcode.Initial);
        }

        public void Return() {
            WriteOpcode(DreamProcOpcode.Return);
        }

        public void Throw() {
            WriteOpcode(DreamProcOpcode.Throw);
        }

        public void Assign(DMReference reference) {
            WriteOpcode(DreamProcOpcode.Assign);
            WriteReference(reference);
        }

        public void AssignInto(DMReference reference) {
            WriteOpcode(DreamProcOpcode.AssignInto);
            WriteReference(reference);
        }

        public void CreateObject(DMCallArgumentsType argumentsType, int argumentStackSize) {
            ResizeStack(-argumentStackSize); // Pops type and arguments, pushes new object
            WriteOpcode(DreamProcOpcode.CreateObject);
            WriteArgumentType(argumentsType);
            WriteStackDelta(argumentStackSize);
        }

        public void DeleteObject() {
            WriteOpcode(DreamProcOpcode.DeleteObject);
        }

        public void Not() {
            WriteOpcode(DreamProcOpcode.BooleanNot);
        }

        public void Negate() {
            WriteOpcode(DreamProcOpcode.Negate);
        }

        public void Add() {
            WriteOpcode(DreamProcOpcode.Add);
        }

        public void Subtract() {
            WriteOpcode(DreamProcOpcode.Subtract);
        }

        public void Multiply() {
            WriteOpcode(DreamProcOpcode.Multiply);
        }

        public void MultiplyReference(DMReference reference) {
            WriteOpcode(DreamProcOpcode.MultiplyReference);
            WriteReference(reference);
        }

        public void Divide() {
            WriteOpcode(DreamProcOpcode.Divide);
        }

        public void DivideReference(DMReference reference) {
            WriteOpcode(DreamProcOpcode.DivideReference);
            WriteReference(reference);
        }

        public void Modulus() {
            WriteOpcode(DreamProcOpcode.Modulus);
        }

        public void ModulusModulus() {
            WriteOpcode(DreamProcOpcode.ModulusModulus);
        }

        public void ModulusReference(DMReference reference) {
            WriteOpcode(DreamProcOpcode.ModulusReference);
            WriteReference(reference);
        }

        public void ModulusModulusReference(DMReference reference) {
            WriteOpcode(DreamProcOpcode.ModulusModulusReference);
            WriteReference(reference);
        }

        public void Power() {
            WriteOpcode(DreamProcOpcode.Power);
        }

        public void Append(DMReference reference) {
            WriteOpcode(DreamProcOpcode.Append);
            WriteReference(reference);
        }

        public void Increment(DMReference reference) {
            WriteOpcode(DreamProcOpcode.Increment);
            WriteReference(reference);
        }

        public void Decrement(DMReference reference) {
            WriteOpcode(DreamProcOpcode.Decrement);
            WriteReference(reference);
        }

        public void Remove(DMReference reference) {
            WriteOpcode(DreamProcOpcode.Remove);
            WriteReference(reference);
        }

        public void Combine(DMReference reference) {
            WriteOpcode(DreamProcOpcode.Combine);
            WriteReference(reference);
        }

        public void Mask(DMReference reference) {
            WriteOpcode(DreamProcOpcode.Mask);
            WriteReference(reference);
        }

        public void BitShiftLeft() {
            WriteOpcode(DreamProcOpcode.BitShiftLeft);
        }

        public void BitShiftLeftReference(DMReference reference) {
            WriteOpcode(DreamProcOpcode.BitShiftLeftReference);
            WriteReference(reference);
        }

        public void BitShiftRight() {
            WriteOpcode(DreamProcOpcode.BitShiftRight);
        }

        public void BitShiftRightReference(DMReference reference) {
            WriteOpcode(DreamProcOpcode.BitShiftRightReference);
            WriteReference(reference);
        }

        public void BinaryNot() {
            WriteOpcode(DreamProcOpcode.BitNot);
        }

        public void BinaryAnd() {
            WriteOpcode(DreamProcOpcode.BitAnd);
        }

        public void BinaryXor() {
            WriteOpcode(DreamProcOpcode.BitXor);
        }

        public void BinaryXorReference(DMReference reference) {
            WriteOpcode(DreamProcOpcode.BitXorReference);
            WriteReference(reference);
        }

        public void BinaryOr() {
            WriteOpcode(DreamProcOpcode.BitOr);
        }

        public void Equal() {
            WriteOpcode(DreamProcOpcode.CompareEquals);
        }

        public void NotEqual() {
            WriteOpcode(DreamProcOpcode.CompareNotEquals);
        }

        public void Equivalent() {
            WriteOpcode(DreamProcOpcode.CompareEquivalent);
        }

        public void NotEquivalent() {
            WriteOpcode(DreamProcOpcode.CompareNotEquivalent);
        }

        public void GreaterThan() {
            WriteOpcode(DreamProcOpcode.CompareGreaterThan);
        }

        public void GreaterThanOrEqual() {
            WriteOpcode(DreamProcOpcode.CompareGreaterThanOrEqual);
        }

        public void LessThan() {
            WriteOpcode(DreamProcOpcode.CompareLessThan);
        }

        public void LessThanOrEqual() {
            WriteOpcode(DreamProcOpcode.CompareLessThanOrEqual);
        }

        public void Sin() {
            WriteOpcode(DreamProcOpcode.Sin);
        }

        public void Cos() {
            WriteOpcode(DreamProcOpcode.Cos);
        }

        public void Tan() {
            WriteOpcode(DreamProcOpcode.Tan);
        }

        public void ArcSin() {
            WriteOpcode(DreamProcOpcode.ArcSin);
        }

        public void ArcCos() {
            WriteOpcode(DreamProcOpcode.ArcCos);
        }

        public void ArcTan() {
            WriteOpcode(DreamProcOpcode.ArcTan);
        }

        public void ArcTan2() {
            WriteOpcode(DreamProcOpcode.ArcTan2);
        }

        public void Sqrt() {
            WriteOpcode(DreamProcOpcode.Sqrt);
        }

        public void Log() {
            WriteOpcode(DreamProcOpcode.Log);
        }

        public void LogE() {
            WriteOpcode(DreamProcOpcode.LogE);
        }

        public void Abs() {
            WriteOpcode(DreamProcOpcode.Abs);
        }

        public void PushFloat(float value) {
            WriteOpcode(DreamProcOpcode.PushFloat);
            WriteFloat(value);
        }

        public void PushString(string value) {
            WriteOpcode(DreamProcOpcode.PushString);
            WriteString(value);
        }

        public void PushResource(string value) {
            WriteOpcode(DreamProcOpcode.PushResource);
            WriteResource(value);
        }

        public void PushType(int typeId) {
            WriteOpcode(DreamProcOpcode.PushType);
            WriteTypeId(typeId);
        }

        public void PushProc(int procId) {
            WriteOpcode(DreamProcOpcode.PushProc);
            WriteProcId(procId);
        }

        public void PushNull() {
            WriteOpcode(DreamProcOpcode.PushNull);
        }

        public void PushGlobalVars() {
            WriteOpcode(DreamProcOpcode.PushGlobalVars);
        }

        public void FormatString(string value) {
            int formatCount = 0;
            for (int i = 0; i < value.Length; i++) {
                if (StringFormatEncoder.Decode(value[i], out var formatType))
                {
                    if(StringFormatEncoder.IsInterpolation(formatType.Value))
                        formatCount++;
                }
            }

            ResizeStack(-(formatCount - 1)); //Shrinks by the amount of formats in the string, grows 1
            WriteOpcode(DreamProcOpcode.FormatString);
            WriteString(value);
            WriteFormatCount(formatCount);
        }

        public void IsInList() {
            WriteOpcode(DreamProcOpcode.IsInList);
        }

        public void IsInRange() {
            WriteOpcode(DreamProcOpcode.IsInRange);
        }

        public void IsSaved() {
            WriteOpcode(DreamProcOpcode.IsSaved);
        }

        public void AsType() {
            WriteOpcode(DreamProcOpcode.AsType);
        }

        public void IsType() {
            WriteOpcode(DreamProcOpcode.IsType);
        }

        public void IsNull() {
            WriteOpcode(DreamProcOpcode.IsNull);
        }

        public void Length() {
            WriteOpcode(DreamProcOpcode.Length);
        }

        public void GetStep() {
            WriteOpcode(DreamProcOpcode.GetStep);
        }

        public void GetDir() {
            WriteOpcode(DreamProcOpcode.GetDir);
        }

        public void LocateCoordinates() {
            WriteOpcode(DreamProcOpcode.LocateCoord);
        }

        public void Gradient(DMCallArgumentsType argumentsType, int argumentStackSize) {
            ResizeStack(-(argumentStackSize - 1)); // Pops arguments, pushes gradient result
            WriteOpcode(DreamProcOpcode.Gradient);
            WriteArgumentType(argumentsType);
            WriteStackDelta(argumentStackSize);
        }

        public void Rgb(DMCallArgumentsType argumentsType, int argumentStackSize) {
            ResizeStack(-(argumentStackSize - 1)); // Pops arguments, pushes rgb result
            WriteOpcode(DreamProcOpcode.Rgb);
            WriteArgumentType(argumentsType);
            WriteStackDelta(argumentStackSize);
        }

        public void PickWeighted(int count) {
            ResizeStack(-(count - 1));
            WriteOpcode(DreamProcOpcode.PickWeighted);
            WritePickCount(count);
        }

        public void PickUnweighted(int count) {
            ResizeStack(-(count - 1));
            WriteOpcode(DreamProcOpcode.PickUnweighted);
            WritePickCount(count);
        }

        public void Prob() {
            //Pops 1, pushes 1
            WriteOpcode(DreamProcOpcode.Prob);
        }

        public void MassConcatenation(int count) {
            ResizeStack(-(count - 1));
            WriteOpcode(DreamProcOpcode.MassConcatenation);
            WriteConcatCount(count);
        }

        public void Locate() {
            WriteOpcode(DreamProcOpcode.Locate);
        }

        public void StartTry(string label, DMReference reference) {
            WriteOpcode(DreamProcOpcode.Try);
            WriteLabel(label);
            WriteReference(reference);
        }

        public void StartTryNoValue(string label) {
            WriteOpcode(DreamProcOpcode.TryNoValue);
            WriteLabel(label);
        }

        public void EndTry() {
            WriteOpcode(DreamProcOpcode.EndTry);
        }

        // Annotated bytecode wrapper procedures
        private void WriteOpcode(DreamProcOpcode opcode) {
            AnnotatedBytecode.WriteOpcode(opcode, _writerLocation);
        }

        private void WriteReference(DMReference reference, bool affectStack = true) {
            AnnotatedBytecode.WriteReference(reference, _writerLocation, affectStack);
        }

        private void WriteArgumentType(DMCallArgumentsType argumentsType) {
            AnnotatedBytecode.WriteArgumentType(argumentsType, _writerLocation);
        }

        private void WriteLabel(string label) {
            AnnotatedBytecode.WriteLabel(label, _writerLocation);
        }

        private void WriteString(string value) {
            AnnotatedBytecode.WriteString(value, _writerLocation);
        }

        private void WriteResource(string value) {
            AnnotatedBytecode.WriteResource(value, _writerLocation);
        }

        private void WriteTypeId(int typeId) {
            AnnotatedBytecode.WriteTypeId(typeId, _writerLocation);
        }

        private void WriteProcId(int procId) {
            AnnotatedBytecode.WriteProcId(procId, _writerLocation);
        }

        private void WriteEnumeratorId(int enumeratorId) {
            AnnotatedBytecode.WriteEnumeratorId(enumeratorId, _writerLocation);
        }

        private void WriteFloat(float value) {
            AnnotatedBytecode.WriteFloat(value, _writerLocation);
        }

        private void WriteListSize(int size) {
            AnnotatedBytecode.WriteListSize(size, _writerLocation);
        }

        private void WriteFormatCount(int count) {
            AnnotatedBytecode.WriteFormatCount(count, _writerLocation);
        }

        private void WritePickCount(int count) {
            AnnotatedBytecode.WritePickCount(count, _writerLocation);
        }

        private void WriteConcatCount(int count) {
            AnnotatedBytecode.WriteConcatCount(count, _writerLocation);
        }

        private void WriteFilterID(int filterId, DreamPath filter) {
            AnnotatedBytecode.WriteFilterId(filterId, filter, _writerLocation);
        }

        private void WriteStackDelta(int delta) {
            AnnotatedBytecode.WriteStackDelta(delta, _writerLocation);
        }

        private void WriteLocalVariable(string name) {
            AnnotatedBytecode.WriteLocalVariable(name, _writerLocation);
        }

        private void WriteLocalVariableDealloc(int amount) {
            AnnotatedBytecode.WriteLocalVariableDealloc(amount, _writerLocation);
        }

        private void ResizeStack(int delta) {
            AnnotatedBytecode.ResizeStack(delta);
        }

        private CodeLabel? GetCodeLabel(string identifier, DMProcScope scope) {
            return AnnotatedBytecode.GetCodeLabel(identifier, scope);
        }

        private void WriteType(DMValueType type) {
            AnnotatedBytecode.WriteType(type, _writerLocation);
        }

        public void AddLabel(string name) {
            AnnotatedBytecode.AddLabel(name);
        }

        private bool LabelExists(string name) {
            return AnnotatedBytecode.LabelExists(name);
        }

        private Dictionary<string, long> GetLabels() {
            return AnnotatedBytecode.GetLabels();
        }

        public void ResolveLabels() {
            AnnotatedBytecode.ResolveCodeLabelReferences(_pendingLabelReferences);
        }
    }
}<|MERGE_RESOLUTION|>--- conflicted
+++ resolved
@@ -64,12 +64,8 @@
 
         public string Name => _astDefinition?.Name ?? "<init>";
         public bool IsVerb => _astDefinition?.IsVerb ?? false;
-<<<<<<< HEAD
         public List<string>? Parameters;
-=======
         public bool IsFinal => _astDefinition?.IsFinal ?? false;
-        public List<string> Parameters = new();
->>>>>>> 59b78cf8
         public Location Location;
         public ProcAttributes Attributes;
         public readonly int Id;
