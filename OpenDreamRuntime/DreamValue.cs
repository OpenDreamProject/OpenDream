--- conflicted
+++ resolved
@@ -372,38 +372,22 @@
 
         public bool IsTruthy() {
             switch (Type) {
-<<<<<<< HEAD
                 case DreamValue.DreamValueType.DreamObject: {
                     Debug.Assert(_refValue is DreamObject, "Failed to cast a DreamValue's DreamObject");
                     return _refValue != null && Unsafe.As<DreamObject>(_refValue).Deleted == false;
                 }
-                case DreamValue.DreamValueType.DreamResource:
-                case DreamValue.DreamValueType.DreamType:
-                case DreamValue.DreamValueType.DreamProc:
-                case DreamValue.DreamValueType.ProcStub:
-                case DreamValue.DreamValueType.VerbStub:
-                case DreamValue.DreamValueType.Appearance:
-=======
-                case DreamValueType.DreamObject:
-                    return _refValue != null && ((DreamObject) _refValue).Deleted == false;
                 case DreamValueType.DreamResource:
                 case DreamValueType.DreamType:
                 case DreamValueType.DreamProc:
                 case DreamValueType.ProcStub:
                 case DreamValueType.VerbStub:
                 case DreamValueType.Appearance:
->>>>>>> 579b4a35
                     return true;
                 case DreamValueType.Float:
                     return _floatValue != 0;
-<<<<<<< HEAD
                 case DreamValue.DreamValueType.String:
                     Debug.Assert(_refValue is string, "Failed to cast a DreamValueType.String as a string");
                     return Unsafe.As<string>(_refValue) != "";
-=======
-                case DreamValueType.String:
-                    return (string) _refValue != "";
->>>>>>> 579b4a35
                 default:
                     throw new NotImplementedException($"Truthy evaluation for {this} is not implemented");
             }
