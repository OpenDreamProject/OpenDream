--- conflicted
+++ resolved
@@ -274,38 +274,8 @@
             }
         }
 
-<<<<<<< HEAD
-        public DMProcState(DMProcState other, DreamThread thread)
-            : base(thread)
-        {
-            if (other.EnumeratorStack.Count > 0) {
-                throw new NotImplementedException();
-            }
-
-            _proc = other._proc;
-            Instance = other.Instance;
-            Usr = other.Usr;
-            ArgumentCount = other.ArgumentCount;
-            CurrentSource = other.CurrentSource;
-            CurrentLine = other.CurrentLine;
-            _pc = other._pc;
-
-            _stack = _stackPool.Rent(other._stack.Length);
-            Array.Copy(other._stack, _stack, _stack.Length);
-
-            _localVariables = _dreamValuePool.Rent(other._localVariables.Length);
-            Array.Copy(other._localVariables, _localVariables, other._localVariables.Length);
-
-            WaitFor = other.WaitFor;
-        }
-
         public override ProcStatus Resume() {
-            if (Instance is not null && Instance.Deleted) {
-                ReturnPools();
-=======
-        protected override ProcStatus InternalResume() {
             if (Instance?.Deleted == true) {
->>>>>>> 2742f32e
                 return ProcStatus.Returned;
             }
 
@@ -378,7 +348,6 @@
             return thread;
         }
 
-<<<<<<< HEAD
         public void StartTryBlock(int catchPosition, int catchVarIndex = NoTryCatch) {
             CatchPosition = catchPosition;
             CatchVarIndex = catchVarIndex;
@@ -403,11 +372,6 @@
             CatchVarIndex = NoTryCatch;
         }
 
-        public void ReturnPools()
-        {
-            _dreamValuePool.Return(_localVariables, true);
-            _stackPool.Return(_stack);
-=======
         public override void Dispose() {
             base.Dispose();
 
@@ -428,7 +392,6 @@
             _localVariables = null;
 
             Pool.Push(this);
->>>>>>> 2742f32e
         }
 
         public Span<DreamValue> GetArguments() {
