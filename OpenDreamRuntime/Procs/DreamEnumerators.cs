--- conflicted
+++ resolved
@@ -2,13 +2,8 @@
 using OpenDreamShared.Dream.Procs;
 
 namespace OpenDreamRuntime.Procs {
-<<<<<<< HEAD
-    internal interface IDreamValueEnumerator {
+    public interface IDreamValueEnumerator {
         public bool Enumerate(DMProcState state, DMReference? reference);
-=======
-    public interface IDreamValueEnumerator {
-        public bool Enumerate(DMProcState state, DMReference reference);
->>>>>>> 026a9838
     }
 
     /// <summary>
