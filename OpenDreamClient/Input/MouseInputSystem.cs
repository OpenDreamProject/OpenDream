--- conflicted
+++ resolved
@@ -79,20 +79,6 @@
         RaiseNetworkEvent(new StatClickedEvent(atomRef, isRight, isMiddle, shift, ctrl, alt));
     }
 
-<<<<<<< HEAD
-    public void HandleAtomMouseEntered(ClientObjectReference atomRef) {
-        if (!HasMouseEventEnabled(atomRef, AtomMouseEvents.Enter))
-            return;
-
-        RaiseNetworkEvent(new MouseEnteredEvent(atomRef));
-    }
-
-    public void HandleAtomMouseExited(ClientObjectReference atomRef) {
-        if (!HasMouseEventEnabled(atomRef, AtomMouseEvents.Exit))
-            return;
-
-        RaiseNetworkEvent(new MouseExitedEvent(atomRef));
-=======
     public void HandleAtomMouseEntered(ScalingViewport viewport, Vector2 relativePos, ClientObjectReference atomRef, Vector2i iconPos) {
         if (!HasMouseEventEnabled(atomRef, AtomMouseEvents.Enter))
             return;
@@ -112,7 +98,6 @@
             return;
 
         RaiseNetworkEvent(new MouseMoveEvent(atomRef, CreateClickParams(viewport, relativePos, iconPos)));
->>>>>>> 792cec3a
     }
 
     public (ClientObjectReference Atom, Vector2i IconPosition)? GetAtomUnderMouse(ScalingViewport viewport, Vector2 relativePos, ScreenCoordinates globalPos) {
@@ -240,8 +225,6 @@
         return new(screenLoc, right, middle, shift, ctrl, alt, iconPos.X, iconPos.Y);
     }
 
-<<<<<<< HEAD
-=======
     /// <summary>
     /// <see cref="CreateClickParams(OpenDreamClient.Interface.Controls.UI.ScalingViewport,Robust.Client.UserInterface.GUIBoundKeyEventArgs,Robust.Shared.Maths.Vector2i)"/>
     /// but without information about mouse/keyboard buttons
@@ -256,7 +239,6 @@
         return new(screenLoc, false, false, false, false, false, iconPos.X, iconPos.Y);
     }
 
->>>>>>> 792cec3a
     private bool HasMouseEventEnabled(ClientObjectReference atomRef, AtomMouseEvents mouseEvent) {
         if (!_appearanceSystem.TryGetAppearance(atomRef, out var appearance))
             return false;
