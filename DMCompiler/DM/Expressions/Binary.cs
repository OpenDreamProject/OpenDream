using OpenDreamShared.Compiler;
using OpenDreamShared.Dream;
using OpenDreamShared.Dream.Procs;

namespace DMCompiler.DM.Expressions {
    abstract class BinaryOp : DMExpression {
        protected DMExpression LHS { get; }
        protected DMExpression RHS { get; }

        public BinaryOp(Location location, DMExpression lhs, DMExpression rhs) : base(location) {
            LHS = lhs;
            RHS = rhs;
        }
    }

    #region Simple
    // x + y
    class Add : BinaryOp {
        public Add(Location location, DMExpression lhs, DMExpression rhs)
            : base(location, lhs, rhs) { }

        public override bool TryAsConstant(out Constant constant) {
            if (!LHS.TryAsConstant(out var lhs) || !RHS.TryAsConstant(out var rhs)) {
                constant = null;
                return false;
            }

            constant = lhs.Add(rhs);
            return true;
        }

        public override void EmitPushValue(DMObject dmObject, DMProc proc) {
            LHS.EmitPushValue(dmObject, proc);
            RHS.EmitPushValue(dmObject, proc);
            proc.Add();
        }
    }

    // x - y
    class Subtract : BinaryOp {
        public Subtract(Location location, DMExpression lhs, DMExpression rhs)
            : base(location, lhs, rhs) { }

        public override bool TryAsConstant(out Constant constant) {
            if (!LHS.TryAsConstant(out var lhs) || !RHS.TryAsConstant(out var rhs)) {
                constant = null;
                return false;
            }

            constant = lhs.Subtract(rhs);
            return true;
        }

        public override void EmitPushValue(DMObject dmObject, DMProc proc) {
            LHS.EmitPushValue(dmObject, proc);
            RHS.EmitPushValue(dmObject, proc);
            proc.Subtract();
        }
    }

    // x * y
    class Multiply : BinaryOp {
        public Multiply(Location location, DMExpression lhs, DMExpression rhs)
            : base(location, lhs, rhs) { }

        public override bool TryAsConstant(out Constant constant) {
            if (!LHS.TryAsConstant(out var lhs) || !RHS.TryAsConstant(out var rhs)) {
                constant = null;
                return false;
            }

            constant = lhs.Multiply(rhs);
            return true;
        }

        public override void EmitPushValue(DMObject dmObject, DMProc proc) {
            LHS.EmitPushValue(dmObject, proc);
            RHS.EmitPushValue(dmObject, proc);
            proc.Multiply();
        }
    }

    // x / y
    class Divide : BinaryOp {
        public Divide(Location location, DMExpression lhs, DMExpression rhs)
            : base(location, lhs, rhs) { }

        public override bool TryAsConstant(out Constant constant) {
            if (!LHS.TryAsConstant(out var lhs) || !RHS.TryAsConstant(out var rhs)) {
                constant = null;
                return false;
            }

            constant = lhs.Divide(rhs);
            return true;
        }

        public override void EmitPushValue(DMObject dmObject, DMProc proc) {
            LHS.EmitPushValue(dmObject, proc);
            RHS.EmitPushValue(dmObject, proc);
            proc.Divide();
        }
    }

    // x % y
    class Modulo : BinaryOp {
        public Modulo(Location location, DMExpression lhs, DMExpression rhs)
            : base(location, lhs, rhs) { }

        public override bool TryAsConstant(out Constant constant) {
            if (!LHS.TryAsConstant(out var lhs) || !RHS.TryAsConstant(out var rhs)) {
                constant = null;
                return false;
            }

            constant = lhs.Modulo(rhs);
            return true;
        }

        public override void EmitPushValue(DMObject dmObject, DMProc proc) {
            LHS.EmitPushValue(dmObject, proc);
            RHS.EmitPushValue(dmObject, proc);
            proc.Modulus();
        }
    }

    // x %% y
    class ModuloModulo : BinaryOp {
        public ModuloModulo(Location location, DMExpression lhs, DMExpression rhs)
            : base(location, lhs, rhs) { }

        public override bool TryAsConstant(out Constant constant) {
            if (!LHS.TryAsConstant(out var lhs) || !RHS.TryAsConstant(out var rhs)) {
                constant = null;
                return false;
            }

            constant = lhs.ModuloModulo(rhs);
            return true;
        }

        public override void EmitPushValue(DMObject dmObject, DMProc proc) {
            LHS.EmitPushValue(dmObject, proc);
            RHS.EmitPushValue(dmObject, proc);
            proc.ModulusModulus();
        }
    }

    // x ** y
    class Power : BinaryOp {
        public Power(Location location, DMExpression lhs, DMExpression rhs)
            : base(location, lhs, rhs) { }

        public override bool TryAsConstant(out Constant constant) {
            if (!LHS.TryAsConstant(out var lhs) || !RHS.TryAsConstant(out var rhs)) {
                constant = null;
                return false;
            }

            constant = lhs.Power(rhs);
            return true;
        }

        public override void EmitPushValue(DMObject dmObject, DMProc proc) {
            LHS.EmitPushValue(dmObject, proc);
            RHS.EmitPushValue(dmObject, proc);
            proc.Power();
        }
    }

    // x << y
    class LeftShift : BinaryOp {
        public LeftShift(Location location, DMExpression lhs, DMExpression rhs)
            : base(location, lhs, rhs) { }

        public override bool TryAsConstant(out Constant constant) {
            if (!LHS.TryAsConstant(out var lhs) || !RHS.TryAsConstant(out var rhs)) {
                constant = null;
                return false;
            }

            constant = lhs.LeftShift(rhs);
            return true;
        }

        public override void EmitPushValue(DMObject dmObject, DMProc proc) {
            LHS.EmitPushValue(dmObject, proc);
            RHS.EmitPushValue(dmObject, proc);
            proc.BitShiftLeft();
        }
    }

    // x >> y
    class RightShift : BinaryOp {
        public RightShift(Location location, DMExpression lhs, DMExpression rhs)
            : base(location, lhs, rhs) { }

        public override bool TryAsConstant(out Constant constant) {
            if (!LHS.TryAsConstant(out var lhs) || !RHS.TryAsConstant(out var rhs)) {
                constant = null;
                return false;
            }

            constant = lhs.RightShift(rhs);
            return true;
        }

        public override void EmitPushValue(DMObject dmObject, DMProc proc) {
            LHS.EmitPushValue(dmObject, proc);
            RHS.EmitPushValue(dmObject, proc);
            proc.BitShiftRight();
        }
    }

    // x & y
    class BinaryAnd : BinaryOp {
        public BinaryAnd(Location location, DMExpression lhs, DMExpression rhs)
            : base(location, lhs, rhs) { }

        public override bool TryAsConstant(out Constant constant) {
            if (!LHS.TryAsConstant(out var lhs) || !RHS.TryAsConstant(out var rhs)) {
                constant = null;
                return false;
            }

            constant = lhs.BinaryAnd(rhs);
            return true;
        }

        public override void EmitPushValue(DMObject dmObject, DMProc proc) {
            LHS.EmitPushValue(dmObject, proc);
            RHS.EmitPushValue(dmObject, proc);
            proc.BinaryAnd();
        }
    }

    // x ^ y
    class BinaryXor : BinaryOp {
        public BinaryXor(Location location, DMExpression lhs, DMExpression rhs)
            : base(location, lhs, rhs) { }

        public override bool TryAsConstant(out Constant constant) {
            if (!LHS.TryAsConstant(out var lhs) || !RHS.TryAsConstant(out var rhs)) {
                constant = null;
                return false;
            }

            constant = lhs.BinaryXor(rhs);
            return true;
        }

        public override void EmitPushValue(DMObject dmObject, DMProc proc) {
            LHS.EmitPushValue(dmObject, proc);
            RHS.EmitPushValue(dmObject, proc);
            proc.BinaryXor();
        }
    }

    // x | y
    class BinaryOr : BinaryOp {
        public BinaryOr(Location location, DMExpression lhs, DMExpression rhs)
            : base(location, lhs, rhs) { }

        public override bool TryAsConstant(out Constant constant) {
            if (!LHS.TryAsConstant(out var lhs) || !RHS.TryAsConstant(out var rhs)) {
                constant = null;
                return false;
            }

            constant = lhs.BinaryOr(rhs);
            return true;
        }

        public override void EmitPushValue(DMObject dmObject, DMProc proc) {
            LHS.EmitPushValue(dmObject, proc);
            RHS.EmitPushValue(dmObject, proc);
            proc.BinaryOr();
        }
    }

    // x == y
    class Equal : BinaryOp {
        public Equal(Location location, DMExpression lhs, DMExpression rhs)
            : base(location, lhs, rhs) { }

        public override void EmitPushValue(DMObject dmObject, DMProc proc) {
            LHS.EmitPushValue(dmObject, proc);
            RHS.EmitPushValue(dmObject, proc);
            proc.Equal();
        }
    }

    // x != y
    class NotEqual : BinaryOp {
        public NotEqual(Location location, DMExpression lhs, DMExpression rhs)
            : base(location, lhs, rhs) { }

        public override void EmitPushValue(DMObject dmObject, DMProc proc) {
            LHS.EmitPushValue(dmObject, proc);
            RHS.EmitPushValue(dmObject, proc);
            proc.NotEqual();
        }
    }

    // x ~= y
    class Equivalent : BinaryOp {
        public Equivalent(Location location, DMExpression lhs, DMExpression rhs)
            : base(location, lhs, rhs) { }

        public override void EmitPushValue(DMObject dmObject, DMProc proc) {
            LHS.EmitPushValue(dmObject, proc);
            RHS.EmitPushValue(dmObject, proc);
            proc.Equivalent();
        }
    }

    // x ~! y
    class NotEquivalent : BinaryOp {
        public NotEquivalent(Location location, DMExpression lhs, DMExpression rhs)
            : base(location, lhs, rhs) { }

        public override void EmitPushValue(DMObject dmObject, DMProc proc) {
            LHS.EmitPushValue(dmObject, proc);
            RHS.EmitPushValue(dmObject, proc);
            proc.NotEquivalent();
        }
    }

    // x > y
    class GreaterThan : BinaryOp {
        public GreaterThan(Location location, DMExpression lhs, DMExpression rhs)
            : base(location, lhs, rhs) { }


        public override bool TryAsConstant(out Constant constant) {
            if (!LHS.TryAsConstant(out Constant lhs) || !RHS.TryAsConstant(out Constant rhs)) {
                constant = null;
                return false;
            }

            constant = lhs.GreaterThan(rhs);
            return true;
        }

        public override void EmitPushValue(DMObject dmObject, DMProc proc) {
            LHS.EmitPushValue(dmObject, proc);
            RHS.EmitPushValue(dmObject, proc);
            proc.GreaterThan();
        }
    }

    // x >= y
    class GreaterThanOrEqual : BinaryOp {
        public GreaterThanOrEqual(Location location, DMExpression lhs, DMExpression rhs)
            : base(location, lhs, rhs) { }

        public override void EmitPushValue(DMObject dmObject, DMProc proc) {
            LHS.EmitPushValue(dmObject, proc);
            RHS.EmitPushValue(dmObject, proc);
            proc.GreaterThanOrEqual();
        }

        public override bool TryAsConstant(out Constant constant) {
            if (!LHS.TryAsConstant(out Constant lhs) || !RHS.TryAsConstant(out Constant rhs)) {
                constant = null;
                return false;
            }

            constant = lhs.GreaterThanOrEqual(rhs);
            return true;
        }
    }


    // x < y
    class LessThan : BinaryOp {
        public LessThan(Location location, DMExpression lhs, DMExpression rhs)
            : base(location, lhs, rhs) { }

        public override void EmitPushValue(DMObject dmObject, DMProc proc) {
            LHS.EmitPushValue(dmObject, proc);
            RHS.EmitPushValue(dmObject, proc);
            proc.LessThan();
        }

        public override bool TryAsConstant(out Constant constant) {
            if (!LHS.TryAsConstant(out Constant lhs) || !RHS.TryAsConstant(out Constant rhs)) {
                constant = null;
                return false;
            }

            constant = lhs.LessThan(rhs);
            return true;
        }
    }

    // x <= y
    class LessThanOrEqual : BinaryOp {
        public LessThanOrEqual(Location location, DMExpression lhs, DMExpression rhs)
            : base(location, lhs, rhs) { }

        public override void EmitPushValue(DMObject dmObject, DMProc proc) {
            LHS.EmitPushValue(dmObject, proc);
            RHS.EmitPushValue(dmObject, proc);
            proc.LessThanOrEqual();
        }

        public override bool TryAsConstant(out Constant constant) {
            if (!LHS.TryAsConstant(out Constant lhs) || !RHS.TryAsConstant(out Constant rhs)) {
                constant = null;
                return false;
            }

            constant = lhs.LessThanOrEqual(rhs);
            return true;
        }
    }

    // x || y
    class Or : BinaryOp {
        public Or(Location location, DMExpression lhs, DMExpression rhs)
            : base(location, lhs, rhs) { }

        public override bool TryAsConstant(out Constant constant) {
            if (LHS.TryAsConstant(out var lhs) && lhs.IsTruthy()) {
                constant = lhs;
                return true;
            }

            if (RHS.TryAsConstant(out var rhs)) {
                constant = rhs;
                return true;
            }

            constant = null;
            return false;
        }

        public override void EmitPushValue(DMObject dmObject, DMProc proc) {
            string endLabel = proc.NewLabelName();

            LHS.EmitPushValue(dmObject, proc);
            proc.BooleanOr(endLabel);
            RHS.EmitPushValue(dmObject, proc);
            proc.AddLabel(endLabel);
        }
    }

    // x && y
    class And : BinaryOp {
        public And(Location location, DMExpression lhs, DMExpression rhs)
            : base(location, lhs, rhs) { }

        public override bool TryAsConstant(out Constant constant) {
            if (LHS.TryAsConstant(out var lhs) && !lhs.IsTruthy()) {
                constant = lhs;
                return true;
            }

            if (RHS.TryAsConstant(out var rhs)) {
                constant = rhs;
                return true;
            }

            constant = null;
            return false;
        }

        public override void EmitPushValue(DMObject dmObject, DMProc proc) {
            string endLabel = proc.NewLabelName();

            LHS.EmitPushValue(dmObject, proc);
            proc.BooleanAnd(endLabel);
            RHS.EmitPushValue(dmObject, proc);
            proc.AddLabel(endLabel);
        }
    }

    // x in y
    class In : BinaryOp {
        public In(Location location, DMExpression expr, DMExpression container)
            : base(location, expr, container) { }

        public override void EmitPushValue(DMObject dmObject, DMProc proc) {
            LHS.EmitPushValue(dmObject, proc);
            RHS.EmitPushValue(dmObject, proc);
            proc.IsInList();
        }
    }
    #endregion

    #region Compound Assignment
    abstract class AssignmentBinaryOp : BinaryOp {
        public AssignmentBinaryOp(Location location, DMExpression lhs, DMExpression rhs)
            : base(location, lhs, rhs) { }

<<<<<<< HEAD
        public abstract void EmitOp(DMObject dmObject, DMProc proc, DMReference reference, string endLabel);
=======
        /// <summary>
        /// Generic interface for emitting the assignment operation. Has its conditionality and reference generation already handled.
        /// </summary>
        /// <remarks>You should always make use of the reference argument, unless you totally override AssignmentBinaryOp's EmitPushValue method.</remarks>
        /// <param name="reference">A reference to the LHS emitted via <see cref="DMExpression.EmitReference(DMObject, DMProc)"/></param>
        public abstract void EmitOp(DMObject dmObject, DMProc proc, DMReference reference);
>>>>>>> c2cb590c

        public override void EmitPushValue(DMObject dmObject, DMProc proc) {
            string endLabel = proc.NewLabelName();

            DMReference reference = LHS.EmitReference(dmObject, proc, endLabel);
            EmitOp(dmObject, proc, reference, endLabel);

            proc.AddLabel(endLabel);
        }
    }

    // x = y
    class Assignment : AssignmentBinaryOp {
        public override DreamPath? Path => LHS.Path;

        public Assignment(Location location, DMExpression lhs, DMExpression rhs)
            : base(location, lhs, rhs) { }

        public override void EmitOp(DMObject dmObject, DMProc proc, DMReference reference, string endLabel) {
            RHS.EmitPushValue(dmObject, proc);
            proc.Assign(reference);
        }
    }

    // x += y
    class Append : AssignmentBinaryOp {
        public Append(Location location, DMExpression lhs, DMExpression rhs)
            : base(location, lhs, rhs) { }

        public override void EmitOp(DMObject dmObject, DMProc proc, DMReference reference, string endLabel) {
            RHS.EmitPushValue(dmObject, proc);
            proc.Append(reference);
        }
    }

    // x |= y
    class Combine : AssignmentBinaryOp {
        public Combine(Location location, DMExpression lhs, DMExpression rhs)
            : base(location, lhs, rhs) { }

        public override void EmitOp(DMObject dmObject, DMProc proc, DMReference reference, string endLabel) {
            RHS.EmitPushValue(dmObject, proc);
            proc.Combine(reference);
        }
    }

    // x -= y
    class Remove : AssignmentBinaryOp {
        public Remove(Location location, DMExpression lhs, DMExpression rhs)
            : base(location, lhs, rhs) { }

        public override void EmitOp(DMObject dmObject, DMProc proc, DMReference reference, string endLabel) {
            RHS.EmitPushValue(dmObject, proc);
            proc.Remove(reference);
        }
    }

    // x &= y
    class Mask : AssignmentBinaryOp {
        public Mask(Location location, DMExpression lhs, DMExpression rhs)
            : base(location, lhs, rhs) { }

        public override void EmitOp(DMObject dmObject, DMProc proc, DMReference reference, string endLabel) {
            RHS.EmitPushValue(dmObject, proc);
            proc.Mask(reference);
        }
    }

    // x &&= y
    class LogicalAndAssign : AssignmentBinaryOp {
        public LogicalAndAssign(Location location, DMExpression lhs, DMExpression rhs) : base(location, lhs, rhs) { }

        public override void EmitOp(DMObject dmObject, DMProc proc, DMReference reference, string endLabel) {
            proc.JumpIfFalseReference(reference, endLabel);
            RHS.EmitPushValue(dmObject, proc);
            proc.Assign(reference);
        }
    }

    // x ||= y
    class LogicalOrAssign : AssignmentBinaryOp {
        public LogicalOrAssign(Location location, DMExpression lhs, DMExpression rhs) : base(location, lhs, rhs) { }

        public override void EmitOp(DMObject dmObject, DMProc proc, DMReference reference, string endLabel) {
            proc.JumpIfTrueReference(reference, endLabel);
            RHS.EmitPushValue(dmObject, proc);
            proc.Assign(reference);
        }
    }

    // x *= y
    class MultiplyAssign : AssignmentBinaryOp {
        public MultiplyAssign(Location location, DMExpression lhs, DMExpression rhs)
            : base(location, lhs, rhs) { }

        public override void EmitOp(DMObject dmObject, DMProc proc, DMReference reference, string endLabel) {
            RHS.EmitPushValue(dmObject, proc);
            proc.MultiplyReference(reference);
        }
    }

    // x /= y
    class DivideAssign : AssignmentBinaryOp {
        public DivideAssign(Location location, DMExpression lhs, DMExpression rhs)
            : base(location, lhs, rhs) { }

        public override void EmitOp(DMObject dmObject, DMProc proc, DMReference reference, string endLabel) {
            RHS.EmitPushValue(dmObject, proc);
            proc.DivideReference(reference);
        }
    }

    // x <<= y
    class LeftShiftAssign : AssignmentBinaryOp {
        public LeftShiftAssign(Location location, DMExpression lhs, DMExpression rhs)
            : base(location, lhs, rhs) { }

<<<<<<< HEAD
        public override void EmitOp(DMObject dmObject, DMProc proc, DMReference reference, string endLabel) {
            proc.PushReferenceValue(reference);
=======
        public override void EmitOp(DMObject dmObject, DMProc proc, DMReference reference) {
>>>>>>> c2cb590c
            RHS.EmitPushValue(dmObject, proc);
            proc.BitShiftLeftReference(reference);
        }
    }

    // x >>= y
    class RightShiftAssign : AssignmentBinaryOp {
        public RightShiftAssign(Location location, DMExpression lhs, DMExpression rhs)
            : base(location, lhs, rhs) { }

<<<<<<< HEAD
        public override void EmitOp(DMObject dmObject, DMProc proc, DMReference reference, string endLabel) {
            proc.PushReferenceValue(reference);
=======
        public override void EmitOp(DMObject dmObject, DMProc proc, DMReference reference) {
>>>>>>> c2cb590c
            RHS.EmitPushValue(dmObject, proc);
            proc.BitShiftRightReference(reference);
        }
    }

    // x ^= y
    class XorAssign : AssignmentBinaryOp {
        public XorAssign(Location location, DMExpression lhs, DMExpression rhs)
            : base(location, lhs, rhs) { }

        public override void EmitOp(DMObject dmObject, DMProc proc, DMReference reference, string endLabel) {
            RHS.EmitPushValue(dmObject, proc);
            proc.BinaryXorReference(reference);
        }
    }

    // x %= y
    class ModulusAssign : AssignmentBinaryOp {
        public ModulusAssign(Location location, DMExpression lhs, DMExpression rhs)
            : base(location, lhs, rhs) { }

        public override void EmitOp(DMObject dmObject, DMProc proc, DMReference reference, string endLabel) {
            RHS.EmitPushValue(dmObject, proc);
            proc.ModulusReference(reference);
        }
    }

    // x %%= y
    class ModulusModulusAssign : AssignmentBinaryOp {
        public ModulusModulusAssign(Location location, DMExpression lhs, DMExpression rhs)
            : base(location, lhs, rhs) { }

        public override void EmitOp(DMObject dmObject, DMProc proc, DMReference reference, string endLabel) {
            RHS.EmitPushValue(dmObject, proc);
            proc.ModulusModulusReference(reference);
        }
    }
    #endregion
}<|MERGE_RESOLUTION|>--- conflicted
+++ resolved
@@ -494,16 +494,12 @@
         public AssignmentBinaryOp(Location location, DMExpression lhs, DMExpression rhs)
             : base(location, lhs, rhs) { }
 
-<<<<<<< HEAD
-        public abstract void EmitOp(DMObject dmObject, DMProc proc, DMReference reference, string endLabel);
-=======
         /// <summary>
         /// Generic interface for emitting the assignment operation. Has its conditionality and reference generation already handled.
         /// </summary>
         /// <remarks>You should always make use of the reference argument, unless you totally override AssignmentBinaryOp's EmitPushValue method.</remarks>
         /// <param name="reference">A reference to the LHS emitted via <see cref="DMExpression.EmitReference(DMObject, DMProc)"/></param>
-        public abstract void EmitOp(DMObject dmObject, DMProc proc, DMReference reference);
->>>>>>> c2cb590c
+        public abstract void EmitOp(DMObject dmObject, DMProc proc, DMReference reference, string endLabel);
 
         public override void EmitPushValue(DMObject dmObject, DMProc proc) {
             string endLabel = proc.NewLabelName();
@@ -621,12 +617,7 @@
         public LeftShiftAssign(Location location, DMExpression lhs, DMExpression rhs)
             : base(location, lhs, rhs) { }
 
-<<<<<<< HEAD
-        public override void EmitOp(DMObject dmObject, DMProc proc, DMReference reference, string endLabel) {
-            proc.PushReferenceValue(reference);
-=======
-        public override void EmitOp(DMObject dmObject, DMProc proc, DMReference reference) {
->>>>>>> c2cb590c
+        public override void EmitOp(DMObject dmObject, DMProc proc, DMReference reference, string endLabel) {
             RHS.EmitPushValue(dmObject, proc);
             proc.BitShiftLeftReference(reference);
         }
@@ -637,12 +628,7 @@
         public RightShiftAssign(Location location, DMExpression lhs, DMExpression rhs)
             : base(location, lhs, rhs) { }
 
-<<<<<<< HEAD
-        public override void EmitOp(DMObject dmObject, DMProc proc, DMReference reference, string endLabel) {
-            proc.PushReferenceValue(reference);
-=======
-        public override void EmitOp(DMObject dmObject, DMProc proc, DMReference reference) {
->>>>>>> c2cb590c
+        public override void EmitOp(DMObject dmObject, DMProc proc, DMReference reference, string endLabel) {
             RHS.EmitPushValue(dmObject, proc);
             proc.BitShiftRightReference(reference);
         }
