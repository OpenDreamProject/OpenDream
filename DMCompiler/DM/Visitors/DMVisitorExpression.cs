using System;
using DMCompiler.DM.Expressions;
using OpenDreamShared.Compiler;
using DMCompiler.Compiler.DM;
using OpenDreamShared.Dream;
using OpenDreamShared.Dream.Procs;
using Robust.Shared.Utility;

namespace DMCompiler.DM.Visitors {
    sealed class DMVisitorExpression : DMASTVisitor {
        private readonly DMObject _dmObject;
        private readonly DMProc _proc;
        private readonly DreamPath? _inferredPath;
        internal DMExpression Result { get; private set; }

        // NOTE This needs to be turned into a Stack of modes if more complicated scope changes are added in the future
        public static string _scopeMode = "normal";

        internal DMVisitorExpression(DMObject dmObject, DMProc proc, DreamPath? inferredPath) {
            _dmObject = dmObject;
            _proc = proc;
            _inferredPath = inferredPath;
        }

        public void VisitProcStatementExpression(DMASTProcStatementExpression statement) {
            statement.Expression.Visit(this);
        }

        public void VisitConstantNull(DMASTConstantNull constant) {
            Result = new Expressions.Null(constant.Location);
        }

        public void VisitConstantInteger(DMASTConstantInteger constant) {
            Result = new Expressions.Number(constant.Location, constant.Value);
        }

        public void VisitConstantFloat(DMASTConstantFloat constant) {
            Result = new Expressions.Number(constant.Location, constant.Value);
        }

        public void VisitConstantString(DMASTConstantString constant) {
            Result = new Expressions.String(constant.Location, constant.Value);
        }

        public void VisitConstantResource(DMASTConstantResource constant) {
            Result = new Expressions.Resource(constant.Location, constant.Path);
        }

        public void VisitConstantPath(DMASTConstantPath constant) {
            Result = new Expressions.Path(constant.Location, _dmObject, constant.Value.Path);
        }

        public void VisitUpwardPathSearch(DMASTUpwardPathSearch constant) {
            DMExpression.TryConstant(_dmObject, _proc, constant.Path, out var pathExpr);
            if (pathExpr is not Expressions.Path expr)
                throw new CompileErrorException(constant.Location, $"Cannot do an upward path search on {pathExpr}");

            DreamPath path = expr.Value;
            DreamPath? foundPath = DMObjectTree.UpwardSearch(path, constant.Search.Path);

            if (foundPath == null) {
                throw new CompileErrorException(constant.Location,$"Invalid path {path}.{constant.Search.Path}");
            }

            Result = new Expressions.Path(constant.Location, _dmObject, foundPath.Value);
        }

        public void VisitStringFormat(DMASTStringFormat stringFormat) {
            var expressions = new DMExpression[stringFormat.InterpolatedValues.Length];

            for (int i = 0; i < stringFormat.InterpolatedValues.Length; i++) {
                if (stringFormat.InterpolatedValues[i] is null) {
                    expressions[i] = new Expressions.Null(stringFormat.Location);
                } else {
                    expressions[i] = DMExpression.Create(_dmObject, _proc, stringFormat.InterpolatedValues[i], _inferredPath);
                }
            }

            Result = new Expressions.StringFormat(stringFormat.Location, stringFormat.Value, expressions);
        }

        public void VisitVoid(DMASTVoid voidNode) {
            DMCompiler.Emit(WarningCode.BadExpression, voidNode.Location, "Attempt to use a void expression");
            Result = new Expressions.Null(voidNode.Location);
        }

        public void VisitIdentifier(DMASTIdentifier identifier) {
            var name = identifier.Identifier;

            switch (name) {
                case "src":
                    Result = new Expressions.Src(identifier.Location, _dmObject.Path);
                    break;
                case "usr":
                    Result = new Expressions.Usr(identifier.Location);
                    break;
                case "args":
                    Result = new Expressions.Args(identifier.Location);
                    break;
                case "__TYPE__":
                    Result = new Expressions.ProcOwnerType(identifier.Location);
                    break;
                case "__PROC__": // The saner alternative to .....
                    Result = new Expressions.ProcType(identifier.Location);
                    break;
                case "global":
                    Result = new Expressions.Global(identifier.Location);
                    break;
                default: {
                    DMProc.LocalVariable localVar = _proc?.GetLocalVariable(name);
                    if (localVar != null && _scopeMode == "normal") {
                        Result = new Expressions.Local(identifier.Location, localVar);
                        return;
                    }

                    int? procGlobalId = _proc?.GetGlobalVariableId(name);
                    if (procGlobalId != null) {
                        Result = new Expressions.GlobalField(identifier.Location, DMObjectTree.Globals[procGlobalId.Value].Type, procGlobalId.Value);
                        return;
                    }

                    var field = _dmObject?.GetVariable(name);
                    if (field != null && _scopeMode == "normal") {
                        Result = new Expressions.Field(identifier.Location, field);
                        return;
                    }

                    int? globalId = _dmObject?.GetGlobalVariableId(name);
                    if (globalId != null) {
                        Result = new Expressions.GlobalField(identifier.Location, DMObjectTree.Globals[globalId.Value].Type, globalId.Value);
                        return;
                    }

                    throw new UnknownIdentifierException(identifier.Location, name);
                }
            }
        }

        public void VisitIdentifierWrapped(DMASTIdentifierWrapped identifier) {
            VisitIdentifier(identifier.Identifier);
        }

        public void VisitVarDeclExpression(DMASTVarDeclExpression declExpr) {
            VisitIdentifier( new DMASTIdentifier(declExpr.Location, declExpr.DeclPath.Path.LastElement) );
        }

        public void VisitGlobalIdentifier(DMASTGlobalIdentifier globalIdentifier) {
            string name = globalIdentifier.Identifier;

            int? globalId = _dmObject?.GetGlobalVariableId(name);
            if (globalId != null) {
                Result = new Expressions.GlobalField(globalIdentifier.Location, DMObjectTree.Globals[globalId.Value].Type, globalId.Value);
                return;
            } else if (name == "vars")
            {
                Result = new Expressions.GlobalVars(globalIdentifier.Location);
                return;
            }

            throw new CompileErrorException(globalIdentifier.Location, $"Unknown global \"{name}\"");
        }

        public void VisitCallableSelf(DMASTCallableSelf self) {
            Result = new Expressions.ProcSelf(self.Location);
        }

        public void VisitCallableSuper(DMASTCallableSuper super) {
            Result = new Expressions.ProcSuper(super.Location);
        }

        public void VisitCallableProcIdentifier(DMASTCallableProcIdentifier procIdentifier) {
            if (_scopeMode == "static") {
                Result = new Expressions.GlobalProc(procIdentifier.Location, procIdentifier.Identifier);
            } else {
                if (_dmObject.HasProc(procIdentifier.Identifier)) {
                    Result = new Expressions.Proc(procIdentifier.Location, procIdentifier.Identifier);
                } else if (DMObjectTree.TryGetGlobalProc(procIdentifier.Identifier, out _)) {
                    Result = new Expressions.GlobalProc(procIdentifier.Location, procIdentifier.Identifier);
                } else {
                    throw new CompileErrorException(procIdentifier.Location, $"Type {_dmObject.Path} does not have a proc named \"{procIdentifier.Identifier}\"");
                }
            }
        }

        public void VisitCallableGlobalProc(DMASTCallableGlobalProc globalProc) {
            Result = new Expressions.GlobalProc(globalProc.Location, globalProc.Identifier);
        }

        public void VisitProcCall(DMASTProcCall procCall) {
            // arglist hack
            if (procCall.Callable is DMASTCallableProcIdentifier ident) {
                if (ident.Identifier == "arglist") {
                    switch (procCall.Parameters.Length) {
                        case 0:
                            DMCompiler.Emit(WarningCode.BadArgument, procCall.Location, "arglist() requires 1 argument");
                            break;
                        case 1:
                            break;
                        default:
                            DMCompiler.Emit(
                                WarningCode.TooManyArguments,
                                procCall.Location,
                                $"arglist() given {procCall.Parameters.Length} arguments, expecting 1");
                            break;
                    }

                    var expr = DMExpression.Create(_dmObject, _proc, procCall.Parameters[0].Value, _inferredPath);
                    Result = new Expressions.Arglist(procCall.Location, expr);
                    return;
                }
            }

            var target = DMExpression.Create(_dmObject, _proc, (DMASTExpression)procCall.Callable, _inferredPath);
            var args = new ArgumentList(procCall.Location, _dmObject, _proc, procCall.Parameters);
            Result = new Expressions.ProcCall(procCall.Location, target, args);
        }

        public void VisitAssign(DMASTAssign assign) {
            var lhs = DMExpression.Create(_dmObject, _proc, assign.Expression, _inferredPath);
<<<<<<< HEAD
            var rhs = DMExpression.Create(_dmObject, _proc, assign.Value, lhs.Path);
            if(lhs.TryAsConstant(out var _)) {
                DMCompiler.Emit(WarningCode.WriteToConstant, assign.Expression.Location, "Cannot write to const var");
            }
            Result = new Expressions.Assignment(assign.Location, lhs, rhs);
        }

        public void VisitAssignInto(DMASTAssignInto assign) {
            var lhs = DMExpression.Create(_dmObject, _proc, assign.Expression, _inferredPath);
            var rhs = DMExpression.Create(_dmObject, _proc, assign.Value, lhs.Path);
            if(lhs.TryAsConstant(out var _))
            {
=======
            var rhs = DMExpression.Create(_dmObject, _proc, assign.Value, lhs.NestedPath);
            if(lhs.TryAsConstant(out _)) {
>>>>>>> de5421de
                DMCompiler.Emit(WarningCode.WriteToConstant, assign.Expression.Location, "Cannot write to const var");
            }
            Result = new Expressions.AssignmentInto(assign.Location, lhs, rhs);
        }

        public void VisitNegate(DMASTNegate negate) {
            var expr = DMExpression.Create(_dmObject, _proc, negate.Expression, _inferredPath);
            Result = new Expressions.Negate(negate.Location, expr);
        }

        public void VisitNot(DMASTNot not) {
            var expr = DMExpression.Create(_dmObject, _proc, not.Expression, _inferredPath);
            Result = new Expressions.Not(not.Location, expr);
        }

        public void VisitBinaryNot(DMASTBinaryNot binaryNot) {
            var expr = DMExpression.Create(_dmObject, _proc, binaryNot.Value, _inferredPath);
            Result = new Expressions.BinaryNot(binaryNot.Location, expr);
        }

        public void VisitAdd(DMASTAdd add) {
            var lhs = DMExpression.Create(_dmObject, _proc, add.A, _inferredPath);
            var rhs = DMExpression.Create(_dmObject, _proc, add.B, _inferredPath);
            Result = new Expressions.Add(add.Location, lhs, rhs);
        }

        public void VisitSubtract(DMASTSubtract subtract) {
            var lhs = DMExpression.Create(_dmObject, _proc, subtract.A, _inferredPath);
            var rhs = DMExpression.Create(_dmObject, _proc, subtract.B, _inferredPath);
            Result = new Expressions.Subtract(subtract.Location, lhs, rhs);
        }

        public void VisitMultiply(DMASTMultiply multiply) {
            var lhs = DMExpression.Create(_dmObject, _proc, multiply.A, _inferredPath);
            var rhs = DMExpression.Create(_dmObject, _proc, multiply.B, _inferredPath);
            Result = new Expressions.Multiply(multiply.Location, lhs, rhs);
        }

        public void VisitDivide(DMASTDivide divide) {
            var lhs = DMExpression.Create(_dmObject, _proc, divide.A, _inferredPath);
            var rhs = DMExpression.Create(_dmObject, _proc, divide.B, _inferredPath);
            Result = new Expressions.Divide(divide.Location, lhs, rhs);
        }

        public void VisitModulus(DMASTModulus modulus) {
            var lhs = DMExpression.Create(_dmObject, _proc, modulus.A, _inferredPath);
            var rhs = DMExpression.Create(_dmObject, _proc, modulus.B, _inferredPath);
            Result = new Expressions.Modulo(modulus.Location, lhs, rhs);
        }

        public void VisitModulusModulus(DMASTModulusModulus modulusModulus) {
            var lhs = DMExpression.Create(_dmObject, _proc, modulusModulus.A, _inferredPath);
            var rhs = DMExpression.Create(_dmObject, _proc, modulusModulus.B, _inferredPath);
            Result = new Expressions.ModuloModulo(modulusModulus.Location, lhs, rhs);
        }

        public void VisitPower(DMASTPower power) {
            var lhs = DMExpression.Create(_dmObject, _proc, power.A, _inferredPath);
            var rhs = DMExpression.Create(_dmObject, _proc, power.B, _inferredPath);
            Result = new Expressions.Power(power.Location, lhs, rhs);
        }

        public void VisitAppend(DMASTAppend append) {
            var lhs = DMExpression.Create(_dmObject, _proc, append.A, _inferredPath);
            var rhs = DMExpression.Create(_dmObject, _proc, append.B, _inferredPath);
            Result = new Expressions.Append(append.Location, lhs, rhs);
        }

        public void VisitCombine(DMASTCombine combine) {
            var lhs = DMExpression.Create(_dmObject, _proc, combine.A, _inferredPath);
            var rhs = DMExpression.Create(_dmObject, _proc, combine.B, _inferredPath);
            Result = new Expressions.Combine(combine.Location, lhs, rhs);
        }

        public void VisitRemove(DMASTRemove remove) {
            var lhs = DMExpression.Create(_dmObject, _proc, remove.A, _inferredPath);
            var rhs = DMExpression.Create(_dmObject, _proc, remove.B, _inferredPath);
            Result = new Expressions.Remove(remove.Location, lhs, rhs);
        }

        public void VisitMask(DMASTMask mask) {
            var lhs = DMExpression.Create(_dmObject, _proc, mask.A, _inferredPath);
            var rhs = DMExpression.Create(_dmObject, _proc, mask.B, _inferredPath);
            Result = new Expressions.Mask(mask.Location, lhs, rhs);
        }

        public void VisitLogicalAndAssign(DMASTLogicalAndAssign land) {
            var lhs = DMExpression.Create(_dmObject, _proc, land.A, _inferredPath);
            var rhs = DMExpression.Create(_dmObject, _proc, land.B, lhs.NestedPath);
            Result = new Expressions.LogicalAndAssign(land.Location, lhs, rhs);
        }
        public void VisitLogicalOrAssign(DMASTLogicalOrAssign lor) {
            var lhs = DMExpression.Create(_dmObject, _proc, lor.A, _inferredPath);
            var rhs = DMExpression.Create(_dmObject, _proc, lor.B, lhs.NestedPath);
            Result = new Expressions.LogicalOrAssign(lor.Location, lhs, rhs);
        }

        public void VisitMultiplyAssign(DMASTMultiplyAssign multiplyAssign) {
            var lhs = DMExpression.Create(_dmObject, _proc, multiplyAssign.A);
            var rhs = DMExpression.Create(_dmObject, _proc, multiplyAssign.B);
            Result = new Expressions.MultiplyAssign(multiplyAssign.Location, lhs, rhs);
        }

        public void VisitDivideAssign(DMASTDivideAssign divideAssign) {
            var lhs = DMExpression.Create(_dmObject, _proc, divideAssign.A);
            var rhs = DMExpression.Create(_dmObject, _proc, divideAssign.B);
            Result = new Expressions.DivideAssign(divideAssign.Location, lhs, rhs);
        }

        public void VisitLeftShiftAssign(DMASTLeftShiftAssign leftShiftAssign) {
            var lhs = DMExpression.Create(_dmObject, _proc, leftShiftAssign.A);
            var rhs = DMExpression.Create(_dmObject, _proc, leftShiftAssign.B);
            Result = new Expressions.LeftShiftAssign(leftShiftAssign.Location, lhs, rhs);
        }

        public void VisitRightShiftAssign(DMASTRightShiftAssign rightShiftAssign) {
            var lhs = DMExpression.Create(_dmObject, _proc, rightShiftAssign.A);
            var rhs = DMExpression.Create(_dmObject, _proc, rightShiftAssign.B);
            Result = new Expressions.RightShiftAssign(rightShiftAssign.Location, lhs, rhs);
        }

        public void VisitXorAssign(DMASTXorAssign xorAssign) {
            var lhs = DMExpression.Create(_dmObject, _proc, xorAssign.A);
            var rhs = DMExpression.Create(_dmObject, _proc, xorAssign.B);
            Result = new Expressions.XorAssign(xorAssign.Location, lhs, rhs);
        }

        public void VisitModulusAssign(DMASTModulusAssign modulusAssign) {
            var lhs = DMExpression.Create(_dmObject, _proc, modulusAssign.A);
            var rhs = DMExpression.Create(_dmObject, _proc, modulusAssign.B);
            Result = new Expressions.ModulusAssign(modulusAssign.Location, lhs, rhs);
        }

        public void VisitModulusModulusAssign(DMASTModulusModulusAssign modulusModulusAssign) {
            var lhs = DMExpression.Create(_dmObject, _proc, modulusModulusAssign.A, _inferredPath);
            var rhs = DMExpression.Create(_dmObject, _proc, modulusModulusAssign.B, lhs.NestedPath);
            Result = new Expressions.ModulusModulusAssign(modulusModulusAssign.Location, lhs, rhs);
        }

        public void VisitLeftShift(DMASTLeftShift leftShift) {
            var lhs = DMExpression.Create(_dmObject, _proc, leftShift.A, _inferredPath);
            var rhs = DMExpression.Create(_dmObject, _proc, leftShift.B, _inferredPath);
            Result = new Expressions.LeftShift(leftShift.Location, lhs, rhs);
        }

        public void VisitRightShift(DMASTRightShift rightShift) {
            var lhs = DMExpression.Create(_dmObject, _proc, rightShift.A, _inferredPath);
            var rhs = DMExpression.Create(_dmObject, _proc, rightShift.B, _inferredPath);
            Result = new Expressions.RightShift(rightShift.Location, lhs, rhs);
        }

        public void VisitBinaryAnd(DMASTBinaryAnd binaryAnd) {
            var lhs = DMExpression.Create(_dmObject, _proc, binaryAnd.A, _inferredPath);
            var rhs = DMExpression.Create(_dmObject, _proc, binaryAnd.B, _inferredPath);
            Result = new Expressions.BinaryAnd(binaryAnd.Location, lhs, rhs);
        }

        public void VisitBinaryXor(DMASTBinaryXor binaryXor) {
            var lhs = DMExpression.Create(_dmObject, _proc, binaryXor.A, _inferredPath);
            var rhs = DMExpression.Create(_dmObject, _proc, binaryXor.B, _inferredPath);
            Result = new Expressions.BinaryXor(binaryXor.Location, lhs, rhs);
        }

        public void VisitBinaryOr(DMASTBinaryOr binaryOr) {
            var lhs = DMExpression.Create(_dmObject, _proc, binaryOr.A, _inferredPath);
            var rhs = DMExpression.Create(_dmObject, _proc, binaryOr.B, _inferredPath);
            Result = new Expressions.BinaryOr(binaryOr.Location, lhs, rhs);
        }

        public void VisitEqual(DMASTEqual equal) {
            var lhs = DMExpression.Create(_dmObject, _proc, equal.A, _inferredPath);
            var rhs = DMExpression.Create(_dmObject, _proc, equal.B, _inferredPath);
            Result = new Expressions.Equal(equal.Location, lhs, rhs);
        }

        public void VisitNotEqual(DMASTNotEqual notEqual) {
            var lhs = DMExpression.Create(_dmObject, _proc, notEqual.A, _inferredPath);
            var rhs = DMExpression.Create(_dmObject, _proc, notEqual.B, _inferredPath);
            Result = new Expressions.NotEqual(notEqual.Location, lhs, rhs);
        }

        public void VisitEquivalent(DMASTEquivalent equivalent) {
            var lhs = DMExpression.Create(_dmObject, _proc, equivalent.A, _inferredPath);
            var rhs = DMExpression.Create(_dmObject, _proc, equivalent.B, _inferredPath);
            Result = new Expressions.Equivalent(equivalent.Location, lhs, rhs);
        }

        public void VisitNotEquivalent(DMASTNotEquivalent notEquivalent) {
            var lhs = DMExpression.Create(_dmObject, _proc, notEquivalent.A, _inferredPath);
            var rhs = DMExpression.Create(_dmObject, _proc, notEquivalent.B, _inferredPath);
            Result = new Expressions.NotEquivalent(notEquivalent.Location, lhs, rhs);
        }

        public void VisitGreaterThan(DMASTGreaterThan greaterThan) {
            var lhs = DMExpression.Create(_dmObject, _proc, greaterThan.A, _inferredPath);
            var rhs = DMExpression.Create(_dmObject, _proc, greaterThan.B, _inferredPath);
            Result = new Expressions.GreaterThan(greaterThan.Location, lhs, rhs);
        }

        public void VisitGreaterThanOrEqual(DMASTGreaterThanOrEqual greaterThanOrEqual) {
            var lhs = DMExpression.Create(_dmObject, _proc, greaterThanOrEqual.A, _inferredPath);
            var rhs = DMExpression.Create(_dmObject, _proc, greaterThanOrEqual.B, _inferredPath);
            Result = new Expressions.GreaterThanOrEqual(greaterThanOrEqual.Location, lhs, rhs);
        }

        public void VisitLessThan(DMASTLessThan lessThan) {
            var lhs = DMExpression.Create(_dmObject, _proc, lessThan.A, _inferredPath);
            var rhs = DMExpression.Create(_dmObject, _proc, lessThan.B, _inferredPath);
            Result = new Expressions.LessThan(lessThan.Location, lhs, rhs);
        }

        public void VisitLessThanOrEqual(DMASTLessThanOrEqual lessThanOrEqual) {
            var lhs = DMExpression.Create(_dmObject, _proc, lessThanOrEqual.A, _inferredPath);
            var rhs = DMExpression.Create(_dmObject, _proc, lessThanOrEqual.B, _inferredPath);
            Result = new Expressions.LessThanOrEqual(lessThanOrEqual.Location, lhs, rhs);
        }

        public void VisitOr(DMASTOr or) {
            var lhs = DMExpression.Create(_dmObject, _proc, or.A, _inferredPath);
            var rhs = DMExpression.Create(_dmObject, _proc, or.B, _inferredPath);
            Result = new Expressions.Or(or.Location, lhs, rhs);
        }

        public void VisitAnd(DMASTAnd and) {
            var lhs = DMExpression.Create(_dmObject, _proc, and.A, _inferredPath);
            var rhs = DMExpression.Create(_dmObject, _proc, and.B, _inferredPath);
            Result = new Expressions.And(and.Location, lhs, rhs);
        }

        public void VisitTernary(DMASTTernary ternary) {
            var a = DMExpression.Create(_dmObject, _proc, ternary.A, _inferredPath);
            var b = DMExpression.Create(_dmObject, _proc, ternary.B, _inferredPath);
            var c = DMExpression.Create(_dmObject, _proc, ternary.C ?? new DMASTConstantNull(ternary.Location), _inferredPath);
            Result = new Expressions.Ternary(ternary.Location, a, b, c);
        }

        public void VisitDereference(DMASTDereference deref) {
            var astOperations = deref.Operations;

            // The base expression and list of operations to perform on it
            // These may be redefined if we encounter a global access mid-operation
            var expr = DMExpression.Create(_dmObject, _proc, deref.Expression, _inferredPath);
            var operations = new Dereference.Operation[deref.Operations.Length];
            int astOperationOffset = 0;

            static bool IsFuzzy(DMExpression expr) {
                switch (expr) {
                    case ProcCall when expr.Path == null:
                    case List:
                    case Ternary:
                    case BinaryAnd:
                        return true;
                    default: return false;
                }
            }

            // Path of the previous operation that was iterated over (starting as the base expression)
            DreamPath? prevPath = expr.Path;
            bool pathIsFuzzy = IsFuzzy(expr);

            // Special behaviour for `global.x`, `global.vars`, and `global.f()`
            if (expr is Expressions.Global) {
                ref DMASTDereference.Operation firstOperation = ref astOperations[0];

                if (firstOperation.Kind == DMASTDereference.OperationKind.Field && firstOperation.Identifier.Identifier == "vars") {
                    // `global.vars`
                    expr = new GlobalVars(expr.Location);

                    var newOperationCount = operations.Length - 1;
                    if (newOperationCount == 0) {
                        Result = expr;
                        return;
                    }

                    operations = new Dereference.Operation[newOperationCount];
                    astOperationOffset = 1;

                    prevPath = null;
                    pathIsFuzzy = true;
                } else if (firstOperation.Kind == DMASTDereference.OperationKind.Field) {
                    // `global.x`

                    var globalId = _dmObject.GetGlobalVariableId(firstOperation.Identifier.Identifier);
                    if (globalId == null) {
                        throw new CompileErrorException(deref.Location, $"Invalid property global.{firstOperation.Identifier.Identifier}");
                    }

                    var property = DMObjectTree.Globals[globalId.Value];
                    expr = new GlobalField(expr.Location, property.Type, globalId.Value);

                    var newOperationCount = operations.Length - 1;
                    if (newOperationCount == 0) {
                        Result = expr;
                        return;
                    }

                    operations = new Dereference.Operation[newOperationCount];
                    astOperationOffset = 1;

                    prevPath = property.Type;
                    pathIsFuzzy = false;
                } else if (firstOperation.Kind == DMASTDereference.OperationKind.Call) {
                    // `global.f()`
                    ArgumentList argumentList = new(deref.Expression.Location, _dmObject, _proc, firstOperation.Parameters, null);

                    var proc = new Expressions.GlobalProc(expr.Location, firstOperation.Identifier.Identifier);
                    expr = new Expressions.ProcCall(expr.Location, proc, argumentList);

                    var newOperationCount = operations.Length - 1;
                    if (newOperationCount == 0) {
                        Result = expr;
                        return;
                    }

                    operations = new Dereference.Operation[newOperationCount];
                    astOperationOffset = 1;

                    prevPath = null;
                    pathIsFuzzy = true;
                } else {
                    throw new CompileErrorException(deref.Location, $"Invalid dereference operation performed on `global`");
                }
            }

            for (int i = 0; i < operations.Length; i++) {
                ref DMASTDereference.Operation astOperation = ref astOperations[i + astOperationOffset];
                ref Dereference.Operation operation = ref operations[i];

                operation.Kind = astOperation.Kind;

                // If the last operation evaluated as an ambiguous type, we force the next operation to be a search
                if (pathIsFuzzy) {
                    operation.Kind = operation.Kind switch {
                        DMASTDereference.OperationKind.Invalid => throw new InvalidOperationException(),

                        DMASTDereference.OperationKind.Field => DMASTDereference.OperationKind.FieldSearch,
                        DMASTDereference.OperationKind.FieldSafe => DMASTDereference.OperationKind.FieldSafeSearch,
                        DMASTDereference.OperationKind.FieldSearch => DMASTDereference.OperationKind.FieldSearch,
                        DMASTDereference.OperationKind.FieldSafeSearch => DMASTDereference.OperationKind.FieldSafeSearch,
                        DMASTDereference.OperationKind.Call => DMASTDereference.OperationKind.CallSearch,
                        DMASTDereference.OperationKind.CallSafe => DMASTDereference.OperationKind.CallSafeSearch,
                        DMASTDereference.OperationKind.CallSearch => DMASTDereference.OperationKind.CallSearch,
                        DMASTDereference.OperationKind.CallSafeSearch => DMASTDereference.OperationKind.CallSafeSearch,

                        // Indexes are always fuzzy anyway!
                        DMASTDereference.OperationKind.Index => DMASTDereference.OperationKind.Index,
                        DMASTDereference.OperationKind.IndexSafe => DMASTDereference.OperationKind.IndexSafe,

                        _ => throw new InvalidOperationException(),
                    };
                }

                switch (operation.Kind) {
                    case DMASTDereference.OperationKind.Field:
                    case DMASTDereference.OperationKind.FieldSafe: {
                            string field = astOperation.Identifier.Identifier;

                            if (prevPath == null) {
                                throw new CompileErrorException(deref.Location, $"Invalid property \"{field}\"");
                            }

                            DMObject dmObject = DMObjectTree.GetDMObject(prevPath.Value, false);
                            if (dmObject == null) {
                                throw new CompileErrorException(deref.Location, $"Type {prevPath.Value} does not exist");
                            }

                            DMVariable property = dmObject.GetVariable(field);
                            if (property != null) {
                                operation.Identifier = field;
                                operation.GlobalId = null;
                                operation.Path = property.Type;
                            } else {
                                var globalId = dmObject.GetGlobalVariableId(field);
                                if (globalId != null) {
                                    property = DMObjectTree.Globals[globalId.Value];

                                    expr = new GlobalField(expr.Location, property.Type, globalId.Value);

                                    var newOperationCount = operations.Length - i - 1;
                                    if (newOperationCount == 0) {
                                        Result = expr;
                                        return;
                                    }

                                    operations = new Dereference.Operation[newOperationCount];
                                    astOperationOffset = i + 1;
                                    i = -1;
                                }
                            }

                            if (property == null) {
                                throw new CompileErrorException(deref.Location, $"Invalid property \"{field}\" on type {prevPath}");
                            }

                            if ((property.ValType & DMValueType.Unimplemented) == DMValueType.Unimplemented) {
                                DMCompiler.UnimplementedWarning(deref.Location, $"{prevPath}.{field} is not implemented and will have unexpected behavior");
                            }

                            prevPath = property.Type;
                            pathIsFuzzy = false;
                        }
                        break;

                    case DMASTDereference.OperationKind.FieldSearch:
                    case DMASTDereference.OperationKind.FieldSafeSearch:
                        // TODO: im pretty sure types should be inferred if a field with their name only exists in a single place, sounds cursed though
                        operation.Identifier = astOperation.Identifier.Identifier;
                        operation.GlobalId = null;
                        operation.Path = null;
                        prevPath = null;
                        pathIsFuzzy = true;
                        break;

                    case DMASTDereference.OperationKind.Index:
                    case DMASTDereference.OperationKind.IndexSafe:
                        // Passing the path here is cursed, but one of the tests seems to suggest we want that?
                        operation.Index = DMExpression.Create(_dmObject, _proc, astOperation.Index, prevPath);
                        operation.Path = prevPath;
                        prevPath = null;
                        pathIsFuzzy = true;
                        break;

                    case DMASTDereference.OperationKind.Call:
                    case DMASTDereference.OperationKind.CallSafe: {
                            string field = astOperation.Identifier.Identifier;
                            ArgumentList argumentList = new(deref.Expression.Location, _dmObject, _proc, astOperation.Parameters, null);

                            if (prevPath == null) {
                                throw new CompileErrorException(deref.Location, $"Invalid property \"{field}\"");
                            }

                            DMObject dmObject = DMObjectTree.GetDMObject(prevPath.Value, false);
                            if (dmObject == null) {
                                throw new CompileErrorException(deref.Location, $"Type {prevPath.Value} does not exist");
                            }

                            if (!dmObject.HasProc(field)) {
                                throw new CompileErrorException(deref.Location, $"Type {prevPath.Value} does not have a proc named \"{field}\"");
                            }

                            operation.Identifier = astOperation.Identifier.Identifier;
                            operation.Parameters = argumentList;
                            operation.Path = null;
                            prevPath = null;
                            pathIsFuzzy = true;
                        }
                        break;

                    case DMASTDereference.OperationKind.CallSearch:
                    case DMASTDereference.OperationKind.CallSafeSearch:
                        operation.Identifier = astOperation.Identifier.Identifier;
                        operation.Parameters = new ArgumentList(deref.Expression.Location, _dmObject, _proc, astOperation.Parameters, null);
                        operation.Path = null;
                        prevPath = null;
                        pathIsFuzzy = true;
                        break;

                    default:
                        throw new InvalidOperationException("unhandled deref operation kind");
                }
            }

            // The final value in prevPath is our expression's path!

            Result = new Expressions.Dereference(deref.Location, prevPath, expr, operations);
        }

        public void VisitNewPath(DMASTNewPath newPath) {
            var args = new ArgumentList(newPath.Location, _dmObject, _proc, newPath.Parameters, _inferredPath);
            Result = new Expressions.NewPath(newPath.Location, newPath.Path.Path, args);
        }

        public void VisitNewExpr(DMASTNewExpr newExpr) {
            var expr = DMExpression.Create(_dmObject, _proc, newExpr.Expression, _inferredPath);
            var args = new ArgumentList(newExpr.Location, _dmObject, _proc, newExpr.Parameters, _inferredPath);
            Result = new Expressions.New(newExpr.Location, expr, args);
        }

        public void VisitNewInferred(DMASTNewInferred newInferred) {
            if (_inferredPath is null) {
                throw new CompileErrorException(newInferred.Location, "An inferred new requires a type!");
            }

            var args = new ArgumentList(newInferred.Location, _dmObject, _proc, newInferred.Parameters, _inferredPath);
            Result = new Expressions.NewPath(newInferred.Location, _inferredPath.Value, args);
        }

        public void VisitPreIncrement(DMASTPreIncrement preIncrement) {
            var expr = DMExpression.Create(_dmObject, _proc, preIncrement.Expression, _inferredPath);
            Result = new Expressions.PreIncrement(preIncrement.Location, expr);
        }

        public void VisitPostIncrement(DMASTPostIncrement postIncrement) {
            var expr = DMExpression.Create(_dmObject, _proc, postIncrement.Expression, _inferredPath);
            Result = new Expressions.PostIncrement(postIncrement.Location, expr);
        }

        public void VisitPreDecrement(DMASTPreDecrement preDecrement) {
            var expr = DMExpression.Create(_dmObject, _proc, preDecrement.Expression, _inferredPath);
            Result = new Expressions.PreDecrement(preDecrement.Location, expr);
        }

        public void VisitPostDecrement(DMASTPostDecrement postDecrement) {
            var expr = DMExpression.Create(_dmObject, _proc, postDecrement.Expression, _inferredPath);
            Result = new Expressions.PostDecrement(postDecrement.Location, expr);
        }

        public void VisitLocate(DMASTLocate locate) {
            var container = locate.Container != null ? DMExpression.Create(_dmObject, _proc, locate.Container, _inferredPath) : null;

            if (locate.Expression == null) {
                if (_inferredPath == null) {
                    throw new CompileErrorException(locate.Location, "inferred locate requires a type");
                }

                Result = new Expressions.LocateInferred(locate.Location, _inferredPath.Value, container);
                return;
            }

            var pathExpr = DMExpression.Create(_dmObject, _proc, locate.Expression, _inferredPath);
            Result = new Expressions.Locate(locate.Location, pathExpr, container);
        }

        public void VisitGradient(DMASTGradient gradient) {
            var args = new ArgumentList(gradient.Location, _dmObject, _proc, gradient.Parameters);

            Result = new Gradient(gradient.Location, args);
        }

        public void VisitLocateCoordinates(DMASTLocateCoordinates locateCoordinates) {
            var x = DMExpression.Create(_dmObject, _proc, locateCoordinates.X, _inferredPath);
            var y = DMExpression.Create(_dmObject, _proc, locateCoordinates.Y, _inferredPath);
            var z = DMExpression.Create(_dmObject, _proc, locateCoordinates.Z, _inferredPath);
            Result = new Expressions.LocateCoordinates(locateCoordinates.Location, x, y, z);
        }

        public void VisitIsSaved(DMASTIsSaved isSaved) {
            var expr = DMExpression.Create(_dmObject, _proc, isSaved.Expression, _inferredPath);
            Result = new Expressions.IsSaved(isSaved.Location, expr);
        }

        public void VisitIsType(DMASTIsType isType) {
            var expr = DMExpression.Create(_dmObject, _proc, isType.Value, _inferredPath);
            var path = DMExpression.Create(_dmObject, _proc, isType.Type, _inferredPath);
            Result = new Expressions.IsType(isType.Location, expr, path);
        }

        public void VisitImplicitIsType(DMASTImplicitIsType isType) {
            var expr = DMExpression.Create(_dmObject, _proc, isType.Value, _inferredPath);

            if (expr.Path is null) {
                throw new CompileErrorException(isType.Location,"An inferred istype requires a type!");
            }

            Result = new Expressions.IsTypeInferred(isType.Location, expr, expr.Path.Value);
        }

        public void VisitList(DMASTList list) {
            (DMExpression? Key, DMExpression Value)[] values = Array.Empty<(DMExpression?, DMExpression)>();

            if (list.Values != null) {
                values = new (DMExpression?, DMExpression)[list.Values.Length];

                for (int i = 0; i < list.Values.Length; i++) {
                    DMASTCallParameter value = list.Values[i];
                    DMExpression? key = (value.Key != null) ? DMExpression.Create(_dmObject, _proc, value.Key) : null;
                    DMExpression listValue = DMExpression.Create(_dmObject, _proc, value.Value);

                    values[i] = (key, listValue);
                }
            }

            Result = new Expressions.List(list.Location, values);
        }

        public void VisitNewList(DMASTNewList newList) {
            DMExpression[] expressions = new DMExpression[newList.Parameters.Length];

            for (int i = 0; i < newList.Parameters.Length; i++) {
                DMASTCallParameter parameter = newList.Parameters[i];
                if (parameter.Key != null) throw new CompileErrorException(newList.Location,"newlist() does not take named arguments");

                expressions[i] = DMExpression.Create(_dmObject, _proc, parameter.Value, _inferredPath);
            }

            Result = new Expressions.NewList(newList.Location, expressions);
        }

        public void VisitAddText(DMASTAddText addText) {
            if (addText.Parameters.Length < 2) throw new CompileErrorException(addText.Location, "Invalid addtext() parameter count; expected 2 or more arguments");
            DMExpression[] exp_arr = new DMExpression[addText.Parameters.Length];
            for (int i = 0; i < exp_arr.Length; i++)
            {
                DMASTCallParameter parameter = addText.Parameters[i];
                if(parameter.Key != null)
                    DMCompiler.Emit(WarningCode.TooManyArguments, parameter.Location, "addtext() does not take named arguments");
                exp_arr[i] = DMExpression.Create(_dmObject,_proc, parameter.Value, _inferredPath);
            }
            Result = new Expressions.AddText(addText.Location, exp_arr);
        }

        public void VisitProb(DMASTProb prob) {
            DMExpression p = DMExpression.Create(_dmObject, _proc, prob.P);

            Result = new Expressions.Prob(prob.Location, p);
        }

        public void VisitInput(DMASTInput input) {
            DMExpression[] arguments = new DMExpression[input.Parameters.Length];
            for (int i = 0; i < input.Parameters.Length; i++) {
                DMASTCallParameter parameter = input.Parameters[i];

                if (parameter.Key != null) {
                    DMCompiler.Emit(WarningCode.BadArgument, parameter.Location, "input() does not take named arguments");
                }

                arguments[i] = DMExpression.Create(_dmObject, _proc, parameter.Value);
            }

            DMExpression? list = null;
            if (input.List != null) {
                list = DMExpression.Create(_dmObject, _proc, input.List);

                DMValueType objectTypes = DMValueType.Null |DMValueType.Obj | DMValueType.Mob | DMValueType.Turf |
                                          DMValueType.Area;

                // Default filter is "as anything" when there's a list
                input.Types ??= DMValueType.Anything;
                if (input.Types != DMValueType.Anything && (input.Types & objectTypes) == 0x0) {
                    DMCompiler.Emit(WarningCode.BadArgument, input.Location,
                        $"Invalid input() filter \"{input.Types}\". Filter must be \"{DMValueType.Anything}\" or at least one of \"{objectTypes}\"");
                }
            } else {
                // Default filter is "as text" when there's no list
                input.Types ??= DMValueType.Text;
            }

            Result = new Expressions.Input(input.Location, arguments, input.Types.Value, list);
        }

        public void VisitInitial(DMASTInitial initial) {
            var expr = DMExpression.Create(_dmObject, _proc, initial.Expression, _inferredPath);
            Result = new Expressions.Initial(initial.Location, expr);
        }

        public void VisitNameof(DMASTNameof nameof) {
            var expr = DMExpression.Create(_dmObject, _proc, nameof.Expression, _inferredPath);
            Result = new Expressions.Nameof(nameof.Location, expr);
        }

        public void VisitIn(DMASTExpressionIn expressionIn) {
            var expr = DMExpression.Create(_dmObject, _proc, expressionIn.Value, _inferredPath);
            var container = DMExpression.Create(_dmObject, _proc, expressionIn.List, _inferredPath);
            Result = new Expressions.In(expressionIn.Location, expr, container);
        }

        public void VisitInRange(DMASTExpressionInRange expressionInRange) {
            var value = DMExpression.Create(_dmObject, _proc, expressionInRange.Value, _inferredPath);
            var startRange = DMExpression.Create(_dmObject, _proc, expressionInRange.StartRange, _inferredPath);
            var endRange = DMExpression.Create(_dmObject, _proc, expressionInRange.EndRange, _inferredPath);
            Result = new Expressions.InRange(expressionInRange.Location, value, startRange, endRange);
        }

        public void VisitPick(DMASTPick pick) {
            Expressions.Pick.PickValue[] pickValues = new Expressions.Pick.PickValue[pick.Values.Length];
            for (int i = 0; i < pickValues.Length; i++) {
                DMASTPick.PickValue pickValue = pick.Values[i];
                DMExpression? weight = (pickValue.Weight != null) ? DMExpression.Create(_dmObject, _proc, pickValue.Weight) : null;
                DMExpression value = DMExpression.Create(_dmObject, _proc, pickValue.Value);

                if (weight is Expressions.Prob prob) // pick(prob(50);x, prob(200);y) format
                    weight = prob.P;

                pickValues[i] = new Expressions.Pick.PickValue(weight, value);
            }

            Result = new Expressions.Pick(pick.Location, pickValues);
        }

        public void VisitCall(DMASTCall call) {
            var procArgs = new ArgumentList(call.Location, _dmObject, _proc, call.ProcParameters, _inferredPath);

            switch (call.CallParameters.Length) {
                default:
                    DMCompiler.Emit(WarningCode.TooManyArguments, call.Location, "Too many arguments for call()");
                    DebugTools.Assert(call.CallParameters.Length > 2); // This feels paranoid but, whatever
                    goto case 2; // Fallthrough!
                case 2: {
                    var a = DMExpression.Create(_dmObject, _proc, call.CallParameters[0].Value, _inferredPath);
                    var b = DMExpression.Create(_dmObject, _proc, call.CallParameters[1].Value, _inferredPath);
                    Result = new Expressions.CallStatement(call.Location, a, b, procArgs);
                    break;
                }
                case 1: {
                    var a = DMExpression.Create(_dmObject, _proc, call.CallParameters[0].Value, _inferredPath);
                    Result = new Expressions.CallStatement(call.Location, a, procArgs);
                    break;
                }
                case 0:
                    DMCompiler.Emit(WarningCode.BadArgument, call.Location, "Not enough arguments for call()");
                    break;
            }
        }
    }
}<|MERGE_RESOLUTION|>--- conflicted
+++ resolved
@@ -217,23 +217,17 @@
 
         public void VisitAssign(DMASTAssign assign) {
             var lhs = DMExpression.Create(_dmObject, _proc, assign.Expression, _inferredPath);
-<<<<<<< HEAD
-            var rhs = DMExpression.Create(_dmObject, _proc, assign.Value, lhs.Path);
-            if(lhs.TryAsConstant(out var _)) {
-                DMCompiler.Emit(WarningCode.WriteToConstant, assign.Expression.Location, "Cannot write to const var");
-            }
-            Result = new Expressions.Assignment(assign.Location, lhs, rhs);
-        }
-
-        public void VisitAssignInto(DMASTAssignInto assign) {
-            var lhs = DMExpression.Create(_dmObject, _proc, assign.Expression, _inferredPath);
-            var rhs = DMExpression.Create(_dmObject, _proc, assign.Value, lhs.Path);
-            if(lhs.TryAsConstant(out var _))
-            {
-=======
             var rhs = DMExpression.Create(_dmObject, _proc, assign.Value, lhs.NestedPath);
             if(lhs.TryAsConstant(out _)) {
->>>>>>> de5421de
+                DMCompiler.Emit(WarningCode.WriteToConstant, assign.Expression.Location, "Cannot write to const var");
+            }
+            Result = new Expressions.Assignment(assign.Location, lhs, rhs);
+        }
+
+        public void VisitAssignInto(DMASTAssign assign) {
+            var lhs = DMExpression.Create(_dmObject, _proc, assign.Expression, _inferredPath);
+            var rhs = DMExpression.Create(_dmObject, _proc, assign.Value, lhs.NestedPath);
+            if(lhs.TryAsConstant(out _)) {
                 DMCompiler.Emit(WarningCode.WriteToConstant, assign.Expression.Location, "Cannot write to const var");
             }
             Result = new Expressions.AssignmentInto(assign.Location, lhs, rhs);
