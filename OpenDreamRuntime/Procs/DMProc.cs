using System.Buffers;
using System.Linq;
using System.Text;
using OpenDreamRuntime.Objects;
using OpenDreamRuntime.Objects.MetaObjects;
using OpenDreamRuntime.Procs.DebugAdapter;
using OpenDreamRuntime.Resources;
using OpenDreamShared.Dream;
using OpenDreamShared.Dream.Procs;
using OpenDreamShared.Json;

namespace OpenDreamRuntime.Procs {
    sealed class DMProc : DreamProc {
        public readonly IDreamObjectTree ObjectTree;
        public byte[] Bytecode { get; }

        private readonly int _maxStackSize;

        public string? Source { get; }
        public int Line { get; }
        public IReadOnlyList<LocalVariableJson> LocalNames { get; }

<<<<<<< HEAD
        public DMProc(DreamPath owningType, string name, DreamProc superProc, List<String> argumentNames, List<DMValueType> argumentTypes, byte[] bytecode, int maxStackSize, ProcAttributes attributes, string? verbName, string? verbCategory, string? verbDesc, sbyte? invisibility, IDreamObjectTree objectTree)
            : base(owningType, name, superProc, attributes, argumentNames, argumentTypes, verbName, verbCategory, verbDesc, invisibility) {
            ObjectTree = objectTree;
            Bytecode = bytecode;
            _maxStackSize = maxStackSize;
=======
        public IDreamManager DreamManager;
        public IDreamMapManager DreamMapManager;
        public IDreamDebugManager DreamDebugManager;
        public DreamResourceManager DreamResourceManager;

        public DMProc(DreamPath owningType, ProcDefinitionJson json, string? name, IDreamManager dreamManager, IDreamMapManager dreamMapManager, IDreamDebugManager dreamDebugManager, DreamResourceManager dreamResourceManager)
            : base(owningType, name ?? json.Name, null, json.Attributes, GetArgumentNames(json), GetArgumentTypes(json), json.VerbName, json.VerbCategory, json.VerbDesc, json.Invisibility)
        {
            Bytecode = json.Bytecode ?? Array.Empty<byte>();
            LocalNames = json.Locals;
            Source = json.Source;
            Line = json.Line;
            _maxStackSize = json.MaxStackSize;

            DreamManager = dreamManager;
            DreamMapManager = dreamMapManager;
            DreamDebugManager = dreamDebugManager;
            DreamResourceManager = dreamResourceManager;
        }

        private static List<string>? GetArgumentNames(ProcDefinitionJson json) {
            if (json.Arguments == null) {
                return new();
            } else {
                var argumentNames = new List<string>(json.Arguments.Count);
                argumentNames.AddRange(json.Arguments.Select(a => a.Name).ToArray());
                return argumentNames;
            }
        }

        private static List<DMValueType>? GetArgumentTypes(ProcDefinitionJson json) {
            if (json.Arguments == null) {
                return new();
            } else {
                var argumentTypes = new List<DMValueType>(json.Arguments.Count);
                argumentTypes.AddRange(json.Arguments.Select(a => a.Type));
                return argumentTypes;
            }
>>>>>>> fcf96f46
        }

        public override DMProcState CreateState(DreamThread thread, DreamObject? src, DreamObject? usr, DreamProcArguments arguments) {
            return new DMProcState(this, thread, _maxStackSize, src, usr, arguments);
        }
    }

    sealed class DMProcState : ProcState
    {
        delegate ProcStatus? OpcodeHandler(DMProcState state);

        // TODO: These pools are not returned to if the proc runtimes while _current is null
        private static ArrayPool<DreamValue> _dreamValuePool = ArrayPool<DreamValue>.Shared;
        private static ArrayPool<DreamValue> _stackPool = ArrayPool<DreamValue>.Shared;

        #region Opcode Handlers
        //In the same order as the DreamProcOpcode enum
        private static readonly OpcodeHandler?[] _opcodeHandlers = {
            null, //0x0
            DMOpcodeHandlers.BitShiftLeft,
            DMOpcodeHandlers.PushType,
            DMOpcodeHandlers.PushString,
            DMOpcodeHandlers.FormatString,
            DMOpcodeHandlers.SwitchCaseRange,
            DMOpcodeHandlers.PushReferenceValue,
            DMOpcodeHandlers.PushPath,
            DMOpcodeHandlers.Add,
            DMOpcodeHandlers.Assign,
            DMOpcodeHandlers.Call,
            DMOpcodeHandlers.MultiplyReference,
            DMOpcodeHandlers.JumpIfFalse,
            DMOpcodeHandlers.JumpIfTrue,
            DMOpcodeHandlers.Jump,
            DMOpcodeHandlers.CompareEquals,
            DMOpcodeHandlers.Return,
            DMOpcodeHandlers.PushNull,
            DMOpcodeHandlers.Subtract,
            DMOpcodeHandlers.CompareLessThan,
            DMOpcodeHandlers.CompareGreaterThan,
            DMOpcodeHandlers.BooleanAnd,
            DMOpcodeHandlers.BooleanNot,
            DMOpcodeHandlers.DivideReference,
            DMOpcodeHandlers.Negate,
            DMOpcodeHandlers.Modulus,
            DMOpcodeHandlers.Append,
            DMOpcodeHandlers.CreateRangeEnumerator,
            DMOpcodeHandlers.Input,
            DMOpcodeHandlers.CompareLessThanOrEqual,
            DMOpcodeHandlers.CreateAssociativeList,
            DMOpcodeHandlers.Remove,
            DMOpcodeHandlers.DeleteObject,
            DMOpcodeHandlers.PushResource,
            DMOpcodeHandlers.CreateList,
            DMOpcodeHandlers.CallStatement,
            DMOpcodeHandlers.BitAnd,
            DMOpcodeHandlers.CompareNotEquals,
            DMOpcodeHandlers.ListAppend,
            DMOpcodeHandlers.Divide,
            DMOpcodeHandlers.Multiply,
            DMOpcodeHandlers.BitXorReference,
            DMOpcodeHandlers.BitXor,
            DMOpcodeHandlers.BitOr,
            DMOpcodeHandlers.BitNot,
            DMOpcodeHandlers.Combine,
            DMOpcodeHandlers.CreateObject,
            DMOpcodeHandlers.BooleanOr,
            DMOpcodeHandlers.PushArgumentList,
            DMOpcodeHandlers.CompareGreaterThanOrEqual,
            DMOpcodeHandlers.SwitchCase,
            DMOpcodeHandlers.Mask,
            DMOpcodeHandlers.ListAppendAssociated,
            DMOpcodeHandlers.Error,
            DMOpcodeHandlers.IsInList,
            DMOpcodeHandlers.PushArguments,
            DMOpcodeHandlers.PushFloat,
            DMOpcodeHandlers.ModulusReference,
            DMOpcodeHandlers.CreateListEnumerator,
            DMOpcodeHandlers.Enumerate,
            DMOpcodeHandlers.DestroyEnumerator,
            DMOpcodeHandlers.Browse,
            DMOpcodeHandlers.BrowseResource,
            DMOpcodeHandlers.OutputControl,
            DMOpcodeHandlers.BitShiftRight,
            DMOpcodeHandlers.CreateFilteredListEnumerator,
            DMOpcodeHandlers.Power,
            DMOpcodeHandlers.DebugSource,
            DMOpcodeHandlers.DebugLine,
            DMOpcodeHandlers.Prompt,
            DMOpcodeHandlers.PushProcArguments,
            DMOpcodeHandlers.Initial,
            null, //0x48
            DMOpcodeHandlers.IsType,
            DMOpcodeHandlers.LocateCoord,
            DMOpcodeHandlers.Locate,
            DMOpcodeHandlers.IsNull,
            DMOpcodeHandlers.Spawn,
            DMOpcodeHandlers.OutputReference,
            DMOpcodeHandlers.Output,
            DMOpcodeHandlers.JumpIfNullDereference,
            DMOpcodeHandlers.Pop,
            DMOpcodeHandlers.Prob,
            DMOpcodeHandlers.IsSaved,
            DMOpcodeHandlers.PickUnweighted,
            DMOpcodeHandlers.PickWeighted,
            DMOpcodeHandlers.Increment,
            DMOpcodeHandlers.Decrement,
            DMOpcodeHandlers.CompareEquivalent,
            DMOpcodeHandlers.CompareNotEquivalent,
            DMOpcodeHandlers.Throw,
            DMOpcodeHandlers.IsInRange,
            DMOpcodeHandlers.MassConcatenation,
            DMOpcodeHandlers.CreateTypeEnumerator,
            null, //0x5E
            DMOpcodeHandlers.PushGlobalVars,
            DMOpcodeHandlers.ModulusModulus,
            DMOpcodeHandlers.ModulusModulusReference
        };
        #endregion

        public IDreamManager DreamManager => _proc.DreamManager;
        public IDreamDebugManager DebugManager => _proc.DreamDebugManager;

        /// <summary> This stores our 'src' value. May be null!</summary>
        public DreamObject? Instance;
        public readonly DreamObject? Usr;
        public readonly int ArgumentCount;
        public string? CurrentSource;
        public int CurrentLine;
        private Stack<IDreamValueEnumerator>? _enumeratorStack;
        public Stack<IDreamValueEnumerator> EnumeratorStack => _enumeratorStack ??= new(1);

        private int _pc = 0;

        // Contains both arguments (at index 0) and local vars (at index ArgumentCount)
        private readonly DreamValue[] _localVariables;

        private readonly DMProc _proc;
        public override DMProc Proc => _proc;

        public override (string?, int?) SourceLine => (CurrentSource, CurrentLine);

        /// <param name="instance">This is our 'src'.</param>
        /// <exception cref="Exception">Thrown, at time of writing, when an invalid named arg is given</exception>
        public DMProcState(DMProc proc, DreamThread thread, int maxStackSize, DreamObject? instance, DreamObject? usr, DreamProcArguments arguments)
            : base(thread)
        {
            _proc = proc;
            _stack = _stackPool.Rent(maxStackSize);
            Instance = instance;
            Usr = usr;
            ArgumentCount = Math.Max(arguments.ArgumentCount, proc.ArgumentNames?.Count ?? 0);
            _localVariables = _dreamValuePool.Rent(256);
            CurrentSource = proc.Source;
            CurrentLine = proc.Line;
            WaitFor = _proc != null ? (_proc.Attributes & ProcAttributes.DisableWaitfor) != ProcAttributes.DisableWaitfor : true;

            //TODO: Positional arguments must precede all named arguments, this needs to be enforced somehow
            //Positional arguments
            for (int i = 0; i < ArgumentCount; i++) {
                _localVariables[i] = (i < arguments.OrderedArguments?.Count) ? arguments.OrderedArguments[i] : DreamValue.Null;
            }

            //Named arguments
            if (arguments.NamedArguments != null) {
                foreach ((string argumentName, DreamValue argumentValue) in arguments.NamedArguments) {
                    int argumentIndex = proc.ArgumentNames?.IndexOf(argumentName) ?? -1;
                    if (argumentIndex == -1) {
                        throw new Exception($"Invalid argument name \"{argumentName}\"");
                    }

                    _localVariables[argumentIndex] = argumentValue;
                }
            }
        }

        public DMProcState(DMProcState other, DreamThread thread)
            : base(thread)
        {
            if (other.EnumeratorStack.Count > 0) {
                throw new NotImplementedException();
            }

            _proc = other._proc;
            Instance = other.Instance;
            Usr = other.Usr;
            ArgumentCount = other.ArgumentCount;
            CurrentSource = other.CurrentSource;
            CurrentLine = other.CurrentLine;
            _pc = other._pc;

            _stack = _stackPool.Rent(other._stack.Length);
            Array.Copy(other._stack, _stack, _stack.Length);

            _localVariables = _dreamValuePool.Rent(other._localVariables.Length);
            Array.Copy(other._localVariables, _localVariables, other._localVariables.Length);

            WaitFor = other.WaitFor;
        }

        protected override ProcStatus InternalResume() {
            if (Instance is not null && Instance.Deleted) {
                ReturnPools();
                return ProcStatus.Returned;
            }

            if (_pc == 0) {
                DebugManager.HandleProcStart(this);
            }

            while (_pc < _proc.Bytecode.Length) {
                int opcode = _proc.Bytecode[_pc++];
                var handler = opcode < _opcodeHandlers.Length ? _opcodeHandlers[opcode] : null;
                if (handler is null)
                    throw new Exception($"Attempted to call non-existent Opcode method for opcode 0x{opcode:X2}");
                ProcStatus? status = handler.Invoke(this);
                if (status != null) {
                    if (status == ProcStatus.Returned || status == ProcStatus.Cancelled) {
                        // TODO: This should be automatic (dispose pattern?)
                        ReturnPools();
                    }

                    return status.Value;
                }
            }

            // TODO: This should be automatic (dispose pattern?)
            ReturnPools();
            return ProcStatus.Returned;
        }

        public override void ReturnedInto(DreamValue value)
        {
            Push(value);
        }

        public override void AppendStackFrame(StringBuilder builder)
        {
            if (Proc.OwningType != DreamPath.Root) {
                builder.Append(Proc.OwningType.ToString());
                builder.Append('/');
            }

            builder.Append(Proc.Name);
        }

        public void Jump(int position) {
            _pc = position;
        }

        public void SetReturn(DreamValue value) {
            Result = value;
        }

        public void Call(DreamProc proc, DreamObject? src, DreamProcArguments arguments) {
            var state = proc.CreateState(Thread, src, Usr, arguments);
            Thread.PushProcState(state);
        }

        public DreamThread Spawn() {
            var thread = new DreamThread(this.Proc.ToString());

            var state = new DMProcState(this, thread);
            thread.PushProcState(state);

            return thread;
        }

        public void ReturnPools()
        {
            _dreamValuePool.Return(_localVariables, true);
            _stackPool.Return(_stack);
        }

        public Span<DreamValue> GetArguments() {
            return _localVariables.AsSpan(0, ArgumentCount);
        }

        #region Stack
        private DreamValue[] _stack;
        private int _stackIndex = 0;

        public void Push(DreamValue value) {
            _stack[_stackIndex++] = value;
        }

        public void Push(DreamProcArguments value) {
            _stack[_stackIndex++] = new DreamValue(value);
        }

        public DreamValue Pop() {
            return _stack[--_stackIndex];
        }

        /// <summary>
        /// Pops multiple values off the stack
        /// </summary>
        /// <param name="count">Amount of values to pop</param>
        /// <returns>A ReadOnlySpan of the popped values, in FIFO order</returns>
        public ReadOnlySpan<DreamValue> PopCount(int count) {
            _stackIndex -= count;

            return _stack.AsSpan(_stackIndex, count);
        }

        public DreamValue Peek() {
            return _stack[_stackIndex - 1];
        }

        public DreamProcArguments PopArguments() {
            return (DreamProcArguments)(Pop().Value);
        }
        #endregion

        #region Operands
        public int ReadByte() {
            return _proc.Bytecode[_pc++];
        }

        public int ReadInt() {
            int value = BitConverter.ToInt32(_proc.Bytecode, _pc);
            _pc += 4;

            return value;
        }

        public float ReadFloat() {
            float value = BitConverter.ToSingle(_proc.Bytecode, _pc);
            _pc += 4;

            return value;
        }

        public string ReadString() {
            int stringID = ReadInt();

            return Proc.ObjectTree.Strings[stringID];
        }

        public DMReference ReadReference() {
            DMReference.Type refType = (DMReference.Type)ReadByte();

            switch (refType) {
                case DMReference.Type.Argument: return DMReference.CreateArgument(ReadByte());
                case DMReference.Type.Local: return DMReference.CreateLocal(ReadByte());
                case DMReference.Type.Global: return DMReference.CreateGlobal(ReadInt());
                case DMReference.Type.GlobalProc: return DMReference.CreateGlobalProc(ReadInt());
                case DMReference.Type.Field: return DMReference.CreateField(ReadString());
                case DMReference.Type.SrcField: return DMReference.CreateSrcField(ReadString());
                case DMReference.Type.Proc: return DMReference.CreateProc(ReadString());
                case DMReference.Type.SrcProc: return DMReference.CreateSrcProc(ReadString());
                case DMReference.Type.Src: return DMReference.Src;
                case DMReference.Type.Self: return DMReference.Self;
                case DMReference.Type.Usr: return DMReference.Usr;
                case DMReference.Type.Args: return DMReference.Args;
                case DMReference.Type.SuperProc: return DMReference.SuperProc;
                case DMReference.Type.ListIndex: return DMReference.ListIndex;
                default: throw new Exception($"Invalid reference type {refType}");
            }
        }
        #endregion

        #region References
        public bool IsNullDereference(DMReference reference) {
            switch (reference.RefType) {
                case DMReference.Type.Proc:
                case DMReference.Type.Field: {
                    if (Peek() == DreamValue.Null) {
                        Pop();
                        return true;
                    }

                    return false;
                }
                case DMReference.Type.ListIndex: {
                    DreamValue list = _stack[_stackIndex - 2];
                    if (list == DreamValue.Null) {
                        Pop();
                        Pop();
                        return true;
                    }

                    return false;
                }
                default: throw new Exception($"Invalid dereference type {reference.RefType}");
            }
        }

        /// <summary>
        /// Takes a DMReference with a <see cref="DMReference.Type.ListIndex"/> type and returns the value being indexed
        /// as well as what it's being indexed with.
        /// </summary>
        /// <param name="reference">A ListIndex DMReference</param>
        public (DreamValue indexing, DreamValue index) GetIndexReferenceValues(DMReference reference, bool peek = false) {
            if (reference.RefType != DMReference.Type.ListIndex)
                throw new ArgumentException("Reference was not a ListIndex type");

            DreamValue index = peek ? _stack[_stackIndex - 1] : Pop();
            DreamValue indexing = peek ? _stack[_stackIndex - 2] : Pop();
            return (indexing, index);
        }

        public void AssignReference(DMReference reference, DreamValue value) {
            switch (reference.RefType) {
                case DMReference.Type.Self: Result = value; break;
                case DMReference.Type.Argument: _localVariables[reference.Index] = value; break;
                case DMReference.Type.Local: _localVariables[ArgumentCount + reference.Index] = value; break;
                case DMReference.Type.SrcField: Instance.SetVariable(reference.Name, value); break;
                case DMReference.Type.Global: DreamManager.Globals[reference.Index] = value; break;
                case DMReference.Type.Src:
                    //TODO: src can be assigned to non-DreamObject values
                    if (!value.TryGetValueAsDreamObject(out Instance)) {
                        throw new Exception($"Cannot assign src to {value}");
                    }

                    break;
                case DMReference.Type.Field: {
                    DreamValue owner = Pop();
                    if (!owner.TryGetValueAsDreamObject(out var ownerObj) || ownerObj == null)
                        throw new Exception($"Cannot assign field \"{reference.Name}\" on {owner}");

                    ownerObj.SetVariable(reference.Name, value);
                    break;
                }
                case DMReference.Type.ListIndex: {
                    (DreamValue indexing, DreamValue index) = GetIndexReferenceValues(reference);

                    if (indexing.TryGetValueAsDreamList(out var listObj)) {
                        listObj.SetValue(index, value);
                    } else if (indexing.TryGetValueAsDreamObject(out var dreamObject)) {
                        IDreamMetaObject? metaObject = dreamObject?.ObjectDefinition?.MetaObject;
                        if (metaObject != null)
                            metaObject.OperatorIndexAssign(dreamObject!, index, value);
                    } else {
                        throw new Exception($"Cannot assign to index {index} of {indexing}");
                    }

                    break;
                }
                default: throw new Exception($"Cannot assign to reference type {reference.RefType}");
            }
        }

        public DreamValue GetReferenceValue(DMReference reference, bool peek = false) {
            switch (reference.RefType) {
                case DMReference.Type.Src: return new(Instance);
                case DMReference.Type.Usr: return new(Usr);
                case DMReference.Type.Self: return Result;
                case DMReference.Type.Global: return DreamManager.Globals[reference.Index];
                case DMReference.Type.Argument: return _localVariables[reference.Index];
                case DMReference.Type.Local: return _localVariables[ArgumentCount + reference.Index];
                case DMReference.Type.Args: {
                    DreamList argsList = DreamList.Create(ArgumentCount);

                    for (int i = 0; i < ArgumentCount; i++) {
                        argsList.AddValue(_localVariables[i]);
                    }

                    argsList.ValueAssigned += (DreamList argsList, DreamValue key, DreamValue value) => {
                        if (!key.TryGetValueAsInteger(out int argIndex)) {
                            throw new Exception($"Cannot index args with {key}");
                        }

                        if (argIndex > ArgumentCount) {
                            throw new Exception($"Args index {argIndex} is too large");
                        }

                        _localVariables[argIndex - 1] = value;
                    };

                    return new(argsList);
                }
                case DMReference.Type.Field: {
                    DreamValue owner = peek ? Peek() : Pop();
                    if (!owner.TryGetValueAsDreamObject(out var ownerObj) || ownerObj == null)
                        throw new Exception($"Cannot get field \"{reference.Name}\" from {owner}");
                    if (!ownerObj.TryGetVariable(reference.Name, out var fieldValue))
                        throw new Exception($"Type {ownerObj.ObjectDefinition.Type} has no field called \"{reference.Name}\"");

                    return fieldValue;
                }
                case DMReference.Type.SrcField: {
                    if (Instance == null)
                        throw new Exception($"Cannot get field src.{reference.Name} in global proc");
                    if (!Instance.TryGetVariable(reference.Name, out var fieldValue))
                        throw new Exception($"Type {Instance.ObjectDefinition!.Type} has no field called \"{reference.Name}\"");

                    return fieldValue;
                }
                case DMReference.Type.ListIndex: {
                    (DreamValue indexing, DreamValue index) = GetIndexReferenceValues(reference, peek);

                    if (indexing.TryGetValueAsDreamList(out var listObj)) {
                        return listObj.GetValue(index);
                    }

                    if (indexing.TryGetValueAsString(out string? strValue)) {
                        if (!index.TryGetValueAsInteger(out int strIndex))
                            throw new Exception($"Attempted to index string with {index}");

                        char c = strValue[strIndex - 1];
                        return new DreamValue(Convert.ToString(c));
                    }

                    if (indexing.TryGetValueAsDreamObject(out var dreamObject)) {
                        IDreamMetaObject? metaObject = dreamObject?.ObjectDefinition?.MetaObject;
                        if (metaObject != null)
                            return metaObject.OperatorIndex(dreamObject, index);
                    }

                    throw new Exception($"Cannot get index {index} of {indexing}");
                }
                default: throw new Exception($"Cannot get value of reference type {reference.RefType}");
            }
        }

        public void PopReference(DMReference reference) {
            switch (reference.RefType) {
                case DMReference.Type.Src:
                case DMReference.Type.Usr:
                case DMReference.Type.Self:
                case DMReference.Type.Global:
                case DMReference.Type.GlobalProc:
                case DMReference.Type.Argument:
                case DMReference.Type.Local:
                case DMReference.Type.Args:
                case DMReference.Type.SrcField:
                    return;
                case DMReference.Type.Field:
                    Pop();
                    return;
                case DMReference.Type.ListIndex:
                    Pop();
                    Pop();
                    return;
                default: throw new Exception($"Cannot pop stack values of reference type {reference.RefType}");
            }
        }
        #endregion References

        public IEnumerable<(string, DreamValue)> DebugArguments() {
            int i = 0;
            if (_proc.ArgumentNames != null) {
                while (i < _proc.ArgumentNames.Count) {
                    yield return (_proc.ArgumentNames[i], _localVariables[i]);
                    ++i;
                }
            }
            // If the caller supplied excess positional arguments, they have no
            // name, but the debugger should report them anyways.
            while (i < ArgumentCount) {
                yield return (i.ToString(), _localVariables[i]);
                ++i;
            }
        }

        public IEnumerable<(string, DreamValue)> DebugLocals() {
            if (_proc.LocalNames is null) {
                yield break;
            }

            string[] names = new string[_localVariables.Length - ArgumentCount];
            int count = 0;
            foreach (var info in _proc.LocalNames) {
                if (info.Offset > _pc) {
                    break;
                }
                if (info.Remove is int remove) {
                    count -= remove;
                }
                if (info.Add is string add) {
                    names[count++] = add;
                }
            }

            int i = 0, j = ArgumentCount;
            while (i < count && j < _localVariables.Length) {
                yield return (names[i], _localVariables[j]);
                ++i;
                ++j;
            }
            // _localVariables.Length is pool-allocated so its length may go up
            // to some round power of two or similar without anything actually
            // being there, so just stop after the named locals.
        }
    }
}<|MERGE_RESOLUTION|>--- conflicted
+++ resolved
@@ -20,19 +20,13 @@
         public int Line { get; }
         public IReadOnlyList<LocalVariableJson> LocalNames { get; }
 
-<<<<<<< HEAD
-        public DMProc(DreamPath owningType, string name, DreamProc superProc, List<String> argumentNames, List<DMValueType> argumentTypes, byte[] bytecode, int maxStackSize, ProcAttributes attributes, string? verbName, string? verbCategory, string? verbDesc, sbyte? invisibility, IDreamObjectTree objectTree)
-            : base(owningType, name, superProc, attributes, argumentNames, argumentTypes, verbName, verbCategory, verbDesc, invisibility) {
-            ObjectTree = objectTree;
-            Bytecode = bytecode;
-            _maxStackSize = maxStackSize;
-=======
-        public IDreamManager DreamManager;
-        public IDreamMapManager DreamMapManager;
-        public IDreamDebugManager DreamDebugManager;
-        public DreamResourceManager DreamResourceManager;
-
-        public DMProc(DreamPath owningType, ProcDefinitionJson json, string? name, IDreamManager dreamManager, IDreamMapManager dreamMapManager, IDreamDebugManager dreamDebugManager, DreamResourceManager dreamResourceManager)
+        public readonly IDreamManager DreamManager;
+        public readonly IDreamMapManager DreamMapManager;
+        public readonly IDreamDebugManager DreamDebugManager;
+        public readonly DreamResourceManager DreamResourceManager;
+        public readonly IDreamObjectTree ObjectTree;
+
+        public DMProc(DreamPath owningType, ProcDefinitionJson json, string? name, IDreamManager dreamManager, IDreamMapManager dreamMapManager, IDreamDebugManager dreamDebugManager, DreamResourceManager dreamResourceManager, IDreamObjectTree objectTree)
             : base(owningType, name ?? json.Name, null, json.Attributes, GetArgumentNames(json), GetArgumentTypes(json), json.VerbName, json.VerbCategory, json.VerbDesc, json.Invisibility)
         {
             Bytecode = json.Bytecode ?? Array.Empty<byte>();
@@ -45,6 +39,7 @@
             DreamMapManager = dreamMapManager;
             DreamDebugManager = dreamDebugManager;
             DreamResourceManager = dreamResourceManager;
+            ObjectTree = objectTree;
         }
 
         private static List<string>? GetArgumentNames(ProcDefinitionJson json) {
@@ -65,7 +60,6 @@
                 argumentTypes.AddRange(json.Arguments.Select(a => a.Type));
                 return argumentTypes;
             }
->>>>>>> fcf96f46
         }
 
         public override DMProcState CreateState(DreamThread thread, DreamObject? src, DreamObject? usr, DreamProcArguments arguments) {
