--- conflicted
+++ resolved
@@ -114,24 +114,17 @@
                 proc.DereferenceField(fieldOperation.Identifier);
                 break;
 
-<<<<<<< HEAD
             case IndexOperation indexOperation:
+                if (NestedPath is not null) {
+                    var obj = DMObjectTree.GetDMObject(NestedPath.Value, false);
+                    if (obj is not null && obj.IsSubtypeOf(DreamPath.Datum) && !obj.HasProc("operator[]")) {
+                        DMCompiler.Emit(WarningCode.InvalidIndexOperation, Location, "Invalid index operation. datum[] index operations are not valid starting in BYOND 515.1641");
+                    }
+                }
+
                 indexOperation.Index.EmitPushValue(dmObject, proc);
                 proc.DereferenceIndex();
                 break;
-=======
-                case IndexOperation indexOperation:
-                    if (NestedPath is not null) {
-                        var obj = DMObjectTree.GetDMObject(NestedPath.Value, false);
-                        if (obj is not null && obj.IsSubtypeOf(DreamPath.Datum) && !obj.HasProc("operator[]")) {
-                            DMCompiler.Emit(WarningCode.InvalidIndexOperation, Location, "Invalid index operation. datum[] index operations are not valid starting in BYOND 515.1641");
-                        }
-                    }
-
-                    indexOperation.Index.EmitPushValue(dmObject, proc);
-                    proc.DereferenceIndex();
-                    break;
->>>>>>> 819b2e0d
 
             case CallOperation callOperation:
                 var (argumentsType, argumentStackSize) = callOperation.Parameters.EmitArguments(dmObject, proc, null);
@@ -162,69 +155,33 @@
     public override DMReference EmitReference(DMObject dmObject, DMProc proc, string endLabel, ShortCircuitMode shortCircuitMode = ShortCircuitMode.KeepNull) {
         Expression.EmitPushValue(dmObject, proc);
 
-<<<<<<< HEAD
         // Perform all except for our last operation
         for (int i = 0; i < _operations.Length - 1; i++) {
             EmitOperation(dmObject, proc, _operations[i], endLabel, shortCircuitMode);
-=======
-            var operation = _operations[^1];
-
-            switch (operation) {
-                case FieldOperation fieldOperation:
-                    if (fieldOperation.Safe) {
-                        ShortCircuitHandler(proc, endLabel, shortCircuitMode);
-                    }
-
-                    return DMReference.CreateField(fieldOperation.Identifier);
-
-                case IndexOperation indexOperation:
-                    if (NestedPath is not null) {
-                        var obj = DMObjectTree.GetDMObject(NestedPath.Value, false);
-                        if (obj is not null && obj.IsSubtypeOf(DreamPath.Datum) && !obj.HasProc("operator[]=")) {
-                            DMCompiler.Emit(WarningCode.InvalidIndexOperation, Location, "Invalid index operation. datum[] index operations are not valid starting in BYOND 515.1641");
-                        }
-                    }
-
-                    if (indexOperation.Safe) {
-                        ShortCircuitHandler(proc, endLabel, shortCircuitMode);
-                    }
-
-                    indexOperation.Index.EmitPushValue(dmObject, proc);
-                    return DMReference.ListIndex;
-
-                case CallOperation:
-                    DMCompiler.Emit(WarningCode.BadExpression, Location,
-                        "Expected field or index as reference, got proc call result");
-                    return default;
-
-                default:
-                    throw new InvalidOperationException("Unimplemented dereference operation");
-            }
->>>>>>> 819b2e0d
         }
 
         var operation = _operations[^1];
 
-<<<<<<< HEAD
         switch (operation) {
             case FieldOperation fieldOperation:
                 if (fieldOperation.Safe) {
                     ShortCircuitHandler(proc, endLabel, shortCircuitMode);
                 }
+
                 return DMReference.CreateField(fieldOperation.Identifier);
-=======
-            if (Expression is LValue exprLValue) {
-                // We don't want this instead pushing the constant value if it's const
-                exprLValue.EmitPushValueNoConstant(dmObject, proc);
-            } else {
-                Expression.EmitPushValue(dmObject, proc);
-            }
->>>>>>> 819b2e0d
 
             case IndexOperation indexOperation:
+                if (NestedPath is not null) {
+                    var obj = DMObjectTree.GetDMObject(NestedPath.Value, false);
+                    if (obj is not null && obj.IsSubtypeOf(DreamPath.Datum) && !obj.HasProc("operator[]=")) {
+                        DMCompiler.Emit(WarningCode.InvalidIndexOperation, Location, "Invalid index operation. datum[] index operations are not valid starting in BYOND 515.1641");
+                    }
+                }
+
                 if (indexOperation.Safe) {
                     ShortCircuitHandler(proc, endLabel, shortCircuitMode);
                 }
+
                 indexOperation.Index.EmitPushValue(dmObject, proc);
                 return DMReference.ListIndex;
 
@@ -241,16 +198,12 @@
     public override void EmitPushInitial(DMObject dmObject, DMProc proc) {
         string endLabel = proc.NewLabelName();
 
-<<<<<<< HEAD
-        Expression.EmitPushValue(dmObject, proc);
-=======
-            if (Expression is LValue exprLValue) {
-                // We don't want this instead pushing the constant value if it's const
-                exprLValue.EmitPushValueNoConstant(dmObject, proc);
-            } else {
-                Expression.EmitPushValue(dmObject, proc);
-            }
->>>>>>> 819b2e0d
+        if (Expression is LValue exprLValue) {
+            // We don't want this instead pushing the constant value if it's const
+            exprLValue.EmitPushValueNoConstant(dmObject, proc);
+        } else {
+            Expression.EmitPushValue(dmObject, proc);
+        }
 
         // Perform all except for our last operation
         for (int i = 0; i < _operations.Length - 1; i++) {
@@ -291,7 +244,12 @@
     public void EmitPushIsSaved(DMObject dmObject, DMProc proc) {
         string endLabel = proc.NewLabelName();
 
-        Expression.EmitPushValue(dmObject, proc);
+        if (Expression is LValue exprLValue) {
+            // We don't want this instead pushing the constant value if it's const
+            exprLValue.EmitPushValueNoConstant(dmObject, proc);
+        } else {
+            Expression.EmitPushValue(dmObject, proc);
+        }
 
         // Perform all except for our last operation
         for (int i = 0; i < _operations.Length - 1; i++) {
