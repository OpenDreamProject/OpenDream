--- conflicted
+++ resolved
@@ -2495,12 +2495,8 @@
                 }
             }
 
-<<<<<<< HEAD
             PerformOutput(state.GetReferenceValue(leftRef), right, state);
-=======
-            PerformOutput(state.GetReferenceValue(leftRef), right);
             state.Push(DreamValue.Null);
->>>>>>> de5421de
             return null;
         }
 
@@ -3117,219 +3113,6 @@
             }
         }
 
-<<<<<<< HEAD
-=======
-        private static DreamValue MultiplyValues(DreamValue first, DreamValue second) {
-            if (first == DreamValue.Null || second == DreamValue.Null) {
-                return new(0);
-            } else if (first.TryGetValueAsDreamObject(out var firstObject)) {
-                if (firstObject.ObjectDefinition.MetaObject == null)
-                    throw new Exception("Invalid multiply operation on " + first + " and " + second);
-
-                return firstObject.ObjectDefinition.MetaObject.OperatorMultiply(first, second);
-            } else if (first.Type == DreamValue.DreamValueType.Float && second.Type == DreamValue.DreamValueType.Float) {
-                return new(first.GetValueAsFloat() * second.GetValueAsFloat());
-            } else {
-                throw new Exception("Invalid multiply operation on " + first + " and " + second);
-            }
-        }
-
-        private static DreamValue DivideValues(DreamValue first, DreamValue second) {
-            if (first == DreamValue.Null) {
-                return new(0);
-            } else if (first.TryGetValueAsFloat(out var firstFloat) && second.TryGetValueAsFloat(out var secondFloat)) {
-                if (secondFloat == 0) {
-                    throw new Exception("Division by zero");
-                }
-                return new(firstFloat / secondFloat);
-            } else {
-                throw new Exception("Invalid divide operation on " + first + " and " + second);
-            }
-        }
-
-        private static DreamValue BitXorValues(IDreamObjectTree objectTree, DreamValue first, DreamValue second) {
-            if (first.TryGetValueAsDreamList(out var list)) {
-                DreamList newList = objectTree.CreateList();
-                List<DreamValue> values;
-
-                if (second.TryGetValueAsDreamList(out DreamList secondList)) {
-                    values = secondList.GetValues();
-                } else {
-                    values = new List<DreamValue>() { second };
-                }
-
-                foreach (DreamValue value in values) {
-                    bool inFirstList = list.ContainsValue(value);
-                    bool inSecondList = secondList.ContainsValue(value);
-
-                    if (inFirstList ^ inSecondList) {
-                        newList.AddValue(value);
-
-                        DreamValue associatedValue = inFirstList ? list.GetValue(value) : secondList.GetValue(value);
-                        if (associatedValue != DreamValue.Null) newList.SetValue(value, associatedValue);
-                    }
-                }
-
-                return new DreamValue(newList);
-            } else {
-                return new DreamValue(first.MustGetValueAsInteger() ^ second.MustGetValueAsInteger());
-            }
-        }
-
-        private static DreamValue ModulusValues(DreamValue first, DreamValue second) {
-            if (first.Type == DreamValue.DreamValueType.Float && second.Type == DreamValue.DreamValueType.Float) {
-                return new DreamValue(first.MustGetValueAsInteger() % second.MustGetValueAsInteger());
-            } else {
-                throw new Exception("Invalid modulus operation on " + first + " and " + second);
-            }
-        }
-
-        private static DreamValue ModulusModulusValues(DreamValue first, DreamValue second) {
-            if (first.TryGetValueAsFloat(out var firstFloat) && second.TryGetValueAsFloat(out var secondFloat)) {
-                // BYOND docs say that A %% B is equivalent to B * fract(A/B)
-                // BREAKING CHANGE: The floating point precision is slightly different between OD and BYOND, giving slightly different values
-                var fraction = firstFloat / secondFloat;
-                fraction -= MathF.Truncate(fraction);
-                return new DreamValue(fraction * secondFloat);
-            }
-            throw new Exception("Invalid modulusmodulus operation on " + first + " and " + second);
-        }
-
-        private static DreamValue CalculateGradient(List<DreamValue> gradientValues, DreamValue colorSpaceValue, DreamValue indexValue) {
-            if (gradientValues.Count == 1) {
-                if (!gradientValues[0].TryGetValueAsDreamList(out var gradientList))
-                    throw new Exception("Invalid gradient() values; expected either a list or at least 2 values");
-
-                gradientValues = gradientList.GetValues();
-            }
-
-            if (!indexValue.TryGetValueAsFloat(out float index))
-                throw new FormatException("Failed to parse index as float");
-
-            colorSpaceValue.TryGetValueAsInteger(out var colorSpace);
-
-            bool loop = gradientValues.Contains(new("loop"));
-
-            // true: look for int: false look for color
-            bool colorOrInt = true;
-
-            float workingFloat = 0;
-            float maxValue = 1;
-            float minValue = 0;
-            float leftBound = 0;
-            float rightBound = 1;
-
-            Color? left = null;
-            Color? right = null;
-
-            foreach (DreamValue value in gradientValues) {
-                if (colorOrInt && value.TryGetValueAsFloat(out float flt)) { // Int
-                    colorOrInt = false;
-                    workingFloat = flt;
-                    maxValue = Math.Max(maxValue, flt);
-                    minValue = Math.Min(minValue, flt);
-                    continue; // Successful parse
-                }
-
-                if (!value.TryGetValueAsString(out string? strValue)) {
-                    strValue = "#00000000";
-                }
-
-                if (strValue == "loop") continue;
-
-                if (!ColorHelpers.TryParseColor(strValue, out Color color))
-                    color = new(0, 0, 0, 0);
-
-                if (loop && index >= maxValue) {
-                    index %= maxValue;
-                }
-
-                if (workingFloat >= index) {
-                    right = color;
-                    rightBound = workingFloat;
-                    break;
-                } else {
-                    left = color;
-                    leftBound = workingFloat;
-                }
-
-                if (colorOrInt) {
-                    workingFloat = 1;
-                }
-
-                colorOrInt = true;
-            }
-
-            // Convert the index to a 0-1 range
-            float normalized = (index - leftBound) / (rightBound - leftBound);
-
-            // Cheap way to make sure the gradient works at the extremes (eg 1 and 0)
-            if (!left.HasValue || (right.HasValue && normalized == 1) || (right.HasValue && normalized == 0)) {
-                if (right?.AByte == 255) {
-                    return new DreamValue(right?.ToHexNoAlpha().ToLower() ?? "#00000000");
-                }
-                return new DreamValue(right?.ToHex().ToLower() ?? "#00000000");
-            } else if (!right.HasValue) {
-                if (left?.AByte == 255) {
-                    return new DreamValue(left?.ToHexNoAlpha().ToLower() ?? "#00000000");
-                }
-                return new DreamValue(left?.ToHex().ToLower() ?? "#00000000");
-            } else if (!left.HasValue && !right.HasValue) {
-                throw new InvalidOperationException("Failed to find any colors");
-            }
-
-            Color returnVal;
-            switch (colorSpace) {
-                case 0: // RGB
-                    returnVal = Color.InterpolateBetween(left.GetValueOrDefault(), right.GetValueOrDefault(), normalized);
-                    break;
-                case 1 or 2: // HSV/HSL
-                    Vector4 vec1 = new(Color.ToHsv(left.GetValueOrDefault()));
-                    Vector4 vec2 = new(Color.ToHsv(right.GetValueOrDefault()));
-
-                    // Some precision is lost when converting back to HSV at very small values this fixes that issue
-                    if (normalized < 0.05f) {
-                        normalized += 0.001f;
-                    }
-
-                    // This time it's overshooting
-                    // dw these numbers are insanely arbitrary
-                    if(normalized > 0.9f) {
-                        normalized -= 0.00445f;
-                    }
-
-                    float newHue;
-                    float delta = vec2.X - vec1.X;
-                    if (vec1.X > vec2.X) {
-                        (vec1.X, vec2.X) = (vec2.X, vec1.X);
-                        delta = -delta;
-                        normalized = 1 - normalized;
-                    }
-
-                    if (delta > 0.5f) { // 180deg
-                        vec1.X += 1f; // 360deg
-                        newHue = (vec1.X + normalized * (vec2.X - vec1.X)) % 1; // 360deg
-                    } else {
-                        newHue = vec1.X + normalized * delta;
-                    }
-
-                    Vector4 holder = new(
-                        newHue,
-                        vec1.Y + normalized * (vec2.Y - vec1.Y),
-                        vec1.Z + normalized * (vec2.Z - vec1.Z),
-                        vec1.W + normalized * (vec2.W - vec1.W));
-
-                    returnVal = Color.FromHsv(holder);
-                    break;
-                default:
-                    throw new NotSupportedException("Cannot interpolate colorspace");
-            }
-
-            if (returnVal.AByte == 255)
-                return new DreamValue(returnVal.ToHexNoAlpha().ToLower());
-            return new DreamValue(returnVal.ToHex().ToLower());
-        }
->>>>>>> de5421de
         #endregion Helpers
     }
 }