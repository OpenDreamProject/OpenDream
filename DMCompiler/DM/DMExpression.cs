--- conflicted
+++ resolved
@@ -14,11 +14,7 @@
     public virtual DMComplexValueType ValType => DMValueType.Anything;
 
     // TODO: proc and dmObject can be null, address nullability contract
-<<<<<<< HEAD
     public DMExpression Create(DMObject dmObject, DMProc proc, DMASTExpression expression, DreamPath? inferredPath = null) {
-        return Compiler.DMExpressionBuilder.BuildExpression(expression, dmObject, proc, inferredPath);
-=======
-    public static DMExpression Create(DMObject dmObject, DMProc proc, DMASTExpression expression, DreamPath? inferredPath = null) {
         var expr = CreateIgnoreUnknownReference(dmObject, proc, expression, inferredPath);
         if (expr is UnknownReference unknownRef)
             unknownRef.EmitCompilerError();
@@ -28,8 +24,7 @@
 
     public static DMExpression CreateIgnoreUnknownReference(DMObject dmObject, DMProc proc, DMASTExpression expression, DreamPath? inferredPath = null) {
         DMExpressionBuilder.EncounteredUnknownReference = null;
-        return DMExpressionBuilder.BuildExpression(expression, dmObject, proc, inferredPath);
->>>>>>> 68765936
+        return Compiler.DMExpressionBuilder.BuildExpression(expression, dmObject, proc, inferredPath);
     }
 
     public void Emit(DMObject dmObject, DMProc proc, DMASTExpression expression, DreamPath? inferredPath = null) {
@@ -95,74 +90,10 @@
 
 // (a, b, c, ...)
 // This isn't an expression, it's just a helper class for working with argument lists
-<<<<<<< HEAD
-internal sealed class ArgumentList {
-    public readonly DMCompiler Compiler;
-    public readonly (string? Name, DMExpression Expr)[] Expressions;
-    public int Length => Expressions.Length;
-    public Location Location;
-
-    // Whether or not this has named arguments
-    private readonly bool _isKeyed;
-
-    public ArgumentList(DMCompiler compiler, Location location, DMObject dmObject, DMProc proc, DMASTCallParameter[]? arguments, DreamPath? inferredPath = null) {
-        Compiler = compiler;
-        Location = location;
-        if (arguments == null) {
-            Expressions = Array.Empty<(string?, DMExpression)>();
-            return;
-        }
-
-        Expressions = new (string?, DMExpression)[arguments.Length];
-
-        int idx = 0;
-        foreach(var arg in arguments) {
-            var value = Compiler.DMExpression.Create(dmObject, proc, arg.Value, inferredPath);
-            var key = (arg.Key != null) ? Compiler.DMExpression.Create(dmObject, proc, arg.Key, inferredPath) : null;
-            int argIndex = idx++;
-            string? name = null;
-
-            switch (key) {
-                case Expressions.String keyStr:
-                    name = keyStr.Value;
-                    break;
-                case Expressions.Number keyNum:
-                    //Replaces an ordered argument
-                    var newIdx = (int)keyNum.Value - 1;
-
-                    if (newIdx == argIndex) {
-                        compiler.Emit(WarningCode.PointlessPositionalArgument, key.Location,
-                            $"The argument at index {argIndex + 1} is a positional argument with a redundant index (\"{argIndex + 1} = value\" at argument {argIndex + 1}). This does not function like a named argument and is likely a mistake.");
-                    }
-
-                    argIndex = newIdx;
-                    break;
-                case Expressions.Resource _:
-                case Expressions.ConstantPath _:
-                    //The key becomes the value
-                    value = key;
-                    break;
-
-                default:
-                    if (key != null) {
-                        Compiler.Emit(WarningCode.InvalidArgumentKey, key.Location, "Invalid argument key");
-                    }
-
-                    break;
-            }
-
-            if (name != null)
-                _isKeyed = true;
-
-            Expressions[argIndex] = (name, value);
-        }
-    }
-=======
 internal sealed class ArgumentList(Location location, (string? Name, DMExpression Expr)[] expressions, bool isKeyed) {
     public readonly (string? Name, DMExpression Expr)[] Expressions = expressions;
     public int Length => Expressions.Length;
     public Location Location = location;
->>>>>>> 68765936
 
     public (DMCallArgumentsType Type, int StackSize) EmitArguments(DMObject dmObject, DMProc proc, DMProc? targetProc) {
         if (Expressions.Length == 0) {
