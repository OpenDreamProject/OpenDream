/turf
	icon = 'icons/turf.dmi'
	icon_state = "turf"

/turf/blue
	icon_state = "turf_blue"

/mob
	icon = 'icons/mob.dmi'
	icon_state = "mob"

	New()
		..()
		loc = locate(5, 5, 1)

	verb/tell_location()
		usr << "You are at ([x], [y], [z])"

	verb/say(message as text)
		var/list/viewers = viewers()

		for (var/mob/viewer in viewers)
			viewer << "[ckey] says: \"[message]\""
	
	verb/say_loud()
		var/msg = input("Please put the message you want to say loudly.", "Say Loud", "Hello!")
		world << "[ckey] says loudly: \"[msg]\""

	verb/move_up()
		step(src, UP)

	verb/move_down()
		step(src, DOWN)
	
	verb/md5_ckey()
<<<<<<< HEAD
	    var/hash = md5(ckey)
	    usr << "The md5 hash of your ckey is: [hash]"
	    
	verb/roll_dice(dice as text)
	    var/result = roll(dice)
	    usr << "The total shown on the dice is: [result]"
=======
		var/hash = md5(ckey)
		usr << "The md5 hash of your ckey is: [hash]"
>>>>>>> 7808e0fb

/world/New()
	..()
	world.log << "World loaded!"<|MERGE_RESOLUTION|>--- conflicted
+++ resolved
@@ -33,17 +33,12 @@
 		step(src, DOWN)
 	
 	verb/md5_ckey()
-<<<<<<< HEAD
-	    var/hash = md5(ckey)
-	    usr << "The md5 hash of your ckey is: [hash]"
+		var/hash = md5(ckey)
+		usr << "The md5 hash of your ckey is: [hash]"
 	    
 	verb/roll_dice(dice as text)
-	    var/result = roll(dice)
-	    usr << "The total shown on the dice is: [result]"
-=======
-		var/hash = md5(ckey)
-		usr << "The md5 hash of your ckey is: [hash]"
->>>>>>> 7808e0fb
+		var/result = roll(dice)
+		usr << "The total shown on the dice is: [result]"
 
 /world/New()
 	..()
