--- conflicted
+++ resolved
@@ -515,16 +515,12 @@
         }
     }
 
-<<<<<<< HEAD
-    private struct AppearanceAnimation(DateTime start, TimeSpan duration, IconAppearance endAppearance, AnimationEasing easing, AnimationFlags flags, int delay, bool lastInSequence) {
-=======
     private void DirtyTexture() {
         _textureDirty = true;
         CachedTexture = null;
     }
 
-    private struct AppearanceAnimation(DateTime start, TimeSpan duration, IconAppearance endAppearance, AnimationEasing easing, int loops, AnimationFlags flags, int delay) {
->>>>>>> ef362473
+    private struct AppearanceAnimation(DateTime start, TimeSpan duration, IconAppearance endAppearance, AnimationEasing easing, AnimationFlags flags, int delay, bool lastInSequence) {
         public readonly DateTime Start = start;
         public readonly TimeSpan Duration = duration;
         public readonly IconAppearance EndAppearance = endAppearance;
