using DMCompiler.Bytecode;
using System.Diagnostics.CodeAnalysis;
using System.Linq;
using DMCompiler.DM.Expressions;
using DMCompiler.Compiler;
using DMCompiler.Compiler.DM.AST;
using DMCompiler.DM.Builders;
using DMCompiler.Json;
using DMCompiler.Optimizer;
using VerbSrcEnum = DMCompiler.DM.VerbSrc;

namespace DMCompiler.DM;

internal sealed class DMProc {
    public class LocalVariable(string name, int id, bool isParameter, DreamPath? type, DMComplexValueType? explicitValueType) {
        public readonly string Name = name;
        public readonly int Id = id;
        public readonly bool IsParameter = isParameter;
        public DreamPath? Type = type;

        /// <summary>
        /// The explicit <see cref="DMValueType"/> for this variable
        /// <code>var/parameter as mob</code>
        /// </summary>
        public DMComplexValueType? ExplicitValueType = explicitValueType;
    }

    public sealed class LocalConstVariable(string name, int id, DreamPath? type, Constant value)
        : LocalVariable(name, id, false, type, value.ValType) {
        public readonly Constant Value = value;
    }

    public class CodeLabel {
        private static int _idCounter;
        public readonly long AnnotatedByteOffset;
        public readonly int Id;
        public readonly string Name;

        public string LabelName => $"{Name}_{Id}_codelabel";

        public CodeLabel(string name, long offset) {
            Id = _idCounter++;
            Name = name;
            AnnotatedByteOffset = offset;
        }
    }

    internal struct CodeLabelReference(string identifier, string placeholder, Location location, DMProcScope scope) {
        public readonly string Identifier = identifier;
        public readonly string Placeholder = placeholder;
        public readonly Location Location = location;
        public readonly DMProcScope Scope = scope;
    }

    internal class DMProcScope {
        public readonly Dictionary<string, LocalVariable> LocalVariables = new();
        public readonly Dictionary<string, CodeLabel> LocalCodeLabels = new();
        public readonly DMProcScope? ParentScope;

        public DMProcScope() { }

        public DMProcScope(DMProcScope? parentScope) {
            ParentScope = parentScope;
        }
    }

    public string Name => _astDefinition?.Name ?? "<init>";
    public bool IsVerb => _astDefinition?.IsVerb ?? false;
    public bool IsFinal => _astDefinition?.IsFinal ?? false;
    public List<string> Parameters = new();
    public Location Location;
    public ProcAttributes Attributes;
    public readonly int Id;
    public readonly Dictionary<string, int> GlobalVariables = new();

    public VerbSrc? VerbSrc;
    public string? VerbName;
    public string? VerbCategory = string.Empty;
    public string? VerbDesc;
    public sbyte Invisibility;

    private readonly DMCompiler _compiler;
    private readonly DMObject _dmObject;
    private readonly DMASTProcDefinition? _astDefinition;
    private readonly Stack<CodeLabelReference> _pendingLabelReferences = new();
    private Stack<string>? _loopStack;
    private readonly Stack<DMProcScope> _scopes = new();
    private readonly Dictionary<string, LocalVariable> _parameters = new();
    private int _labelIdCounter;
    private int _enumeratorIdCounter;

    private readonly List<string> _localVariableNames = new();
    private int _localVariableIdCounter;

    private readonly List<SourceInfoJson> _sourceInfo = new();
    private string? _lastSourceFile;

    public bool TypeChecked => !ReturnTypes.IsAnything;
    public DMComplexValueType? RawReturnTypes => _astDefinition?.ReturnTypes;
    public DMComplexValueType ReturnTypes => _dmObject.GetProcReturnTypes(Name) ?? DMValueType.Anything;

    public long Position => AnnotatedBytecode.Position;
    public readonly AnnotatedByteCodeWriter AnnotatedBytecode;

    private Location _writerLocation;

    /// <summary>
    /// BYOND currently has a ridiculous behaviour, where, <br/>
    /// sometimes when a set statement has a right-hand side that is non-constant, <br/>
    /// no error is emitted and instead its value is just, whatever the last well-evaluated set statement's value was. <br/>
    /// This behaviour is nonsense but for harsh parity we sometimes may need to carry it out to hold up a codebase; <br/>
    /// Yogstation (at time of writing) actually errors on OD if we don't implement this.
    /// </summary>
    // Starts null; marks that we've never seen one before and should just error like normal people.
    private static Constant? _previousSetStatementValue;

    public DMProc(DMCompiler compiler, int id, DMObject dmObject, DMASTProcDefinition? astDefinition) {
        AnnotatedBytecode = new(compiler);
        _compiler = compiler;
        Id = id;
        _dmObject = dmObject;
        _astDefinition = astDefinition;
        if (_astDefinition?.IsOverride ?? false) Attributes |= ProcAttributes.IsOverride; // init procs don't have AST definitions
        Location = astDefinition?.Location ?? Location.Unknown;
        _scopes.Push(new DMProcScope());

        if (_astDefinition is not null) {
            foreach (var parameter in _astDefinition!.Parameters) {
                AddParameter(parameter.Name, parameter.Type, parameter.ObjectType);
            }

            foreach (var statement in _astDefinition!.Body?.SetStatements ?? Array.Empty<DMASTProcStatementSet>()) {
                if (statement is DMASTAggregate<DMASTProcStatementSet> setAggregate) {
                    foreach (var setStatement in setAggregate.Statements) {
                        ProcessSetStatement(setStatement);
                    }
                } else if (statement is DMASTProcStatementSet setStatement) {
                    ProcessSetStatement(setStatement);
                }
            }
        }
    }

    private int AllocLocalVariable(string name) {
        _localVariableNames.Add(name);
        WriteLocalVariable(name);
        return _localVariableIdCounter++;
    }

    private void DeallocLocalVariables(int amount) {
        if (amount > 0) {
            WriteLocalVariableDealloc(amount);
            _localVariableIdCounter -= amount;
        }
    }

    public void Compile() {
        _compiler.VerbosePrint($"Compiling proc {_dmObject.Path.ToString()}.{Name}()");

        if (_astDefinition is not null) { // It's null for initialization procs
            new DMProcBuilder(_compiler, _dmObject, this).ProcessProcDefinition(_astDefinition);
        }
    }

    public void ValidateReturnType(DMExpression expr) {
        var type = expr.ValType;
        var returnTypes = _dmObject.GetProcReturnTypes(Name)!.Value;
        if ((returnTypes.Type & (DMValueType.Color | DMValueType.File | DMValueType.Message)) != 0) {
            _compiler.Emit(WarningCode.UnsupportedTypeCheck, expr.Location, "color, message, and file return types are currently unsupported.");
            return;
        }

        var splitter = _astDefinition?.IsOverride ?? false ? "/" : "/proc/";
        // We couldn't determine the expression's return type for whatever reason
        if (type.IsAnything) {
            if (_compiler.Settings.SkipAnythingTypecheck)
                return;

            switch (expr) {
                case ProcCall:
                    _compiler.Emit(WarningCode.InvalidReturnType, expr.Location, $"{_dmObject?.Path.ToString() ?? "Unknown"}.{Name}(): Called proc does not have a return type set, expected {ReturnTypes}.");
                    break;
                case Local:
                    _compiler.Emit(WarningCode.InvalidReturnType, expr.Location, $"{_dmObject?.Path.ToString() ?? "Unknown"}.{Name}(): Cannot determine return type of non-constant expression, expected {ReturnTypes}. Consider making this variable constant or adding an explicit \"as {ReturnTypes}\"");
                    break;
                default:
                    _compiler.Emit(WarningCode.InvalidReturnType, expr.Location, $"{_dmObject?.Path.ToString() ?? "Unknown"}.{Name}(): Cannot determine return type of expression \"{expr}\", expected {ReturnTypes}. Consider reporting this as a bug on OpenDream's GitHub.");
                    break;
            }
        } else if (!ReturnTypes.MatchesType(_compiler, type)) { // We could determine the return types but they don't match
            _compiler.Emit(WarningCode.InvalidReturnType, expr.Location, $"{_dmObject?.Path.ToString() ?? "Unknown"}{splitter}{Name}(): Invalid return type {type}, expected {ReturnTypes}");
        }
    }

    public ProcDefinitionJson GetJsonRepresentation() {
        var serializer = new AnnotatedBytecodeSerializer(_compiler);

        _compiler.BytecodeOptimizer.Optimize(AnnotatedBytecode.GetAnnotatedBytecode());

        List<ProcArgumentJson>? arguments = null;
        if (_parameters.Count > 0) {
            arguments = new List<ProcArgumentJson>(_parameters.Count);

            foreach (var parameter in _parameters.Values) {
                if (parameter.ExplicitValueType is not { } argumentType) {
                    // If no "as" was used then we assume its type based on the type hint
                    if (parameter.Type is not { } typePath) {
                        argumentType = DMValueType.Anything;
                    } else {
                        _compiler.DMObjectTree.TryGetDMObject(typePath, out var type);
                        argumentType = type?.GetDMValueType() ?? DMValueType.Anything;
                    }
                }

                arguments.Add(new ProcArgumentJson {
                    Name = parameter.Name,
                    Type = argumentType.Type
                });
            }
        }

        return new ProcDefinitionJson {
            OwningTypeId = _dmObject.Id,
            Name = Name,
            Attributes = Attributes,
            MaxStackSize = AnnotatedBytecode.GetMaxStackSize(),
            Bytecode = serializer.Serialize(AnnotatedBytecode.GetAnnotatedBytecode()),
            Arguments = arguments,
            SourceInfo = serializer.SourceInfo,
            Locals = (_localVariableNames.Count > 0) ? serializer.GetLocalVariablesJson() : null,

            IsVerb = IsVerb,
            VerbSrc = VerbSrc,
            VerbName = VerbName,
            VerbDesc = VerbDesc,
            Invisibility = Invisibility,

            // Normally VerbCategory is "" by default and null to hide it, but we invert those during (de)serialization to reduce JSON size
            VerbCategory = VerbCategory switch {
                "" => null,
                null => string.Empty,
                _ => VerbCategory
            }
        };
    }

    public void WaitFor(bool waitFor) {
        if (waitFor) {
            // "waitfor" is true by default
            Attributes &= ~ProcAttributes.DisableWaitfor;
        } else {
            Attributes |= ProcAttributes.DisableWaitfor;
        }
    }

    public void AddGlobalVariable(DMVariable global, int id) {
        GlobalVariables[global.Name] = id;
    }

    public int? GetGlobalVariableId(string name) {
        if (GlobalVariables.TryGetValue(name, out int id)) {
            return id;
        }

        return null;
    }

    public void AddParameter(string name, DMComplexValueType? valueType, DreamPath? type) {
        if (_parameters.ContainsKey(name)) {
            _compiler.Emit(WarningCode.DuplicateVariable, _astDefinition.Location, $"Duplicate argument \"{name}\"");
        } else {
            Parameters.Add(name);
            _parameters.Add(name, new LocalVariable(name, _parameters.Count, true, type, valueType));
        }
    }

    public void ProcessSetStatement(DMASTProcStatementSet statementSet) {
        var attribute = statementSet.Attribute.ToLower();

        if(attribute == "src") {
            // TODO: Would be much better if the parser was just more strict with the expression
            switch (statementSet.Value) {
                case DMASTIdentifier {Identifier: "usr"}:
                    VerbSrc = statementSet.WasInKeyword ? VerbSrcEnum.InUsr : VerbSrcEnum.Usr;
                    break;
                case DMASTDereference {Expression: DMASTIdentifier{Identifier: "usr"}, Operations: var operations}:
                    if (operations is not [DMASTDereference.FieldOperation {Identifier: var deref}])
                        goto default;

                    if (deref == "contents") {
                        VerbSrc = VerbSrcEnum.InUsr;
                    }  else if (deref == "loc") {
                        VerbSrc = VerbSrcEnum.UsrLoc;
                        _compiler.UnimplementedWarning(statementSet.Location,
                            "'set src = usr.loc' is unimplemented");
                    } else if (deref == "group") {
                        VerbSrc = VerbSrcEnum.UsrGroup;
                        _compiler.UnimplementedWarning(statementSet.Location,
                            "'set src = usr.group' is unimplemented");
                    } else {
                        goto default;
                    }

                    break;
                case DMASTIdentifier {Identifier: "world"}:
                    VerbSrc = statementSet.WasInKeyword ? VerbSrcEnum.InWorld : VerbSrcEnum.World;
                    if (statementSet.WasInKeyword)
                        _compiler.UnimplementedWarning(statementSet.Location,
                            "'set src = world.contents' is unimplemented");
                    else
                        _compiler.UnimplementedWarning(statementSet.Location,
                            "'set src = world' is unimplemented");
                    break;
                case DMASTDereference {Expression: DMASTIdentifier{Identifier: "world"}, Operations: var operations}:
                    if (operations is not [DMASTDereference.FieldOperation {Identifier: "contents"}])
                        goto default;

                    VerbSrc = VerbSrcEnum.InWorld;
                    _compiler.UnimplementedWarning(statementSet.Location,
                        "'set src = world.contents' is unimplemented");
                    break;
                case DMASTProcCall {Callable: DMASTCallableProcIdentifier {Identifier: { } viewType and ("view" or "oview")}}:
                    // TODO: Ranges
                    if (statementSet.WasInKeyword)
                        VerbSrc = viewType == "view" ? VerbSrcEnum.InView : VerbSrcEnum.InOView;
                    else
                        VerbSrc = viewType == "view" ? VerbSrcEnum.View : VerbSrcEnum.OView;
                    break;
                // range() and orange() are undocumented, but they work
                case DMASTProcCall {Callable: DMASTCallableProcIdentifier {Identifier: { } viewType and ("range" or "orange")}}:
                    // TODO: Ranges
                    if (statementSet.WasInKeyword)
                        VerbSrc = viewType == "range" ? VerbSrcEnum.InRange : VerbSrcEnum.InORange;
                    else
                        VerbSrc = viewType == "range" ? VerbSrcEnum.Range : VerbSrcEnum.ORange;
                    break;
                default:
                    _compiler.Emit(WarningCode.BadExpression, statementSet.Value.Location, "Invalid verb src");
                    break;
            }

            return;
        }

        var exprBuilder = new DMExpressionBuilder(new ExpressionContext(_compiler, _dmObject, this));
        if (!exprBuilder.TryConstant(statementSet.Value, out var constant)) { // If this set statement's rhs is not constant
            bool didError = _compiler.Emit(WarningCode.InvalidSetStatement, statementSet.Location, $"'{attribute}' attribute should be a constant");
            if (didError) // if this is an error
                return; // don't do the cursed thing

            constant = _previousSetStatementValue;
        } else {
            _previousSetStatementValue = constant;
        }

        // oh no.
        if (constant is null) {
            _compiler.Emit(WarningCode.BadExpression, statementSet.Location, $"'{attribute}' attribute must be a constant");
            return;
        }

        // Check if it was 'set x in y' or whatever
        // (which is illegal for everything except setting src to something)
        if (statementSet.WasInKeyword) {
            _compiler.Emit(WarningCode.BadToken, statementSet.Location, "Use of 'in' keyword is illegal here. Did you mean '='?");
            //fallthrough into normal behaviour because this error is kinda pedantic
        }

        switch (statementSet.Attribute.ToLower()) {
            case "waitfor": {
                WaitFor(constant.IsTruthy());
                break;
            }
            case "opendream_unimplemented": {
                if (constant.IsTruthy())
                    Attributes |= ProcAttributes.Unimplemented;
                else
                    Attributes &= ~ProcAttributes.Unimplemented;
                break;
            }
            case "hidden":
                if (constant.IsTruthy())
                    Attributes |= ProcAttributes.Hidden;
                else
                    Attributes &= ~ProcAttributes.Hidden;
                break;
            case "popup_menu":
                if (constant.IsTruthy()) // The default is to show it so we flag it if it's hidden
                    Attributes &= ~ProcAttributes.HidePopupMenu;
                else
                    Attributes |= ProcAttributes.HidePopupMenu;
                break;
            case "instant":
                if (constant.IsTruthy())
                    Attributes |= ProcAttributes.Instant;
                else
                    Attributes &= ~ProcAttributes.Instant;

                _compiler.UnimplementedWarning(statementSet.Location, "set instant is not implemented");
                break;
            case "background":
                if (constant.IsTruthy())
                    Attributes |= ProcAttributes.Background;
                else
                    Attributes &= ~ProcAttributes.Background;
                break;
            case "name":
                if (constant is not Expressions.String nameStr) {
                    _compiler.Emit(WarningCode.BadExpression, constant.Location, "name attribute must be a string");
                    break;
                }

                VerbName = nameStr.Value;
                break;
            case "category":
                if (constant is Expressions.String str) {
                    VerbCategory = str.Value;
                } else if (constant is Null) {
                    VerbCategory = null;
                } else {
                    _compiler.Emit(WarningCode.BadExpression, constant.Location,
                        "category attribute must be a string or null");
                }

                break;
            case "desc":
                // TODO: verb.desc is supposed to be printed when you type the verb name and press F1. Check the ref for details.
                if (constant is not Expressions.String descStr) {
                    _compiler.Emit(WarningCode.BadExpression, constant.Location, "desc attribute must be a string");
                    break;
                }

                VerbDesc = descStr.Value;
                break;
            case "invisibility":
                // The ref says 0-101 for atoms and 0-100 for verbs
                // BYOND doesn't clamp the actual var value but it does seem to treat out-of-range values as their extreme
                if (constant is not Number invisNum) {
                    _compiler.Emit(WarningCode.BadExpression, constant.Location, "invisibility attribute must be an int");
                    break;
                }

                Invisibility = Convert.ToSByte(Math.Clamp(MathF.Floor(invisNum.Value), 0f, 100f));
                break;
            case "src":
                _compiler.UnimplementedWarning(statementSet.Location, "set src is not implemented");
                break;
        }
    }

    public bool TryGetParameterByName(string name, [NotNullWhen(true)] out LocalVariable? param) {
        return _parameters.TryGetValue(name, out param);
    }

    public bool TryGetParameterAtIndex(int index, [NotNullWhen(true)] out LocalVariable? param) {
        if (_astDefinition == null || index >= _astDefinition.Parameters.Length) {
            param = null;
            return false;
        }

        var name = _astDefinition.Parameters[index].Name;
        return _parameters.TryGetValue(name, out param);
    }

    public string MakePlaceholderLabel() => $"PLACEHOLDER_{_pendingLabelReferences.Count}_LABEL";

    public CodeLabel? TryAddCodeLabel(string name) {
        if (_scopes.Peek().LocalCodeLabels.ContainsKey(name)) {
            _compiler.Emit(WarningCode.DuplicateVariable, Location, $"A label with the name \"{name}\" already exists");
            return null;
        }

        CodeLabel label = new CodeLabel(name, Position);
        _scopes.Peek().LocalCodeLabels.Add(name, label);
        return label;
    }

    public bool TryAddLocalVariable(string name, DreamPath? type, DMComplexValueType valType) {
        if (_parameters.ContainsKey(name)) //Parameters and local vars cannot share a name
            return false;

        int localVarId = AllocLocalVariable(name);
        return _scopes.Peek().LocalVariables.TryAdd(name, new LocalVariable(name, localVarId, false, type, valType));
    }

    public bool TryAddLocalConstVariable(string name, DreamPath? type, Expressions.Constant value) {
        if (_parameters.ContainsKey(name)) //Parameters and local vars cannot share a name
            return false;

        int localVarId = AllocLocalVariable(name);
        return _scopes.Peek().LocalVariables.TryAdd(name, new LocalConstVariable(name, localVarId, type, value));
    }

    public LocalVariable? GetLocalVariable(string name) {
        if (_parameters.TryGetValue(name, out var parameter)) {
            return parameter;
        }

        DMProcScope? scope = _scopes.Peek();
        while (scope != null) {
            if (scope.LocalVariables.TryGetValue(name, out var localVariable))
                return localVariable;

            scope = scope.ParentScope;
        }

        return null;
    }

    public DMReference GetLocalVariableReference(string name) {
        LocalVariable? local = GetLocalVariable(name);

        return local.IsParameter ? DMReference.CreateArgument(local.Id) : DMReference.CreateLocal(local.Id);
    }

    public void Error() {
        WriteOpcode(DreamProcOpcode.Error);
    }

    public void DebugSource(Location location) {
        var sourceInfo = new SourceInfoJson() {
            Line = location.Line ?? -1
        };

        _writerLocation = location;

        var sourceFile = location.SourceFile.Replace('\\', '/');

        // Only write the source file if it has changed
        if (_lastSourceFile != sourceFile) {
            sourceInfo.File = _compiler.DMObjectTree.AddString(sourceFile);
        } else if (_sourceInfo.Count > 0 && sourceInfo.Line == _sourceInfo[^1].Line) {
            // Don't need to write this source info if it's the same source & line as the last
            return;
        }

        _lastSourceFile = sourceFile;
        _sourceInfo.Add(sourceInfo);
    }

    public void PushReferenceValue(DMReference reference) {
        WriteOpcode(DreamProcOpcode.PushReferenceValue);
        WriteReference(reference);
    }

    public void CreateListEnumerator() {
        WriteOpcode(DreamProcOpcode.CreateListEnumerator);
        WriteEnumeratorId(_enumeratorIdCounter++);
    }

    public void CreateFilteredListEnumerator(int filterTypeId, DreamPath filterType) {
        WriteOpcode(DreamProcOpcode.CreateFilteredListEnumerator);
        WriteEnumeratorId(_enumeratorIdCounter++);
        WriteFilterID(filterTypeId, filterType);
    }

    public void CreateTypeEnumerator() {
        WriteOpcode(DreamProcOpcode.CreateTypeEnumerator);
        WriteEnumeratorId(_enumeratorIdCounter++);
    }

    public void CreateRangeEnumerator() {
        WriteOpcode(DreamProcOpcode.CreateRangeEnumerator);
        WriteEnumeratorId(_enumeratorIdCounter++);
    }

    public void Enumerate(DMReference reference) {
        if (_loopStack?.TryPeek(out var peek) ?? false) {
            WriteOpcode(DreamProcOpcode.Enumerate);
            WriteEnumeratorId(_enumeratorIdCounter - 1);
            WriteReference(reference);
            WriteLabel($"{peek}_end");
        } else {
            _compiler.ForcedError(Location, "Cannot peek empty loop stack");
        }
    }

    public void EnumerateAssoc(DMReference assocRef, DMReference listRef, DMReference outputRef) {
        if (_loopStack?.TryPeek(out var peek) ?? false) {
            WriteOpcode(DreamProcOpcode.EnumerateAssoc);
            WriteEnumeratorId(_enumeratorIdCounter - 1);
            WriteReference(assocRef);
            WriteReference(listRef);
            WriteReference(outputRef);
            WriteLabel($"{peek}_end");
        } else {
            _compiler.ForcedError(Location, "Cannot peek empty loop stack");
        }
    }

    public void EnumerateNoAssign() {
        if (_loopStack?.TryPeek(out var peek) ?? false) {
            WriteOpcode(DreamProcOpcode.EnumerateNoAssign);
            WriteEnumeratorId(_enumeratorIdCounter - 1);
            WriteLabel($"{peek}_end");
        } else {
            _compiler.ForcedError(Location, "Cannot peek empty loop stack");
        }
    }

<<<<<<< HEAD
    public void DestroyEnumerator() {
        WriteOpcode(DreamProcOpcode.DestroyEnumerator);
        WriteEnumeratorId(--_enumeratorIdCounter);
    }
=======
        public void CreateStrictAssociativeList(int size) {
            ResizeStack(-(size * 2 - 1)); //Shrinks by twice the size of the alist, grows by 1
            WriteOpcode(DreamProcOpcode.CreateStrictAssociativeList);
            WriteListSize(size);
        }

        public string NewLabelName() {
            return "label" + _labelIdCounter++;
        }
>>>>>>> 8020b52e

    public void CreateList(int size) {
        ResizeStack(-(size - 1)); //Shrinks by the size of the list, grows by 1
        WriteOpcode(DreamProcOpcode.CreateList);
        WriteListSize(size);
    }

    public void CreateMultidimensionalList(int dimensionCount) {
        ResizeStack(-(dimensionCount - 1)); // Pops the amount of dimensions, then pushes the list
        WriteOpcode(DreamProcOpcode.CreateMultidimensionalList);
        WriteListSize(dimensionCount);
    }

    public void CreateAssociativeList(int size) {
        ResizeStack(-(size * 2 - 1)); //Shrinks by twice the size of the list, grows by 1
        WriteOpcode(DreamProcOpcode.CreateAssociativeList);
        WriteListSize(size);
    }

    public string NewLabelName() {
        return "label" + _labelIdCounter++;
    }

    public void LoopStart(string loopLabel) {
        _loopStack ??= new Stack<string>(3); // Start, continue, end
        _loopStack.Push(loopLabel);

        AddLabel(loopLabel + "_start");
        StartScope();
    }

    public void MarkLoopContinue(string loopLabel) {
        AddLabel($"{loopLabel}_continue");
    }

    public void BackgroundSleep() {
        // TODO This seems like a bad way to handle background, doesn't it?

        if ((Attributes & ProcAttributes.Background) == ProcAttributes.Background) {
            if (!_compiler.DMObjectTree.TryGetGlobalProc("sleep", out var sleepProc)) {
                _compiler.Emit(WarningCode.ItemDoesntExist, Location, "Cannot do a background sleep without a sleep proc");
                return;
            }

            PushFloat(-1); // argument given to sleep()
            Call(DMReference.CreateGlobalProc(sleepProc.Id), DMCallArgumentsType.FromStack, 1);
            Pop(); // Pop the result of the sleep call
        }
    }

    public void LoopJumpToStart(string loopLabel) {
        BackgroundSleep();
        Jump($"{loopLabel}_start");
    }

    public void LoopEnd() {
        if (_loopStack?.TryPop(out var pop) ?? false) {
            AddLabel(pop + "_end");
        } else {
            _compiler.ForcedError(Location, "Cannot pop empty loop stack");
        }

        EndScope();
    }

    public void SwitchCase(string caseLabel) {
        WriteOpcode(DreamProcOpcode.SwitchCase);
        WriteLabel(caseLabel);
    }

    public void SwitchCaseRange(string caseLabel) {
        WriteOpcode(DreamProcOpcode.SwitchCaseRange);
        WriteLabel(caseLabel);
    }

    public void Browse() {
        WriteOpcode(DreamProcOpcode.Browse);
    }

    public void BrowseResource() {
        WriteOpcode(DreamProcOpcode.BrowseResource);
    }

    public void OutputControl() {
        WriteOpcode(DreamProcOpcode.OutputControl);
    }

    public void Link() {
        WriteOpcode(DreamProcOpcode.Link);
    }

    public void Ftp() {
        WriteOpcode(DreamProcOpcode.Ftp);
    }

    public void OutputReference(DMReference leftRef) {
        WriteOpcode(DreamProcOpcode.OutputReference);
        WriteReference(leftRef);
    }

    public void Output() {
        WriteOpcode(DreamProcOpcode.Output);
    }

    public void Input(DMReference leftRef, DMReference rightRef) {
        WriteOpcode(DreamProcOpcode.Input);
        WriteReference(leftRef);
        WriteReference(rightRef);
    }

    public void Spawn(string jumpTo) {
        WriteOpcode(DreamProcOpcode.Spawn);
        WriteLabel(jumpTo);
    }

    public void Break(DMASTIdentifier? label = null) {
        if (label is not null) {
            var codeLabel = (GetCodeLabel(label.Identifier, _scopes.Peek())?.LabelName ?? label.Identifier + "_codelabel");
            if (!LabelExists(codeLabel)) {
                _compiler.Emit(WarningCode.ItemDoesntExist, label.Location, $"Unknown label {label.Identifier}");
            }

            Jump(codeLabel + "_end");
        } else if (_loopStack?.TryPeek(out var peek) ?? false) {
            Jump(peek + "_end");
        } else {
            _compiler.ForcedError(Location, "Cannot peek empty loop stack");
        }
    }

    public void BreakIfFalse() {
        if (_loopStack?.TryPeek(out var peek) ?? false) {
            JumpIfFalse($"{peek}_end");
        } else {
            _compiler.ForcedError(Location, "Cannot peek empty loop stack");
        }
    }

    public void Continue(DMASTIdentifier? label = null) {
        // TODO: Clean up this godawful label handling
        if (label is not null) {
            // Also, labelled loops always need the label declared first, so stick it like this way
            var codeLabel = (
                GetCodeLabel(label.Identifier, _scopes.Peek())?.LabelName ??
                label.Identifier + "_codelabel"
            );
            if (!LabelExists(codeLabel)) {
                _compiler.Emit(WarningCode.ItemDoesntExist, label.Location, $"Unknown label {label.Identifier}");
            }

            var labelList = GetLabels().Keys.ToList();
            var continueLabel = string.Empty;
            for (var i = labelList.IndexOf(codeLabel) + 1; i < labelList.Count; i++) {
                if (labelList[i].EndsWith("_start")) {
                    continueLabel = labelList[i].Replace("_start", "_continue");
                    break;
                }
            }

            BackgroundSleep();
            Jump(continueLabel);
        } else {
            BackgroundSleep();

            if (_loopStack?.TryPeek(out var peek) ?? false) {
                Jump(peek + "_continue");
            } else {
                _compiler.ForcedError(Location, "Cannot peek empty loop stack");
            }
        }
    }

    public void Goto(DMASTIdentifier label) {
        var placeholder = MakePlaceholderLabel();
        _pendingLabelReferences.Push(new CodeLabelReference(
            label.Identifier,
            placeholder,
            label.Location,
            _scopes.Peek()
        ));
        Jump(placeholder);
    }

    public void Pop() {
        WriteOpcode(DreamProcOpcode.Pop);
    }

    public void BooleanOr(string endLabel) {
        WriteOpcode(DreamProcOpcode.BooleanOr);
        WriteLabel(endLabel);
    }

    public void BooleanAnd(string endLabel) {
        WriteOpcode(DreamProcOpcode.BooleanAnd);
        WriteLabel(endLabel);
    }

    public void StartScope() {
        _scopes.Push(new DMProcScope(_scopes.Peek()));
    }

    public void EndScope() {
        DMProcScope destroyedScope = _scopes.Pop();
        DeallocLocalVariables(destroyedScope.LocalVariables.Count);
    }

    public void Jump(string label) {
        WriteOpcode(DreamProcOpcode.Jump);
        WriteLabel(label);
    }

    public void JumpIfFalse(string label) {
        WriteOpcode(DreamProcOpcode.JumpIfFalse);
        WriteLabel(label);
    }

    public void JumpIfNull(string label) {
        // Conditionally pops one value
        WriteOpcode(DreamProcOpcode.JumpIfNull);
        WriteLabel(label);
    }

    public void JumpIfNullNoPop(string label) {
        WriteOpcode(DreamProcOpcode.JumpIfNullNoPop);
        WriteLabel(label);
    }

    public void JumpIfTrueReference(DMReference reference, string label) {
        WriteOpcode(DreamProcOpcode.JumpIfTrueReference);
        WriteReference(reference, affectStack: false);
        WriteLabel(label);
    }

    public void JumpIfFalseReference(DMReference reference, string label) {
        WriteOpcode(DreamProcOpcode.JumpIfFalseReference);
        WriteReference(reference, affectStack: false);
        WriteLabel(label);
    }

    public void DereferenceField(string field) {
        WriteOpcode(DreamProcOpcode.DereferenceField);
        WriteString(field);
    }

    public void DereferenceIndex() {
        WriteOpcode(DreamProcOpcode.DereferenceIndex);
    }

    public void DereferenceCall(string field, DMCallArgumentsType argumentsType, int argumentStackSize) {
        ResizeStack(-argumentStackSize); // Pops proc owner and arguments, pushes result
        WriteOpcode(DreamProcOpcode.DereferenceCall);
        WriteString(field);
        WriteArgumentType(argumentsType);
        WriteStackDelta(argumentStackSize);
    }

    public void Call(DMReference reference, DMCallArgumentsType argumentsType, int argumentStackSize) {
        ResizeStack(-(argumentStackSize - 1)); // Pops all arguments, pushes return value
        WriteOpcode(DreamProcOpcode.Call);
        WriteReference(reference);
        WriteArgumentType(argumentsType);
        WriteStackDelta(argumentStackSize);
    }

    public void CallStatement(DMCallArgumentsType argumentsType, int argumentStackSize) {
        //Shrinks the stack by argumentStackSize. Could also shrink it by argumentStackSize+1, but assume not.
        ResizeStack(-argumentStackSize);
        WriteOpcode(DreamProcOpcode.CallStatement);
        WriteArgumentType(argumentsType);
        WriteStackDelta(argumentStackSize);
    }

    public void Prompt(DMValueType types) {
        WriteOpcode(DreamProcOpcode.Prompt);
        WriteType(types);
    }

    public void Initial() {
        WriteOpcode(DreamProcOpcode.Initial);
    }

    public void Return() {
        WriteOpcode(DreamProcOpcode.Return);
    }

    public void Throw() {
        WriteOpcode(DreamProcOpcode.Throw);
    }

    public void Assign(DMReference reference) {
        WriteOpcode(DreamProcOpcode.Assign);
        WriteReference(reference);
    }

    public void AssignInto(DMReference reference) {
        WriteOpcode(DreamProcOpcode.AssignInto);
        WriteReference(reference);
    }

    public void CreateObject(DMCallArgumentsType argumentsType, int argumentStackSize) {
        ResizeStack(-argumentStackSize); // Pops type and arguments, pushes new object
        WriteOpcode(DreamProcOpcode.CreateObject);
        WriteArgumentType(argumentsType);
        WriteStackDelta(argumentStackSize);
    }

    public void DeleteObject() {
        WriteOpcode(DreamProcOpcode.DeleteObject);
    }

    public void Not() {
        WriteOpcode(DreamProcOpcode.BooleanNot);
    }

    public void Negate() {
        WriteOpcode(DreamProcOpcode.Negate);
    }

    public void Add() {
        WriteOpcode(DreamProcOpcode.Add);
    }

    public void Subtract() {
        WriteOpcode(DreamProcOpcode.Subtract);
    }

    public void Multiply() {
        WriteOpcode(DreamProcOpcode.Multiply);
    }

    public void MultiplyReference(DMReference reference) {
        WriteOpcode(DreamProcOpcode.MultiplyReference);
        WriteReference(reference);
    }

    public void Divide() {
        WriteOpcode(DreamProcOpcode.Divide);
    }

    public void DivideReference(DMReference reference) {
        WriteOpcode(DreamProcOpcode.DivideReference);
        WriteReference(reference);
    }

    public void Modulus() {
        WriteOpcode(DreamProcOpcode.Modulus);
    }

    public void ModulusModulus() {
        WriteOpcode(DreamProcOpcode.ModulusModulus);
    }

    public void ModulusReference(DMReference reference) {
        WriteOpcode(DreamProcOpcode.ModulusReference);
        WriteReference(reference);
    }

    public void ModulusModulusReference(DMReference reference) {
        WriteOpcode(DreamProcOpcode.ModulusModulusReference);
        WriteReference(reference);
    }

    public void Power() {
        WriteOpcode(DreamProcOpcode.Power);
    }

    public void Append(DMReference reference) {
        WriteOpcode(DreamProcOpcode.Append);
        WriteReference(reference);
    }

    public void Increment(DMReference reference) {
        WriteOpcode(DreamProcOpcode.Increment);
        WriteReference(reference);
    }

    public void Decrement(DMReference reference) {
        WriteOpcode(DreamProcOpcode.Decrement);
        WriteReference(reference);
    }

    public void Remove(DMReference reference) {
        WriteOpcode(DreamProcOpcode.Remove);
        WriteReference(reference);
    }

    public void Combine(DMReference reference) {
        WriteOpcode(DreamProcOpcode.Combine);
        WriteReference(reference);
    }

    public void Mask(DMReference reference) {
        WriteOpcode(DreamProcOpcode.Mask);
        WriteReference(reference);
    }

    public void BitShiftLeft() {
        WriteOpcode(DreamProcOpcode.BitShiftLeft);
    }

    public void BitShiftLeftReference(DMReference reference) {
        WriteOpcode(DreamProcOpcode.BitShiftLeftReference);
        WriteReference(reference);
    }

    public void BitShiftRight() {
        WriteOpcode(DreamProcOpcode.BitShiftRight);
    }

    public void BitShiftRightReference(DMReference reference) {
        WriteOpcode(DreamProcOpcode.BitShiftRightReference);
        WriteReference(reference);
    }

    public void BinaryNot() {
        WriteOpcode(DreamProcOpcode.BitNot);
    }

    public void BinaryAnd() {
        WriteOpcode(DreamProcOpcode.BitAnd);
    }

    public void BinaryXor() {
        WriteOpcode(DreamProcOpcode.BitXor);
    }

    public void BinaryXorReference(DMReference reference) {
        WriteOpcode(DreamProcOpcode.BitXorReference);
        WriteReference(reference);
    }

    public void BinaryOr() {
        WriteOpcode(DreamProcOpcode.BitOr);
    }

    public void Equal() {
        WriteOpcode(DreamProcOpcode.CompareEquals);
    }

    public void NotEqual() {
        WriteOpcode(DreamProcOpcode.CompareNotEquals);
    }

    public void Equivalent() {
        WriteOpcode(DreamProcOpcode.CompareEquivalent);
    }

    public void NotEquivalent() {
        WriteOpcode(DreamProcOpcode.CompareNotEquivalent);
    }

    public void GreaterThan() {
        WriteOpcode(DreamProcOpcode.CompareGreaterThan);
    }

    public void GreaterThanOrEqual() {
        WriteOpcode(DreamProcOpcode.CompareGreaterThanOrEqual);
    }

    public void LessThan() {
        WriteOpcode(DreamProcOpcode.CompareLessThan);
    }

    public void LessThanOrEqual() {
        WriteOpcode(DreamProcOpcode.CompareLessThanOrEqual);
    }

    public void Sin() {
        WriteOpcode(DreamProcOpcode.Sin);
    }

    public void Cos() {
        WriteOpcode(DreamProcOpcode.Cos);
    }

    public void Tan() {
        WriteOpcode(DreamProcOpcode.Tan);
    }

    public void ArcSin() {
        WriteOpcode(DreamProcOpcode.ArcSin);
    }

    public void ArcCos() {
        WriteOpcode(DreamProcOpcode.ArcCos);
    }

    public void ArcTan() {
        WriteOpcode(DreamProcOpcode.ArcTan);
    }

    public void ArcTan2() {
        WriteOpcode(DreamProcOpcode.ArcTan2);
    }

    public void Sqrt() {
        WriteOpcode(DreamProcOpcode.Sqrt);
    }

    public void Log() {
        WriteOpcode(DreamProcOpcode.Log);
    }

    public void LogE() {
        WriteOpcode(DreamProcOpcode.LogE);
    }

    public void Abs() {
        WriteOpcode(DreamProcOpcode.Abs);
    }

    public void PushFloat(float value) {
        WriteOpcode(DreamProcOpcode.PushFloat);
        WriteFloat(value);
    }

    public void PushString(string value) {
        WriteOpcode(DreamProcOpcode.PushString);
        WriteString(value);
    }

    public void PushResource(string value) {
        WriteOpcode(DreamProcOpcode.PushResource);
        WriteResource(value);
    }

    public void PushType(int typeId) {
        WriteOpcode(DreamProcOpcode.PushType);
        WriteTypeId(typeId);
    }

    public void PushProc(int procId) {
        WriteOpcode(DreamProcOpcode.PushProc);
        WriteProcId(procId);
    }

    public void PushNull() {
        WriteOpcode(DreamProcOpcode.PushNull);
    }

    public void PushGlobalVars() {
        WriteOpcode(DreamProcOpcode.PushGlobalVars);
    }

    public void FormatString(string value) {
        int formatCount = 0;
        for (int i = 0; i < value.Length; i++) {
            if (StringFormatEncoder.Decode(value[i], out var formatType))
            {
                if(StringFormatEncoder.IsInterpolation(formatType.Value))
                    formatCount++;
            }
        }

        ResizeStack(-(formatCount - 1)); //Shrinks by the amount of formats in the string, grows 1
        WriteOpcode(DreamProcOpcode.FormatString);
        WriteString(value);
        WriteFormatCount(formatCount);
    }

    public void IsInList() {
        WriteOpcode(DreamProcOpcode.IsInList);
    }

    public void IsInRange() {
        WriteOpcode(DreamProcOpcode.IsInRange);
    }

    public void IsSaved() {
        WriteOpcode(DreamProcOpcode.IsSaved);
    }

    public void AsType() {
        WriteOpcode(DreamProcOpcode.AsType);
    }

    public void IsType() {
        WriteOpcode(DreamProcOpcode.IsType);
    }

    public void IsNull() {
        WriteOpcode(DreamProcOpcode.IsNull);
    }

    public void Length() {
        WriteOpcode(DreamProcOpcode.Length);
    }

    public void GetStep() {
        WriteOpcode(DreamProcOpcode.GetStep);
    }

    public void GetDir() {
        WriteOpcode(DreamProcOpcode.GetDir);
    }

    public void LocateCoordinates() {
        WriteOpcode(DreamProcOpcode.LocateCoord);
    }

    public void Gradient(DMCallArgumentsType argumentsType, int argumentStackSize) {
        ResizeStack(-(argumentStackSize - 1)); // Pops arguments, pushes gradient result
        WriteOpcode(DreamProcOpcode.Gradient);
        WriteArgumentType(argumentsType);
        WriteStackDelta(argumentStackSize);
    }

    public void Rgb(DMCallArgumentsType argumentsType, int argumentStackSize) {
        ResizeStack(-(argumentStackSize - 1)); // Pops arguments, pushes rgb result
        WriteOpcode(DreamProcOpcode.Rgb);
        WriteArgumentType(argumentsType);
        WriteStackDelta(argumentStackSize);
    }

    public void PickWeighted(int count) {
        ResizeStack(-(count - 1));
        WriteOpcode(DreamProcOpcode.PickWeighted);
        WritePickCount(count);
    }

    public void PickUnweighted(int count) {
        ResizeStack(-(count - 1));
        WriteOpcode(DreamProcOpcode.PickUnweighted);
        WritePickCount(count);
    }

    public void Prob() {
        //Pops 1, pushes 1
        WriteOpcode(DreamProcOpcode.Prob);
    }

    public void MassConcatenation(int count) {
        ResizeStack(-(count - 1));
        WriteOpcode(DreamProcOpcode.MassConcatenation);
        WriteConcatCount(count);
    }

    public void Locate() {
        WriteOpcode(DreamProcOpcode.Locate);
    }

    public void StartTry(string label, DMReference reference) {
        WriteOpcode(DreamProcOpcode.Try);
        WriteLabel(label);
        WriteReference(reference);
    }

    public void StartTryNoValue(string label) {
        WriteOpcode(DreamProcOpcode.TryNoValue);
        WriteLabel(label);
    }

    public void EndTry() {
        WriteOpcode(DreamProcOpcode.EndTry);
    }

    // Annotated bytecode wrapper procedures
    private void WriteOpcode(DreamProcOpcode opcode) {
        AnnotatedBytecode.WriteOpcode(opcode, _writerLocation);
    }

    private void WriteReference(DMReference reference, bool affectStack = true) {
        AnnotatedBytecode.WriteReference(reference, _writerLocation, affectStack);
    }

    private void WriteArgumentType(DMCallArgumentsType argumentsType) {
        AnnotatedBytecode.WriteArgumentType(argumentsType, _writerLocation);
    }

    private void WriteLabel(string label) {
        AnnotatedBytecode.WriteLabel(label, _writerLocation);
    }

    private void WriteString(string value) {
        AnnotatedBytecode.WriteString(value, _writerLocation);
    }

    private void WriteResource(string value) {
        AnnotatedBytecode.WriteResource(value, _writerLocation);
    }

    private void WriteTypeId(int typeId) {
        AnnotatedBytecode.WriteTypeId(typeId, _writerLocation);
    }

    private void WriteProcId(int procId) {
        AnnotatedBytecode.WriteProcId(procId, _writerLocation);
    }

    private void WriteEnumeratorId(int enumeratorId) {
        AnnotatedBytecode.WriteEnumeratorId(enumeratorId, _writerLocation);
    }

    private void WriteFloat(float value) {
        AnnotatedBytecode.WriteFloat(value, _writerLocation);
    }

    private void WriteListSize(int size) {
        AnnotatedBytecode.WriteListSize(size, _writerLocation);
    }

    private void WriteFormatCount(int count) {
        AnnotatedBytecode.WriteFormatCount(count, _writerLocation);
    }

    private void WritePickCount(int count) {
        AnnotatedBytecode.WritePickCount(count, _writerLocation);
    }

    private void WriteConcatCount(int count) {
        AnnotatedBytecode.WriteConcatCount(count, _writerLocation);
    }

    private void WriteFilterID(int filterId, DreamPath filter) {
        AnnotatedBytecode.WriteFilterId(filterId, filter, _writerLocation);
    }

    private void WriteStackDelta(int delta) {
        AnnotatedBytecode.WriteStackDelta(delta, _writerLocation);
    }

    private void WriteLocalVariable(string name) {
        AnnotatedBytecode.WriteLocalVariable(name, _writerLocation);
    }

    private void WriteLocalVariableDealloc(int amount) {
        AnnotatedBytecode.WriteLocalVariableDealloc(amount, _writerLocation);
    }

    private void ResizeStack(int delta) {
        AnnotatedBytecode.ResizeStack(delta);
    }

    private CodeLabel? GetCodeLabel(string identifier, DMProcScope scope) {
        return AnnotatedBytecode.GetCodeLabel(identifier, scope);
    }

    private void WriteType(DMValueType type) {
        AnnotatedBytecode.WriteType(type, _writerLocation);
    }

    public void AddLabel(string name) {
        AnnotatedBytecode.AddLabel(name);
    }

    private bool LabelExists(string name) {
        return AnnotatedBytecode.LabelExists(name);
    }

    private Dictionary<string, long> GetLabels() {
        return AnnotatedBytecode.GetLabels();
    }

    public void ResolveLabels() {
        AnnotatedBytecode.ResolveCodeLabelReferences(_pendingLabelReferences);
    }
}<|MERGE_RESOLUTION|>--- conflicted
+++ resolved
@@ -598,22 +598,10 @@
         }
     }
 
-<<<<<<< HEAD
     public void DestroyEnumerator() {
         WriteOpcode(DreamProcOpcode.DestroyEnumerator);
         WriteEnumeratorId(--_enumeratorIdCounter);
     }
-=======
-        public void CreateStrictAssociativeList(int size) {
-            ResizeStack(-(size * 2 - 1)); //Shrinks by twice the size of the alist, grows by 1
-            WriteOpcode(DreamProcOpcode.CreateStrictAssociativeList);
-            WriteListSize(size);
-        }
-
-        public string NewLabelName() {
-            return "label" + _labelIdCounter++;
-        }
->>>>>>> 8020b52e
 
     public void CreateList(int size) {
         ResizeStack(-(size - 1)); //Shrinks by the size of the list, grows by 1
@@ -630,6 +618,12 @@
     public void CreateAssociativeList(int size) {
         ResizeStack(-(size * 2 - 1)); //Shrinks by twice the size of the list, grows by 1
         WriteOpcode(DreamProcOpcode.CreateAssociativeList);
+        WriteListSize(size);
+    }
+
+    public void CreateStrictAssociativeList(int size) {
+        ResizeStack(-(size * 2 - 1)); //Shrinks by twice the size of the alist, grows by 1
+        WriteOpcode(DreamProcOpcode.CreateStrictAssociativeList);
         WriteListSize(size);
     }
 
