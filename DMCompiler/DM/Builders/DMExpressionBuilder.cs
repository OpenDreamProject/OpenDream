--- conflicted
+++ resolved
@@ -554,7 +554,7 @@
             // ReSharper disable once ConditionalAccessQualifierIsNonNullableAccordingToAPIContract
             var localVar = ctx.Proc?.GetLocalVariable(name);
             if (localVar is not null) {
-                if (name is "usr" or "src" or "args" or "world" or "global")
+                if (name is "usr" or "src" or "args" or "world" or "global" or "callee" or "caller")
                     Compiler.Emit(WarningCode.SoftReservedKeyword, identifier.Location, $"{(localVar.IsParameter ? "Proc parameter":"Local variable")} named {name} overrides the built-in {name} in this context.");
                 return new Local(identifier.Location, localVar);
             }
@@ -562,7 +562,7 @@
 
         var field = ctx.Type.GetVariable(name);
         if (field != null && (scopeMode == Normal || field.IsConst)) {
-            if (name is "usr" or "src" or "args" or "world" or "global")
+            if (name is "usr" or "src" or "args" or "world" or "global" or "callee" or "caller")
                 Compiler.Emit(WarningCode.SoftReservedKeyword, identifier.Location, $"Local variable named {name} overrides the built-in {name} in this context.");
 
             return new Field(identifier.Location, field, field.ValType);
@@ -576,7 +576,7 @@
 
             var globalVar = ObjectTree.Globals[globalId.Value];
             var global = new GlobalField(identifier.Location, globalVar.Type, globalId.Value, globalVar.ValType);
-            if (name is "usr" or "src" or "args" or "world" or "global")
+            if (name is "usr" or "src" or "args" or "world" or "global" or "callee" or "caller")
                 Compiler.Emit(WarningCode.SoftReservedKeyword, identifier.Location, $"Global variable named {name} DOES NOT overrides the built-in {name}. This is a terrible idea, don't do that.");
             else
                 return global;
@@ -589,6 +589,10 @@
                 return new Usr(identifier.Location);
             case "args":
                 return new Args(identifier.Location);
+            case "callee":
+                return new Callee(identifier.Location);
+            case "caller":
+                return new Caller(identifier.Location);
             case "world":
                 if (scopeMode == FirstPassStatic) // world is not available on the first pass
                     return UnknownIdentifier(identifier.Location, "world");
@@ -609,37 +613,6 @@
             case "global":
                 return new Global(identifier.Location);
             default: {
-<<<<<<< HEAD
-=======
-                if (scopeMode == Normal) {
-                    var localVar = ctx.Proc?.GetLocalVariable(name);
-                    if (localVar != null)
-                        return new Local(identifier.Location, localVar);
-
-                    // Here because proc args can shadow these
-                    if (name == "callee")
-                        return new Callee(identifier.Location);
-                    else if (name == "caller")
-                        return new Caller(identifier.Location);
-                }
-
-                var field = ctx.Type.GetVariable(name);
-                if (field != null && (scopeMode == Normal || field.IsConst)) {
-                    return new Field(identifier.Location, field, field.ValType);
-                }
-
-                var globalId = ctx.Proc?.GetGlobalVariableId(name) ?? ctx.Type.GetGlobalVariableId(name);
-
-                if (globalId != null) {
-                    if (field is not null)
-                        Compiler.Emit(WarningCode.AmbiguousVarStatic, identifier.Location, $"Static var definition cannot reference instance variable \"{name}\" but a global exists");
-
-                    var globalVar = ObjectTree.Globals[globalId.Value];
-                    var global = new GlobalField(identifier.Location, globalVar.Type, globalId.Value, globalVar.ValType);
-                    return global;
-                }
-
->>>>>>> 0e17a5b4
                 return UnknownIdentifier(identifier.Location, name);
             }
         }
