--- conflicted
+++ resolved
@@ -279,10 +279,7 @@
         inputManager.RegisterBinding(in binding);
         inputManager.SetInputCommand(function, InputCmdHandler.FromDelegate(OnMacroPress, OnMacroRelease, outsidePrediction: false));
     }
-
-<<<<<<< HEAD
-    private void OnMacroPress(ICommonSession? session) {
-=======
+    
     private void FirstChanceKeyHandler(KeyEventArgs args, KeyEventType type) {
         if (_inputManager.Contexts.ActiveContext != _inputContext) // don't trigger macro if we're not in the right context / macro set
             return;
@@ -309,8 +306,7 @@
         }
     }
 
-    private void OnMacroPress([CanBeNull] ICommonSession session) {
->>>>>>> 2c7090f1
+    private void OnMacroPress(ICommonSession? session) {
         if (String.IsNullOrEmpty(Command))
             return;
         if (_isRelease)
