--- conflicted
+++ resolved
@@ -3,10 +3,7 @@
   <ItemGroup>
     <PackageVersion Include="NUnit.ConsoleRunner" Version="3.15.0" />
     <PackageVersion Include="Byond.TopicSender" Version="8.0.1" />
-<<<<<<< HEAD
     <PackageVersion Include="Tracy-CSharp" Version="0.11.1-hotfix" />
-=======
     <PackageVersion Include="OpenDreamByondApi" Version="1.0.0" />
->>>>>>> 72013f34
   </ItemGroup>
 </Project>