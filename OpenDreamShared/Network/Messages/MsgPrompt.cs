--- conflicted
+++ resolved
@@ -1,20 +1,11 @@
 ﻿using Lidgren.Network;
-using OpenDreamShared.Dream;
 using Robust.Shared.Network;
 using Robust.Shared.Serialization;
 
 namespace OpenDreamShared.Network.Messages;
 
-<<<<<<< HEAD
-        public int PromptId;
-        public DMValueType Types;
-        public string Title = string.Empty;
-        public string Message = string.Empty;
-        public string DefaultValue = string.Empty;
-=======
 public sealed class MsgPrompt : NetMessage {
     public override MsgGroups MsgGroup => MsgGroups.EntityEvent;
->>>>>>> 5625d11e
 
     public int PromptId;
     public DreamValueType Types;
