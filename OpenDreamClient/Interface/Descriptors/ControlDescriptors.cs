﻿using Robust.Shared.Serialization.Manager;
using Robust.Shared.Serialization.Markdown.Mapping;
using Robust.Shared.Serialization.Markdown.Value;

namespace OpenDreamClient.Interface.Descriptors;

[Virtual]
public class ControlDescriptor : ElementDescriptor {
    [DataField("pos")]
    public Vector2i? Pos { get; init; } = null;
    [DataField("size")]
    public Vector2i? Size { get; init; } = null;
    [DataField("anchor1")]
    public Vector2i? Anchor1 { get; init; } = null;
    [DataField("anchor2")]
    public Vector2i? Anchor2 { get; init; } = null;
    [DataField("background-color")]
    public Color? BackgroundColor { get; init; } = null;
    [DataField("is-visible")]
    private bool _isVisible = true;
    [DataField("is-default")]
    public bool IsDefault { get; init; } = false;
    [DataField("is-disabled")]
    public bool IsDisabled { get; init; } = false;

    public bool IsVisible {
        get => _isVisible;
        init => _isVisible = value;
    }

    public ControlDescriptor WithVisible(ISerializationManager serializationManager, bool isVisible) {
        var copy = serializationManager.CreateCopy(this);
        copy._isVisible = isVisible;
        return copy;
    }
}

public sealed class WindowDescriptor : ControlDescriptor {
    [DataField("is-pane")]
    public bool IsPane { get; init; } = false;
    [DataField("icon")]
    public string Icon { get; init; } = null;
    [DataField("menu")]
    public string Menu { get; init; } = null;
    [DataField("title")]
    public string Title { get; init; } = null;
    [DataField("macro")]
<<<<<<< HEAD
    public string Macro { get; init; } = null;
=======
    public string Macro = null;
    [DataField("on-close")]
    public string OnClose = null;
>>>>>>> 62961843

    public readonly List<ControlDescriptor> ControlDescriptors;

    public WindowDescriptor(string name, List<ControlDescriptor> controlDescriptors = null) {
        ControlDescriptors = controlDescriptors ?? new();
        Name = name;
    }

    public WindowDescriptor() {

    }

    public override ControlDescriptor CreateChildDescriptor(ISerializationManager serializationManager, MappingDataNode attributes) {
        if (!attributes.TryGet("type", out var elementType) || elementType is not ValueDataNode elementTypeValue)
            return null;

        if (elementTypeValue.Value == "MAIN") {
            attributes.Remove("name");
            attributes["name"] = new ValueDataNode(Name);

            // Read the attributes into this descriptor
            serializationManager.Read(attributes, instanceProvider: () => this);
            return this;
        }


        Type descriptorType = elementTypeValue.Value switch {
            "MAP" => typeof(ControlDescriptorMap),
            "CHILD" => typeof(ControlDescriptorChild),
            "OUTPUT" => typeof(ControlDescriptorOutput),
            "INFO" => typeof(ControlDescriptorInfo),
            "INPUT" => typeof(ControlDescriptorInput),
            "BUTTON" => typeof(ControlDescriptorButton),
            "BROWSER" => typeof(ControlDescriptorBrowser),
            "LABEL" => typeof(ControlDescriptorLabel),
            "GRID" => typeof(ControlDescriptorGrid),
            "TAB" => typeof(ControlDescriptorTab),
            _ => null
        };

        if (descriptorType == null)
            return null;

        ControlDescriptor child = (ControlDescriptor) serializationManager.Read(descriptorType, attributes);
        ControlDescriptors.Add(child);
        return child;
    }
}

public sealed class ControlDescriptorChild : ControlDescriptor {
    [DataField("left")]
    public string Left { get; init; } = null;
    [DataField("right")]
    public string Right { get; init; } = null;
    [DataField("is-vert")]
    public bool IsVert { get; init; } = false;
}

public sealed class ControlDescriptorInput : ControlDescriptor {
}

public sealed class ControlDescriptorButton : ControlDescriptor {
    [DataField("text")]
    public string Text { get; init; } = null;
    [DataField("command")]
    public string Command { get; init; } = null;
}

public sealed class ControlDescriptorOutput : ControlDescriptor {
}

public sealed class ControlDescriptorInfo : ControlDescriptor {
}

public sealed class ControlDescriptorMap : ControlDescriptor {
}

public sealed class ControlDescriptorBrowser : ControlDescriptor {
}

public sealed class ControlDescriptorLabel : ControlDescriptor {
    [DataField("text")]
    public string Text { get; init; } = null;
}

public sealed class ControlDescriptorGrid : ControlDescriptor {
}

public sealed class ControlDescriptorTab : ControlDescriptor {
}<|MERGE_RESOLUTION|>--- conflicted
+++ resolved
@@ -7,51 +7,36 @@
 [Virtual]
 public class ControlDescriptor : ElementDescriptor {
     [DataField("pos")]
-    public Vector2i? Pos { get; init; } = null;
+    public Vector2i? Pos = null;
     [DataField("size")]
-    public Vector2i? Size { get; init; } = null;
+    public Vector2i? Size = null;
     [DataField("anchor1")]
-    public Vector2i? Anchor1 { get; init; } = null;
+    public Vector2i? Anchor1 = null;
     [DataField("anchor2")]
-    public Vector2i? Anchor2 { get; init; } = null;
+    public Vector2i? Anchor2 = null;
     [DataField("background-color")]
-    public Color? BackgroundColor { get; init; } = null;
+    public Color? BackgroundColor = null;
     [DataField("is-visible")]
-    private bool _isVisible = true;
+    public bool IsVisible = true;
     [DataField("is-default")]
-    public bool IsDefault { get; init; } = false;
+    public bool IsDefault = false;
     [DataField("is-disabled")]
-    public bool IsDisabled { get; init; } = false;
-
-    public bool IsVisible {
-        get => _isVisible;
-        init => _isVisible = value;
-    }
-
-    public ControlDescriptor WithVisible(ISerializationManager serializationManager, bool isVisible) {
-        var copy = serializationManager.CreateCopy(this);
-        copy._isVisible = isVisible;
-        return copy;
-    }
+    public bool IsDisabled = false;
 }
 
 public sealed class WindowDescriptor : ControlDescriptor {
     [DataField("is-pane")]
-    public bool IsPane { get; init; } = false;
+    public bool IsPane = false;
     [DataField("icon")]
-    public string Icon { get; init; } = null;
+    public string Icon = null;
     [DataField("menu")]
-    public string Menu { get; init; } = null;
+    public string Menu = null;
     [DataField("title")]
-    public string Title { get; init; } = null;
+    public string Title = null;
     [DataField("macro")]
-<<<<<<< HEAD
     public string Macro { get; init; } = null;
-=======
-    public string Macro = null;
     [DataField("on-close")]
-    public string OnClose = null;
->>>>>>> 62961843
+    public string OnClose { get; init; } = null;
 
     public readonly List<ControlDescriptor> ControlDescriptors;
 
@@ -103,11 +88,11 @@
 
 public sealed class ControlDescriptorChild : ControlDescriptor {
     [DataField("left")]
-    public string Left { get; init; } = null;
+    public string Left = null;
     [DataField("right")]
-    public string Right { get; init; } = null;
+    public string Right = null;
     [DataField("is-vert")]
-    public bool IsVert { get; init; } = false;
+    public bool IsVert = false;
 }
 
 public sealed class ControlDescriptorInput : ControlDescriptor {
@@ -115,9 +100,9 @@
 
 public sealed class ControlDescriptorButton : ControlDescriptor {
     [DataField("text")]
-    public string Text { get; init; } = null;
+    public string Text = null;
     [DataField("command")]
-    public string Command { get; init; } = null;
+    public string Command = null;
 }
 
 public sealed class ControlDescriptorOutput : ControlDescriptor {
@@ -134,7 +119,7 @@
 
 public sealed class ControlDescriptorLabel : ControlDescriptor {
     [DataField("text")]
-    public string Text { get; init; } = null;
+    public string Text = null;
 }
 
 public sealed class ControlDescriptorGrid : ControlDescriptor {
