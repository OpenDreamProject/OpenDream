--- conflicted
+++ resolved
@@ -1061,7 +1061,6 @@
                         if (!fromObject.HasProc(field))
                             return UnknownIdentifier(callOperation.Location, field);
 
-<<<<<<< HEAD
                         var returnTypes = fromObject.GetProcReturnTypes(field, argumentList) ?? DMValueType.Anything;
                         nextPath = returnTypes.HasPath ? returnTypes.TypePath : returnTypes.AsPath();
                         if (!returnTypes.HasPath & nextPath.HasValue) {
@@ -1069,10 +1068,9 @@
                             thePath.Type = DreamPath.PathType.UpwardSearch;
                             nextPath = thePath;
                         }
-=======
+
                         var procId = fromObject.GetProcs(field)![^1];
                         ObjectTree.AllProcs[procId].EmitUsageWarnings(callOperation.Location);
->>>>>>> 5316f5cd
                     }
 
                     operation = new Dereference.CallOperation {
