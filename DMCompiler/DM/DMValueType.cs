--- conflicted
+++ resolved
@@ -58,15 +58,8 @@
 
     internal bool MatchesType(DMCompiler compiler, DMComplexValueType type) {
         if (IsPath && type.IsPath) {
-<<<<<<< HEAD
-            var dmObject = compiler.DMObjectTree.GetDMObject(type.TypePath!.Value, false);
-
-            // Allow subtypes
-            if (dmObject?.IsSubtypeOf(TypePath!.Value) is true)
-=======
-            if (DMObjectTree.TryGetDMObject(type.TypePath!.Value, out var dmObject) &&
+            if (Compiler.DMObjectTree.TryGetDMObject(type.TypePath!.Value, out var dmObject) &&
                 dmObject.IsSubtypeOf(TypePath!.Value)) // Allow subtypes
->>>>>>> 68765936
                 return true;
         }
 
