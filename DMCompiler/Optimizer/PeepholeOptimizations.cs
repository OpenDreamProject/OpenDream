--- conflicted
+++ resolved
@@ -422,8 +422,6 @@
     }
 }
 
-<<<<<<< HEAD
-=======
 // PushFloat [constant]
 // PushFloat [constant]
 // BitshiftLeft
@@ -476,5 +474,4 @@
     }
 }
 
->>>>>>> 609322e9
 #endregion