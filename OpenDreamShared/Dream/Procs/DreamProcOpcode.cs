--- conflicted
+++ resolved
@@ -102,17 +102,15 @@
         PushGlobalVars = 0x5F,
         ModulusModulus = 0x60,
         ModulusModulusReference = 0x61,
-<<<<<<< HEAD
-        JumpIfNullNoPop = 0x62,
-        JumpIfTrueReference = 0x63,
-        JumpIfFalseReference = 0x64,
-        DereferenceField = 0x65,
-        DereferenceIndex = 0x66,
-        DereferenceCall = 0x67,
-=======
         PushProcStub = 0x62,
         PushVerbStub = 0x63
->>>>>>> 52fd30a2
+        ModulusModulusReference = 0x64,
+        JumpIfNullNoPop = 0x65,
+        JumpIfTrueReference = 0x66,
+        JumpIfFalseReference = 0x67,
+        DereferenceField = 0x68,
+        DereferenceIndex = 0x69,
+        DereferenceCall = 0x6A,
     }
 
     public enum DreamProcOpcodeParameterType {
