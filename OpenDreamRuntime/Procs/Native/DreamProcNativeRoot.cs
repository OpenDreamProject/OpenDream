--- conflicted
+++ resolved
@@ -1493,17 +1493,12 @@
                         angleSin = 0;
                     if (float.IsSubnormal(angleCos))
                         angleCos = 0;
-<<<<<<< HEAD
-                    var rotationMatrix = DreamMetaObjectMatrix.MakeMatrix(ObjectTree, angleCos, angleSin, 0, -angleSin, angleCos, 0);
+                    var rotationMatrix = DreamMetaObjectMatrix.MakeMatrix(state.ObjectTree, angleCos, angleSin, 0, -angleSin, angleCos, 0);
                     if (matrixToRotate == null) return new DreamValue(rotationMatrix);
                     if (!doModify)
                         matrixToRotate = DreamMetaObjectMatrix.MatrixClone(ObjectTree, matrixToRotate);
                     DreamMetaObjectMatrix.MultiplyMatrix(matrixToRotate, rotationMatrix);
                     return new DreamValue(matrixToRotate);
-=======
-                    var rotationMatrix = DreamMetaObjectMatrix.MakeMatrix(state.ObjectTree, angleCos, angleSin, 0, -angleSin, angleCos, 0);
-                    return new DreamValue(rotationMatrix);
->>>>>>> d52e9c2a
                 case MatrixOpcode.Scale:
                     //Four possible signatures: two to create a scale-matrix, and one to scale an existing matrix
                     //matrix(scale, MATRIX_SCALE)
