using OpenDreamRuntime.Procs;
using OpenDreamShared.Dream;
<<<<<<< HEAD
using Robust.Shared.IoC;
using System.Linq;
=======
>>>>>>> fab67094

namespace OpenDreamRuntime.Objects.MetaObjects {
    [Virtual]
    class DreamMetaObjectDatum : DreamMetaObjectRoot {
        public override bool ShouldCallNew => true;

        private IDreamManager _dreamManager = IoCManager.Resolve<IDreamManager>();

        public override void OnObjectCreated(DreamObject dreamObject, DreamProcArguments creationArguments) {
            if (!dreamObject.IsSubtypeOf(DreamPath.Atom)) // Atoms are in world.contents
            {
                _dreamManager.Datums.Add(dreamObject);
            }

            base.OnObjectCreated(dreamObject, creationArguments);
        }

        public override void OnObjectDeleted(DreamObject dreamObject) {
            base.OnObjectDeleted(dreamObject);

            if (!dreamObject.IsSubtypeOf(DreamPath.Atom)) // Atoms are in world.contents
            {
                _dreamManager.Datums.Remove(dreamObject);
            }

            dreamObject.SpawnProc("Del");
        }

        public override DreamValue OnVariableGet(DreamObject dreamObject, string variableName, DreamValue variableValue)
        {
            return variableName switch
            {
                "type" => new DreamValue(dreamObject.ObjectDefinition.Type),
                "parent_type" => new DreamValue(_dreamManager.ObjectTree.GetTreeEntry(dreamObject.ObjectDefinition.Type)
                    .ParentEntry.ObjectDefinition.Type),
                "vars" => new DreamValue(DreamListVars.Create(dreamObject)),
                _ => base.OnVariableGet(dreamObject, variableName, variableValue)
            };
        }

        public override void OnVariableSet(DreamObject dreamObject, string variableName, DreamValue variableValue,
            DreamValue oldVariableValue)
        {
            base.OnVariableSet(dreamObject, variableName, variableValue, oldVariableValue);

            if (variableName == "tag")
            {
                oldVariableValue.TryGetValueAsString(out var oldStr);
                variableValue.TryGetValueAsString(out var tagStr);

                // Even if we're setting it to the same string we still need to dequeue it
                if (!string.IsNullOrEmpty(oldStr))
                {
                    var queue = _dreamManager.Tags[oldStr];
                    if (queue.Count > 1)
                    {
                        if (queue.Peek() == dreamObject)
                        {
                            queue.Dequeue();
                        }
                        else
                        {
                            // We're working off of the assumption that the majority of tags are unique most of the time
                            // But when it isn't we have to do this grossness to remove the correct obj from the queue
                            var realList = queue.ToList();
                            realList.Remove(dreamObject);
                            var replacementQueue = new Queue<DreamObject>(realList);
                            _dreamManager.Tags.Add(tagStr, replacementQueue);
                        }
                    }
                    else
                    {
                        _dreamManager.Tags.Remove(oldStr);
                    }
                }

                // Now we queue it (if it's a string)
                if (!string.IsNullOrEmpty(tagStr))
                {
                    if (_dreamManager.Tags.ContainsKey(tagStr))
                    {
                        var currentQueue = _dreamManager.Tags[tagStr];
                        currentQueue.Enqueue(dreamObject);
                    }
                    else
                    {
                        var newQueue = new Queue<DreamObject>(new[] { dreamObject });
                        _dreamManager.Tags.Add(tagStr, newQueue);
                    }
                }
            }
        }
    }
}<|MERGE_RESOLUTION|>--- conflicted
+++ resolved
@@ -1,10 +1,7 @@
 using OpenDreamRuntime.Procs;
 using OpenDreamShared.Dream;
-<<<<<<< HEAD
 using Robust.Shared.IoC;
 using System.Linq;
-=======
->>>>>>> fab67094
 
 namespace OpenDreamRuntime.Objects.MetaObjects {
     [Virtual]
