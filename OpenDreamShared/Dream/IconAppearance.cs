--- conflicted
+++ resolved
@@ -14,9 +14,7 @@
         [ViewVariables] public AtomDirection Direction;
         [ViewVariables] public Vector2i PixelOffset;
         [ViewVariables] public Color Color = Color.White;
-<<<<<<< HEAD
         [ViewVariables] public byte Alpha;
-=======
         /// <summary>
         /// An appearance can gain a color matrix filter by two possible forces: <br/>
         /// 1. the /atom.color var is modified. <br/>
@@ -29,7 +27,6 @@
         /// it's also for parity! See <see cref="TryRepresentMatrixAsRGBAColor(in ColorMatrix, out Color?)"/> for more.
         /// </remarks>
         [ViewVariables] public DreamFilterColor? SillyColorFilter;
->>>>>>> ef128491
         [ViewVariables] public float Layer;
         [ViewVariables] public float Plane;
         [ViewVariables] public float BlendMode;
@@ -55,11 +52,8 @@
             Direction = appearance.Direction;
             PixelOffset = appearance.PixelOffset;
             Color = appearance.Color;
-<<<<<<< HEAD
             Alpha = appearance.Alpha;
-=======
             SillyColorFilter = appearance.SillyColorFilter;
->>>>>>> ef128491
             Layer = appearance.Layer;
             Plane = appearance.Plane;
             RenderSource = appearance.RenderSource;
@@ -88,11 +82,8 @@
             if (appearance.Direction != Direction) return false;
             if (appearance.PixelOffset != PixelOffset) return false;
             if (appearance.Color != Color) return false;
-<<<<<<< HEAD
             if (appearance.Alpha != Alpha) return false;
-=======
             if (appearance.SillyColorFilter != SillyColorFilter) return false;
->>>>>>> ef128491
             if (appearance.Layer != Layer) return false;
             if (appearance.Plane != Plane) return false;
             if (appearance.RenderSource != RenderSource) return false;
