--- conflicted
+++ resolved
@@ -211,7 +211,6 @@
         yield break;
     }
 
-<<<<<<< HEAD
     public Matrix4 GetMatrix4(){
         return new Matrix4(
             c11, c12, c13, c14,
@@ -223,7 +222,8 @@
 
     public Vector4 GetOffsetVector(){
         return new Vector4(c51, c52, c53, c54);
-=======
+    }
+
     /// <summary>
     /// Fastest possible comparison between two color matrices.
     /// </summary>
@@ -232,7 +232,7 @@
     /// since that (default) method actually does a lot of boxing, which causes LUDICROUS memory churning when running targets. <br/><br/>
     ///
     /// This method avoids implementing <see cref="IEquatable{T}"/> since that would make the argument be copied - <br/>
-    /// the argument in that interface lacks an 'in' modifier and one cannot be provided! 
+    /// the argument in that interface lacks an 'in' modifier and one cannot be provided!
     /// </remarks>
     public bool Equals(in ColorMatrix other) {
         //there is currently no kosher, "safe" C# way
@@ -263,6 +263,5 @@
                c52 == other.c52 &&
                c53 == other.c53 &&
                c54 == other.c54;
->>>>>>> 5e5c7c13
     }
 }