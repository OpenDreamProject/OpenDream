--- conflicted
+++ resolved
@@ -11,47 +11,7 @@
 
 public sealed class MsgAllAppearances(Dictionary<uint, ImmutableAppearance> allAppearances) : NetMessage {
     public override MsgGroups MsgGroup => MsgGroups.EntityEvent;
-<<<<<<< HEAD
-
-    private enum Property : byte {
-        Name,
-        Desc,
-        Icon,
-        IconState,
-        Direction,
-        DoesntInheritDirection,
-        PixelOffset,
-        PixelOffset2,
-        Color,
-        Alpha,
-        GlideSize,
-        ColorMatrix,
-        Layer,
-        Plane,
-        BlendMode,
-        AppearanceFlags,
-        Invisibility,
-        Opacity,
-        Override,
-        RenderSource,
-        RenderTarget,
-        MouseOpacity,
-        Overlays,
-        Underlays,
-        VisContents,
-        Filters,
-        Verbs,
-        Transform,
-
-        Id,
-        End
-    }
-
-    public Dictionary<int, IconAppearance> AllAppearances = allAppearances;
-
-=======
     public Dictionary<uint, ImmutableAppearance> AllAppearances = allAppearances;
->>>>>>> d6d86da2
     public MsgAllAppearances() : this(new()) { }
 
     public override void ReadFromBuffer(NetIncomingMessage buffer, IRobustSerializer serializer) {
@@ -59,357 +19,15 @@
         AllAppearances = new(count);
 
         for (int i = 0; i < count; i++) {
-<<<<<<< HEAD
-            var appearance = new IconAppearance();
-            var property = (Property)buffer.ReadByte();
-
-            appearanceId++;
-
-            while (property != Property.End) {
-                switch (property) {
-                    case Property.Name:
-                        appearance.Name = buffer.ReadString();
-                        break;
-                    case Property.Desc:
-                        appearance.Desc = buffer.ReadString();
-                        break;
-                    case Property.Id:
-                        appearanceId = buffer.ReadVariableInt32();
-                        break;
-                    case Property.Icon:
-                        appearance.Icon = buffer.ReadVariableInt32();
-                        break;
-                    case Property.IconState:
-                        appearance.IconState = buffer.ReadString();
-                        break;
-                    case Property.Direction:
-                        appearance.Direction = (AtomDirection)buffer.ReadByte();
-                        break;
-                    case Property.DoesntInheritDirection:
-                        appearance.InheritsDirection = false;
-                        break;
-                    case Property.PixelOffset:
-                        appearance.PixelOffset = (buffer.ReadVariableInt32(), buffer.ReadVariableInt32());
-                        break;
-                    case Property.PixelOffset2:
-                        appearance.PixelOffset2 = (buffer.ReadVariableInt32(), buffer.ReadVariableInt32());
-                        break;
-                    case Property.Color:
-                        appearance.Color = buffer.ReadColor();
-                        break;
-                    case Property.Alpha:
-                        appearance.Alpha = buffer.ReadByte();
-                        break;
-                    case Property.GlideSize:
-                        appearance.GlideSize = buffer.ReadFloat();
-                        break;
-                    case Property.Layer:
-                        appearance.Layer = buffer.ReadFloat();
-                        break;
-                    case Property.Plane:
-                        appearance.Plane = buffer.ReadVariableInt32();
-                        break;
-                    case Property.BlendMode:
-                        appearance.BlendMode = (BlendMode)buffer.ReadByte();
-                        break;
-                    case Property.AppearanceFlags:
-                        appearance.AppearanceFlags = (AppearanceFlags)buffer.ReadInt32();
-                        break;
-                    case Property.Invisibility:
-                        appearance.Invisibility = buffer.ReadSByte();
-                        break;
-                    case Property.Opacity:
-                        appearance.Opacity = buffer.ReadBoolean();
-                        break;
-                    case Property.Override:
-                        appearance.Override = buffer.ReadBoolean();
-                        break;
-                    case Property.RenderSource:
-                        appearance.RenderSource = buffer.ReadString();
-                        break;
-                    case Property.RenderTarget:
-                        appearance.RenderTarget = buffer.ReadString();
-                        break;
-                    case Property.MouseOpacity:
-                        appearance.MouseOpacity = (MouseOpacity)buffer.ReadByte();
-                        break;
-                    case Property.ColorMatrix:
-                        appearance.ColorMatrix = new(
-                            buffer.ReadSingle(), buffer.ReadSingle(), buffer.ReadSingle(), buffer.ReadSingle(),
-                            buffer.ReadSingle(), buffer.ReadSingle(), buffer.ReadSingle(), buffer.ReadSingle(),
-                            buffer.ReadSingle(), buffer.ReadSingle(), buffer.ReadSingle(), buffer.ReadSingle(),
-                            buffer.ReadSingle(), buffer.ReadSingle(), buffer.ReadSingle(), buffer.ReadSingle(),
-                            buffer.ReadSingle(), buffer.ReadSingle(), buffer.ReadSingle(), buffer.ReadSingle()
-                        );
-
-                        break;
-                    case Property.Overlays: {
-                        var overlaysCount = buffer.ReadVariableInt32();
-
-                        appearance.Overlays.EnsureCapacity(overlaysCount);
-                        for (int overlaysI = 0; overlaysI < overlaysCount; overlaysI++) {
-                            appearance.Overlays.Add(buffer.ReadVariableInt32());
-                        }
-
-                        break;
-                    }
-                    case Property.Underlays: {
-                        var underlaysCount = buffer.ReadVariableInt32();
-
-                        appearance.Underlays.EnsureCapacity(underlaysCount);
-                        for (int underlaysI = 0; underlaysI < underlaysCount; underlaysI++) {
-                            appearance.Underlays.Add(buffer.ReadVariableInt32());
-                        }
-
-                        break;
-                    }
-                    case Property.VisContents: {
-                        var visContentsCount = buffer.ReadVariableInt32();
-
-                        appearance.VisContents.EnsureCapacity(visContentsCount);
-                        for (int visContentsI = 0; visContentsI < visContentsCount; visContentsI++) {
-                            appearance.VisContents.Add(buffer.ReadNetEntity());
-                        }
-
-                        break;
-                    }
-                    case Property.Filters: {
-                        var filtersCount = buffer.ReadInt32();
-
-                        appearance.Filters.EnsureCapacity(filtersCount);
-                        for (int filtersI = 0; filtersI < filtersCount; filtersI++) {
-                            var filterLength = buffer.ReadVariableInt32();
-                            var filterData = buffer.ReadBytes(filterLength);
-                            using var filterStream = new MemoryStream(filterData);
-                            var filter = serializer.Deserialize<DreamFilter>(filterStream);
-
-                            appearance.Filters.Add(filter);
-                        }
-
-                        break;
-                    }
-                    case Property.Verbs: {
-                        var verbsCount = buffer.ReadVariableInt32();
-
-                        appearance.Verbs.EnsureCapacity(verbsCount);
-                        for (int verbsI = 0; verbsI < verbsCount; verbsI++) {
-                            appearance.Verbs.Add(buffer.ReadVariableInt32());
-                        }
-
-                        break;
-                    }
-                    case Property.Transform: {
-                        appearance.Transform = [
-                            buffer.ReadSingle(), buffer.ReadSingle(),
-                            buffer.ReadSingle(), buffer.ReadSingle(),
-                            buffer.ReadSingle(), buffer.ReadSingle()
-                        ];
-
-                        break;
-                    }
-                    default:
-                        throw new Exception($"Invalid property {property}");
-                }
-
-                property = (Property)buffer.ReadByte();
-            }
-
-            AllAppearances.Add(appearanceId, appearance);
-=======
             var appearance = new ImmutableAppearance(buffer, serializer);
             AllAppearances.Add(appearance.MustGetId(), appearance);
->>>>>>> d6d86da2
         }
     }
 
     public override void WriteToBuffer(NetOutgoingMessage buffer, IRobustSerializer serializer) {
         buffer.Write(AllAppearances.Count);
         foreach (var pair in AllAppearances) {
-<<<<<<< HEAD
-            var appearance = pair.Value;
-
-            if (pair.Key != lastId + 1) {
-                buffer.Write((byte)Property.Id);
-                buffer.WriteVariableInt32(pair.Key);
-            }
-
-            lastId = pair.Key;
-
-            if (appearance.Name != IconAppearance.Default.Name) {
-                buffer.Write((byte)Property.Name);
-                buffer.Write(appearance.Name);
-            }
-
-            if (appearance.Desc != IconAppearance.Default.Desc) {
-                buffer.Write((byte)Property.Desc);
-                buffer.Write(appearance.Desc);
-            }
-
-            if (appearance.Icon != null) {
-                buffer.Write((byte)Property.Icon);
-                buffer.WriteVariableInt32(appearance.Icon.Value);
-            }
-
-            if (appearance.IconState != null) {
-                buffer.Write((byte)Property.IconState);
-                buffer.Write(appearance.IconState);
-            }
-
-            if (appearance.Direction != IconAppearance.Default.Direction) {
-                buffer.Write((byte)Property.Direction);
-                buffer.Write((byte)appearance.Direction);
-            }
-
-            if (appearance.InheritsDirection != true) {
-                buffer.Write((byte)Property.DoesntInheritDirection);
-            }
-
-            if (appearance.PixelOffset != IconAppearance.Default.PixelOffset) {
-                buffer.Write((byte)Property.PixelOffset);
-                buffer.WriteVariableInt32(appearance.PixelOffset.X);
-                buffer.WriteVariableInt32(appearance.PixelOffset.Y);
-            }
-
-            if (appearance.PixelOffset2 != IconAppearance.Default.PixelOffset2) {
-                buffer.Write((byte)Property.PixelOffset2);
-                buffer.WriteVariableInt32(appearance.PixelOffset2.X);
-                buffer.WriteVariableInt32(appearance.PixelOffset2.Y);
-            }
-
-            if (appearance.Color != IconAppearance.Default.Color) {
-                buffer.Write((byte)Property.Color);
-                buffer.Write(appearance.Color);
-            }
-
-            if (appearance.Alpha != IconAppearance.Default.Alpha) {
-                buffer.Write((byte)Property.Alpha);
-                buffer.Write(appearance.Alpha);
-            }
-
-            if (!appearance.GlideSize.Equals(IconAppearance.Default.GlideSize)) {
-                buffer.Write((byte)Property.GlideSize);
-                buffer.Write(appearance.GlideSize);
-            }
-
-            if (!appearance.ColorMatrix.Equals(IconAppearance.Default.ColorMatrix)) {
-                buffer.Write((byte)Property.ColorMatrix);
-
-                foreach (var value in appearance.ColorMatrix.GetValues())
-                    buffer.Write(value);
-            }
-
-            if (!appearance.Layer.Equals(IconAppearance.Default.Layer)) {
-                buffer.Write((byte)Property.Layer);
-                buffer.Write(appearance.Layer);
-            }
-
-            if (appearance.Plane != IconAppearance.Default.Plane) {
-                buffer.Write((byte)Property.Plane);
-                buffer.WriteVariableInt32(appearance.Plane);
-            }
-
-            if (appearance.BlendMode != IconAppearance.Default.BlendMode) {
-                buffer.Write((byte)Property.BlendMode);
-                buffer.Write((byte)appearance.BlendMode);
-            }
-
-            if (appearance.AppearanceFlags != IconAppearance.Default.AppearanceFlags) {
-                buffer.Write((byte)Property.AppearanceFlags);
-                buffer.Write((int)appearance.AppearanceFlags);
-            }
-
-            if (appearance.Invisibility != IconAppearance.Default.Invisibility) {
-                buffer.Write((byte)Property.Invisibility);
-                buffer.Write(appearance.Invisibility);
-            }
-
-            if (appearance.Opacity != IconAppearance.Default.Opacity) {
-                buffer.Write((byte)Property.Opacity);
-                buffer.Write(appearance.Opacity);
-            }
-
-            if (appearance.Override != IconAppearance.Default.Override) {
-                buffer.Write((byte)Property.Override);
-                buffer.Write(appearance.Override);
-            }
-
-            if (!string.IsNullOrWhiteSpace(appearance.RenderSource)) {
-                buffer.Write((byte)Property.RenderSource);
-                buffer.Write(appearance.RenderSource);
-            }
-
-            if (!string.IsNullOrWhiteSpace(appearance.RenderTarget)) {
-                buffer.Write((byte)Property.RenderTarget);
-                buffer.Write(appearance.RenderTarget);
-            }
-
-            if (appearance.MouseOpacity != IconAppearance.Default.MouseOpacity) {
-                buffer.Write((byte)Property.MouseOpacity);
-                buffer.Write((byte)appearance.MouseOpacity);
-            }
-
-            if (appearance.Overlays.Count != 0) {
-                buffer.Write((byte)Property.Overlays);
-
-                buffer.WriteVariableInt32(appearance.Overlays.Count);
-                foreach (var overlay in appearance.Overlays) {
-                    buffer.WriteVariableInt32(overlay);
-                }
-            }
-
-            if (appearance.Underlays.Count != 0) {
-                buffer.Write((byte)Property.Underlays);
-
-                buffer.WriteVariableInt32(appearance.Underlays.Count);
-                foreach (var underlay in appearance.Underlays) {
-                    buffer.WriteVariableInt32(underlay);
-                }
-            }
-
-            if (appearance.VisContents.Count != 0) {
-                buffer.Write((byte)Property.VisContents);
-
-                buffer.WriteVariableInt32(appearance.VisContents.Count);
-                foreach (var item in appearance.VisContents) {
-                    buffer.Write(item);
-                }
-            }
-
-            if (appearance.Filters.Count != 0) {
-                buffer.Write((byte)Property.Filters);
-
-                buffer.Write(appearance.Filters.Count);
-                foreach (var filter in appearance.Filters) {
-                    using var filterStream = new MemoryStream();
-
-                    serializer.Serialize(filterStream, filter);
-                    buffer.WriteVariableInt32((int)filterStream.Length);
-                    filterStream.TryGetBuffer(out var filterBuffer);
-                    buffer.Write(filterBuffer);
-                }
-            }
-
-            if (appearance.Verbs.Count != 0) {
-                buffer.Write((byte)Property.Verbs);
-
-                buffer.WriteVariableInt32(appearance.Verbs.Count);
-                foreach (var verb in appearance.Verbs) {
-                    buffer.WriteVariableInt32(verb);
-                }
-            }
-
-            if (!appearance.Transform.SequenceEqual(IconAppearance.Default.Transform)) {
-                buffer.Write((byte)Property.Transform);
-
-                for (int i = 0; i < 6; i++) {
-                    buffer.Write(appearance.Transform[i]);
-                }
-            }
-
-            buffer.Write((byte)Property.End);
-=======
             pair.Value.WriteToBuffer(buffer,serializer);
->>>>>>> d6d86da2
         }
     }
 }