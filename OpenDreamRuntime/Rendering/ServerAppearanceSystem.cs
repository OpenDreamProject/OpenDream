--- conflicted
+++ resolved
@@ -47,11 +47,7 @@
             return _idToAppearance.TryGetValue(appearanceId, out appearance);
         }
 
-<<<<<<< HEAD
-        public bool TryGetAppearanceId(IconAppearance appearance, [NotNullWhen(true)] out int appearanceId) {
-=======
-        public bool TryGetAppearanceId(IconAppearance appearance, out uint appearanceId) {
->>>>>>> 649d7bac
+        public bool TryGetAppearanceId(IconAppearance appearance, out int appearanceId) {
             return _appearanceToId.TryGetValue(appearance, out appearanceId);
         }
 
