--- conflicted
+++ resolved
@@ -68,12 +68,10 @@
 #define EYE_PERSPECTIVE 1
 #define EDGE_PERSPECTIVE 2
 
-<<<<<<< HEAD
 //These are used for the world.byond_version, client.byond_version, etc. vars too
 #define DM_VERSION 513
 #define DM_BUILD 1561
-=======
+
 //regex
 #define REGEX_QUOTE(a) regex((a), 1)
 #define REGEX_QUOTE_REPLACEMENT(a) regex((a), 2)
->>>>>>> 419ce9a1
