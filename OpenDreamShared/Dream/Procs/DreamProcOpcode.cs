using System;
using System.Collections.Generic;
using System.Diagnostics.CodeAnalysis;
using System.Text;

namespace OpenDreamShared.Dream.Procs {
    public enum DreamProcOpcode {
        BitShiftLeft = 0x1,
        PushType = 0x2,
        PushString = 0x3,
        FormatString = 0x4,
        SwitchCaseRange = 0x5,
        PushReferenceValue = 0x6,
        //0x7
        Add = 0x8,
        Assign = 0x9,
        Call = 0xA,
        MultiplyReference = 0xB,
        JumpIfFalse = 0xC,
        JumpIfTrue = 0xD,
        Jump = 0xE,
        CompareEquals = 0xF,
        Return = 0x10,
        PushNull = 0x11,
        Subtract = 0x12,
        CompareLessThan = 0x13,
        CompareGreaterThan = 0x14,
        BooleanAnd = 0x15,
        BooleanNot = 0x16,
        DivideReference = 0x17,
        Negate = 0x18,
        Modulus = 0x19,
        Append = 0x1A,
        CreateRangeEnumerator = 0x1B,
        Input = 0x1C,
        CompareLessThanOrEqual = 0x1D,
        CreateAssociativeList = 0x1E,
        Remove = 0x1F,
        DeleteObject = 0x20,
        PushResource = 0x21,
        CreateList = 0x22,
        CallStatement = 0x23,
        BitAnd = 0x24,
        CompareNotEquals = 0x25,
        PushProc = 0x26,
        Divide = 0x27,
        Multiply = 0x28,
        BitXorReference = 0x29,
        BitXor = 0x2A,
        BitOr = 0x2B,
        BitNot = 0x2C,
        Combine = 0x2D,
        CreateObject = 0x2E,
        BooleanOr = 0x2F,
        //0x30
        CompareGreaterThanOrEqual = 0x31,
        SwitchCase = 0x32,
        Mask = 0x33,
        //0x34
        Error = 0x35,
        IsInList = 0x36,
        //0x37
        PushFloat = 0x38,
        ModulusReference = 0x39,
        CreateListEnumerator = 0x3A,
        Enumerate = 0x3B,
        DestroyEnumerator = 0x3C,
        Browse = 0x3D,
        BrowseResource = 0x3E,
        OutputControl = 0x3F,
        BitShiftRight = 0x40,
        CreateFilteredListEnumerator = 0x41,
        Power = 0x42,
        DebugSource = 0x43,
        DebugLine = 0x44,
        Prompt = 0x45,
        //0x46
        Initial = 0x47,
        //0x48
        IsType = 0x49,
        LocateCoord = 0x4A,
        Locate = 0x4B,
        IsNull = 0x4C,
        Spawn = 0x4D,
        OutputReference = 0x4E,
        Output = 0x4F,
        JumpIfNullDereference = 0x50,
        Pop = 0x51,
        Prob = 0x52,
        IsSaved = 0x53,
        PickUnweighted = 0x54,
        PickWeighted = 0x55,
        Increment = 0x56,
        Decrement = 0x57,
        CompareEquivalent = 0x58,
        CompareNotEquivalent = 0x59,
        Throw = 0x5A,
        IsInRange = 0x5B,
        MassConcatenation = 0x5C,
        CreateTypeEnumerator = 0x5D,
        //0x5E
        PushGlobalVars = 0x5F,
        ModulusModulus = 0x60,
        ModulusModulusReference = 0x61,
        PushProcStub = 0x62,
        PushVerbStub = 0x63,
        BitShiftLeftReference = 0x64,
        BitShiftRightReference = 0x65,
        Try = 0x66,
        TryNoValue = 0x67,
        EndTry = 0x68,
<<<<<<< HEAD
        Sin = 0x69,
        Cos = 0x6A,
        Tan = 0x6B,
        Arcsin = 0x6C,
        Arccos = 0x6D,
        Arctan = 0x6E,
        Arctan2 = 0x6F,
        Sqrt = 0x70,
        Log = 0x71,
        LogE = 0x72,
        Abs = 0x73,
    }

    public enum DreamProcOpcodeParameterType {
        Named = 0xFC,
        Unnamed = 0xFD
=======
        Gradient = 0x69
>>>>>>> 48eee8f8
    }

    /// <summary>
    /// Handles how we write format data into our strings.
    /// </summary>
    public static class StringFormatEncoder {
        /// <summary>
        /// This is the upper byte of the 2-byte markers we use for storing formatting data within our UTF16 strings.<br/>
        /// </summary>
        /// <remarks>
        /// It is not const because (<see langword="TODO"/>) eventually it would be desirable to make it something else<br/>
        /// (even though doing so would slightly break parity)<br/>
        /// because 0xFFxx actually maps to meaningful Unicode code points under UTF16<br/>
        /// (DM uses this because it uses UTF8 and 0xFF is just an invalid character in that encoding, no biggie)<br/>
        /// See: "Halfwidth and Fullwidth Forms" on https://en.wikibooks.org/wiki/Unicode/Character_reference/F000-FFFF
        /// </remarks>
        public static UInt16 FormatPrefix = 0xFF00;

        /// <summary>
        /// The lower byte of the aforementioned formatting marker thingies we stuff into our UTF16 strings.<br/>
        /// To avoid clashing with the (ALREADY ASSIGNED!) 0xFFxx code point space, these values should not exceed 0x005e (94)
        /// </summary>
        /// <remarks>
        /// <see langword="DO NOT CAST TO CHAR!"/> This requires FormatPrefix to be added to it in order to be a useful formatting character!!
        /// </remarks>
        public enum FormatSuffix : UInt16 {
            //States that Interpolated values can have (the [] thingies)
            StringifyWithArticle = 0x0,    //[] and we include an appropriate article for the resulting value, if necessary
            StringifyNoArticle = 0x1,      //[] and we never include an article (because it's elsewhere)
            ReferenceOfValue = 0x2,        //\ref[]

            //States that macros can have
            //(these can have any arbitrary value as long as compiler/server/cilent all agree)
            //(Some of these values may not align with what they are internally in BYOND; too bad!!)
            UpperDefiniteArticle,     //The
            LowerDefiniteArticle,     //the
            UpperIndefiniteArticle,   //A, An, Some
            LowerIndefiniteArticle,   //a, an, some
            UpperSubjectPronoun,      //He, She, They, It
            LowerSubjectPronoun,      //he, she, they, it
            UpperPossessiveAdjective, //His, Her, Their, Its
            LowerPossessiveAdjective, //his, her, their, its
            ObjectPronoun,            //him, her, them, it
            ReflexivePronoun,         //himself, herself, themself, it
            UpperPossessivePronoun,   //His, Hers, Theirs, Its
            LowerPossessivePronoun,   //his, hers, theirs, its

            Proper,                   //String represents a proper noun
            Improper,                 //String represents an improper noun

            OrdinalIndicator,        //1st, 2nd, 3rd, 4th, ...
            PluralSuffix,            //-s suffix at the end of a plural noun

            Icon,                    //Use an atom's icon

            ColorRed,
            ColorBlue,
            ColorGreen,
            ColorBlack,
            ColorYellow,
            ColorNavy,
            ColorTeal,
            ColorCyan,
            Bold,
            Italic
        }

        /// <summary>The default stringification state of a [] within a DM string.</summary>
        public static FormatSuffix InterpolationDefault => FormatSuffix.StringifyWithArticle;

        /// <returns>The UTF16 character we should be actually storing to articulate this format marker.</returns>
        public static char Encode(FormatSuffix suffix) {
            return (char)(FormatPrefix | ((UInt16)suffix));
        }

        /// <returns>true if the input character was actually a formatting codepoint. false if not.</returns>
        public static bool Decode(char c, [NotNullWhen(true)] out FormatSuffix? suffix) {
            UInt16 bytes = c; // this is an implicit reinterpret_cast, in C++ lingo
            suffix = null;
            if((bytes & FormatPrefix) != FormatPrefix)
                return false;
            suffix = (FormatSuffix)(bytes & 0x00FF); // 0xFFab & 0x00FF == 0x00ab
            return true;
        }

        public static bool Decode(char c) {
            UInt16 bytes = c;
            return (bytes & FormatPrefix) == FormatPrefix; // Could also check that the lower byte is a valid enum but... ehhhhh
        }

        /// <returns>true if argument is a marker for an interpolated value, one of them [] things. false if not.</returns>
        public static bool IsInterpolation(FormatSuffix suffix) {
            //This logic requires that all the interpolated-value enums keep separated from the others.
            //I'd write some type-engine code to catch a discrepancy in that but alas, this language is just not OOPy enough.
            return suffix <= FormatSuffix.ReferenceOfValue;
        }

        /// <returns>A new version of the string, with all formatting characters removed.</returns>
        public static string RemoveFormatting(string input) {
            StringBuilder ret = new StringBuilder(input.Length); // Trying to keep it to one malloc here
            foreach(char c in input)
            {
                if(!Decode(c))
                    ret.Append(c);
            }
            return ret.ToString();
        }
    }

    ///<summary>
    ///Stores any explicit casting done via the "as" keyword. Also stores compiler hints for DMStandard.<br/>
    ///is a [Flags] enum because it's possible for something to have multiple values (especially with the quirky DMStandard ones)
    /// </summary>
    [Flags]
    public enum DMValueType {
        Anything = 0x0,
        Null = 0x1,
        Text = 0x2,
        Obj = 0x4,
        Mob = 0x8,
        Turf = 0x10,
        Num = 0x20,
        Message = 0x40,
        Area = 0x80,
        Color = 0x100,
        File = 0x200,
        CommandText = 0x400,
        Sound = 0x800,
        Icon = 0x1000,
        //Byond here be dragons
        Unimplemented = 0x2000, // Marks that a method or property is not implemented. Throws a compiler warning if accessed.
        CompiletimeReadonly = 0x4000, // Marks that a property can only ever be read from, never written to. This is a const-ier version of const, for certain standard values like list.type
    }

    /// <summary>
    /// An operand given to opcodes that call a proc with arguments.
    /// Determines where the arguments come from.
    /// </summary>
    public enum DMCallArgumentsType {
        // There are no arguments
        None,

        // The arguments are stored on the stack
        FromStack,

        // Also stored on the stack, but every arg has a key associated with it (named arguments)
        FromStackKeyed,

        // Arguments are provided from a list on the top of the stack ( arglist() )
        FromArgumentList,

        // Same arguments as the ones given to the proc doing the calling (implicit ..() arguments)
        FromProcArguments
    }

    public struct DMReference {
        public static readonly DMReference Src = new() { RefType = Type.Src };
        public static readonly DMReference Self = new() { RefType = Type.Self };
        public static readonly DMReference Usr = new() { RefType = Type.Usr };
        public static readonly DMReference Args = new() { RefType = Type.Args };
        public static readonly DMReference SuperProc = new() { RefType = Type.SuperProc };
        public static readonly DMReference ListIndex = new() { RefType = Type.ListIndex };

        public enum Type : byte {
            Src,
            Self,
            Usr,
            Args,
            ListIndex,
            Argument,
            Local,
            Global,
            Field,
            SrcField,
            Proc,
            GlobalProc,
            SrcProc,
            SuperProc
        }

        public Type RefType;

        //Argument, Local, Global, GlobalProc
        public int Index;

        //Field, SrcField, Proc, SrcProc
        public string Name;

        public static DMReference CreateArgument(int argId) {
            if (argId > 255) throw new Exception("Argument id is greater than the maximum of 255");

            return new DMReference() { RefType = Type.Argument, Index = (byte)argId };
        }

        public static DMReference CreateLocal(int local) {
            if (local > 255) throw new Exception("Local variable id is greater than the maximum of 255");

            return new DMReference() { RefType = Type.Local, Index = (byte)local };
        }

        public static DMReference CreateGlobal(int global) {
            return new DMReference() { RefType = Type.Global, Index = global };
        }

        public static DMReference CreateField(string fieldName) {
            return new DMReference() { RefType = Type.Field, Name = fieldName };
        }

        public static DMReference CreateSrcField(string fieldName) {
            return new DMReference() { RefType = Type.SrcField, Name = fieldName };
        }

        public static DMReference CreateProc(string procName) {
            return new DMReference() { RefType = Type.Proc, Name = procName };
        }

        public static DMReference CreateGlobalProc(int procId) {
            return new DMReference() { RefType = Type.GlobalProc, Index = procId };
        }

        public static DMReference CreateSrcProc(string procName) {
            return new DMReference() { RefType = Type.SrcProc, Name = procName };
        }

        public override string ToString() {
            switch (RefType) {
                case Type.Local:
                case Type.Global:
                case Type.Argument:
                case Type.GlobalProc:
                    return $"{RefType} {Index}";

                case Type.SrcField:
                case Type.Field:
                case Type.SrcProc:
                case Type.Proc:
                    return $"{RefType} \"{Name}\"";

                default: return RefType.ToString();
            }
        }
    }

    // Dummy class-as-namespace because C# just kinda be like this
    public static class OpcodeVerifier
    {
        /// <summary>
        /// Validates that the opcodes in DreamProcOpcode are all unique, such that none resolve to the same byte.
        /// </summary>
        /// <returns>True if there are duplicate opcodes, false if not</returns>
        public static bool AreOpcodesInvalid() // FIXME: Can this be made into something done during compiletime? Like, *this code's* compiletime? >:/
        {
            // I'm not *too* satisfied with this boolean schtick, as opposed to throwing,
            // but since we're in OpenDreamShared I want each executable to be able to do what they want with this information.

            // Key is an int (or whatever the underlying type is) we're already using for an opcode
            HashSet<DreamProcOpcode> bytePool = new();
            foreach (DreamProcOpcode usedInt in Enum.GetValues(typeof(DreamProcOpcode)))
            {
                if(bytePool.Contains(usedInt))
                {
                    return true;
                }
                bytePool.Add(usedInt);
            }
            return false;
        }
    }
}<|MERGE_RESOLUTION|>--- conflicted
+++ resolved
@@ -109,7 +109,6 @@
         Try = 0x66,
         TryNoValue = 0x67,
         EndTry = 0x68,
-<<<<<<< HEAD
         Sin = 0x69,
         Cos = 0x6A,
         Tan = 0x6B,
@@ -126,9 +125,7 @@
     public enum DreamProcOpcodeParameterType {
         Named = 0xFC,
         Unnamed = 0xFD
-=======
         Gradient = 0x69
->>>>>>> 48eee8f8
     }
 
     /// <summary>
