--- conflicted
+++ resolved
@@ -18,16 +18,11 @@
     private readonly IEntitySystemManager _entitySystemManager;
     private readonly IInputCmdContext _inputContext;
 
-<<<<<<< HEAD
-    public readonly MacroSetDescriptor MacroSetDescriptor;
-=======
     private readonly string _inputContextName;
->>>>>>> 15d8a9eb
 
     public InterfaceMacroSet(MacroSetDescriptor descriptor, IEntitySystemManager entitySystemManager, IInputManager inputManager) : base(descriptor) {
         _inputManager = inputManager;
         _entitySystemManager = entitySystemManager;
-        MacroSetDescriptor = descriptor;
 
         _inputContextName = $"{InputContextPrefix}{Name}";
         if (inputManager.Contexts.Exists(_inputContextName)) {
