﻿using OpenDreamClient.Audio;
using OpenDreamClient.Input;
using OpenDreamClient.Interface;
using OpenDreamClient.Resources;
using OpenDreamClient.States;
using Robust.Client.CEF;
using Robust.Shared.IoC;

namespace OpenDreamClient {
    internal static class ClientContentIoC {
        public static void Register() {
            IoCManager.Register<IDreamInterfaceManager, DreamInterfaceManager>();
            IoCManager.Register<DreamInterfaceManager, DreamInterfaceManager>();
            IoCManager.Register<IDreamMacroManager, DreamMacroManager>();
            IoCManager.Register<IDreamResourceManager, DreamResourceManager>();
            IoCManager.Register<DreamUserInterfaceStateManager>();
<<<<<<< HEAD
            IoCManager.Register<IDreamSoundEngine, DreamSoundEngine>();
=======
            IoCManager.Register<CefManager>();
>>>>>>> 74f70a05
        }
    }
}<|MERGE_RESOLUTION|>--- conflicted
+++ resolved
@@ -14,11 +14,8 @@
             IoCManager.Register<IDreamMacroManager, DreamMacroManager>();
             IoCManager.Register<IDreamResourceManager, DreamResourceManager>();
             IoCManager.Register<DreamUserInterfaceStateManager>();
-<<<<<<< HEAD
             IoCManager.Register<IDreamSoundEngine, DreamSoundEngine>();
-=======
             IoCManager.Register<CefManager>();
->>>>>>> 74f70a05
         }
     }
 }