using System.Diagnostics.CodeAnalysis;
using System.Text.Json;
using System.Threading.Tasks;
using OpenDreamRuntime.Objects.Types;
using OpenDreamRuntime.Procs;
using OpenDreamRuntime.Procs.DebugAdapter;
using OpenDreamRuntime.Rendering;
using OpenDreamRuntime.Resources;
using OpenDreamShared.Dream;
using OpenDreamShared.Json;
using Robust.Server.GameObjects;
using Robust.Server.GameStates;
using Robust.Server.Player;
using Robust.Shared.Map;
using Robust.Shared.Serialization.Manager;
using Robust.Shared.Serialization.Manager.Exceptions;
<<<<<<< HEAD

namespace OpenDreamRuntime.Objects {
    public sealed class DreamObjectTree {
        public TreeEntry[] Types { get; private set; }
        public List<DreamProc> Procs { get; private set; } = new();
        public List<string> Strings { get; private set; } //TODO: Store this somewhere else
        public DreamProc? GlobalInitProc { get; private set; }

        public TreeEntry Root { get; private set; }
        public TreeEntry List { get; private set; }
        public TreeEntry World { get; private set; }
        public TreeEntry Client { get; private set; }
        public TreeEntry Datum { get; private set; }
        public TreeEntry Sound { get; private set; }
        public TreeEntry Matrix { get; private set; }
        public TreeEntry Exception { get; private set; }
        public TreeEntry Savefile { get; private set; }
        public TreeEntry Regex { get; private set; }
        public TreeEntry Filter { get; private set; }
        public TreeEntry Icon { get; private set; }
        public TreeEntry Image { get; private set; }
        public TreeEntry MutableAppearance { get; private set; }
        public TreeEntry Atom { get; private set; }
        public TreeEntry Area { get; private set; }
        public TreeEntry Turf { get; private set; }
        public TreeEntry Movable { get; private set; }
        public TreeEntry Obj { get; private set; }
        public TreeEntry Mob { get; private set; }

        private readonly Dictionary<string, TreeEntry> _pathToType = new();
        private Dictionary<string, int> _globalProcIds;

        [Dependency] private readonly AtomManager _atomManager = default!;
        [Dependency] private readonly DreamManager _dreamManager = default!;
        [Dependency] private readonly IDreamMapManager _dreamMapManager = default!;
        [Dependency] private readonly IMapManager _mapManager = default!;
        [Dependency] private readonly IDreamDebugManager _dreamDebugManager = default!;
        [Dependency] private readonly IEntitySystemManager _entitySystemManager = default!;
        [Dependency] private readonly IEntityManager _entityManager = default!;
        [Dependency] private readonly DreamResourceManager _dreamResourceManager = default!;
        [Dependency] private readonly WalkManager _walkManager = default!;
        [Dependency] private readonly IPlayerManager _playerManager = default!;
        [Dependency] private readonly ISerializationManager _serializationManager = default!;
        [Dependency] private readonly ProcScheduler _procScheduler = default!;
        private ServerAppearanceSystem? _appearanceSystem;
        private TransformSystem? _transformSystem;
        private PvsOverrideSystem? _pvsOverrideSystem;

        public void LoadJson(DreamCompiledJson json) {
            var types = json.Types ?? Array.Empty<DreamTypeJson>();
            if (types.Length == 0 || types[0].Path != "/")
                throw new ArgumentException("The first type must be root!", nameof(json));

            Root = new("/", 0);

            _entitySystemManager.TryGetEntitySystem(out _appearanceSystem);
            _entitySystemManager.TryGetEntitySystem(out _transformSystem);
            _entitySystemManager.TryGetEntitySystem(out _pvsOverrideSystem);

            Strings = json.Strings ?? new();

            if (json.GlobalInitProc is { } initProcDef) {
                GlobalInitProc = new DMProc(0, Root, initProcDef, "<global init>", _dreamManager, _atomManager, _dreamMapManager, _dreamDebugManager, _dreamResourceManager, this, _procScheduler);
            } else {
                GlobalInitProc = null;
            }

            var procs = json.Procs;
            var globalProcs = json.GlobalProcs;

            LoadTypesFromJson(types, procs, globalProcs);
        }

        public TreeEntry GetTreeEntry(string path) {
            if (!_pathToType.TryGetValue(path, out TreeEntry? type)) {
                throw new Exception($"Object '{path}' does not exist");
            }
=======
using MethodImplAttribute = System.Runtime.CompilerServices.MethodImplAttribute;
using MethodImplOptions = System.Runtime.CompilerServices.MethodImplOptions;

namespace OpenDreamRuntime.Objects;

public sealed class DreamObjectTree {
    public TreeEntry[] Types { get; private set; }
    public List<DreamProc> Procs { get; private set; } = new();
    public List<string> Strings { get; private set; } //TODO: Store this somewhere else
    public DreamProc? GlobalInitProc { get; private set; }

    public TreeEntry Root { get; private set; }
    public TreeEntry List { get; private set; }
    public TreeEntry World { get; private set; }
    public TreeEntry Client { get; private set; }
    public TreeEntry Datum { get; private set; }
    public TreeEntry Sound { get; private set; }
    public TreeEntry Matrix { get; private set; }
    public TreeEntry Exception { get; private set; }
    public TreeEntry Savefile { get; private set; }
    public TreeEntry Regex { get; private set; }
    public TreeEntry Filter { get; private set; }
    public TreeEntry Icon { get; private set; }
    public TreeEntry Image { get; private set; }
    public TreeEntry MutableAppearance { get; private set; }
    public TreeEntry Atom { get; private set; }
    public TreeEntry Area { get; private set; }
    public TreeEntry Turf { get; private set; }
    public TreeEntry Movable { get; private set; }
    public TreeEntry Obj { get; private set; }
    public TreeEntry Mob { get; private set; }

    private readonly Dictionary<DreamPath, TreeEntry> _pathToType = new();
    private Dictionary<string, int> _globalProcIds;

    [Dependency] private readonly AtomManager _atomManager = default!;
    [Dependency] private readonly DreamManager _dreamManager = default!;
    [Dependency] private readonly IDreamMapManager _dreamMapManager = default!;
    [Dependency] private readonly IMapManager _mapManager = default!;
    [Dependency] private readonly IDreamDebugManager _dreamDebugManager = default!;
    [Dependency] private readonly IEntitySystemManager _entitySystemManager = default!;
    [Dependency] private readonly IEntityManager _entityManager = default!;
    [Dependency] private readonly DreamResourceManager _dreamResourceManager = default!;
    [Dependency] private readonly WalkManager _walkManager = default!;
    [Dependency] private readonly IPlayerManager _playerManager = default!;
    [Dependency] private readonly ISerializationManager _serializationManager = default!;
    [Dependency] private readonly ProcScheduler _procScheduler = default!;
    private ServerAppearanceSystem? _appearanceSystem;
    private TransformSystem? _transformSystem;
    private PvsOverrideSystem? _pvsOverrideSystem;
    private MetaDataSystem? _metaDataSystem;

    public void LoadJson(DreamCompiledJson json) {
        _entitySystemManager.TryGetEntitySystem(out _appearanceSystem);
        _entitySystemManager.TryGetEntitySystem(out _transformSystem);
        _entitySystemManager.TryGetEntitySystem(out _pvsOverrideSystem);

        Strings = json.Strings ?? new();

        if (json.GlobalInitProc is { } initProcDef) {
            GlobalInitProc = new DMProc(0, DreamPath.Root, initProcDef, "<global init>", _dreamManager, _atomManager, _dreamMapManager, _dreamDebugManager, _dreamResourceManager, this, _procScheduler);
        } else {
            GlobalInitProc = null;
        }

        var types = json.Types ?? Array.Empty<DreamTypeJson>();
        var procs = json.Procs;
        var globalProcs = json.GlobalProcs;
>>>>>>> 577e789e

        // Load procs first so types can set their init proc's super proc
        LoadProcsFromJson(types, procs, globalProcs);
        LoadTypesFromJson(types);
    }

    public TreeEntry GetTreeEntry(DreamPath path) {
        if (!_pathToType.TryGetValue(path, out TreeEntry? type)) {
            throw new Exception($"Object '{path}' does not exist");
        }

<<<<<<< HEAD
        public bool TryGetTreeEntry(string path, [NotNullWhen(true)] out TreeEntry? treeEntry) {
            return _pathToType.TryGetValue(path, out treeEntry);
        }
=======
        return type;
    }
>>>>>>> 577e789e

    public TreeEntry GetTreeEntry(int typeId) {
        return Types[typeId];
    }

    public bool TryGetTreeEntry(DreamPath path, [NotNullWhen(true)] out TreeEntry? treeEntry) {
        return _pathToType.TryGetValue(path, out treeEntry);
    }

    public DreamObjectDefinition GetObjectDefinition(int typeId) {
        return GetTreeEntry(typeId).ObjectDefinition;
    }

    public bool TryGetGlobalProc(string name, [NotNullWhen(true)] out DreamProc? globalProc) {
        globalProc = _globalProcIds.TryGetValue(name, out int procId) ? Procs[procId] : null;

        return (globalProc != null);
    }

    public IEnumerable<TreeEntry> GetAllDescendants(TreeEntry treeEntry) {
        yield return treeEntry;

        foreach (int typeId in treeEntry.InheritingTypes) {
            TreeEntry type = Types[typeId];
            IEnumerator<TreeEntry> typeChildren = GetAllDescendants(type).GetEnumerator();

            while (typeChildren.MoveNext()) yield return typeChildren.Current;
        }
    }

    /// <remarks>
    /// It is the job of whatever calls this function to then initialize the object! <br/>
    /// (by calling the result of <see cref="DreamObject.InitProc(DreamThread, DreamObject?, DreamProcArguments)"/> or <see cref="DreamObject.InitSpawn(DreamProcArguments)"/>)
    /// </remarks>
    public DreamObject CreateObject(TreeEntry type) {
        if (type == List)
            return CreateList();
        if (type == Savefile)
            return new DreamObjectSavefile(Savefile.ObjectDefinition);
        if (type.ObjectDefinition.IsSubtypeOf(Matrix))
            return new DreamObjectMatrix(type.ObjectDefinition);
        if (type.ObjectDefinition.IsSubtypeOf(Sound))
            return new DreamObjectSound(type.ObjectDefinition);
        if (type.ObjectDefinition.IsSubtypeOf(Regex))
            return new DreamObjectRegex(type.ObjectDefinition);
        if (type.ObjectDefinition.IsSubtypeOf(Image))
            return new DreamObjectImage(type.ObjectDefinition);
        if (type.ObjectDefinition.IsSubtypeOf(Icon))
            return new DreamObjectIcon(type.ObjectDefinition);
        if (type.ObjectDefinition.IsSubtypeOf(Filter))
            return new DreamObjectFilter(type.ObjectDefinition);
        if (type.ObjectDefinition.IsSubtypeOf(Mob))
            return new DreamObjectMob(type.ObjectDefinition);
        if (type.ObjectDefinition.IsSubtypeOf(Movable))
            return new DreamObjectMovable(type.ObjectDefinition);
        if (type.ObjectDefinition.IsSubtypeOf(Area))
            return new DreamObjectArea(type.ObjectDefinition);
        if (type.ObjectDefinition.IsSubtypeOf(Atom))
            return new DreamObjectAtom(type.ObjectDefinition);
        if (type.ObjectDefinition.IsSubtypeOf(Client))
            throw new Exception("Cannot create objects of type /client");
        if (type.ObjectDefinition.IsSubtypeOf(Turf))
            throw new Exception("New turfs must be created by the map manager");

        return new DreamObject(type.ObjectDefinition);
    }

    public T CreateObject<T>(TreeEntry type) where T : DreamObject {
        return (T)CreateObject(type);
    }

    // TODO: Maybe in the future, DreamList could be made not a DreamObject so this doesn't have to be done through the object tree?
    public DreamList CreateList(int size = 0) {
        return new DreamList(List.ObjectDefinition, size);
    }

    public DreamList CreateList(string[] elements) {
        DreamList list = CreateList(elements.Length);

        foreach (String value in elements) {
            list.AddValue(new DreamValue(value));
        }

        return list;
    }

    public DreamValue GetDreamValueFromJsonElement(object? value) {
        if (value == null) return DreamValue.Null;

        JsonElement jsonElement = (JsonElement)value;
        switch (jsonElement.ValueKind) {
            case JsonValueKind.String:
                var str = jsonElement.GetString();
                if (str == null)
                    throw new NullNotAllowedException();

                return new DreamValue(str);
            case JsonValueKind.Number:
                return new DreamValue(jsonElement.GetSingle());
            case JsonValueKind.Object: {
                JsonVariableType variableType = (JsonVariableType)jsonElement.GetProperty("type").GetByte();

                switch (variableType) {
                    case JsonVariableType.Resource: {
                        var resourcePath = jsonElement.GetProperty("resourcePath").GetString();
                        if (resourcePath == null)
                            throw new NullNotAllowedException();

                        var resM = IoCManager.Resolve<DreamResourceManager>();
                        DreamResource resource = resM.LoadResource(resourcePath);

                        return new DreamValue(resource);
                    }
                    case JsonVariableType.Type:
                        JsonElement typeValue = jsonElement.GetProperty("value");

                        return new DreamValue(Types[typeValue.GetInt32()]);
                    case JsonVariableType.Proc:
                        return new DreamValue(Procs[jsonElement.GetProperty("value").GetInt32()]);
                    case JsonVariableType.List:
                        DreamList list = CreateList();

                        if (jsonElement.TryGetProperty("values", out JsonElement values)) {
                            foreach (JsonElement listValue in values.EnumerateArray()) {
                                if (listValue.ValueKind == JsonValueKind.Object &&
                                    !listValue.TryGetProperty("type", out _)) {
                                    if (!listValue.TryGetProperty("key", out var jsonKey) ||
                                        !listValue.TryGetProperty("value", out var jsonValue))
                                        throw new Exception("List value was missing a key or value property");

                                    list.SetValue(GetDreamValueFromJsonElement(jsonKey),
                                        GetDreamValueFromJsonElement(jsonValue), allowGrowth: true);
                                } else {
                                    list.AddValue(GetDreamValueFromJsonElement(listValue));
                                }
                            }
                        }

                        return new DreamValue(list);
                    case JsonVariableType.PositiveInfinity:
                        return new DreamValue(float.PositiveInfinity);
                    case JsonVariableType.NegativeInfinity:
                        return new DreamValue(float.NegativeInfinity);
                    default:
                        throw new Exception($"Invalid variable type ({variableType})");
                }
            }
            default:
                throw new Exception($"Invalid value kind for dream value ({jsonElement.ValueKind})");
        }
    }

<<<<<<< HEAD
        private void LoadTypesFromJson(DreamTypeJson[] types, ProcDefinitionJson[]? procs, int[]? globalProcs) {
            Types = new TreeEntry[types.Length];

            //First pass: Create types and set them up for initialization
            Types[0] = Root;
            for (int i = 1; i < Types.Length; i++) {
                var path = types[i].Path;
                var type = new TreeEntry(path, i);

                Types[i] = type;
                _pathToType[path] = type;
            }

            World = GetTreeEntry("/world");
            List = GetTreeEntry("/list");
            Client = GetTreeEntry("/client");
            Datum = GetTreeEntry("/datum");
            Sound = GetTreeEntry("/sound");
            Matrix = GetTreeEntry("/matrix");
            Exception = GetTreeEntry("/exception");
            Savefile = GetTreeEntry("/savefile");
            Regex = GetTreeEntry("/regex");
            Filter = GetTreeEntry("/dm_filter");
            Icon = GetTreeEntry("/icon");
            Image = GetTreeEntry("/image");
            MutableAppearance = GetTreeEntry("/mutable_appearance");
            Atom = GetTreeEntry("/atom");
            Area = GetTreeEntry("/area");
            Turf = GetTreeEntry("/turf");
            Movable = GetTreeEntry("/atom/movable");
            Obj = GetTreeEntry("/obj");
            Mob = GetTreeEntry("/mob");

            // Load procs first so types can set their init proc's super proc
            LoadProcsFromJson(procs, globalProcs);

            //Second pass: Set each type's parent and children
            for (int i = 0; i < Types.Length; i++) {
                DreamTypeJson jsonType = types[i];
                TreeEntry type = Types[i];

                if (jsonType.Parent != null) {
                    TreeEntry parent = Types[jsonType.Parent.Value];

                    parent.InheritingTypes.Add(i);
                    type.ParentEntry = parent;
                }
=======
    private void LoadTypesFromJson(DreamTypeJson[] types) {
        Dictionary<DreamPath, int> pathToTypeId = new();
        Types = new TreeEntry[types.Length];

        //First pass: Create types and set them up for initialization
        for (int i = 0; i < Types.Length; i++) {
            DreamPath path = new DreamPath(types[i].Path);
            var type = new TreeEntry(path, i);

            Types[i] = type;
            _pathToType[path] = type;
            pathToTypeId[path] = i;
        }

        Root = GetTreeEntry(DreamPath.Root);
        World = GetTreeEntry(DreamPath.World);
        List = GetTreeEntry(DreamPath.List);
        Client = GetTreeEntry(DreamPath.Client);
        Datum = GetTreeEntry(DreamPath.Datum);
        Sound = GetTreeEntry(DreamPath.Sound);
        Matrix = GetTreeEntry(DreamPath.Matrix);
        Exception = GetTreeEntry(DreamPath.Exception);
        Savefile = GetTreeEntry(DreamPath.Savefile);
        Regex = GetTreeEntry(DreamPath.Regex);
        Filter = GetTreeEntry(DreamPath.Filter);
        Icon = GetTreeEntry(DreamPath.Icon);
        Image = GetTreeEntry(DreamPath.Image);
        MutableAppearance = GetTreeEntry(DreamPath.MutableAppearance);
        Atom = GetTreeEntry(DreamPath.Atom);
        Area = GetTreeEntry(DreamPath.Area);
        Turf = GetTreeEntry(DreamPath.Turf);
        Movable = GetTreeEntry(DreamPath.Movable);
        Obj = GetTreeEntry(DreamPath.Obj);
        Mob = GetTreeEntry(DreamPath.Mob);

        //Second pass: Set each type's parent and children
        for (int i = 0; i < Types.Length; i++) {
            DreamTypeJson jsonType = types[i];
            TreeEntry type = Types[i];

            if (jsonType.Parent != null) {
                TreeEntry parent = Types[jsonType.Parent.Value];

                parent.InheritingTypes.Add(i);
                type.ParentEntry = parent;
>>>>>>> 577e789e
            }
        }

<<<<<<< HEAD
            //Third pass: Load each type's vars and procs
            //This must happen top-down from the root of the object tree for inheritance to work
            //Thus, the enumeration of GetAllDescendants()
            uint treeIndex = 0;
            foreach (TreeEntry type in GetAllDescendants(Root)) {
                int typeId = type.Id;
                DreamTypeJson jsonType = types[typeId];
                var definition = new DreamObjectDefinition(_dreamManager, this, _atomManager, _dreamMapManager, _mapManager, _dreamResourceManager, _walkManager, _entityManager, _playerManager, _serializationManager, _appearanceSystem, _transformSystem, _pvsOverrideSystem, type);
=======
        //Third pass: Load each type's vars and procs
        //This must happen top-down from the root of the object tree for inheritance to work
        //Thus, the enumeration of GetAllDescendants()
        uint treeIndex = 0;
        foreach (TreeEntry type in GetAllDescendants(Root)) {
            int typeId = pathToTypeId[type.Path];
            DreamTypeJson jsonType = types[typeId];
            var definition = new DreamObjectDefinition(_dreamManager, this, _atomManager, _dreamMapManager, _mapManager, _dreamResourceManager, _walkManager, _entityManager, _playerManager, _serializationManager, _appearanceSystem, _transformSystem, _pvsOverrideSystem, _metaDataSystem, type);
>>>>>>> 577e789e

            type.ObjectDefinition = definition;
            type.TreeIndex = treeIndex++;

            LoadVariablesFromJson(definition, jsonType);

            if (jsonType.Procs != null) {
                foreach (var procList in jsonType.Procs) {
                    foreach (var procId in procList) {
                        var proc = Procs[procId];

                        definition.SetProcDefinition(proc.Name, procId);
                    }
                }
            }

            if (jsonType.Verbs != null) {
                definition.Verbs ??= new(jsonType.Verbs.Count);
                definition.Verbs.AddRange(jsonType.Verbs);
            }

            if (jsonType.InitProc != null) {
                var initProc = Procs[jsonType.InitProc.Value];
                if (definition.InitializationProc != null)
                    initProc.SuperProc = Procs[definition.InitializationProc.Value];
                definition.InitializationProc = jsonType.InitProc.Value;
            }
        }

<<<<<<< HEAD
            //Fifth pass: Set atom's name and text
            foreach (TreeEntry type in GetAllDescendants(Atom)) {
                if (type.ObjectDefinition.Variables["name"].IsNull)
                    type.ObjectDefinition.Variables["name"] = new(type.Name.Replace("_", " "));
=======
        // Fourth pass: Set every TreeEntry's ChildrenCount
        foreach (TreeEntry type in TraversePostOrder(Root)) {
            if (type.ParentEntry != null)
                type.ParentEntry.ChildCount += type.ChildCount + 1;
        }
>>>>>>> 577e789e

        //Fifth pass: Set atom's name and text
        foreach (TreeEntry type in GetAllDescendants(Atom)) {
            if (type.ObjectDefinition.Variables["name"].IsNull)
                type.ObjectDefinition.Variables["name"] = new(type.Path.LastElement!.Replace("_", " "));

            if (type.ObjectDefinition.Variables["text"].IsNull && type.ObjectDefinition.Variables["name"].TryGetValueAsString(out var name)) {
                type.ObjectDefinition.Variables["text"] = new DreamValue(string.IsNullOrEmpty(name) ? string.Empty : name[..1]);
            }
        }
    }

    private void LoadVariablesFromJson(DreamObjectDefinition objectDefinition, DreamTypeJson jsonObject) {
        if (jsonObject.Variables != null) {
            foreach (KeyValuePair<string, object> jsonVariable in jsonObject.Variables) {
                DreamValue value = GetDreamValueFromJsonElement(jsonVariable.Value);

                objectDefinition.SetVariableDefinition(jsonVariable.Key, value);
            }
        }

        if (jsonObject.GlobalVariables != null) {
            foreach (KeyValuePair<string, int> jsonGlobalVariable in jsonObject.GlobalVariables) {
                objectDefinition.GlobalVariables.Add(jsonGlobalVariable.Key, jsonGlobalVariable.Value);
            }
        }

        if (jsonObject.ConstVariables != null) {
            objectDefinition.ConstVariables ??= new();
            foreach (string jsonConstVariable in jsonObject.ConstVariables) {
                objectDefinition.ConstVariables.Add(jsonConstVariable);
            }
        }

        if(jsonObject.TmpVariables != null) {
            objectDefinition.TmpVariables ??= new();
            foreach (string jsonTmpVariable in jsonObject.TmpVariables) {
                objectDefinition.TmpVariables.Add(jsonTmpVariable);
            }
        }
    }

<<<<<<< HEAD
        public DreamProc LoadProcJson(int id, ProcDefinitionJson procDefinition) {
            TreeEntry owningType = Types[procDefinition.OwningTypeId];
            return new DMProc(id, owningType, procDefinition, null, _dreamManager,
                _atomManager, _dreamMapManager, _dreamDebugManager, _dreamResourceManager, this, _procScheduler);
        }

        private void LoadProcsFromJson(ProcDefinitionJson[]? jsonProcs, int[]? jsonGlobalProcs) {
            Procs.Clear();
            if (jsonProcs != null) {
                Procs.EnsureCapacity(jsonProcs.Length);

                foreach (var proc in jsonProcs) {
                    Procs.Add(LoadProcJson(Procs.Count, proc));
                }
=======
    public DreamProc LoadProcJson(int id, DreamTypeJson[] types, ProcDefinitionJson procDefinition) {
        DreamPath owningType = new DreamPath(types[procDefinition.OwningTypeId].Path);
        return new DMProc(id, owningType, procDefinition, null, _dreamManager,
            _atomManager, _dreamMapManager, _dreamDebugManager, _dreamResourceManager, this, _procScheduler);
    }

    private void LoadProcsFromJson(DreamTypeJson[] types, ProcDefinitionJson[]? jsonProcs, int[]? jsonGlobalProcs) {
        Procs.Clear();
        if (jsonProcs != null) {
            Procs.EnsureCapacity(jsonProcs.Length);

            foreach (var proc in jsonProcs) {
                Procs.Add(LoadProcJson(Procs.Count, types, proc));
>>>>>>> 577e789e
            }
        }

        if (jsonGlobalProcs != null) {
            _globalProcIds = new(jsonGlobalProcs.Length);

            foreach (var procId in jsonGlobalProcs) {
                var proc = Procs[procId];

                _globalProcIds.Add(proc.Name, procId);
            }
        }
    }

<<<<<<< HEAD
        internal NativeProc CreateNativeProc(TreeEntry owningType, NativeProc.HandlerFn func) {
            var (name, defaultArgumentValues, argumentNames) = NativeProc.GetNativeInfo(func);
            var proc = new NativeProc(Procs.Count, owningType, name, argumentNames, defaultArgumentValues, func, _dreamManager, _atomManager, _dreamMapManager, _dreamResourceManager, _walkManager, this);

            Procs.Add(proc);
            return proc;
        }

        private AsyncNativeProc CreateAsyncNativeProc(TreeEntry owningType, Func<AsyncNativeProc.State, Task<DreamValue>> func) {
            var (name, defaultArgumentValues, argumentNames) = NativeProc.GetNativeInfo(func);
            var proc = new AsyncNativeProc(Procs.Count, owningType, name, argumentNames, defaultArgumentValues, func);
=======
    internal NativeProc CreateNativeProc(DreamPath owningType, NativeProc.HandlerFn func) {
        var (name, defaultArgumentValues, argumentNames) = NativeProc.GetNativeInfo(func);
        var proc = new NativeProc(Procs.Count, owningType, name, argumentNames, defaultArgumentValues, func, _dreamManager, _atomManager, _dreamMapManager, _dreamResourceManager, _walkManager, this);

        Procs.Add(proc);
        return proc;
    }
>>>>>>> 577e789e

    private AsyncNativeProc CreateAsyncNativeProc(DreamPath owningType, Func<AsyncNativeProc.State, Task<DreamValue>> func) {
        var (name, defaultArgumentValues, argumentNames) = NativeProc.GetNativeInfo(func);
        var proc = new AsyncNativeProc(Procs.Count, owningType, name, argumentNames, defaultArgumentValues, func);

<<<<<<< HEAD
        internal void SetGlobalNativeProc(NativeProc.HandlerFn func) {
            var (name, defaultArgumentValues, argumentNames) = NativeProc.GetNativeInfo(func);
            var proc = new NativeProc(_globalProcIds[name], Root, name, argumentNames, defaultArgumentValues, func, _dreamManager, _atomManager, _dreamMapManager, _dreamResourceManager, _walkManager, this);
=======
        Procs.Add(proc);
        return proc;
    }
>>>>>>> 577e789e

    internal void SetGlobalNativeProc(NativeProc.HandlerFn func) {
        var (name, defaultArgumentValues, argumentNames) = NativeProc.GetNativeInfo(func);
        var proc = new NativeProc(_globalProcIds[name], DreamPath.Root, name, argumentNames, defaultArgumentValues, func, _dreamManager, _atomManager, _dreamMapManager, _dreamResourceManager, _walkManager, this);

<<<<<<< HEAD
        public void SetGlobalNativeProc(Func<AsyncNativeProc.State, Task<DreamValue>> func) {
            var (name, defaultArgumentValues, argumentNames) = NativeProc.GetNativeInfo(func);
            var proc = new AsyncNativeProc(_globalProcIds[name], Root, name, argumentNames, defaultArgumentValues, func);
=======
        Procs[proc.Id] = proc;
    }
>>>>>>> 577e789e

    public void SetGlobalNativeProc(Func<AsyncNativeProc.State, Task<DreamValue>> func) {
        var (name, defaultArgumentValues, argumentNames) = NativeProc.GetNativeInfo(func);
        var proc = new AsyncNativeProc(_globalProcIds[name], DreamPath.Root, name, argumentNames, defaultArgumentValues, func);

<<<<<<< HEAD
        internal void SetNativeProc(TreeEntry type, NativeProc.HandlerFn func) {
            var proc = CreateNativeProc(type, func);
=======
        Procs[proc.Id] = proc;
    }
>>>>>>> 577e789e

    internal void SetNativeProc(TreeEntry type, NativeProc.HandlerFn func) {
        var proc = CreateNativeProc(type.Path, func);

<<<<<<< HEAD
        public void SetNativeProc(TreeEntry type, Func<AsyncNativeProc.State, Task<DreamValue>> func) {
            var proc = CreateAsyncNativeProc(type, func);
=======
        type.ObjectDefinition.SetProcDefinition(proc.Name, proc.Id);
    }
>>>>>>> 577e789e

    public void SetNativeProc(TreeEntry type, Func<AsyncNativeProc.State, Task<DreamValue>> func) {
        var proc = CreateAsyncNativeProc(type.Path, func);

        type.ObjectDefinition.SetProcDefinition(proc.Name, proc.Id);
    }

    /// <summary>
    /// Enumerate the inheritance tree in post-order
    /// </summary>
    private IEnumerable<TreeEntry> TraversePostOrder(TreeEntry from) {
        foreach (int typeId in from.InheritingTypes) {
            TreeEntry type = Types[typeId];
            using IEnumerator<TreeEntry> typeChildren = TraversePostOrder(type).GetEnumerator();

            while (typeChildren.MoveNext()) yield return typeChildren.Current;
        }

        yield return from;
    }
}

public sealed class TreeEntry {
    public DreamPath Path;
    public readonly int Id;
    public DreamObjectDefinition ObjectDefinition;
    public TreeEntry ParentEntry;
    public readonly List<int> InheritingTypes = new();

    /// <summary>
    /// This node's index in the inheritance tree based on a depth-first search<br/>
    /// Useful for quickly determining inheritance
    /// </summary>
    public uint TreeIndex;

    /// <summary>
    /// The total amount of children this node has
    /// </summary>
    public uint ChildCount;

    public TreeEntry(DreamPath path, int id) {
        Path = path;
        Id = id;
    }

<<<<<<< HEAD
    public sealed class TreeEntry {
        public readonly string Name;
        public readonly string Path;
        public readonly int Id;
        public DreamObjectDefinition ObjectDefinition;
        public TreeEntry ParentEntry;
        public readonly List<int> InheritingTypes = new();

        /// <summary>
        /// This node's index in the inheritance tree based on a depth-first search<br/>
        /// Useful for quickly determining inheritance
        /// </summary>
        public uint TreeIndex;

        /// <summary>
        /// The total amount of children this node has
        /// </summary>
        public uint ChildCount;

        public TreeEntry(string path, int id) {
            int lastSlash = path.LastIndexOf('/');
            Name = (lastSlash != -1) ? path.Substring(lastSlash + 1) : path;

            Path = path;
            Id = id;
        }

        public override string ToString() {
            return Path;
        }
=======
    [MethodImpl(MethodImplOptions.AggressiveInlining)]
    public bool IsSubtypeOf(TreeEntry ancestor) {
        // Unsigned underflow is desirable here
        return (TreeIndex - ancestor.TreeIndex) <= ancestor.ChildCount;
    }

    public override string ToString() {
        return Path.PathString;
>>>>>>> 577e789e
    }
}<|MERGE_RESOLUTION|>--- conflicted
+++ resolved
@@ -14,85 +14,6 @@
 using Robust.Shared.Map;
 using Robust.Shared.Serialization.Manager;
 using Robust.Shared.Serialization.Manager.Exceptions;
-<<<<<<< HEAD
-
-namespace OpenDreamRuntime.Objects {
-    public sealed class DreamObjectTree {
-        public TreeEntry[] Types { get; private set; }
-        public List<DreamProc> Procs { get; private set; } = new();
-        public List<string> Strings { get; private set; } //TODO: Store this somewhere else
-        public DreamProc? GlobalInitProc { get; private set; }
-
-        public TreeEntry Root { get; private set; }
-        public TreeEntry List { get; private set; }
-        public TreeEntry World { get; private set; }
-        public TreeEntry Client { get; private set; }
-        public TreeEntry Datum { get; private set; }
-        public TreeEntry Sound { get; private set; }
-        public TreeEntry Matrix { get; private set; }
-        public TreeEntry Exception { get; private set; }
-        public TreeEntry Savefile { get; private set; }
-        public TreeEntry Regex { get; private set; }
-        public TreeEntry Filter { get; private set; }
-        public TreeEntry Icon { get; private set; }
-        public TreeEntry Image { get; private set; }
-        public TreeEntry MutableAppearance { get; private set; }
-        public TreeEntry Atom { get; private set; }
-        public TreeEntry Area { get; private set; }
-        public TreeEntry Turf { get; private set; }
-        public TreeEntry Movable { get; private set; }
-        public TreeEntry Obj { get; private set; }
-        public TreeEntry Mob { get; private set; }
-
-        private readonly Dictionary<string, TreeEntry> _pathToType = new();
-        private Dictionary<string, int> _globalProcIds;
-
-        [Dependency] private readonly AtomManager _atomManager = default!;
-        [Dependency] private readonly DreamManager _dreamManager = default!;
-        [Dependency] private readonly IDreamMapManager _dreamMapManager = default!;
-        [Dependency] private readonly IMapManager _mapManager = default!;
-        [Dependency] private readonly IDreamDebugManager _dreamDebugManager = default!;
-        [Dependency] private readonly IEntitySystemManager _entitySystemManager = default!;
-        [Dependency] private readonly IEntityManager _entityManager = default!;
-        [Dependency] private readonly DreamResourceManager _dreamResourceManager = default!;
-        [Dependency] private readonly WalkManager _walkManager = default!;
-        [Dependency] private readonly IPlayerManager _playerManager = default!;
-        [Dependency] private readonly ISerializationManager _serializationManager = default!;
-        [Dependency] private readonly ProcScheduler _procScheduler = default!;
-        private ServerAppearanceSystem? _appearanceSystem;
-        private TransformSystem? _transformSystem;
-        private PvsOverrideSystem? _pvsOverrideSystem;
-
-        public void LoadJson(DreamCompiledJson json) {
-            var types = json.Types ?? Array.Empty<DreamTypeJson>();
-            if (types.Length == 0 || types[0].Path != "/")
-                throw new ArgumentException("The first type must be root!", nameof(json));
-
-            Root = new("/", 0);
-
-            _entitySystemManager.TryGetEntitySystem(out _appearanceSystem);
-            _entitySystemManager.TryGetEntitySystem(out _transformSystem);
-            _entitySystemManager.TryGetEntitySystem(out _pvsOverrideSystem);
-
-            Strings = json.Strings ?? new();
-
-            if (json.GlobalInitProc is { } initProcDef) {
-                GlobalInitProc = new DMProc(0, Root, initProcDef, "<global init>", _dreamManager, _atomManager, _dreamMapManager, _dreamDebugManager, _dreamResourceManager, this, _procScheduler);
-            } else {
-                GlobalInitProc = null;
-            }
-
-            var procs = json.Procs;
-            var globalProcs = json.GlobalProcs;
-
-            LoadTypesFromJson(types, procs, globalProcs);
-        }
-
-        public TreeEntry GetTreeEntry(string path) {
-            if (!_pathToType.TryGetValue(path, out TreeEntry? type)) {
-                throw new Exception($"Object '{path}' does not exist");
-            }
-=======
 using MethodImplAttribute = System.Runtime.CompilerServices.MethodImplAttribute;
 using MethodImplOptions = System.Runtime.CompilerServices.MethodImplOptions;
 
@@ -125,7 +46,7 @@
     public TreeEntry Obj { get; private set; }
     public TreeEntry Mob { get; private set; }
 
-    private readonly Dictionary<DreamPath, TreeEntry> _pathToType = new();
+    private readonly Dictionary<string, TreeEntry> _pathToType = new();
     private Dictionary<string, int> _globalProcIds;
 
     [Dependency] private readonly AtomManager _atomManager = default!;
@@ -146,47 +67,43 @@
     private MetaDataSystem? _metaDataSystem;
 
     public void LoadJson(DreamCompiledJson json) {
-        _entitySystemManager.TryGetEntitySystem(out _appearanceSystem);
-        _entitySystemManager.TryGetEntitySystem(out _transformSystem);
-        _entitySystemManager.TryGetEntitySystem(out _pvsOverrideSystem);
+        var types = json.Types ?? Array.Empty<DreamTypeJson>();
+            if (types.Length == 0 || types[0].Path != "/")
+                throw new ArgumentException("The first type must be root!", nameof(json));
+
+            Root = new("/", 0);
+
+            _entitySystemManager.TryGetEntitySystem(out _appearanceSystem);
+            _entitySystemManager.TryGetEntitySystem(out _transformSystem);
+            _entitySystemManager.TryGetEntitySystem(out _pvsOverrideSystem);
 
         Strings = json.Strings ?? new();
 
         if (json.GlobalInitProc is { } initProcDef) {
-            GlobalInitProc = new DMProc(0, DreamPath.Root, initProcDef, "<global init>", _dreamManager, _atomManager, _dreamMapManager, _dreamDebugManager, _dreamResourceManager, this, _procScheduler);
+            GlobalInitProc = new DMProc(0, Root, initProcDef, "<global init>", _dreamManager, _atomManager, _dreamMapManager, _dreamDebugManager, _dreamResourceManager, this, _procScheduler);
         } else {
             GlobalInitProc = null;
         }
 
-        var types = json.Types ?? Array.Empty<DreamTypeJson>();
-        var procs = json.Procs;
-        var globalProcs = json.GlobalProcs;
->>>>>>> 577e789e
-
-        // Load procs first so types can set their init proc's super proc
-        LoadProcsFromJson(types, procs, globalProcs);
-        LoadTypesFromJson(types);
-    }
-
-    public TreeEntry GetTreeEntry(DreamPath path) {
+            var procs = json.Procs;
+            var globalProcs = json.GlobalProcs;
+
+        LoadTypesFromJson(types, procs, globalProcs);
+        }
+
+    public TreeEntry GetTreeEntry(string path) {
         if (!_pathToType.TryGetValue(path, out TreeEntry? type)) {
             throw new Exception($"Object '{path}' does not exist");
         }
 
-<<<<<<< HEAD
-        public bool TryGetTreeEntry(string path, [NotNullWhen(true)] out TreeEntry? treeEntry) {
-            return _pathToType.TryGetValue(path, out treeEntry);
-        }
-=======
         return type;
     }
->>>>>>> 577e789e
 
     public TreeEntry GetTreeEntry(int typeId) {
         return Types[typeId];
     }
 
-    public bool TryGetTreeEntry(DreamPath path, [NotNullWhen(true)] out TreeEntry? treeEntry) {
+    public bool TryGetTreeEntry(string path, [NotNullWhen(true)] out TreeEntry? treeEntry) {
         return _pathToType.TryGetValue(path, out treeEntry);
     }
 
@@ -333,89 +250,41 @@
         }
     }
 
-<<<<<<< HEAD
-        private void LoadTypesFromJson(DreamTypeJson[] types, ProcDefinitionJson[]? procs, int[]? globalProcs) {
-            Types = new TreeEntry[types.Length];
-
-            //First pass: Create types and set them up for initialization
-            Types[0] = Root;
+    private void LoadTypesFromJson(DreamTypeJson[] types, ProcDefinitionJson[]? procs, int[]? globalProcs) {
+        Types = new TreeEntry[types.Length];
+
+        //First pass: Create types and set them up for initialization
+        Types[0] = Root;
             for (int i = 1; i < Types.Length; i++) {
-                var path = types[i].Path;
-                var type = new TreeEntry(path, i);
+            var path = types[i].Path;
+            var type = new TreeEntry(path, i);
 
                 Types[i] = type;
                 _pathToType[path] = type;
             }
 
             World = GetTreeEntry("/world");
-            List = GetTreeEntry("/list");
-            Client = GetTreeEntry("/client");
-            Datum = GetTreeEntry("/datum");
-            Sound = GetTreeEntry("/sound");
-            Matrix = GetTreeEntry("/matrix");
-            Exception = GetTreeEntry("/exception");
-            Savefile = GetTreeEntry("/savefile");
-            Regex = GetTreeEntry("/regex");
-            Filter = GetTreeEntry("/dm_filter");
-            Icon = GetTreeEntry("/icon");
-            Image = GetTreeEntry("/image");
-            MutableAppearance = GetTreeEntry("/mutable_appearance");
-            Atom = GetTreeEntry("/atom");
-            Area = GetTreeEntry("/area");
-            Turf = GetTreeEntry("/turf");
-            Movable = GetTreeEntry("/atom/movable");
-            Obj = GetTreeEntry("/obj");
-            Mob = GetTreeEntry("/mob");
+        List = GetTreeEntry("/list");
+        Client = GetTreeEntry("/client");
+        Datum = GetTreeEntry("/datum");
+        Sound = GetTreeEntry("/sound");
+        Matrix = GetTreeEntry("/matrix");
+        Exception = GetTreeEntry("/exception");
+        Savefile = GetTreeEntry("/savefile");
+        Regex = GetTreeEntry("/regex");
+        Filter = GetTreeEntry("/dm_filter");
+        Icon = GetTreeEntry("/icon");
+        Image = GetTreeEntry("/image");
+        MutableAppearance = GetTreeEntry("/mutable_appearance");
+        Atom = GetTreeEntry("/atom");
+        Area = GetTreeEntry("/area");
+        Turf = GetTreeEntry("/turf");
+        Movable = GetTreeEntry("/atom/movable");
+        Obj = GetTreeEntry("/obj");
+        Mob = GetTreeEntry("/mob");
 
             // Load procs first so types can set their init proc's super proc
             LoadProcsFromJson(procs, globalProcs);
-
-            //Second pass: Set each type's parent and children
-            for (int i = 0; i < Types.Length; i++) {
-                DreamTypeJson jsonType = types[i];
-                TreeEntry type = Types[i];
-
-                if (jsonType.Parent != null) {
-                    TreeEntry parent = Types[jsonType.Parent.Value];
-
-                    parent.InheritingTypes.Add(i);
-                    type.ParentEntry = parent;
-                }
-=======
-    private void LoadTypesFromJson(DreamTypeJson[] types) {
-        Dictionary<DreamPath, int> pathToTypeId = new();
-        Types = new TreeEntry[types.Length];
-
-        //First pass: Create types and set them up for initialization
-        for (int i = 0; i < Types.Length; i++) {
-            DreamPath path = new DreamPath(types[i].Path);
-            var type = new TreeEntry(path, i);
-
-            Types[i] = type;
-            _pathToType[path] = type;
-            pathToTypeId[path] = i;
-        }
-
-        Root = GetTreeEntry(DreamPath.Root);
-        World = GetTreeEntry(DreamPath.World);
-        List = GetTreeEntry(DreamPath.List);
-        Client = GetTreeEntry(DreamPath.Client);
-        Datum = GetTreeEntry(DreamPath.Datum);
-        Sound = GetTreeEntry(DreamPath.Sound);
-        Matrix = GetTreeEntry(DreamPath.Matrix);
-        Exception = GetTreeEntry(DreamPath.Exception);
-        Savefile = GetTreeEntry(DreamPath.Savefile);
-        Regex = GetTreeEntry(DreamPath.Regex);
-        Filter = GetTreeEntry(DreamPath.Filter);
-        Icon = GetTreeEntry(DreamPath.Icon);
-        Image = GetTreeEntry(DreamPath.Image);
-        MutableAppearance = GetTreeEntry(DreamPath.MutableAppearance);
-        Atom = GetTreeEntry(DreamPath.Atom);
-        Area = GetTreeEntry(DreamPath.Area);
-        Turf = GetTreeEntry(DreamPath.Turf);
-        Movable = GetTreeEntry(DreamPath.Movable);
-        Obj = GetTreeEntry(DreamPath.Obj);
-        Mob = GetTreeEntry(DreamPath.Mob);
 
         //Second pass: Set each type's parent and children
         for (int i = 0; i < Types.Length; i++) {
@@ -427,29 +296,17 @@
 
                 parent.InheritingTypes.Add(i);
                 type.ParentEntry = parent;
->>>>>>> 577e789e
-            }
-        }
-
-<<<<<<< HEAD
-            //Third pass: Load each type's vars and procs
-            //This must happen top-down from the root of the object tree for inheritance to work
-            //Thus, the enumeration of GetAllDescendants()
-            uint treeIndex = 0;
-            foreach (TreeEntry type in GetAllDescendants(Root)) {
-                int typeId = type.Id;
-                DreamTypeJson jsonType = types[typeId];
-                var definition = new DreamObjectDefinition(_dreamManager, this, _atomManager, _dreamMapManager, _mapManager, _dreamResourceManager, _walkManager, _entityManager, _playerManager, _serializationManager, _appearanceSystem, _transformSystem, _pvsOverrideSystem, type);
-=======
+            }
+        }
+
         //Third pass: Load each type's vars and procs
         //This must happen top-down from the root of the object tree for inheritance to work
         //Thus, the enumeration of GetAllDescendants()
         uint treeIndex = 0;
         foreach (TreeEntry type in GetAllDescendants(Root)) {
-            int typeId = pathToTypeId[type.Path];
+            int typeId = type.Id;
             DreamTypeJson jsonType = types[typeId];
             var definition = new DreamObjectDefinition(_dreamManager, this, _atomManager, _dreamMapManager, _mapManager, _dreamResourceManager, _walkManager, _entityManager, _playerManager, _serializationManager, _appearanceSystem, _transformSystem, _pvsOverrideSystem, _metaDataSystem, type);
->>>>>>> 577e789e
 
             type.ObjectDefinition = definition;
             type.TreeIndex = treeIndex++;
@@ -479,23 +336,16 @@
             }
         }
 
-<<<<<<< HEAD
-            //Fifth pass: Set atom's name and text
-            foreach (TreeEntry type in GetAllDescendants(Atom)) {
-                if (type.ObjectDefinition.Variables["name"].IsNull)
-                    type.ObjectDefinition.Variables["name"] = new(type.Name.Replace("_", " "));
-=======
         // Fourth pass: Set every TreeEntry's ChildrenCount
         foreach (TreeEntry type in TraversePostOrder(Root)) {
             if (type.ParentEntry != null)
                 type.ParentEntry.ChildCount += type.ChildCount + 1;
         }
->>>>>>> 577e789e
 
         //Fifth pass: Set atom's name and text
         foreach (TreeEntry type in GetAllDescendants(Atom)) {
             if (type.ObjectDefinition.Variables["name"].IsNull)
-                type.ObjectDefinition.Variables["name"] = new(type.Path.LastElement!.Replace("_", " "));
+                type.ObjectDefinition.Variables["name"] = new(type.Name.Replace("_", " "));
 
             if (type.ObjectDefinition.Variables["text"].IsNull && type.ObjectDefinition.Variables["name"].TryGetValueAsString(out var name)) {
                 type.ObjectDefinition.Variables["text"] = new DreamValue(string.IsNullOrEmpty(name) ? string.Empty : name[..1]);
@@ -533,36 +383,19 @@
         }
     }
 
-<<<<<<< HEAD
-        public DreamProc LoadProcJson(int id, ProcDefinitionJson procDefinition) {
+    public DreamProc LoadProcJson(int id, ProcDefinitionJson procDefinition) {
             TreeEntry owningType = Types[procDefinition.OwningTypeId];
-            return new DMProc(id, owningType, procDefinition, null, _dreamManager,
-                _atomManager, _dreamMapManager, _dreamDebugManager, _dreamResourceManager, this, _procScheduler);
-        }
-
-        private void LoadProcsFromJson(ProcDefinitionJson[]? jsonProcs, int[]? jsonGlobalProcs) {
-            Procs.Clear();
-            if (jsonProcs != null) {
-                Procs.EnsureCapacity(jsonProcs.Length);
-
-                foreach (var proc in jsonProcs) {
-                    Procs.Add(LoadProcJson(Procs.Count, proc));
-                }
-=======
-    public DreamProc LoadProcJson(int id, DreamTypeJson[] types, ProcDefinitionJson procDefinition) {
-        DreamPath owningType = new DreamPath(types[procDefinition.OwningTypeId].Path);
         return new DMProc(id, owningType, procDefinition, null, _dreamManager,
             _atomManager, _dreamMapManager, _dreamDebugManager, _dreamResourceManager, this, _procScheduler);
     }
 
-    private void LoadProcsFromJson(DreamTypeJson[] types, ProcDefinitionJson[]? jsonProcs, int[]? jsonGlobalProcs) {
+    private void LoadProcsFromJson(ProcDefinitionJson[]? jsonProcs, int[]? jsonGlobalProcs) {
         Procs.Clear();
         if (jsonProcs != null) {
             Procs.EnsureCapacity(jsonProcs.Length);
 
             foreach (var proc in jsonProcs) {
-                Procs.Add(LoadProcJson(Procs.Count, types, proc));
->>>>>>> 577e789e
+                Procs.Add(LoadProcJson(Procs.Count, proc));
             }
         }
 
@@ -577,80 +410,44 @@
         }
     }
 
-<<<<<<< HEAD
-        internal NativeProc CreateNativeProc(TreeEntry owningType, NativeProc.HandlerFn func) {
-            var (name, defaultArgumentValues, argumentNames) = NativeProc.GetNativeInfo(func);
-            var proc = new NativeProc(Procs.Count, owningType, name, argumentNames, defaultArgumentValues, func, _dreamManager, _atomManager, _dreamMapManager, _dreamResourceManager, _walkManager, this);
-
-            Procs.Add(proc);
-            return proc;
-        }
-
-        private AsyncNativeProc CreateAsyncNativeProc(TreeEntry owningType, Func<AsyncNativeProc.State, Task<DreamValue>> func) {
-            var (name, defaultArgumentValues, argumentNames) = NativeProc.GetNativeInfo(func);
-            var proc = new AsyncNativeProc(Procs.Count, owningType, name, argumentNames, defaultArgumentValues, func);
-=======
-    internal NativeProc CreateNativeProc(DreamPath owningType, NativeProc.HandlerFn func) {
+    internal NativeProc CreateNativeProc(TreeEntry owningType, NativeProc.HandlerFn func) {
         var (name, defaultArgumentValues, argumentNames) = NativeProc.GetNativeInfo(func);
         var proc = new NativeProc(Procs.Count, owningType, name, argumentNames, defaultArgumentValues, func, _dreamManager, _atomManager, _dreamMapManager, _dreamResourceManager, _walkManager, this);
 
         Procs.Add(proc);
         return proc;
     }
->>>>>>> 577e789e
-
-    private AsyncNativeProc CreateAsyncNativeProc(DreamPath owningType, Func<AsyncNativeProc.State, Task<DreamValue>> func) {
+
+    private AsyncNativeProc CreateAsyncNativeProc(TreeEntry owningType, Func<AsyncNativeProc.State, Task<DreamValue>> func) {
         var (name, defaultArgumentValues, argumentNames) = NativeProc.GetNativeInfo(func);
         var proc = new AsyncNativeProc(Procs.Count, owningType, name, argumentNames, defaultArgumentValues, func);
 
-<<<<<<< HEAD
-        internal void SetGlobalNativeProc(NativeProc.HandlerFn func) {
-            var (name, defaultArgumentValues, argumentNames) = NativeProc.GetNativeInfo(func);
-            var proc = new NativeProc(_globalProcIds[name], Root, name, argumentNames, defaultArgumentValues, func, _dreamManager, _atomManager, _dreamMapManager, _dreamResourceManager, _walkManager, this);
-=======
         Procs.Add(proc);
         return proc;
     }
->>>>>>> 577e789e
 
     internal void SetGlobalNativeProc(NativeProc.HandlerFn func) {
         var (name, defaultArgumentValues, argumentNames) = NativeProc.GetNativeInfo(func);
-        var proc = new NativeProc(_globalProcIds[name], DreamPath.Root, name, argumentNames, defaultArgumentValues, func, _dreamManager, _atomManager, _dreamMapManager, _dreamResourceManager, _walkManager, this);
-
-<<<<<<< HEAD
-        public void SetGlobalNativeProc(Func<AsyncNativeProc.State, Task<DreamValue>> func) {
-            var (name, defaultArgumentValues, argumentNames) = NativeProc.GetNativeInfo(func);
-            var proc = new AsyncNativeProc(_globalProcIds[name], Root, name, argumentNames, defaultArgumentValues, func);
-=======
+        var proc = new NativeProc(_globalProcIds[name], Root, name, argumentNames, defaultArgumentValues, func, _dreamManager, _atomManager, _dreamMapManager, _dreamResourceManager, _walkManager, this);
+
         Procs[proc.Id] = proc;
     }
->>>>>>> 577e789e
 
     public void SetGlobalNativeProc(Func<AsyncNativeProc.State, Task<DreamValue>> func) {
         var (name, defaultArgumentValues, argumentNames) = NativeProc.GetNativeInfo(func);
-        var proc = new AsyncNativeProc(_globalProcIds[name], DreamPath.Root, name, argumentNames, defaultArgumentValues, func);
-
-<<<<<<< HEAD
-        internal void SetNativeProc(TreeEntry type, NativeProc.HandlerFn func) {
-            var proc = CreateNativeProc(type, func);
-=======
+        var proc = new AsyncNativeProc(_globalProcIds[name], Root, name, argumentNames, defaultArgumentValues, func);
+
         Procs[proc.Id] = proc;
     }
->>>>>>> 577e789e
 
     internal void SetNativeProc(TreeEntry type, NativeProc.HandlerFn func) {
-        var proc = CreateNativeProc(type.Path, func);
-
-<<<<<<< HEAD
-        public void SetNativeProc(TreeEntry type, Func<AsyncNativeProc.State, Task<DreamValue>> func) {
-            var proc = CreateAsyncNativeProc(type, func);
-=======
+        var proc = CreateNativeProc(type, func);
+
         type.ObjectDefinition.SetProcDefinition(proc.Name, proc.Id);
     }
->>>>>>> 577e789e
 
     public void SetNativeProc(TreeEntry type, Func<AsyncNativeProc.State, Task<DreamValue>> func) {
-        var proc = CreateAsyncNativeProc(type.Path, func);
+        var proc = CreateAsyncNativeProc(type, func);
 
         type.ObjectDefinition.SetProcDefinition(proc.Name, proc.Id);
     }
@@ -671,7 +468,8 @@
 }
 
 public sealed class TreeEntry {
-    public DreamPath Path;
+    public readonly string Name;
+        public readonly string Path;
     public readonly int Id;
     public DreamObjectDefinition ObjectDefinition;
     public TreeEntry ParentEntry;
@@ -688,43 +486,14 @@
     /// </summary>
     public uint ChildCount;
 
-    public TreeEntry(DreamPath path, int id) {
+    public TreeEntry(string path, int id) {
+            int lastSlash = path.LastIndexOf('/');
+            Name = (lastSlash != -1) ? path.Substring(lastSlash + 1) : path;
+
         Path = path;
         Id = id;
     }
 
-<<<<<<< HEAD
-    public sealed class TreeEntry {
-        public readonly string Name;
-        public readonly string Path;
-        public readonly int Id;
-        public DreamObjectDefinition ObjectDefinition;
-        public TreeEntry ParentEntry;
-        public readonly List<int> InheritingTypes = new();
-
-        /// <summary>
-        /// This node's index in the inheritance tree based on a depth-first search<br/>
-        /// Useful for quickly determining inheritance
-        /// </summary>
-        public uint TreeIndex;
-
-        /// <summary>
-        /// The total amount of children this node has
-        /// </summary>
-        public uint ChildCount;
-
-        public TreeEntry(string path, int id) {
-            int lastSlash = path.LastIndexOf('/');
-            Name = (lastSlash != -1) ? path.Substring(lastSlash + 1) : path;
-
-            Path = path;
-            Id = id;
-        }
-
-        public override string ToString() {
-            return Path;
-        }
-=======
     [MethodImpl(MethodImplOptions.AggressiveInlining)]
     public bool IsSubtypeOf(TreeEntry ancestor) {
         // Unsigned underflow is desirable here
@@ -732,7 +501,6 @@
     }
 
     public override string ToString() {
-        return Path.PathString;
->>>>>>> 577e789e
+        return Path;
     }
 }