--- conflicted
+++ resolved
@@ -33,48 +33,21 @@
     }
 }
 
-<<<<<<< HEAD
-/// <remarks>
-/// This doesn't actually contain the GlobalProc itself;
-/// this is just a hopped-up string that we eventually deference to get the real global proc during compilation.
-/// </remarks>
-internal sealed class GlobalProc(DMCompiler compiler, Location location, string name) : DMExpression(compiler, location) {
-    public override DMComplexValueType ValType => GetProc().ReturnTypes;
-=======
-internal sealed class GlobalProc(Location location, DMProc proc) : DMExpression(location) {
+internal sealed class GlobalProc(DMCompiler compiler, Location location, DMProc proc) : DMExpression(compiler, location) {
     public override DMComplexValueType ValType => Proc.ReturnTypes;
 
     public DMProc Proc => proc;
->>>>>>> 68765936
 
     public override string ToString() {
         return $"{proc.Name}()";
     }
 
     public override void EmitPushValue(DMObject dmObject, DMProc proc) {
-<<<<<<< HEAD
-        compiler.Emit(WarningCode.InvalidReference, Location, $"Attempt to use proc \"{name}\" as value");
-    }
-
-    public override DMReference EmitReference(DMObject dmObject, DMProc proc, string endLabel, ShortCircuitMode shortCircuitMode = ShortCircuitMode.KeepNull) {
-        DMProc globalProc = GetProc();
-        return DMReference.CreateGlobalProc(globalProc.Id);
-    }
-
-    public DMProc GetProc() {
-        if (!Compiler.DMObjectTree.TryGetGlobalProc(name, out var globalProc)) {
-            compiler.Emit(WarningCode.ItemDoesntExist, Location, $"No global proc named \"{name}\"");
-            return Compiler.DMObjectTree.GlobalInitProc; // Just give this, who cares
-        }
-
-        return globalProc;
-=======
-        DMCompiler.Emit(WarningCode.InvalidReference, Location, $"Attempt to use proc \"{this}\" as value");
+        compiler.Emit(WarningCode.InvalidReference, Location, $"Attempt to use proc \"{this}\" as value");
     }
 
     public override DMReference EmitReference(DMObject dmObject, DMProc callingProc, string endLabel, ShortCircuitMode shortCircuitMode = ShortCircuitMode.KeepNull) {
         return DMReference.CreateGlobalProc(Proc.Id);
->>>>>>> 68765936
     }
 }
 
