using System;
using System.Collections.Generic;
using System.Diagnostics.CodeAnalysis;
using System.IO;
using System.Linq;
using System.Runtime.InteropServices;
using System.Text;
using System.Threading.Tasks;
using OpenDreamRuntime.Objects;
using OpenDreamRuntime.Objects.MetaObjects;
using OpenDreamRuntime.Resources;
using OpenDreamShared.Dream;
using OpenDreamShared.Dream.Procs;
using Robust.Shared.IoC;

namespace OpenDreamRuntime.Procs {
    static class DMOpcodeHandlers {
        #region Values
        public static ProcStatus? PushReferenceValue(DMProcState state) {
            DMReference reference = state.ReadReference();

            state.Push(state.GetReferenceValue(reference));
            return null;
        }

        public static ProcStatus? Assign(DMProcState state) {
            DMReference reference = state.ReadReference();
            DreamValue value = state.Pop();

            state.AssignReference(reference, value);
            state.Push(value);
            return null;
        }

        public static ProcStatus? CreateList(DMProcState state) {
            var list = DreamList.Create();

            state.Push(new DreamValue(list));
            return null;
        }

        public static ProcStatus? CreateListEnumerator(DMProcState state) {
            DreamObject listObject = state.Pop().GetValueAsDreamObject();
            DreamList list = listObject as DreamList;

            if (list == null) {
                if (listObject == null) {
                    list = null;
                } else if (listObject.IsSubtypeOf(DreamPath.Atom) || listObject.IsSubtypeOf(DreamPath.World)) {
                    list = listObject.GetVariable("contents").GetValueAsDreamList();
                } else {
                    throw new Exception("Object " + listObject + " is not a " + DreamPath.List + ", " + DreamPath.Atom + " or " + DreamPath.World);
                }
            }

            if (list == null)
            {
                state.EnumeratorStack.Push(Enumerable.Empty<DreamValue>().GetEnumerator());
            }
            else
            {
                var values = new List<DreamValue>(list.GetValues());
                state.EnumeratorStack.Push(values.GetEnumerator());
            }

            return null;
        }

        public static ProcStatus? CreateRangeEnumerator(DMProcState state) {
            float step = state.Pop().GetValueAsFloat();
            float rangeEnd = state.Pop().GetValueAsFloat();
            float rangeStart = state.Pop().GetValueAsFloat();

            state.EnumeratorStack.Push(new DreamProcRangeEnumerator(rangeStart, rangeEnd, step));
            return null;
        }

        public static ProcStatus? CreateObject(DMProcState state) {
            DreamProcArguments arguments = state.PopArguments();
            var val = state.Pop();
            if (!val.TryGetValueAsPath(out var objectPath))
            {
                if (val.TryGetValueAsString(out var pathString))
                {
                    objectPath = new DreamPath(pathString);
                    if (!state.DreamManager.ObjectTree.HasTreeEntry(objectPath))
                    {
                        throw new Exception($"Cannot create unknown object {val.Value}");
                    }
                }
                else
                {
                    throw new Exception("Attempted to create an object that is neither a path nor a path string");
                }

            }

            DreamObject newObject = state.DreamManager.ObjectTree.CreateObject(objectPath);
            state.Thread.PushProcState(newObject.InitProc(state.Thread, state.Usr, arguments));
            return ProcStatus.Called;
        }

        public static ProcStatus? DestroyEnumerator(DMProcState state) {
            state.EnumeratorStack.Pop();
            return null;
        }

        public static ProcStatus? Enumerate(DMProcState state) {
            IEnumerator<DreamValue> enumerator = state.EnumeratorStack.Peek();
            DMReference reference = state.ReadReference();
            bool successfulEnumeration = enumerator.MoveNext();

            state.AssignReference(reference, enumerator.Current);
            state.Push(new DreamValue(successfulEnumeration ? 1 : 0));
            return null;
        }

        public static ProcStatus? FormatString(DMProcState state) {
            string unformattedString = state.ReadString();
            StringBuilder formattedString = new StringBuilder();

            for (int i = 0; i < unformattedString.Length; i++) {
                char c = unformattedString[i];

                if (c == (char)0xFF) {
                    c = unformattedString[++i];

                    switch ((StringFormatTypes)c) {
                        case StringFormatTypes.Stringify: {
                            DreamValue value = state.Pop();

                            formattedString.Append(value.Stringify());
                            break;
                        }
                        case StringFormatTypes.Ref: {
                            DreamObject refObject = state.Pop().GetValueAsDreamObject();

                            formattedString.Append(refObject.CreateReferenceID(state.DreamManager));
                            break;
                        }
                        default: throw new Exception("Invalid special character");
                    }
                } else {
                    formattedString.Append(c);
                }
            }

            state.Push(new DreamValue(formattedString.ToString()));
            return null;
        }

        public static ProcStatus? Initial(DMProcState state) {
            DreamValue owner = state.Pop();
            string property = state.ReadString();

            DreamObjectDefinition objectDefinition;
            if (owner.TryGetValueAsDreamObject(out DreamObject dreamObject)) {
                objectDefinition = dreamObject.ObjectDefinition;
            } else if (owner.TryGetValueAsPath(out DreamPath path)) {
                objectDefinition = state.DreamManager.ObjectTree.GetObjectDefinition(path);
            } else {
                throw new Exception("Invalid owner for initial() call " + owner);
            }

            state.Push(objectDefinition.Variables[property]);
            return null;
        }

        public static ProcStatus? IsNull(DMProcState state) {
            DreamValue value = state.Pop();

            state.Push(new DreamValue((value == DreamValue.Null) ? 1 : 0));
            return null;
        }

        public static ProcStatus? IsInList(DMProcState state) {
            DreamValue listValue = state.Pop();
            DreamValue value = state.Pop();

            if (listValue.Value != null) {
                DreamObject listObject = listValue.GetValueAsDreamObject();
                DreamList list = listObject as DreamList;

                if (list == null) {
                    if (listObject.IsSubtypeOf(DreamPath.Atom) || listObject.IsSubtypeOf(DreamPath.World)) {
                        list = listObject.GetVariable("contents").GetValueAsDreamList();
                    } else {
                        throw new Exception("Value " + listValue + " is not a " + DreamPath.List + ", " + DreamPath.Atom + " or " + DreamPath.World);
                    }
                }

                state.Push(new DreamValue(list.ContainsValue(value) ? 1 : 0));
            } else {
                state.Push(new DreamValue(0));
            }

            return null;
        }

        public static ProcStatus? ListAppend(DMProcState state) {
            DreamValue value = state.Pop();
            DreamList list = state.Pop().GetValueAsDreamList();

            list.AddValue(value);
            state.Push(new DreamValue(list));
            return null;
        }

        public static ProcStatus? ListAppendAssociated(DMProcState state) {
            DreamValue index = state.Pop();
            DreamValue value = state.Pop();
            DreamList list = state.Pop().GetValueAsDreamList();

            list.SetValue(index, value);
            state.Push(new DreamValue(list));
            return null;
        }

        public static ProcStatus? Pop(DMProcState state) {
            state.Pop();
            return null;
        }

        public static ProcStatus? PushArgumentList(DMProcState state) {
            DreamProcArguments arguments = new DreamProcArguments(new(), new());
            DreamList argList = state.Pop().GetValueAsDreamList();

            if (argList != null)
            {
                foreach (DreamValue value in argList.GetValues()) {
                    if (argList.ContainsKey(value)) { //Named argument
                        if (value.TryGetValueAsString(out string name)) {
                            arguments.NamedArguments.Add(name, argList.GetValue(value));
                        } else {
                            throw new Exception("List contains a non-string key, and cannot be used as an arglist");
                        }
                    } else { //Ordered argument
                        arguments.OrderedArguments.Add(value);
                    }
                }
            }

            state.Push(arguments);
            return null;
        }

        public static ProcStatus? PushArguments(DMProcState state) {
            DreamProcArguments arguments = new DreamProcArguments(new List<DreamValue>(), new Dictionary<string, DreamValue>());
            int argumentCount = state.ReadInt();
            DreamValue[] argumentValues = new DreamValue[argumentCount];

            for (int i = argumentCount - 1; i >= 0; i--) {
                argumentValues[i] = state.Pop();
            }

            for (int i = 0; i < argumentCount; i++) {
                DreamProcOpcodeParameterType argumentType = (DreamProcOpcodeParameterType)state.ReadByte();

                switch (argumentType) {
                    case DreamProcOpcodeParameterType.Named: {
                        string argumentName = state.ReadString();

                        arguments.NamedArguments[argumentName] = argumentValues[i];
                        break;
                    }
                    case DreamProcOpcodeParameterType.Unnamed:
                        arguments.OrderedArguments.Add(argumentValues[i]);
                        break;
                    default:
                        throw new Exception("Invalid argument type (" + argumentType + ")");
                }
            }

            state.Push(arguments);
            return null;
        }

        public static ProcStatus? PushFloat(DMProcState state) {
            float value = state.ReadFloat();

            state.Push(new DreamValue(value));
            return null;
        }

        public static ProcStatus? PushNull(DMProcState state) {
            state.Push(DreamValue.Null);
            return null;
        }

        public static ProcStatus? PushPath(DMProcState state) {
            DreamPath path = new DreamPath(state.ReadString());

            state.Push(new DreamValue(path));
            return null;
        }

        public static ProcStatus? PushType(DMProcState state) {
            int typeId = state.ReadInt();
            DreamPath path = state.DreamManager.ObjectTree.Types[typeId].Path;

            state.Push(new DreamValue(path));
            return null;
        }

        public static ProcStatus? PushProcArguments(DMProcState state) {
            state.Push(state.Arguments);
            return null;
        }

        public static ProcStatus? PushResource(DMProcState state) {
            string resourcePath = state.ReadString();

            state.Push(new DreamValue(IoCManager.Resolve<DreamResourceManager>().LoadResource(resourcePath)));
            return null;
        }

        public static ProcStatus? PushString(DMProcState state) {
            state.Push(new DreamValue(state.ReadString()));
            return null;
        }
        #endregion Values

        #region Math
        public static ProcStatus? Add(DMProcState state) {
            DreamValue second = state.Pop();
            DreamValue first = state.Pop();
            DreamValue? output = null;

            if (second.Value == null) {
                output = first;
            } else if (first.Value == null) {
                output = second;
            } else switch (first.Type) {
                case DreamValue.DreamValueType.Float: {
                    float firstFloat = first.GetValueAsFloat();

                    output = second.Type switch {
                        DreamValue.DreamValueType.Float => new DreamValue(firstFloat + second.GetValueAsFloat()),
                        _ => null
                    };
                    break;
                }
                case DreamValue.DreamValueType.String when second.Type == DreamValue.DreamValueType.String:
                    output = new DreamValue(first.GetValueAsString() + second.GetValueAsString());
                    break;
                case DreamValue.DreamValueType.DreamObject: {
                    IDreamMetaObject metaObject = first.GetValueAsDreamObject().ObjectDefinition.MetaObject;

                    output = metaObject?.OperatorAdd(first, second);
                    break;
                }
            }

            if (output != null) {
                state.Push(output.Value);
            } else {
                throw new Exception("Invalid add operation on " + first + " and " + second);
            }

            return null;
        }

        public static ProcStatus? Append(DMProcState state) {
            DMReference reference = state.ReadReference();
            DreamValue second = state.Pop();
            DreamValue first = state.GetReferenceValue(reference, peek: true);

            DreamValue result;
            if (first.TryGetValueAsDreamObject(out var firstObj)) {
                if (firstObj != null) {
                    IDreamMetaObject metaObject = firstObj.ObjectDefinition.MetaObject;

                    if (metaObject != null) {
                        state.PopReference(reference);
                        state.Push(metaObject.OperatorAppend(first, second));

                        return null;
                    } else {
                        throw new Exception("Invalid append operation on " + first + " and " + second);
                    }
                } else {
                    result = second;
                }
            } else if (second.Value != null) {
                switch (first.Type) {
                    case DreamValue.DreamValueType.Float when second.Type == DreamValue.DreamValueType.Float:
                        result = new DreamValue(first.GetValueAsFloat() + second.GetValueAsFloat());
                        break;
                    case DreamValue.DreamValueType.String when second.Type == DreamValue.DreamValueType.String:
                        result = new DreamValue(first.GetValueAsString() + second.GetValueAsString());
                        break;
                    default:
                        throw new Exception("Invalid append operation on " + first + " and " + second);
                }
            } else {
                result = first;
            }

            state.AssignReference(reference, result);
            state.Push(result);
            return null;
        }

        public static ProcStatus? Increment(DMProcState state) {
            DMReference reference = state.ReadReference();
            DreamValue value = state.GetReferenceValue(reference, peek: true);

            if (value.TryGetValueAsInteger(out int intValue)) {
                state.AssignReference(reference, new(intValue + 1));
            } else {
                //If it's not a number, it turns into 1
                state.AssignReference(reference, new(1));
            }

            state.Push(value);
            return null;
        }

        public static ProcStatus? Decrement(DMProcState state) {
            DMReference reference = state.ReadReference();
            DreamValue value = state.GetReferenceValue(reference, peek: true);

            if (value.TryGetValueAsInteger(out int intValue)) {
                state.AssignReference(reference, new(intValue - 1));
            } else {
                //If it's not a number, it turns into -1
                state.AssignReference(reference, new(-1));
            }

            state.Push(value);
            return null;
        }

        public static ProcStatus? BitAnd(DMProcState state) {
            DreamValue second = state.Pop();
            DreamValue first = state.Pop();

            if (first.TryGetValueAsDreamList(out DreamList list)) {
                DreamList newList = DreamList.Create();

                if (second.TryGetValueAsDreamList(out DreamList secondList)) {
                    int len = list.GetLength();

                    for (int i = 1; i <= len; i++) {
                        DreamValue value = list.GetValue(new DreamValue(i));

                        if (secondList.ContainsValue(value)) {
                            DreamValue associativeValue = list.GetValue(value);

                            newList.AddValue(value);
                            if (associativeValue.Value != null) newList.SetValue(value, associativeValue);
                        }
                    }
                } else {
                    int len = list.GetLength();

                    for (int i = 1; i <= len; i++) {
                        DreamValue value = list.GetValue(new DreamValue(i));

                        if (value == second) {
                            DreamValue associativeValue = list.GetValue(value);

                            newList.AddValue(value);
                            if (associativeValue.Value != null) newList.SetValue(value, associativeValue);
                        }
                    }
                }

                state.Push(new DreamValue(newList));
            } else if (first.Value != null && second.Value != null) {
                state.Push(new DreamValue(first.GetValueAsInteger() & second.GetValueAsInteger()));
            } else {
                state.Push(new DreamValue(0));
            }

            return null;
        }

        public static ProcStatus? BitNot(DMProcState state) {
            int value = state.Pop().GetValueAsInteger();

            state.Push(new DreamValue((~value) & 0xFFFFFF));
            return null;
        }

        public static ProcStatus? BitOr(DMProcState state) {                        // x | y
            DreamValue second = state.Pop();
            DreamValue first = state.Pop();

            if (first.Type == DreamValue.DreamValueType.DreamObject) {              // Object | y
                if (first.Value != null) {
                    IDreamMetaObject metaObject = first.GetValueAsDreamObject().ObjectDefinition.MetaObject;

                    if (metaObject != null) {
                        state.Push(metaObject.OperatorOr(first, second));
                    } else {
                        throw new Exception("Invalid or operation on " + first + " and " + second);
                    }
                } else {
                    state.Push(DreamValue.Null);
                }
            } else if (second.Value != null) {                                      // Non-Object | y
                switch (first.Type) {
                    case DreamValue.DreamValueType.Float when second.Type == DreamValue.DreamValueType.Float:
                        state.Push(new DreamValue(first.GetValueAsInteger() | second.GetValueAsInteger()));
                        break;
                    default:
                        throw new Exception("Invalid or operation on " + first + " and " + second);
                }
            }
            return null;
        }

        public static ProcStatus? BitShiftLeft(DMProcState state) {
            DreamValue second = state.Pop();
            DreamValue first = state.Pop();

            //TODO: Savefiles get special treatment
            //"savefile["entry"] << ..." is the same as "savefile["entry"] = ..."

            switch (first.Type) {
                case DreamValue.DreamValueType.DreamObject: { //Output operation
<<<<<<< HEAD
                    if (firstValue == DreamValue.Null)
                    {
                        if(firstIdentifier is DreamProcIdentifierVariable identVar && identVar.IdentifierName == "log" && identVar.Instance.IsSubtypeOf(DreamPath.World))
                        {
                            IoCManager.Resolve<IDreamManager>().WorldLog.Output(second);
                            state.Push(DreamValue.Null);
                            break;
                        }
=======
                    if (first == DreamValue.Null) {
>>>>>>> 29d84be9
                        state.Push(new DreamValue(0));
                    } else {
                        IDreamMetaObject metaObject = first.GetValueAsDreamObject().ObjectDefinition.MetaObject;

                        state.Push(metaObject?.OperatorOutput(first, second) ?? DreamValue.Null);
                    }

                    break;
                }
                case DreamValue.DreamValueType.DreamResource:
                    first.GetValueAsDreamResource().Output(second);

                    state.Push(DreamValue.Null);
                    break;
                case DreamValue.DreamValueType.Float when second.Type == DreamValue.DreamValueType.Float:
                    state.Push(new DreamValue(first.GetValueAsInteger() << second.GetValueAsInteger()));
                    break;
                case DreamValue.DreamValueType.String when second.Type == DreamValue.DreamValueType.String:
                    if(firstIdentifier is DreamProcIdentifierVariable stringVar && stringVar.IdentifierName == "log" && stringVar.Instance.IsSubtypeOf(DreamPath.World))
                    {
                        IoCManager.Resolve<IDreamManager>().WorldLog.Output(second);
                        state.Push(DreamValue.Null);
                        break;
                    }
                    throw new Exception("Invalid bit shift left operation on " + firstValue + " and " + second);
                default:
                    throw new Exception("Invalid bit shift left operation on " + first + " and " + second);
            }

            return null;
        }

        public static ProcStatus? BitShiftRight(DMProcState state) {
            DreamValue second = state.Pop();
            DreamValue first = state.Pop();

            //TODO: Savefiles get special treatment
            //"savefile["entry"] >> ..." is the same as "... = savefile["entry"]"

            if (first == DreamValue.Null) {
                state.Push(new DreamValue(0));
            } else if (first.Type == DreamValue.DreamValueType.Float && second.Type == DreamValue.DreamValueType.Float) {
                state.Push(new DreamValue(first.GetValueAsInteger() >> second.GetValueAsInteger()));
            } else {
                throw new Exception("Invalid bit shift right operation on " + first + " and " + second);
            }

            return null;
        }

        public static ProcStatus? BitXor(DMProcState state) {
            DreamValue second = state.Pop();
            DreamValue first = state.Pop();

            state.Push(BitXorValues(first, second));
            return null;
        }

        public static ProcStatus? BitXorReference(DMProcState state) {
            DreamValue second = state.Pop();
            DMReference reference = state.ReadReference();
            DreamValue first = state.GetReferenceValue(reference, peek: true);
            DreamValue result = BitXorValues(first, second);

            state.AssignReference(reference, result);
            state.Push(result);
            return null;
        }

        public static ProcStatus? BooleanAnd(DMProcState state) {
            DreamValue a = state.Pop();
            int jumpPosition = state.ReadInt();

            if (!a.IsTruthy()) {
                state.Push(a);
                state.Jump(jumpPosition);
            }

            return null;
        }

        public static ProcStatus? BooleanNot(DMProcState state) {
            DreamValue value = state.Pop();

            state.Push(new DreamValue(value.IsTruthy() ? 0 : 1));
            return null;
        }

        public static ProcStatus? BooleanOr(DMProcState state) {
            DreamValue a = state.Pop();
            int jumpPosition = state.ReadInt();

            if (a.IsTruthy()) {
                state.Push(a);
                state.Jump(jumpPosition);
            }
            return null;
        }

        public static ProcStatus? Combine(DMProcState state) {
            DMReference reference = state.ReadReference();
            DreamValue second = state.Pop();
            DreamValue first = state.GetReferenceValue(reference, peek: true);

            DreamValue result;
            if (first.TryGetValueAsDreamObject(out var firstObj)) {
                if (firstObj != null) {
                    IDreamMetaObject metaObject = firstObj.ObjectDefinition.MetaObject;

                    if (metaObject != null) {
                        state.PopReference(reference);
                        state.Push(metaObject.OperatorCombine(first, second));

                        return null;
                    } else {
                        throw new Exception("Invalid combine operation on " + first + " and " + second);
                    }
                } else {
                    result = second;
                }
            } else if (second.Value != null) {
                if (first.Type == DreamValue.DreamValueType.Float && second.Type == DreamValue.DreamValueType.Float) {
                    result = new DreamValue(first.GetValueAsInteger() | second.GetValueAsInteger());
                } else if (first.Value == null) {
                    result = second;
                } else {
                    throw new Exception("Invalid combine operation on " + first + " and " + second);
                }
            } else {
                throw new Exception("Invalid combine operation on " + first + " and " + second);
            }


            state.AssignReference(reference, result);
            state.Push(result);
            return null;
        }

        public static ProcStatus? Divide(DMProcState state) {
            DreamValue second = state.Pop();
            DreamValue first = state.Pop();

            state.Push(DivideValues(first, second));
            return null;
        }

        public static ProcStatus? DivideReference(DMProcState state) {
            DMReference reference = state.ReadReference();
            DreamValue second = state.Pop();
            DreamValue first = state.GetReferenceValue(reference, peek: true);
            DreamValue result = DivideValues(first, second);

            state.AssignReference(reference, result);
            state.Push(result);
            return null;
        }

        public static ProcStatus? Mask(DMProcState state) {
            DMReference reference = state.ReadReference();
            DreamValue second = state.Pop();
            DreamValue first = state.GetReferenceValue(reference, peek: true);

            DreamValue result;
            switch (first.Type) {
                case DreamValue.DreamValueType.DreamObject when first.Value != null: {
                    IDreamMetaObject metaObject = first.GetValueAsDreamObject().ObjectDefinition.MetaObject;

                    if (metaObject != null) {
                        state.PopReference(reference);
                        state.Push(metaObject.OperatorMask(first, second));

                        return null;
                    } else {
                        throw new Exception("Invalid mask operation on " + first + " and " + second);
                    }
                }
                case DreamValue.DreamValueType.DreamObject:
                    result = new DreamValue(0);
                    break;
                case DreamValue.DreamValueType.Float when second.Type == DreamValue.DreamValueType.Float:
                    result = new DreamValue(first.GetValueAsInteger() & second.GetValueAsInteger());
                    break;
                default:
                    throw new Exception("Invalid mask operation on " + first + " and " + second);
            }

            state.AssignReference(reference, result);
            state.Push(result);
            return null;
        }

        public static ProcStatus? Modulus(DMProcState state) {
            DreamValue second = state.Pop();
            DreamValue first = state.Pop();

            if (first.Type == DreamValue.DreamValueType.Float && second.Type == DreamValue.DreamValueType.Float) {
                state.Push(new DreamValue(first.GetValueAsInteger() % second.GetValueAsInteger()));
            } else {
                throw new Exception("Invalid modulus operation on " + first + " and " + second);
            }

            return null;
        }

        public static ProcStatus? ModulusReference(DMProcState state) {
            DreamValue second = state.Pop();
            DMReference reference = state.ReadReference();
            DreamValue first = state.GetReferenceValue(reference, peek: true);
            DreamValue result = ModulusValues(first, second);

            state.AssignReference(reference, result);
            state.Push(result);
            return null;
        }

        public static ProcStatus? Multiply(DMProcState state) {
            DreamValue second = state.Pop();
            DreamValue first = state.Pop();

            state.Push(MultiplyValues(first, second));
            return null;
        }

        public static ProcStatus? MultiplyReference(DMProcState state) {
            DMReference reference = state.ReadReference();
            DreamValue second = state.Pop();
            DreamValue first = state.GetReferenceValue(reference, peek: true);
            DreamValue result = MultiplyValues(first, second);

            state.AssignReference(reference, result);
            state.Push(result);
            return null;
        }

        public static ProcStatus? Negate(DMProcState state) {
            DreamValue value = state.Pop();

            switch (value.Type) {
                case DreamValue.DreamValueType.Float: state.Push(new DreamValue(-value.GetValueAsFloat())); break;
                default: throw new Exception("Invalid negate operation on " + value);
            }

            return null;
        }

        public static ProcStatus? Power(DMProcState state) {
            DreamValue second = state.Pop();
            DreamValue first = state.Pop();

            if (first.Type == DreamValue.DreamValueType.Float && second.Type == DreamValue.DreamValueType.Float) {
                state.Push(new DreamValue((float)Math.Pow(first.GetValueAsFloat(), second.GetValueAsFloat())));
            } else {
                throw new Exception("Invalid power operation on " + first + " and " + second);
            }

            return null;
        }

        public static ProcStatus? Remove(DMProcState state) {
            DMReference reference = state.ReadReference();
            DreamValue second = state.Pop();
            DreamValue first = state.GetReferenceValue(reference, peek: true);

            DreamValue result;
            switch (first.Type) {
                case DreamValue.DreamValueType.DreamObject when first.Value != null: {
                    IDreamMetaObject metaObject = first.GetValueAsDreamObject().ObjectDefinition.MetaObject;

                    if (metaObject != null) {
                        state.PopReference(reference);
                        state.Push(metaObject.OperatorRemove(first, second));

                        return null;
                    } else {
                        throw new Exception("Invalid remove operation on " + first + " and " + second);
                    }
                }
                case DreamValue.DreamValueType.DreamObject when second.Type == DreamValue.DreamValueType.Float:
                    result = new DreamValue(-second.GetValueAsFloat());
                    break;
                case DreamValue.DreamValueType.Float when second.Type == DreamValue.DreamValueType.Float:
                    result = new DreamValue(first.GetValueAsFloat() - second.GetValueAsFloat());
                    break;
                default:
                    throw new Exception("Invalid remove operation on " + first + " and " + second);
            }

            state.AssignReference(reference, result);
            state.Push(result);
            return null;
        }

        public static ProcStatus? Subtract(DMProcState state) {
            DreamValue second = state.Pop();
            DreamValue first = state.Pop();
            DreamValue? output = null;

            if (second.Value == null) {
                output = first;
            } else if (first.Value == null && second.Type == DreamValue.DreamValueType.Float) {
                output = new DreamValue(-second.GetValueAsFloat());
            } else switch (first.Type) {
                case DreamValue.DreamValueType.Float: {
                    float firstFloat = first.GetValueAsFloat();

                    output = second.Type switch {
                        DreamValue.DreamValueType.Float => new DreamValue(firstFloat - second.GetValueAsFloat()),
                        _ => null
                    };
                    break;
                }
                case DreamValue.DreamValueType.DreamObject: {
                    IDreamMetaObject metaObject = first.GetValueAsDreamObject().ObjectDefinition.MetaObject;

                    if (metaObject != null) {
                        output = metaObject.OperatorSubtract(first, second);
                    }
                    break;
                }
            }

            if (output != null) {
                state.Push(output.Value);
            } else {
                throw new Exception("Invalid subtract operation on " + first + " and " + second);
            }

            return null;
        }
        #endregion Math

        #region Comparisons
        public static ProcStatus? CompareEquals(DMProcState state) {
            DreamValue second = state.Pop();
            DreamValue first = state.Pop();

            state.Push(new DreamValue(IsEqual(first, second) ? 1 : 0));
            return null;
        }

        public static ProcStatus? CompareEquivalent(DMProcState state) {
            DreamValue second = state.Pop();
            DreamValue first = state.Pop();

            state.Push(new DreamValue(IsEquivalent(first, second) ? 1 : 0));
            return null;
        }

        public static ProcStatus? CompareGreaterThan(DMProcState state) {
            DreamValue second = state.Pop();
            DreamValue first = state.Pop();

            state.Push(new DreamValue(IsGreaterThan(first, second) ? 1 : 0));
            return null;
        }

        public static ProcStatus? CompareGreaterThanOrEqual(DMProcState state) {
            DreamValue second = state.Pop();
            DreamValue first = state.Pop();
            DreamValue result;

            if (first.TryGetValueAsInteger(out int firstInt) && firstInt == 0 && second == DreamValue.Null) result = new DreamValue(1);
            else if (first == DreamValue.Null && second.TryGetValueAsInteger(out int secondInt) && secondInt == 0) result = new DreamValue(1);
            else result = new DreamValue((IsEqual(first, second) || IsGreaterThan(first, second)) ? 1 : 0);

            state.Push(result);
            return null;
        }

        public static ProcStatus? CompareLessThan(DMProcState state) {
            DreamValue second = state.Pop();
            DreamValue first = state.Pop();

            state.Push(new DreamValue(IsLessThan(first, second) ? 1 : 0));
            return null;
        }

        public static ProcStatus? CompareLessThanOrEqual(DMProcState state) {
            DreamValue second = state.Pop();
            DreamValue first = state.Pop();
            DreamValue result;

            if (first.TryGetValueAsInteger(out int firstInt) && firstInt == 0 && second == DreamValue.Null) result = new DreamValue(1);
            else if (first == DreamValue.Null && second.TryGetValueAsInteger(out int secondInt) && secondInt == 0) result = new DreamValue(1);
            else result = new DreamValue((IsEqual(first, second) || IsLessThan(first, second)) ? 1 : 0);

            state.Push(result);
            return null;
        }

        public static ProcStatus? CompareNotEquals(DMProcState state) {
            DreamValue second = state.Pop();
            DreamValue first = state.Pop();

            state.Push(new DreamValue(IsEqual(first, second) ? 0 : 1));
            return null;
        }

        public static ProcStatus? CompareNotEquivalent(DMProcState state) {
            DreamValue second = state.Pop();
            DreamValue first = state.Pop();

            state.Push(new DreamValue(IsEquivalent(first, second) ? 0 : 1));
            return null;
        }

        public static ProcStatus? IsInRange(DMProcState state)
        {
            DreamValue end = state.Pop();
            DreamValue start = state.Pop();
            DreamValue var = state.Pop();
            if (var.Type != DreamValue.DreamValueType.Float) var = new DreamValue(0f);
            if (start.Type != DreamValue.DreamValueType.Float) start = new DreamValue(0f);
            if (end.Type != DreamValue.DreamValueType.Float) end = new DreamValue(0f);
            bool inRange = (IsEqual(start, var) || IsLessThan(start, var)) && (IsEqual(var, end) || IsLessThan(var, end));
            state.Push(new DreamValue(inRange ? 1 : 0));
            return null;
        }

        public static ProcStatus? IsType(DMProcState state) {
            DreamValue typeValue = state.Pop();
            DreamValue value = state.Pop();
            DreamPath type;

            if (typeValue.TryGetValueAsDreamObject(out DreamObject typeObject)) {
                if (typeObject == null) {
                    state.Push(new DreamValue(0));
                    return null;
                }

                type = typeObject.ObjectDefinition.Type;
            } else {
                type = typeValue.GetValueAsPath();
            }

            if (value.TryGetValueAsDreamObject(out DreamObject dreamObject) && dreamObject != null) {
                state.Push(new DreamValue(dreamObject.IsSubtypeOf(type) ? 1 : 0));
            } else {
                state.Push(new DreamValue(0));
            }

            return null;
        }
        #endregion Comparisons

        #region Flow
        public static ProcStatus? Call(DMProcState state) {
            DMReference procRef = state.ReadReference();
            DreamProcArguments arguments = state.PopArguments();

            DreamObject instance;
            DreamProc proc;
            switch (procRef.RefType) {
                case DMReference.Type.Self: {
                    instance = state.Instance;
                    proc = state.Proc;
                    break;
                }
                case DMReference.Type.SuperProc: {
                    instance = state.Instance;
                    proc = state.Proc.SuperProc;

                    if (proc == null) {
                        //Attempting to call a super proc where there is none will just return null
                        //TODO: Make this a compiler error
                        state.Push(DreamValue.Null);
                        return null;
                    }

                    break;
                }
                case DMReference.Type.Proc: {
                    DreamValue owner = state.Pop();
                    if (!owner.TryGetValueAsDreamObject(out instance) || instance == null)
                        throw new Exception($"Cannot dereference proc \"{procRef.ProcName}\" from {owner}");
                    if (!instance.TryGetProc(procRef.ProcName, out proc))
                        throw new Exception($"Type {instance.ObjectDefinition.Type} has no proc called \"{procRef.ProcName}\"");

                    break;
                }
                case DMReference.Type.GlobalProc: {
                    instance = null;
                    proc = state.DreamManager.GlobalProcs[procRef.ProcName];

                    break;
                }
                case DMReference.Type.SrcProc: {
                    instance = state.Instance;
                    if (!instance.TryGetProc(procRef.ProcName, out proc))
                        throw new Exception($"Type {instance.ObjectDefinition.Type} has no proc called \"{procRef.ProcName}\"");

                    break;
                }
                default: throw new Exception($"Invalid proc reference type {procRef.RefType}");
            }
            
            state.Call(proc, instance, arguments);
            return ProcStatus.Called;
        }

        public static ProcStatus? CallStatement(DMProcState state) {
            DreamProcArguments arguments = state.PopArguments();
            DreamValue source = state.Pop();

            switch (source.Type) {
                case DreamValue.DreamValueType.DreamObject: {
                    DreamObject dreamObject = source.GetValueAsDreamObject();
                    DreamValue procId = state.Pop();
                    DreamProc proc = null;

                    switch (procId.Type) {
                        case DreamValue.DreamValueType.String:
                            proc = dreamObject.GetProc(procId.GetValueAsString());
                            break;
                        case DreamValue.DreamValueType.DreamPath: {
                            DreamPath fullProcPath = procId.GetValueAsPath();
                            int procElementIndex = fullProcPath.FindElement("proc");

                            if (procElementIndex != -1) {
                                DreamPath procPath = fullProcPath.FromElements(procElementIndex + 1);
                                string? procName = procPath.LastElement;

                                if(procName != null) proc = dreamObject.GetProc(procName);
                            }
                            break;
                        }
                    }

                    if (proc != null) {
                        state.Call(proc, dreamObject, arguments);
                        return ProcStatus.Called;
                    }
                    throw new Exception("Invalid proc (" + procId + ")");
                }
                case DreamValue.DreamValueType.DreamPath: {
                    DreamPath fullProcPath = source.GetValueAsPath();
                    if (fullProcPath.Elements.Length != 2 || fullProcPath.LastElement is null) //Only global procs are supported here currently
                        throw new Exception($"Invalid call() proc \"{fullProcPath}\"");
                    string procName = fullProcPath.LastElement;
                    DreamProc proc = state.DreamManager.GlobalProcs[procName];

                    state.Call(proc, state.Instance, arguments);
                    return ProcStatus.Called;
                }
                case DreamValue.DreamValueType.String:
                    unsafe
                    {
                        var dllName = source.GetValueAsString();
                        var procName = state.Pop().GetValueAsString();
                        // DLL Invoke
                        var entryPoint = DllHelper.ResolveDllTarget(IoCManager.Resolve<DreamResourceManager>(), dllName, procName);

                        Span<nint> argV = stackalloc nint[arguments.ArgumentCount];
                        argV.Fill(0);
                        try
                        {
                            for (var i = 0; i < argV.Length; i++)
                            {
                                var arg = arguments.OrderedArguments[i].Stringify();
                                argV[i] = Marshal.StringToCoTaskMemUTF8(arg);
                            }

                            byte* ret;
                            if (arguments.ArgumentCount > 0) {
                                fixed (nint* ptr = &argV[0]) {
                                    ret = entryPoint(arguments.ArgumentCount, (byte**)ptr);
                                }
                            } else {
                                ret = entryPoint(0, (byte**)0);
                            }

                            if (ret == null) {
                                state.Push(DreamValue.Null);
                                return null;
                            }

                            var retString = Marshal.PtrToStringUTF8((nint)ret);
                            state.Push(new DreamValue(retString));
                            return null;
                        }
                        finally
                        {
                            foreach (var arg in argV)
                            {
                                if (arg != 0)
                                    Marshal.ZeroFreeCoTaskMemUTF8(arg);
                            }
                        }
                    }
                default:
                    throw new Exception("Call statement has an invalid source (" + source + ")");
            }
        }

        public static ProcStatus? Error(DMProcState state) {
            throw new Exception("Reached an error opcode");
        }

        public static ProcStatus? Jump(DMProcState state) {
            int position = state.ReadInt();

            state.Jump(position);
            return null;
        }

        public static ProcStatus? JumpIfFalse(DMProcState state) {
            int position = state.ReadInt();
            DreamValue value = state.Pop();

            if (!value.IsTruthy()) {
                state.Jump(position);
            }

            return null;
        }

        public static ProcStatus? JumpIfTrue(DMProcState state) {
            int position = state.ReadInt();
            DreamValue value = state.Pop();

            if (value.IsTruthy()) {
                state.Jump(position);
            }

            return null;
        }

        public static ProcStatus? JumpIfNullDereference(DMProcState state) {
            DMReference reference = state.ReadReference();
            int position = state.ReadInt();

            if (state.IsNullDereference(reference)) {
                state.Push(DreamValue.Null);
                state.Jump(position);
            }

            return null;
        }

        public static ProcStatus? Return(DMProcState state) {
            state.SetReturn(state.Pop());
            return ProcStatus.Returned;
        }

        public static ProcStatus? Throw(DMProcState state) {
            DreamValue value = state.Pop();

            if (value.TryGetValueAsDreamObjectOfType(DreamPath.Exception, out DreamObject exception)) {
                throw new CancellingRuntime($"'throw' thrown ({exception.GetVariable("name").GetValueAsString()})");
            }

            throw new CancellingRuntime($"'throw' thrown ({value})");
        }

        public static ProcStatus? SwitchCase(DMProcState state) {
            int casePosition = state.ReadInt();
            DreamValue testValue = state.Pop();
            DreamValue value = state.Pop();

            if (IsEqual(value, testValue)) {
                state.Jump(casePosition);
            } else {
                state.Push(value);
            }

            return null;
        }

        public static ProcStatus? SwitchCaseRange(DMProcState state) {
            int casePosition = state.ReadInt();
            DreamValue rangeUpper = state.Pop();
            DreamValue rangeLower = state.Pop();
            DreamValue value = state.Pop();

            bool matchesLower = IsGreaterThan(value, rangeLower) || IsEqual(value, rangeLower);
            bool matchesUpper = IsLessThan(value, rangeUpper) || IsEqual(value, rangeUpper);
            if (matchesLower && matchesUpper) {
                state.Jump(casePosition);
            } else {
                state.Push(value);
            }

            return null;
        }

        //Copy & run the interpreter in a new thread
        //Jump the current thread to after the spawn's code
        public static ProcStatus? Spawn(DMProcState state) {
            int jumpTo = state.ReadInt();
            float delay = state.Pop().GetValueAsFloat();
            int delayMilliseconds = (int)(delay * 100);

            // TODO: It'd be nicer if we could use something such as DreamThread.Spawn here
            // and have state.Spawn return a ProcState instead
            DreamThread newContext = state.Spawn();

            //Negative delays mean the spawned code runs immediately
            if (delayMilliseconds < 0) {
                newContext.Resume();
                // TODO: Does the rest of the proc get scheduled?
                // Does the value of the delay mean anything?
            } else {
                new Task(async () => {
                    if (delayMilliseconds != 0) {
                        await Task.Delay(delayMilliseconds);
                    } else {
                        await Task.Yield();
                    }
                    newContext.Resume();
                }).Start(TaskScheduler.FromCurrentSynchronizationContext());
            }

            state.Jump(jumpTo);
            return null;
        }
        #endregion Flow

        #region Others
        public static ProcStatus? Browse(DMProcState state) {
            string options = state.Pop().GetValueAsString();
            DreamValue body = state.Pop();
            DreamObject receiver = state.Pop().GetValueAsDreamObject();

            DreamObject client;
            if (receiver.IsSubtypeOf(DreamPath.Mob)) {
                client = receiver.GetVariable("client").GetValueAsDreamObject();
            } else if (receiver.IsSubtypeOf(DreamPath.Client)) {
                client = receiver;
            } else {
                throw new Exception("Invalid browse() recipient");
            }

            if (client != null) {
                DreamConnection connection = state.DreamManager.GetConnectionFromClient(client);

                string browseValue;
                if (body.Type == DreamValue.DreamValueType.DreamResource) {
                    browseValue = body.GetValueAsDreamResource().ReadAsString();
                } else {
                    browseValue = (string)body.Value;
                }

                connection.Browse(browseValue, options);
            }

            return null;
        }

        public static ProcStatus? BrowseResource(DMProcState state) {
            DreamValue filename = state.Pop();
            DreamResource file = state.Pop().GetValueAsDreamResource();
            DreamObject receiver = state.Pop().GetValueAsDreamObject();

            DreamObject client;
            if (receiver.IsSubtypeOf(DreamPath.Mob)) {
                client = receiver.GetVariable("client").GetValueAsDreamObject();
            } else if (receiver.IsSubtypeOf(DreamPath.Client)) {
                client = receiver;
            } else {
                throw new Exception("Invalid browse_rsc() recipient");
            }

            if (client != null) {
                DreamConnection connection = state.DreamManager.GetConnectionFromClient(client);

                connection.BrowseResource(file, (filename.Value != null) ? filename.GetValueAsString() : Path.GetFileName(file.ResourcePath));
            }

            return null;
        }

        public static ProcStatus? DeleteObject(DMProcState state) {
            DreamObject dreamObject = state.Pop().GetValueAsDreamObject();

            dreamObject?.Delete(state.DreamManager);
            return null;
        }

        public static ProcStatus? OutputControl(DMProcState state) {
            string control = state.Pop().GetValueAsString();
            DreamValue message = state.Pop();
            DreamObject receiver = state.Pop().GetValueAsDreamObject();

            if (receiver == state.DreamManager.WorldInstance) {
                //Same as "world << ..."
                receiver.ObjectDefinition.MetaObject.OperatorOutput(new(receiver), message);
                return null;
            }

            DreamObject client;
            if (receiver.IsSubtypeOf(DreamPath.Mob)) {
                client = receiver.GetVariable("client").GetValueAsDreamObject();
            } else if (receiver.IsSubtypeOf(DreamPath.Client)) {
                client = receiver;
            } else {
                throw new Exception("Invalid output() recipient");
            }

            if (client != null) {
                DreamConnection connection = state.DreamManager.GetConnectionFromClient(client);

                if (message.Type != DreamValue.DreamValueType.String && message.Value != null) throw new Exception("Invalid output() message " + message);
                connection.OutputControl((string)message.Value, control);
            }

            return null;
        }

        public static ProcStatus? Prompt(DMProcState state) {
            DMValueType types = (DMValueType)state.ReadInt();
            DreamObject recipientMob;
            DreamValue title, message, defaultValue;

            DreamValue firstArg = state.Pop();
            if (firstArg.TryGetValueAsDreamObjectOfType(DreamPath.Mob, out recipientMob)) {
                message = state.Pop();
                title = state.Pop();
                defaultValue = state.Pop();
            } else {
                recipientMob = state.Usr;
                message = firstArg;
                title = state.Pop();
                defaultValue = state.Pop();
                state.Pop(); //Fourth argument, should be null
            }

            DreamObject clientObject;
            if (recipientMob != null && recipientMob.GetVariable("client").TryGetValueAsDreamObjectOfType(DreamPath.Client, out clientObject)) {
                DreamConnection connection = state.DreamManager.GetConnectionFromClient(clientObject);
                Task<DreamValue> promptTask = connection.Prompt(types, title.Stringify(), message.Stringify(), defaultValue.Stringify());

                // Could use a better solution. Either no anonymous async native proc at all, or just a better way to call them.
                var waiter = AsyncNativeProc.CreateAnonymousState(state.Thread, async (state) => await promptTask);
                state.Thread.PushProcState(waiter);
                return ProcStatus.Called;
            }

            return null;
        }

        public static ProcStatus? LocateCoord(DMProcState state) {
            int z = state.Pop().GetValueAsInteger();
            int y = state.Pop().GetValueAsInteger();
            int x = state.Pop().GetValueAsInteger();

            state.Push(new DreamValue(IoCManager.Resolve<IDreamMapManager>().GetTurf(x, y, z)));
            return null;
        }

        public static ProcStatus? Locate(DMProcState state) {
            if (!state.Pop().TryGetValueAsDreamObject(out var container))
            {
                state.Push(DreamValue.Null);
                return null;
            }

            DreamValue value = state.Pop();

            DreamList containerList;
            if (container != null && container.IsSubtypeOf(DreamPath.Atom)) {
                containerList = container.GetVariable("contents").GetValueAsDreamList();
            } else {
                containerList = container as DreamList;
            }

            if (value.TryGetValueAsString(out string refString)) {
                int refID = int.Parse(refString);

                state.Push(new DreamValue(DreamObject.GetFromReferenceID(state.DreamManager, refID)));
            } else if (value.TryGetValueAsPath(out DreamPath type)) {
                if (containerList == null) {
                    state.Push(DreamValue.Null);

                    return null;
                }

                foreach (DreamValue containerItem in containerList.GetValues()) {
                    if (!containerItem.TryGetValueAsDreamObject(out DreamObject dmObject)) continue;

                    if (dmObject.IsSubtypeOf(type)) {
                        state.Push(containerItem);

                        return null;
                    }
                }

                state.Push(DreamValue.Null);
            } else {
                if (containerList == null) {
                    state.Push(DreamValue.Null);

                    return null;
                }

                foreach (DreamValue containerItem in containerList.GetValues()) {
                    if (IsEqual(containerItem, value)) {
                        state.Push(containerItem);

                        return null;
                    }
                }

                state.Push(DreamValue.Null);
            }

            return null;
        }

        public static ProcStatus? PickWeighted(DMProcState state) {
            int count = state.ReadInt();

            (DreamValue Value, float CumulativeWeight)[] values = new (DreamValue, float)[count];
            float totalWeight = 0;
            for (int i = 0; i < count; i++) {
                DreamValue value = state.Pop();
                float weight = state.Pop().GetValueAsFloat();

                totalWeight += weight;
                values[i] = (value, totalWeight);
            }

            double pick = state.DreamManager.Random.NextDouble() * totalWeight;
            for (int i = 0; i < values.Length; i++) {
                if (pick < values[i].CumulativeWeight) {
                    state.Push(values[i].Value);
                    break;
                }
            }

            return null;
        }

        public static ProcStatus? PickUnweighted(DMProcState state) {
            int count = state.ReadInt();

            DreamValue[] values;
            if (count == 1) {
                DreamValue value = state.Pop();

                if (value.TryGetValueAsDreamList(out DreamList list)) {
                    values = list.GetValues().ToArray();
                } else {
                    state.Push(value);
                    return null;
                }
            } else {
                values = new DreamValue[count];
                for (int i = 0; i < count; i++) {
                    values[i] = state.Pop();
                }
            }

            state.Push(values[state.DreamManager.Random.Next(0, values.Length)]);
            return null;
        }

        public static ProcStatus? IsSaved(DMProcState state) {
            DreamValue owner = state.Pop();
            string property = state.ReadString();

            DreamObjectDefinition objectDefinition;
            if (owner.TryGetValueAsDreamObject(out DreamObject dreamObject)) {
                objectDefinition = dreamObject.ObjectDefinition;
            } else if (owner.TryGetValueAsPath(out DreamPath path)) {
                objectDefinition = state.DreamManager.ObjectTree.GetObjectDefinition(path);
            } else {
                throw new Exception("Invalid owner for issaved() call " + owner);
            }

            //TODO: Add support for var/const/ and var/tmp/ once those are properly in
            if (objectDefinition.GlobalVariables.ContainsKey(property))
            {
                state.Push(new DreamValue(0));
            }
            else
            {
                state.Push(new DreamValue(1));
            }
            return null;
        }
        #endregion Others

        #region Helpers
        [SuppressMessage("ReSharper", "CompareOfFloatsByEqualityOperator")]
        private static bool IsEqual(DreamValue first, DreamValue second) {
            switch (first.Type) {
                case DreamValue.DreamValueType.DreamObject: {
                    DreamObject firstValue = first.GetValueAsDreamObject();

                    switch (second.Type) {
                        case DreamValue.DreamValueType.DreamObject: return firstValue == second.GetValueAsDreamObject();
                        case DreamValue.DreamValueType.DreamPath:
                        case DreamValue.DreamValueType.String:
                        case DreamValue.DreamValueType.Float: return false;
                    }

                    break;
                }
                case DreamValue.DreamValueType.Float: {
                    float firstValue = first.GetValueAsFloat();

                    switch (second.Type) {
                        case DreamValue.DreamValueType.Float: return firstValue == second.GetValueAsFloat();
                        case DreamValue.DreamValueType.DreamObject:
                        case DreamValue.DreamValueType.String: return false;
                    }

                    break;
                }
                case DreamValue.DreamValueType.String: {
                    string firstValue = first.GetValueAsString();

                    switch (second.Type) {
                        case DreamValue.DreamValueType.String: return firstValue == second.GetValueAsString();
                        case DreamValue.DreamValueType.DreamObject:
                        case DreamValue.DreamValueType.Float: return false;
                    }

                    break;
                }
                case DreamValue.DreamValueType.DreamPath: {
                    DreamPath firstValue = first.GetValueAsPath();

                    switch (second.Type) {
                        case DreamValue.DreamValueType.DreamPath: return firstValue.Equals(second.GetValueAsPath());
                        case DreamValue.DreamValueType.DreamObject:
                        case DreamValue.DreamValueType.String: return false;
                    }

                    break;
                }
                case DreamValue.DreamValueType.DreamResource: {
                    DreamResource firstValue = first.GetValueAsDreamResource();

                    switch (second.Type) {
                        case DreamValue.DreamValueType.DreamResource: return firstValue.ResourcePath == second.GetValueAsDreamResource().ResourcePath;
                        default: return false;
                    }
                }
            }

            throw new NotImplementedException("Equal comparison for " + first + " and " + second + " is not implemented");
        }

        private static bool IsEquivalent(DreamValue first, DreamValue second) {
            if (first.TryGetValueAsDreamList(out var firstList) && second.TryGetValueAsDreamList(out var secondList))
            {
                if (firstList.GetLength() != secondList.GetLength()) return false;
                var firstValues = firstList.GetValues();
                var secondValues = secondList.GetValues();
                for(var i = 0; i < firstValues.Count; i++)
                {
                    if (!firstValues[i].Equals(secondValues[i])) return false;
                }

                return true;
            }


            throw new NotImplementedException("Equivalence comparison for " + first + " and " + second + " is not implemented");
        }

        private static bool IsGreaterThan(DreamValue first, DreamValue second) {
            switch (first.Type) {
                case DreamValue.DreamValueType.Float when second.Type == DreamValue.DreamValueType.Float:
                    return first.GetValueAsFloat() > second.GetValueAsFloat();
                case DreamValue.DreamValueType.Float when second.Value == null:
                    return first.GetValueAsFloat() > 0;
                default: {
                    if (first.Value == null && second.Type == DreamValue.DreamValueType.Float) {
                        return 0 > second.GetValueAsFloat();
                    }
                    throw new Exception("Invalid greater than comparison on " + first + " and " + second);
                }
            }
        }

        private static bool IsLessThan(DreamValue first, DreamValue second) {
            switch (first.Type) {
                case DreamValue.DreamValueType.Float when second.Type == DreamValue.DreamValueType.Float:
                    return first.GetValueAsFloat() < second.GetValueAsFloat();
                case DreamValue.DreamValueType.Float when second.Value == null:
                    return first.GetValueAsFloat() < 0;
                default: {
                    if (first.Value == null && second.Type == DreamValue.DreamValueType.Float) {
                        return 0 < second.GetValueAsFloat();
                    }
                    throw new Exception("Invalid less than comparison between " + first + " and " + second);
                }
            }
        }

        private static DreamValue MultiplyValues(DreamValue first, DreamValue second) {
            if (first == DreamValue.Null || second == DreamValue.Null) {
                return new(0);
            } else if (first.TryGetValueAsDreamObject(out var firstObject)) {
                if (firstObject.ObjectDefinition.MetaObject == null)
                    throw new Exception("Invalid multiply operation on " + first + " and " + second);

                return firstObject.ObjectDefinition.MetaObject.OperatorMultiply(first, second);
            } else if (first.Type == DreamValue.DreamValueType.Float && second.Type == DreamValue.DreamValueType.Float) {
                return new(first.GetValueAsFloat() * second.GetValueAsFloat());
            } else {
                throw new Exception("Invalid multiply operation on " + first + " and " + second);
            }
        }

        private static DreamValue DivideValues(DreamValue first, DreamValue second) {
            if (first.Value == null) {
                return new(0);
            } else if (first.Type == DreamValue.DreamValueType.Float && second.Type == DreamValue.DreamValueType.Float) {
                return new(first.GetValueAsFloat() / second.GetValueAsFloat());
            } else {
                throw new Exception("Invalid divide operation on " + first + " and " + second);
            }
        }

        private static DreamValue BitXorValues(DreamValue first, DreamValue second) {
            if (first.TryGetValueAsDreamList(out DreamList list)) {
                DreamList newList = DreamList.Create();
                List<DreamValue> values;

                if (second.TryGetValueAsDreamList(out DreamList secondList)) {
                    values = secondList.GetValues();
                } else {
                    values = new List<DreamValue>() { second };
                }

                foreach (DreamValue value in values) {
                    bool inFirstList = list.ContainsValue(value);
                    bool inSecondList = secondList.ContainsValue(value);

                    if (inFirstList ^ inSecondList) {
                        newList.AddValue(value);

                        DreamValue associatedValue = inFirstList ? list.GetValue(value) : secondList.GetValue(value);
                        if (associatedValue.Value != null) newList.SetValue(value, associatedValue);
                    }
                }

                return new DreamValue(newList);
            } else {
                return new DreamValue(first.GetValueAsInteger() ^ second.GetValueAsInteger());
            }
        }

        private static DreamValue ModulusValues(DreamValue first, DreamValue second) {
            if (first.Type == DreamValue.DreamValueType.Float && second.Type == DreamValue.DreamValueType.Float) {
                return new DreamValue(first.GetValueAsInteger() % second.GetValueAsInteger());
            } else {
                throw new Exception("Invalid modulus operation on " + first + " and " + second);
            }
        }
        #endregion Helpers
    }
}<|MERGE_RESOLUTION|>--- conflicted
+++ resolved
@@ -520,18 +520,7 @@
 
             switch (first.Type) {
                 case DreamValue.DreamValueType.DreamObject: { //Output operation
-<<<<<<< HEAD
-                    if (firstValue == DreamValue.Null)
-                    {
-                        if(firstIdentifier is DreamProcIdentifierVariable identVar && identVar.IdentifierName == "log" && identVar.Instance.IsSubtypeOf(DreamPath.World))
-                        {
-                            IoCManager.Resolve<IDreamManager>().WorldLog.Output(second);
-                            state.Push(DreamValue.Null);
-                            break;
-                        }
-=======
                     if (first == DreamValue.Null) {
->>>>>>> 29d84be9
                         state.Push(new DreamValue(0));
                     } else {
                         IDreamMetaObject metaObject = first.GetValueAsDreamObject().ObjectDefinition.MetaObject;
