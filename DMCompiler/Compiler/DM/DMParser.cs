--- conflicted
+++ resolved
@@ -243,24 +243,16 @@
                             procBlock = new DMASTProcBlockInner(loc, procStatement);
                         }
                     }
-<<<<<<< HEAD
-                    if(_currentPath.LastElement.Contains("operator"))
-=======
                     if(path.IsOperator)
->>>>>>> 4f08cbfa
                     {
                         List<DMASTProcStatement> procStatements = procBlock.Statements.ToList();
                         Location tokenLoc = procBlock.Location;
                         //add ". = src" as the first expression in the operator
                         DMASTProcStatementExpression assignEqSrc = new DMASTProcStatementExpression(tokenLoc, new DMASTAssign(tokenLoc,new DMASTCallableSelf(tokenLoc), new DMASTIdentifier(tokenLoc, "src")));
                         procStatements.Insert(0, assignEqSrc);
-<<<<<<< HEAD
 
                         procBlock = new DMASTProcBlockInner(loc, procStatements.ToArray(), procBlock.SetStatements);
 
-=======
-                        procBlock.Statements = procStatements.ToArray();
->>>>>>> 4f08cbfa
                     }
                     statement = new DMASTProcDefinition(loc, _currentPath, parameters.ToArray(), procBlock);
                 }
@@ -378,15 +370,10 @@
                             Token operatorToken = Current();
                             if(!Check(OperatorOverloadTypes))
                                 Error($"Invalid operator overload {operatorToken.PrintableText}");
-<<<<<<< HEAD
-                            else
-                                pathElement+=operatorToken.PrintableText;
-=======
                             else {
                                 operatorFlag = true;
                                 pathElement+=operatorToken.PrintableText;
                             }
->>>>>>> 4f08cbfa
                         }
                         pathElements.Add(pathElement);
                     }
@@ -415,15 +402,8 @@
             }
         }
 
-<<<<<<< HEAD
         public DMASTExpression? PathArray(ref DreamPath path) {
             if (Current().Type == TokenType.DM_LeftBracket || Current().Type == TokenType.DM_DoubleSquareBracket) {
-=======
-        public bool PathArray(ref DreamPath path, out DMASTExpression implied_value) {
-            implied_value = null;
-            if (Current().Type == TokenType.DM_LeftBracket || Current().Type == TokenType.DM_DoubleSquareBracket)
-            {
->>>>>>> 4f08cbfa
                 var loc = Current().Location;
 
                 // Trying to use path.IsDescendantOf(DreamPath.List) here doesn't work
@@ -442,22 +422,12 @@
                     else if(Check(TokenType.DM_LeftBracket))
                     {
                         Whitespace();
-<<<<<<< HEAD
                         var size = Expression();
                         if (size is not null)
                         {
                             sizes.Add(new DMASTCallParameter(size.Location, size));
                         }
 
-=======
-
-                        var size = Expression();
-                        if (size is not null)
-                        {
-                            sizes.Add(new DMASTCallParameter(size.Location, size));
-                        }
-
->>>>>>> 4f08cbfa
                         ConsumeRightBracket();
                         Whitespace();
                     }
