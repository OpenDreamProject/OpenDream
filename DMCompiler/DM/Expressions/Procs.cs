using OpenDreamShared.Compiler;
using OpenDreamShared.Dream.Procs;

namespace DMCompiler.DM.Expressions {
    // x() (only the identifier)
    class Proc : DMExpression {
        string _identifier;

        public Proc(Location location, string identifier) : base(location) {
            _identifier = identifier;
        }

        public override void EmitPushValue(DMObject dmObject, DMProc proc) {
            throw new CompileErrorException(Location, "attempt to use proc as value");
        }

        public override (DMReference Reference, bool Conditional) EmitReference(DMObject dmObject, DMProc proc) {
            if (dmObject.HasProc(_identifier)) {
                return (DMReference.CreateSrcProc(_identifier), false);
            } else if (DMObjectTree.TryGetGlobalProc(_identifier, out _)) {
                return (DMReference.CreateGlobalProc(_identifier), false);
            }

            throw new CompileErrorException(Location, $"Type {dmObject.Path} does not have a proc named \"{_identifier}\"");
        }

        public DMProc GetProc(DMObject dmObject) {
            return dmObject.GetProcs(_identifier)?[^1];
        }
    }

    class GlobalProc : DMExpression {
        string _name;

        public GlobalProc(Location location, string name) : base(location) {
            _name = name;
        }

        public override void EmitPushValue(DMObject dmObject, DMProc proc) {
            throw new CompileErrorException(Location, "attempt to use proc as value");
        }

        public override (DMReference Reference, bool Conditional) EmitReference(DMObject dmObject, DMProc proc) {
            if (!DMObjectTree.TryGetGlobalProc(_name, out _)) {
                throw new CompileErrorException(Location, $"There is no global proc named \"{_name}\"");

            }

            return (DMReference.CreateGlobalProc(_name), false);
        }

        public DMProc GetProc() {
            if (!DMObjectTree.TryGetGlobalProc(_name, out DMProc globalProc)) {
                throw new CompileErrorException(Location, $"No proc named \"{_name}\"");
            }

            return globalProc;
        }
    }

    // .
    // This is an LValue _and_ a proc
    class ProcSelf : LValue {
        public ProcSelf(Location location)
            : base(location, null)
        {}

        public override (DMReference Reference, bool Conditional) EmitReference(DMObject dmObject, DMProc proc) {
            return (DMReference.Self, false);
        }
    }

    // ..
    class ProcSuper : DMExpression {
        public ProcSuper(Location location) : base(location) { }

        public override void EmitPushValue(DMObject dmObject, DMProc proc) {
            throw new CompileErrorException(Location, "attempt to use proc as value");
        }

        public override (DMReference Reference, bool Conditional) EmitReference(DMObject dmObject, DMProc proc) {
            if ((proc.Attributes & ProcAttributes.IsOverride) != ProcAttributes.IsOverride)
            {
                DMCompiler.Warning(new CompilerWarning(Location, "Calling parents via ..() in a proc definition does nothing"));
            }
            return (DMReference.SuperProc, false);
        }
    }

    // x(y, z, ...)
    class ProcCall : DMExpression {
        DMExpression _target;
        ArgumentList _arguments;

        public ProcCall(Location location, DMExpression target, ArgumentList arguments) : base(location) {
            _target = target;
            _arguments = arguments;
        }

        public (DMObject ProcOwner, DMProc Proc) GetTargetProc(DMObject dmObject) {
            return _target switch {
                Proc procTarget => (dmObject, procTarget.GetProc(dmObject)),
                GlobalProc procTarget => (null, procTarget.GetProc()),
                DereferenceProc derefTarget => derefTarget.GetProc(),
                _ => (null, null)
            };
        }

        public override void EmitPushValue(DMObject dmObject, DMProc proc) {
            (DMObject procOwner, DMProc targetProc) = GetTargetProc(dmObject);
            if (!DMCompiler.Settings.SuppressUnimplementedWarnings && (targetProc?.Attributes & ProcAttributes.Unimplemented) == ProcAttributes.Unimplemented) {
                DMCompiler.Warning(new CompilerWarning(Location, $"{procOwner?.Path.ToString() ?? "/"}{targetProc.Name}() is not implemented"));
            }

            (DMReference procRef, bool conditional) = _target.EmitReference(dmObject, proc);

            if (conditional) {
                var skipLabel = proc.NewLabelName();
                proc.JumpIfNullDereference(procRef, skipLabel);
                if (_arguments.Length == 0 && _target is ProcSuper) {
                    proc.PushProcArguments();
                } else {
                    _arguments.EmitPushArguments(dmObject, proc);
                }
                proc.Call(procRef);
                proc.AddLabel(skipLabel);
            } else {
                if (_arguments.Length == 0 && _target is ProcSuper) {
                    proc.PushProcArguments();
                } else {
                    _arguments.EmitPushArguments(dmObject, proc);
                }
                proc.Call(procRef);
            }
        }

<<<<<<< HEAD
        public override (DMReference Reference, bool Conditional) EmitReference(DMObject dmObject, DMProc proc) {
            _arguments.EmitPushArguments(dmObject, proc);
            (DMObject _, DMProc targetProc) = GetTargetProc(dmObject);
            if (dmObject.HasProc(targetProc.Name)) {
                return (DMReference.CreateSrcProc(targetProc.Name), false);
            } else if (DMObjectTree.TryGetGlobalProc(targetProc.Name, out _)) {
                return (DMReference.CreateGlobalProc(targetProc.Name), false);
            }

            throw new CompileErrorException(Location,
                $"Type {dmObject.Path} does not have a proc named \"{targetProc.Name}\"");
=======
        public override bool TryAsJsonRepresentation(out object json) {
            json = null;
            if (!DMCompiler.Settings.SuppressUnimplementedWarnings)
            {
                DMCompiler.Warning(new CompilerWarning(Location, $"DMM overrides for expression {GetType()} are not implemented"));
            }
            return true; //TODO
>>>>>>> 77eac9d5
        }
    }
}<|MERGE_RESOLUTION|>--- conflicted
+++ resolved
@@ -134,7 +134,6 @@
             }
         }
 
-<<<<<<< HEAD
         public override (DMReference Reference, bool Conditional) EmitReference(DMObject dmObject, DMProc proc) {
             _arguments.EmitPushArguments(dmObject, proc);
             (DMObject _, DMProc targetProc) = GetTargetProc(dmObject);
@@ -146,7 +145,8 @@
 
             throw new CompileErrorException(Location,
                 $"Type {dmObject.Path} does not have a proc named \"{targetProc.Name}\"");
-=======
+        }
+
         public override bool TryAsJsonRepresentation(out object json) {
             json = null;
             if (!DMCompiler.Settings.SuppressUnimplementedWarnings)
@@ -154,7 +154,6 @@
                 DMCompiler.Warning(new CompilerWarning(Location, $"DMM overrides for expression {GetType()} are not implemented"));
             }
             return true; //TODO
->>>>>>> 77eac9d5
         }
     }
 }