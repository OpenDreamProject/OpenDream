using System.Buffers;
using System.Linq;
using System.Text;
using OpenDreamRuntime.Objects;
using OpenDreamRuntime.Objects.MetaObjects;
using OpenDreamRuntime.Procs.DebugAdapter;
using OpenDreamRuntime.Resources;
using OpenDreamShared.Dream;
using OpenDreamShared.Dream.Procs;
using OpenDreamShared.Json;

namespace OpenDreamRuntime.Procs {
    public sealed class DMProc : DreamProc {
        public readonly byte[] Bytecode;

        public string? Source { get; }
        public int Line { get; }
        public IReadOnlyList<LocalVariableJson> LocalNames { get; }

        public readonly IDreamManager DreamManager;
        public readonly IDreamMapManager DreamMapManager;
        public readonly IDreamDebugManager DreamDebugManager;
        public readonly DreamResourceManager DreamResourceManager;
        public readonly IDreamObjectTree ObjectTree;

        private readonly int _maxStackSize;

        public DMProc(DreamPath owningType, ProcDefinitionJson json, string? name, IDreamManager dreamManager, IDreamMapManager dreamMapManager, IDreamDebugManager dreamDebugManager, DreamResourceManager dreamResourceManager, IDreamObjectTree objectTree)
            : base(owningType, name ?? json.Name, null, json.Attributes, GetArgumentNames(json), GetArgumentTypes(json), json.VerbName, json.VerbCategory, json.VerbDesc, json.Invisibility)
        {
            Bytecode = json.Bytecode ?? Array.Empty<byte>();
            LocalNames = json.Locals;
            Source = json.Source;
            Line = json.Line;
            _maxStackSize = json.MaxStackSize;

            DreamManager = dreamManager;
            DreamMapManager = dreamMapManager;
            DreamDebugManager = dreamDebugManager;
            DreamResourceManager = dreamResourceManager;
            ObjectTree = objectTree;
        }

        public override DMProcState CreateState(DreamThread thread, DreamObject? src, DreamObject? usr, DreamProcArguments arguments) {
            return new DMProcState(this, thread, _maxStackSize, src, usr, arguments);
        }

        private static List<string>? GetArgumentNames(ProcDefinitionJson json) {
            if (json.Arguments == null) {
                return new();
            } else {
                var argumentNames = new List<string>(json.Arguments.Count);
                argumentNames.AddRange(json.Arguments.Select(a => a.Name).ToArray());
                return argumentNames;
            }
        }

        private static List<DMValueType>? GetArgumentTypes(ProcDefinitionJson json) {
            if (json.Arguments == null) {
                return new();
            } else {
                var argumentTypes = new List<DMValueType>(json.Arguments.Count);
                argumentTypes.AddRange(json.Arguments.Select(a => a.Type));
                return argumentTypes;
            }
        }
    }

    public sealed class DMProcState : ProcState {
        delegate ProcStatus? OpcodeHandler(DMProcState state);

        // TODO: These pools are not returned to if the proc runtimes while _current is null
        private static ArrayPool<DreamValue> _dreamValuePool = ArrayPool<DreamValue>.Shared;
        private static ArrayPool<DreamValue> _stackPool = ArrayPool<DreamValue>.Shared;

        #region Opcode Handlers
<<<<<<< HEAD
=======
        //Human readable friendly version, which will be converted to a more efficient lookup at runtime.
>>>>>>> a66c16f6
        private static readonly Dictionary<DreamProcOpcode, OpcodeHandler?> OpcodeHandlers = new Dictionary<DreamProcOpcode, OpcodeHandler?>(){
            {DreamProcOpcode.BitShiftLeft, DMOpcodeHandlers.BitShiftLeft},
            {DreamProcOpcode.PushType, DMOpcodeHandlers.PushType},
            {DreamProcOpcode.PushString, DMOpcodeHandlers.PushString},
            {DreamProcOpcode.FormatString, DMOpcodeHandlers.FormatString},
            {DreamProcOpcode.SwitchCaseRange, DMOpcodeHandlers.SwitchCaseRange},
            {DreamProcOpcode.PushReferenceValue, DMOpcodeHandlers.PushReferenceValue},
            {DreamProcOpcode.Add, DMOpcodeHandlers.Add},
            {DreamProcOpcode.Assign, DMOpcodeHandlers.Assign},
            {DreamProcOpcode.Call, DMOpcodeHandlers.Call},
            {DreamProcOpcode.MultiplyReference, DMOpcodeHandlers.MultiplyReference},
            {DreamProcOpcode.JumpIfFalse, DMOpcodeHandlers.JumpIfFalse},
            {DreamProcOpcode.JumpIfTrue, DMOpcodeHandlers.JumpIfTrue},
            {DreamProcOpcode.Jump, DMOpcodeHandlers.Jump},
            {DreamProcOpcode.CompareEquals, DMOpcodeHandlers.CompareEquals},
            {DreamProcOpcode.Return, DMOpcodeHandlers.Return},
            {DreamProcOpcode.PushNull, DMOpcodeHandlers.PushNull},
            {DreamProcOpcode.Subtract, DMOpcodeHandlers.Subtract},
            {DreamProcOpcode.CompareLessThan, DMOpcodeHandlers.CompareLessThan},
            {DreamProcOpcode.CompareGreaterThan, DMOpcodeHandlers.CompareGreaterThan},
            {DreamProcOpcode.BooleanAnd, DMOpcodeHandlers.BooleanAnd},
            {DreamProcOpcode.BooleanNot, DMOpcodeHandlers.BooleanNot},
            {DreamProcOpcode.DivideReference, DMOpcodeHandlers.DivideReference},
            {DreamProcOpcode.Negate, DMOpcodeHandlers.Negate},
            {DreamProcOpcode.Modulus, DMOpcodeHandlers.Modulus},
            {DreamProcOpcode.Append, DMOpcodeHandlers.Append},
            {DreamProcOpcode.CreateRangeEnumerator, DMOpcodeHandlers.CreateRangeEnumerator},
            {DreamProcOpcode.Input, DMOpcodeHandlers.Input},
            {DreamProcOpcode.CompareLessThanOrEqual, DMOpcodeHandlers.CompareLessThanOrEqual},
            {DreamProcOpcode.CreateAssociativeList, DMOpcodeHandlers.CreateAssociativeList},
            {DreamProcOpcode.Remove, DMOpcodeHandlers.Remove},
            {DreamProcOpcode.DeleteObject, DMOpcodeHandlers.DeleteObject},
            {DreamProcOpcode.PushResource, DMOpcodeHandlers.PushResource},
            {DreamProcOpcode.CreateList, DMOpcodeHandlers.CreateList},
            {DreamProcOpcode.CallStatement, DMOpcodeHandlers.CallStatement},
            {DreamProcOpcode.BitAnd, DMOpcodeHandlers.BitAnd},
            {DreamProcOpcode.CompareNotEquals, DMOpcodeHandlers.CompareNotEquals},
            {DreamProcOpcode.PushProc, DMOpcodeHandlers.PushProc},
            {DreamProcOpcode.Divide, DMOpcodeHandlers.Divide},
            {DreamProcOpcode.Multiply, DMOpcodeHandlers.Multiply},
            {DreamProcOpcode.BitXorReference, DMOpcodeHandlers.BitXorReference},
            {DreamProcOpcode.BitXor, DMOpcodeHandlers.BitXor},
            {DreamProcOpcode.BitOr, DMOpcodeHandlers.BitOr},
            {DreamProcOpcode.BitNot, DMOpcodeHandlers.BitNot},
            {DreamProcOpcode.Combine, DMOpcodeHandlers.Combine},
            {DreamProcOpcode.CreateObject, DMOpcodeHandlers.CreateObject},
            {DreamProcOpcode.BooleanOr, DMOpcodeHandlers.BooleanOr},
            {DreamProcOpcode.PushArgumentList, DMOpcodeHandlers.PushArgumentList},
            {DreamProcOpcode.CompareGreaterThanOrEqual, DMOpcodeHandlers.CompareGreaterThanOrEqual},
            {DreamProcOpcode.SwitchCase, DMOpcodeHandlers.SwitchCase},
            {DreamProcOpcode.Mask, DMOpcodeHandlers.Mask},
            {DreamProcOpcode.Error, DMOpcodeHandlers.Error},
            {DreamProcOpcode.IsInList, DMOpcodeHandlers.IsInList},
            {DreamProcOpcode.PushArguments, DMOpcodeHandlers.PushArguments},
            {DreamProcOpcode.PushFloat, DMOpcodeHandlers.PushFloat},
            {DreamProcOpcode.ModulusReference, DMOpcodeHandlers.ModulusReference},
            {DreamProcOpcode.CreateListEnumerator, DMOpcodeHandlers.CreateListEnumerator},
            {DreamProcOpcode.Enumerate, DMOpcodeHandlers.Enumerate},
            {DreamProcOpcode.DestroyEnumerator, DMOpcodeHandlers.DestroyEnumerator},
            {DreamProcOpcode.Browse, DMOpcodeHandlers.Browse},
            {DreamProcOpcode.BrowseResource, DMOpcodeHandlers.BrowseResource},
            {DreamProcOpcode.OutputControl, DMOpcodeHandlers.OutputControl},
            {DreamProcOpcode.BitShiftRight, DMOpcodeHandlers.BitShiftRight},
            {DreamProcOpcode.CreateFilteredListEnumerator, DMOpcodeHandlers.CreateFilteredListEnumerator},
            {DreamProcOpcode.Power, DMOpcodeHandlers.Power},
            {DreamProcOpcode.DebugSource, DMOpcodeHandlers.DebugSource},
            {DreamProcOpcode.DebugLine, DMOpcodeHandlers.DebugLine},
            {DreamProcOpcode.Prompt, DMOpcodeHandlers.Prompt},
            {DreamProcOpcode.PushProcArguments, DMOpcodeHandlers.PushProcArguments},
            {DreamProcOpcode.Initial, DMOpcodeHandlers.Initial},
            {DreamProcOpcode.IsType, DMOpcodeHandlers.IsType},
            {DreamProcOpcode.LocateCoord, DMOpcodeHandlers.LocateCoord},
            {DreamProcOpcode.Locate, DMOpcodeHandlers.Locate},
            {DreamProcOpcode.IsNull, DMOpcodeHandlers.IsNull},
            {DreamProcOpcode.Spawn, DMOpcodeHandlers.Spawn},
            {DreamProcOpcode.OutputReference, DMOpcodeHandlers.OutputReference},
            {DreamProcOpcode.Output, DMOpcodeHandlers.Output},
            {DreamProcOpcode.JumpIfNullDereference, DMOpcodeHandlers.JumpIfNullDereference},
            {DreamProcOpcode.Pop, DMOpcodeHandlers.Pop},
            {DreamProcOpcode.Prob, DMOpcodeHandlers.Prob},
            {DreamProcOpcode.IsSaved, DMOpcodeHandlers.IsSaved},
            {DreamProcOpcode.PickUnweighted, DMOpcodeHandlers.PickUnweighted},
            {DreamProcOpcode.PickWeighted, DMOpcodeHandlers.PickWeighted},
            {DreamProcOpcode.Increment, DMOpcodeHandlers.Increment},
            {DreamProcOpcode.Decrement, DMOpcodeHandlers.Decrement},
            {DreamProcOpcode.CompareEquivalent, DMOpcodeHandlers.CompareEquivalent},
            {DreamProcOpcode.CompareNotEquivalent, DMOpcodeHandlers.CompareNotEquivalent},
            {DreamProcOpcode.Throw, DMOpcodeHandlers.Throw},
            {DreamProcOpcode.IsInRange, DMOpcodeHandlers.IsInRange},
            {DreamProcOpcode.MassConcatenation, DMOpcodeHandlers.MassConcatenation},
            {DreamProcOpcode.CreateTypeEnumerator, DMOpcodeHandlers.CreateTypeEnumerator},
            {DreamProcOpcode.PushGlobalVars, DMOpcodeHandlers.PushGlobalVars},
            {DreamProcOpcode.ModulusModulus, DMOpcodeHandlers.ModulusModulus},
            {DreamProcOpcode.ModulusModulusReference, DMOpcodeHandlers.ModulusModulusReference},
            {DreamProcOpcode.PushProcStub, DMOpcodeHandlers.PushProcStub},
            {DreamProcOpcode.PushVerbStub, DMOpcodeHandlers.PushVerbStub},
        };

        private static OpcodeHandler?[] _opcodeHandlers = {};
        #endregion

        private static OpcodeHandler?[] _opcodeHandlers = {};
        public IDreamManager DreamManager => _proc.DreamManager;
        internal IDreamDebugManager DebugManager => _proc.DreamDebugManager;

        /// <summary> This stores our 'src' value. May be null!</summary>
        public DreamObject? Instance;
        public readonly DreamObject? Usr;
        public readonly int ArgumentCount;
        public string? CurrentSource;
        public int CurrentLine;
        private Stack<IDreamValueEnumerator>? _enumeratorStack;
        public Stack<IDreamValueEnumerator> EnumeratorStack => _enumeratorStack ??= new(1);

        private int _pc = 0;
        private int? _subOpcode;
        private DMReference? _subOpcodeRef;
        public int ProgramCounter => _pc;

        // Contains both arguments (at index 0) and local vars (at index ArgumentCount)
        private readonly DreamValue[] _localVariables;

        private readonly DMProc _proc;
        public override DMProc Proc => _proc;

        public override (string?, int?) SourceLine => (CurrentSource, CurrentLine);

<<<<<<< HEAD

        /// Static initialiser for maintainer friendly OpcodeHandlers to performance friendly _opcodeHandlers
        static DMProcState()
        {
            int maxOpcode = 0;
            foreach(DreamProcOpcode dpo in OpcodeHandlers.Keys)
            {
=======
        /// Static initialiser for maintainer friendly OpcodeHandlers to performance friendly _opcodeHandlers
        static DMProcState() {
            int maxOpcode = 0;
            foreach(DreamProcOpcode dpo in OpcodeHandlers.Keys) {
>>>>>>> a66c16f6
                if(maxOpcode < (int) dpo)
                    maxOpcode = (int) dpo;
            }
            _opcodeHandlers = new OpcodeHandler?[maxOpcode+1];
<<<<<<< HEAD
            foreach(DreamProcOpcode dpo in OpcodeHandlers.Keys)
            {
                _opcodeHandlers[(int) dpo] = OpcodeHandlers[dpo];
            }
        }

=======
            foreach(DreamProcOpcode dpo in OpcodeHandlers.Keys) {
                _opcodeHandlers[(int) dpo] = OpcodeHandlers[dpo];
            }
        }
>>>>>>> a66c16f6
        /// <param name="instance">This is our 'src'.</param>
        /// <exception cref="Exception">Thrown, at time of writing, when an invalid named arg is given</exception>
        public DMProcState(DMProc proc, DreamThread thread, int maxStackSize, DreamObject? instance, DreamObject? usr, DreamProcArguments arguments)
            : base(thread)
        {
            _proc = proc;
            _stack = _stackPool.Rent(maxStackSize);
            Instance = instance;
            Usr = usr;
            ArgumentCount = Math.Max(arguments.ArgumentCount, proc.ArgumentNames?.Count ?? 0);
            _localVariables = _dreamValuePool.Rent(256);
            CurrentSource = proc.Source;
            CurrentLine = proc.Line;
            WaitFor = _proc != null ? (_proc.Attributes & ProcAttributes.DisableWaitfor) != ProcAttributes.DisableWaitfor : true;

            //TODO: Positional arguments must precede all named arguments, this needs to be enforced somehow
            //Positional arguments
            for (int i = 0; i < ArgumentCount; i++) {
                _localVariables[i] = (i < arguments.OrderedArguments?.Count) ? arguments.OrderedArguments[i] : DreamValue.Null;
            }

            //Named arguments
            if (arguments.NamedArguments != null) {
                foreach ((string argumentName, DreamValue argumentValue) in arguments.NamedArguments) {
                    int argumentIndex = proc.ArgumentNames?.IndexOf(argumentName) ?? -1;
                    if (argumentIndex == -1) {
                        throw new Exception($"Invalid argument name \"{argumentName}\"");
                    }

                    _localVariables[argumentIndex] = argumentValue;
                }
            }
        }

        public DMProcState(DMProcState other, DreamThread thread)
            : base(thread)
        {
            if (other.EnumeratorStack.Count > 0) {
                throw new NotImplementedException();
            }

            _proc = other._proc;
            Instance = other.Instance;
            Usr = other.Usr;
            ArgumentCount = other.ArgumentCount;
            CurrentSource = other.CurrentSource;
            CurrentLine = other.CurrentLine;
            _pc = other._pc;

            _stack = _stackPool.Rent(other._stack.Length);
            Array.Copy(other._stack, _stack, _stack.Length);

            _localVariables = _dreamValuePool.Rent(other._localVariables.Length);
            Array.Copy(other._localVariables, _localVariables, other._localVariables.Length);

            WaitFor = other.WaitFor;
        }

        protected override ProcStatus InternalResume() {
            if (Instance is not null && Instance.Deleted) {
                ReturnPools();
                return ProcStatus.Returned;
            }

            while (_pc < _proc.Bytecode.Length) {
                int opcode = -1;
                if(_subOpcode == null)
                    opcode = _proc.Bytecode[_pc++];
                else
                {
                    opcode = _subOpcode.Value;
                    _subOpcode = null;
                }
                DebugManager.HandleInstruction(this);

                var handler = opcode < _opcodeHandlers.Length ? _opcodeHandlers[opcode] : null;
                if (handler is null)
                    throw new Exception($"Attempted to call non-existent Opcode method for opcode 0x{opcode:X2}");
                ProcStatus? status = handler.Invoke(this);
                if (status != null) {
                    if (status == ProcStatus.Returned || status == ProcStatus.Cancelled) {
                        // TODO: This should be automatic (dispose pattern?)
                        ReturnPools();
                    }

                    return status.Value;
                }
            }

            // TODO: This should be automatic (dispose pattern?)
            ReturnPools();
            return ProcStatus.Returned;
        }

        public void SetSubOpcode(DreamProcOpcode subOp, DMReference? subReference)
        {
            if(_subOpcode != null)
                throw new Exception("Attempted to set a subOpcode when one already exists. This is extremely likely to corrupt the stack.");
            _subOpcode = (int)subOp;
            _subOpcodeRef = subReference;
        }

        public override void ReturnedInto(DreamValue value)
        {
            Push(value);
        }

        public override void AppendStackFrame(StringBuilder builder) {
            if (Proc.OwningType != DreamPath.Root) {
                builder.Append(Proc.OwningType.ToString());
                builder.Append('/');
            }

            builder.Append(Proc.Name);
        }

        public void Jump(int position) {
            _pc = position;
        }

        public void SetReturn(DreamValue value) {
            Result = value;
        }

        public void Call(DreamProc proc, DreamObject? src, DreamProcArguments arguments) {
            var state = proc.CreateState(Thread, src, Usr, arguments);
            Thread.PushProcState(state);
        }

        public DreamThread Spawn() {
            var thread = new DreamThread(this.Proc.ToString());

            var state = new DMProcState(this, thread);
            thread.PushProcState(state);

            return thread;
        }

        public void ReturnPools()
        {
            _dreamValuePool.Return(_localVariables, true);
            _stackPool.Return(_stack);
        }

        public Span<DreamValue> GetArguments() {
            return _localVariables.AsSpan(0, ArgumentCount);
        }

        #region Stack
        private DreamValue[] _stack;
        private int _stackIndex = 0;
        public ReadOnlyMemory<DreamValue> DebugStack() => _stack.AsMemory(0, _stackIndex);

        public void Push(DreamValue value) {
            _stack[_stackIndex++] = value;
        }

        public void Push(DreamProcArguments value) {
            _stack[_stackIndex++] = new DreamValue(value);
        }

        public DreamValue Pop() {
            return _stack[--_stackIndex];
        }

        /// <summary>
        /// Pops multiple values off the stack
        /// </summary>
        /// <param name="count">Amount of values to pop</param>
        /// <returns>A ReadOnlySpan of the popped values, in FIFO order</returns>
        public ReadOnlySpan<DreamValue> PopCount(int count) {
            _stackIndex -= count;

            return _stack.AsSpan(_stackIndex, count);
        }

        public DreamValue Peek() {
            return _stack[_stackIndex - 1];
        }

        public DreamProcArguments PopArguments() {
            return Pop().MustGetValueAsProcArguments();
        }
        #endregion

        #region Operands
        public int ReadByte() {
            return _proc.Bytecode[_pc++];
        }

        public int ReadInt() {
            int value = BitConverter.ToInt32(_proc.Bytecode, _pc);
            _pc += 4;

            return value;
        }

        public float ReadFloat() {
            float value = BitConverter.ToSingle(_proc.Bytecode, _pc);
            _pc += 4;

            return value;
        }

        public string ReadString() {
            int stringID = ReadInt();

            return Proc.ObjectTree.Strings[stringID];
        }

        public DMReference ReadReference() {
            if(_subOpcodeRef != null)
            {
                DMReference result = _subOpcodeRef.Value;
                _subOpcodeRef = null;
                return result;
            }

            DMReference.Type refType = (DMReference.Type)ReadByte();

            switch (refType) {
                case DMReference.Type.Argument: return DMReference.CreateArgument(ReadByte());
                case DMReference.Type.Local: return DMReference.CreateLocal(ReadByte());
                case DMReference.Type.Global: return DMReference.CreateGlobal(ReadInt());
                case DMReference.Type.GlobalProc: return DMReference.CreateGlobalProc(ReadInt());
                case DMReference.Type.Field: return DMReference.CreateField(ReadString());
                case DMReference.Type.SrcField: return DMReference.CreateSrcField(ReadString());
                case DMReference.Type.Proc: return DMReference.CreateProc(ReadString());
                case DMReference.Type.SrcProc: return DMReference.CreateSrcProc(ReadString());
                case DMReference.Type.Src: return DMReference.Src;
                case DMReference.Type.Self: return DMReference.Self;
                case DMReference.Type.Usr: return DMReference.Usr;
                case DMReference.Type.Args: return DMReference.Args;
                case DMReference.Type.SuperProc: return DMReference.SuperProc;
                case DMReference.Type.ListIndex: return DMReference.ListIndex;
                default: throw new Exception($"Invalid reference type {refType}");
            }
        }
        #endregion

        #region References
        public bool IsNullDereference(DMReference reference) {
            switch (reference.RefType) {
                case DMReference.Type.Proc:
                case DMReference.Type.Field: {
                    if (Peek() == DreamValue.Null) {
                        Pop();
                        return true;
                    }

                    return false;
                }
                case DMReference.Type.ListIndex: {
                    DreamValue list = _stack[_stackIndex - 2];
                    if (list == DreamValue.Null) {
                        Pop();
                        Pop();
                        return true;
                    }

                    return false;
                }
                default: throw new Exception($"Invalid dereference type {reference.RefType}");
            }
        }

        /// <summary>
        /// Takes a DMReference with a <see cref="DMReference.Type.ListIndex"/> type and returns the value being indexed
        /// as well as what it's being indexed with.
        /// </summary>
        /// <param name="reference">A ListIndex DMReference</param>
        public (DreamValue indexing, DreamValue index) GetIndexReferenceValues(DMReference reference, bool peek = false) {
            if (reference.RefType != DMReference.Type.ListIndex)
                throw new ArgumentException("Reference was not a ListIndex type");

            DreamValue index = peek ? _stack[_stackIndex - 1] : Pop();
            DreamValue indexing = peek ? _stack[_stackIndex - 2] : Pop();
            return (indexing, index);
        }

        public ProcStatus? AssignReference(DMReference reference, DreamValue value) {
            switch (reference.RefType) {
                case DMReference.Type.Self: Result = value; break;
                case DMReference.Type.Argument: _localVariables[reference.Index] = value; break;
                case DMReference.Type.Local: _localVariables[ArgumentCount + reference.Index] = value; break;
                case DMReference.Type.SrcField: Instance.SetVariable(reference.Name, value); break;
                case DMReference.Type.Global: DreamManager.Globals[reference.Index] = value; break;
                case DMReference.Type.Src:
                    //TODO: src can be assigned to non-DreamObject values
                    if (!value.TryGetValueAsDreamObject(out Instance)) {
                        throw new Exception($"Cannot assign src to {value}");
                    }

                    break;
                case DMReference.Type.Field: {
                    DreamValue owner = Pop();
                    if (!owner.TryGetValueAsDreamObject(out var ownerObj) || ownerObj == null)
                        throw new Exception($"Cannot assign field \"{reference.Name}\" on {owner}");

                    ownerObj.SetVariable(reference.Name, value);
                    break;
                }
                case DMReference.Type.ListIndex: {
                    (DreamValue indexing, DreamValue index) = GetIndexReferenceValues(reference);
                    if (indexing.TryGetValueAsDreamObject(out var dreamObject)) {
                        IDreamMetaObject? metaObject = dreamObject?.ObjectDefinition?.MetaObject;
                        return metaObject!.OperatorIndexAssign(indexing, index, value, this);
                    } else {
                        throw new Exception($"Cannot assign to index {index} of {indexing}");
                    }
                }
                default: throw new Exception($"Cannot assign to reference type {reference.RefType}");
            }
            return null;
        }

        public DreamValue GetReferenceValue(DMReference reference, bool peek = false) {
            switch (reference.RefType) {
                case DMReference.Type.Src: return new(Instance);
                case DMReference.Type.Usr: return new(Usr);
                case DMReference.Type.Self: return Result;
                case DMReference.Type.Global: return DreamManager.Globals[reference.Index];
                case DMReference.Type.Argument: return _localVariables[reference.Index];
                case DMReference.Type.Local: return _localVariables[ArgumentCount + reference.Index];
                case DMReference.Type.Args: {
                    DreamList argsList = DreamList.Create(ArgumentCount);

                    for (int i = 0; i < ArgumentCount; i++) {
                        argsList.AddValue(_localVariables[i]);
                    }

                    argsList.ValueAssigned += (DreamList argsList, DreamValue key, DreamValue value) => {
                        if (!key.TryGetValueAsInteger(out int argIndex)) {
                            throw new Exception($"Cannot index args with {key}");
                        }

                        if (argIndex > ArgumentCount) {
                            throw new Exception($"Args index {argIndex} is too large");
                        }

                        _localVariables[argIndex - 1] = value;
                    };

                    return new(argsList);
                }
                case DMReference.Type.Field: {
                    DreamValue owner = peek ? Peek() : Pop();

                    if (owner.TryGetValueAsDreamObject(out var ownerObj) && ownerObj != null) {
                        if (!ownerObj.TryGetVariable(reference.Name, out var fieldValue))
                            throw new Exception($"Type {ownerObj.ObjectDefinition.Type} has no field called \"{reference.Name}\"");

                        return fieldValue;
                    } else if (owner.TryGetValueAsProc(out var ownerProc)) {
                        return ownerProc.GetField(reference.Name);
                    } else {
                        throw new Exception($"Cannot get field \"{reference.Name}\" from {owner}");
                    }
                }
                case DMReference.Type.SrcField: {
                    if (Instance == null)
                        throw new Exception($"Cannot get field src.{reference.Name} in global proc");
                    if (!Instance.TryGetVariable(reference.Name, out var fieldValue))
                        throw new Exception($"Type {Instance.ObjectDefinition!.Type} has no field called \"{reference.Name}\"");

                    return fieldValue;
                }
                case DMReference.Type.ListIndex: {
                    (DreamValue indexing, DreamValue index) = GetIndexReferenceValues(reference, peek);

                    if (indexing.TryGetValueAsString(out string? strValue)) {
                        if (!index.TryGetValueAsInteger(out int strIndex))
                            throw new Exception($"Attempted to index string with {index}");

                        char c = strValue[strIndex - 1];
                        return new DreamValue(Convert.ToString(c));
                    }

                    if (indexing.TryGetValueAsDreamObject(out var dreamObject)) {
                        IDreamMetaObject? metaObject = dreamObject?.ObjectDefinition?.MetaObject;
                        if (metaObject != null)
                        {
                            ProcStatus? opStatus = metaObject.OperatorIndex(indexing, index, this);
                            switch(opStatus){
                                case(null):
                                case(ProcStatus.Returned):
                                    return this.Pop();
                                case(ProcStatus.Called):
                                    return this.Thread.Resume();
                                case(ProcStatus.Deferred):
                                    throw new Exception("Using sleep() in an operator overload is not supported.");
                                case(ProcStatus.Cancelled):
                                    throw new Exception("Runtime occurred in operator");
                            }
                        }
                    }

                    throw new Exception($"Cannot get index {index} of {indexing}");
                }
                default: throw new Exception($"Cannot get value of reference type {reference.RefType}");
            }
        }

        public void PopReference(DMReference reference) {
            switch (reference.RefType) {
                case DMReference.Type.Src:
                case DMReference.Type.Usr:
                case DMReference.Type.Self:
                case DMReference.Type.Global:
                case DMReference.Type.GlobalProc:
                case DMReference.Type.Argument:
                case DMReference.Type.Local:
                case DMReference.Type.Args:
                case DMReference.Type.SrcField:
                    return;
                case DMReference.Type.Field:
                    Pop();
                    return;
                case DMReference.Type.ListIndex:
                    Pop();
                    Pop();
                    return;
                default: throw new Exception($"Cannot pop stack values of reference type {reference.RefType}");
            }
        }
        #endregion References

        public IEnumerable<(string, DreamValue)> DebugArguments() {
            int i = 0;
            if (_proc.ArgumentNames != null) {
                while (i < _proc.ArgumentNames.Count) {
                    yield return (_proc.ArgumentNames[i], _localVariables[i]);
                    ++i;
                }
            }
            // If the caller supplied excess positional arguments, they have no
            // name, but the debugger should report them anyways.
            while (i < ArgumentCount) {
                yield return (i.ToString(), _localVariables[i]);
                ++i;
            }
        }

        public IEnumerable<(string, DreamValue)> DebugLocals() {
            if (_proc.LocalNames is null) {
                yield break;
            }

            string[] names = new string[_localVariables.Length - ArgumentCount];
            int count = 0;
            foreach (var info in _proc.LocalNames) {
                if (info.Offset > _pc) {
                    break;
                }
                if (info.Remove is int remove) {
                    count -= remove;
                }
                if (info.Add is string add) {
                    names[count++] = add;
                }
            }

            int i = 0, j = ArgumentCount;
            while (i < count && j < _localVariables.Length) {
                yield return (names[i], _localVariables[j]);
                ++i;
                ++j;
            }
            // _localVariables.Length is pool-allocated so its length may go up
            // to some round power of two or similar without anything actually
            // being there, so just stop after the named locals.
        }
    }
}<|MERGE_RESOLUTION|>--- conflicted
+++ resolved
@@ -74,10 +74,7 @@
         private static ArrayPool<DreamValue> _stackPool = ArrayPool<DreamValue>.Shared;
 
         #region Opcode Handlers
-<<<<<<< HEAD
-=======
         //Human readable friendly version, which will be converted to a more efficient lookup at runtime.
->>>>>>> a66c16f6
         private static readonly Dictionary<DreamProcOpcode, OpcodeHandler?> OpcodeHandlers = new Dictionary<DreamProcOpcode, OpcodeHandler?>(){
             {DreamProcOpcode.BitShiftLeft, DMOpcodeHandlers.BitShiftLeft},
             {DreamProcOpcode.PushType, DMOpcodeHandlers.PushType},
@@ -178,8 +175,6 @@
 
         private static OpcodeHandler?[] _opcodeHandlers = {};
         #endregion
-
-        private static OpcodeHandler?[] _opcodeHandlers = {};
         public IDreamManager DreamManager => _proc.DreamManager;
         internal IDreamDebugManager DebugManager => _proc.DreamDebugManager;
 
@@ -205,37 +200,18 @@
 
         public override (string?, int?) SourceLine => (CurrentSource, CurrentLine);
 
-<<<<<<< HEAD
-
-        /// Static initialiser for maintainer friendly OpcodeHandlers to performance friendly _opcodeHandlers
-        static DMProcState()
-        {
-            int maxOpcode = 0;
-            foreach(DreamProcOpcode dpo in OpcodeHandlers.Keys)
-            {
-=======
         /// Static initialiser for maintainer friendly OpcodeHandlers to performance friendly _opcodeHandlers
         static DMProcState() {
             int maxOpcode = 0;
             foreach(DreamProcOpcode dpo in OpcodeHandlers.Keys) {
->>>>>>> a66c16f6
                 if(maxOpcode < (int) dpo)
                     maxOpcode = (int) dpo;
             }
             _opcodeHandlers = new OpcodeHandler?[maxOpcode+1];
-<<<<<<< HEAD
-            foreach(DreamProcOpcode dpo in OpcodeHandlers.Keys)
-            {
-                _opcodeHandlers[(int) dpo] = OpcodeHandlers[dpo];
-            }
-        }
-
-=======
             foreach(DreamProcOpcode dpo in OpcodeHandlers.Keys) {
                 _opcodeHandlers[(int) dpo] = OpcodeHandlers[dpo];
             }
         }
->>>>>>> a66c16f6
         /// <param name="instance">This is our 'src'.</param>
         /// <exception cref="Exception">Thrown, at time of writing, when an invalid named arg is given</exception>
         public DMProcState(DMProc proc, DreamThread thread, int maxStackSize, DreamObject? instance, DreamObject? usr, DreamProcArguments arguments)
