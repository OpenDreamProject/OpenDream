using OpenDreamShared.Compiler;
using OpenDreamShared.Dream;
using OpenDreamShared.Json;
using System;
using System.Collections.Generic;
<<<<<<< HEAD
using Robust.Shared.Localization;
using Robust.Shared.Maths;
=======
>>>>>>> 1978821b

namespace DMCompiler.DM.Expressions {
    abstract class Constant : DMExpression {
        public Constant(Location location) : base(location) { }

        public sealed override bool TryAsConstant(out Constant constant) {
            constant = this;
            return true;
        }

        public abstract bool IsTruthy();

        #region Unary Operations
        public Constant Not() {
            return new Number(Location, IsTruthy() ? 0 : 1);
        }

        public virtual Constant Negate() {
            throw new CompileErrorException(Location, $"const operation \"-{this}\" is invalid");
        }

        public virtual Constant BinaryNot() {
            throw new CompileErrorException(Location, $"const operation \"~{this}\" is invalid");
        }
        #endregion

        #region Binary Operations
        public Constant And(Constant rhs) {
            var truthy = IsTruthy() && rhs.IsTruthy();
            return new Number(Location, truthy ? 1 : 0);
        }

        public Constant Or(Constant rhs) {
            var truthy = IsTruthy() || rhs.IsTruthy();
            return new Number(Location, truthy ? 1 : 0);
        }

        public virtual Constant Add(Constant rhs) {
            throw new CompileErrorException(Location, $"const operation \"{this} + {rhs}\" is invalid");
        }

        public virtual Constant Subtract(Constant rhs) {
            throw new CompileErrorException(Location, $"const operation \"{this} - {rhs}\" is invalid");
        }

        public virtual Constant Multiply(Constant rhs) {
            throw new CompileErrorException(Location, $"const operation \"{this} * {rhs}\" is invalid");
        }

        public virtual Constant Divide(Constant rhs) {
            throw new CompileErrorException(Location, $"const operation \"{this} / {rhs}\" is invalid");
        }

        public virtual Constant Modulo(Constant rhs) {
            throw new CompileErrorException(Location, $"const operation \"{this} % {rhs}\" is invalid");
        }

        public virtual Constant Power(Constant rhs) {
            throw new CompileErrorException(Location, $"const operation \"{this} ** {rhs}\" is invalid");
        }

        public virtual Constant LeftShift(Constant rhs) {
            throw new CompileErrorException(Location, $"const operation \"{this} << {rhs}\" is invalid");
        }

        public virtual Constant RightShift(Constant rhs) {
            throw new CompileErrorException(Location, $"const operation \"{this} >> {rhs}\" is invalid");
        }

        public virtual Constant BinaryAnd(Constant rhs) {
            throw new CompileErrorException(Location, $"const operation \"{this} & {rhs}\" is invalid");
        }

        public virtual Constant BinaryXor(Constant rhs) {
            throw new CompileErrorException(Location, $"const operation \"{this} ^ {rhs}\" is invalid");
        }

        public virtual Constant BinaryOr(Constant rhs) {
            throw new CompileErrorException(Location, $"const operation \"{this} | {rhs}\" is invalid");
        }

        public virtual Constant Equals(Constant rhs) {
            throw new CompileErrorException(Location, $"const operation \"{this} == {rhs}\" is invalid");
        }

        public virtual Constant NotEquals(Constant rhs) {
            throw new CompileErrorException(Location, $"const operation \"{this} != {rhs}\" is invalid");
        }
        #endregion
    }

    // null
    class Null : Constant {
        public Null(Location location) : base(location) { }

        public override void EmitPushValue(DMObject dmObject, DMProc proc) {
            proc.PushNull();
        }

        public override bool IsTruthy() => false;

        public override bool TryAsJsonRepresentation(out object json) {
            json = null;
            return true;
        }

        public override Constant Equals(Constant rhs) {
            if (rhs is not Null) {
                return new Number(Location, 0); // false
            }

            return new Number(Location, 1); // true
        }

        public override Constant NotEquals(Constant rhs) {
            if (rhs is not Null) {
                return new Number(Location, 1); // true
            }

            return new Number(Location, 0); // false
        }
    }

    // 4.0, -4.0
    class Number : Constant {
        public float Value { get; }

        public Number(Location location, int value) : base(location) {
            Value = value;
        }

        public Number(Location location, float value) : base(location) {
            Value = value;
        }

        public override void EmitPushValue(DMObject dmObject, DMProc proc) {
            proc.PushFloat(Value);
        }

        public override bool IsTruthy() => Value != 0;

        public override bool TryAsJsonRepresentation(out object json) {
            json = Value;
            return true;
        }

        public override Constant Negate() {
            return new Number(Location, -Value);
        }

        public override Constant BinaryNot() {
            return new Number(Location, ~(int)Value);
        }

        public override Constant Add(Constant rhs) {
            if (rhs is not Number rhsNum) {
                return base.Add(rhs);
            }

            return new Number(Location, Value + rhsNum.Value);
        }

        public override Constant Subtract(Constant rhs) {
            if (rhs is not Number rhsNum) {
                return base.Add(rhs);
            }

            return new Number(Location, Value - rhsNum.Value);
        }

        public override Constant Multiply(Constant rhs) {
            if (rhs is not Number rhsNum) {
                return base.Add(rhs);
            }

            return new Number(Location, Value * rhsNum.Value);
        }

        public override Constant Divide(Constant rhs) {
            if (rhs is not Number rhsNum) {
                return base.Add(rhs);
            }

            return new Number(Location, Value / rhsNum.Value);
        }

        public override Constant Modulo(Constant rhs) {
            if (rhs is not Number rhsNum) {
                return base.Add(rhs);
            }

            return new Number(Location, Value % rhsNum.Value);
        }

        public override Constant Power(Constant rhs) {
            if (rhs is not Number rhsNum) {
                return base.Add(rhs);
            }

            return new Number(Location, MathF.Pow(Value, rhsNum.Value));
        }

        public override Constant LeftShift(Constant rhs) {
            if (rhs is not Number rhsNum) {
                return base.Add(rhs);
            }

            return new Number(Location, ((int)Value) << ((int)rhsNum.Value));
        }

        public override Constant RightShift(Constant rhs) {
            if (rhs is not Number rhsNum) {
                return base.Add(rhs);
            }

            return new Number(Location, ((int)Value) >> ((int)rhsNum.Value));
        }


        public override Constant BinaryAnd(Constant rhs) {
            if (rhs is not Number rhsNum) {
                return base.Add(rhs);
            }

            return new Number(Location, ((int)Value) & ((int)rhsNum.Value));
        }


        public override Constant BinaryXor(Constant rhs) {
            if (rhs is not Number rhsNum) {
                return base.Add(rhs);
            }

            return new Number(Location, ((int)Value) ^ ((int)rhsNum.Value));
        }


        public override Constant BinaryOr(Constant rhs) {
            if (rhs is not Number rhsNum) {
                return base.Add(rhs);
            }

            return new Number(Location, ((int)Value) | ((int)rhsNum.Value));
        }

        public override Constant Equals(Constant rhs) {
            if (rhs is not Number rhsNum || MathHelper.CloseTo(rhsNum.Value, Value)) {
                return new Number(Location, 0); // false
            }

            return new Number(Location, 1); // true
        }

        public override Constant NotEquals(Constant rhs) {
            if (rhs is not Number rhsNum || !MathHelper.CloseTo(rhsNum.Value, Value)) {
                return new Number(Location, 1); // true
            }

            return new Number(Location, 0); // false
        }
    }

    // "abc"
    class String : Constant {
        public string Value { get; }

        public String(Location location, string value) : base(location) {
            Value = value;
        }

        public override void EmitPushValue(DMObject dmObject, DMProc proc) {
            proc.PushString(Value);
        }

        public override bool IsTruthy() => Value.Length != 0;

        public override bool TryAsJsonRepresentation(out object json) {
            json = Value;
            return true;
        }

        public override Constant Add(Constant rhs) {
            if (rhs is not String rhsString) {
                return base.Add(rhs);
            }

            return new String(Location, Value + rhsString.Value);
        }

        public override Constant Equals(Constant rhs) {
            if (rhs is not String rhsString || rhsString.Value != Value) {
                return new Number(Location, 0); // false
            }

            return new Number(Location, 1); // true
        }

        public override Constant NotEquals(Constant rhs) {
            if (rhs is not String rhsString || rhsString.Value != Value) {
                return new Number(Location, 1); // true
            }

            return new Number(Location, 0); // false
        }
    }

    // 'abc'
    class Resource : Constant {
        string Value { get; }

        public Resource(Location location, string value) : base(location) {
            Value = value;
        }

        public override void EmitPushValue(DMObject dmObject, DMProc proc) {
            proc.PushResource(Value);
        }

        public override bool IsTruthy() => true;

        public override bool TryAsJsonRepresentation(out object json) {
            json = new Dictionary<string, object>() {
                { "type", JsonVariableType.Resource },
                { "resourcePath", Value }
            };

            return true;
        }

        public override Constant Equals(Constant rhs) {
            if (rhs is not Resource rhsResource || rhsResource.Value != Value) {
                return new Number(Location, 0); // false
            }

            return new Number(Location, 1); // true
        }

        public override Constant NotEquals(Constant rhs) {
            if (rhs is not Resource rhsResource || rhsResource.Value != Value) {
                return new Number(Location, 1); // true
            }

            return new Number(Location, 0); // false
        }
    }

    // /a/b/c
    class Path : Constant {
        public DreamPath Value { get; }

        public Path(Location location, DreamPath value) : base(location) {
            Value = value;
        }

        public override void EmitPushValue(DMObject dmObject, DMProc proc) {
            proc.PushPath(Value);
        }

        public override bool IsTruthy() => true;

        public override bool TryAsJsonRepresentation(out object json) {
            object value;

            if (DMObjectTree.TryGetTypeId(Value, out int typeId)) {
                value = typeId;
            } else {
                value = Value.PathString;
            }

            json = new Dictionary<string, object>() {
                { "type", JsonVariableType.Path },
                { "value", value }
            };

            return true;
        }

        public override Constant Equals(Constant rhs) {
            if (rhs is not Path rhsPath || rhsPath.Value != Value) {
                return new Number(Location, 0); // false
            }

            return new Number(Location, 1); // true
        }

        public override Constant NotEquals(Constant rhs) {
            if (rhs is not Path rhsPath || rhsPath.Value != Value) {
                return new Number(Location, 1); // true
            }

            return new Number(Location, 0); // false
        }
    }
}<|MERGE_RESOLUTION|>--- conflicted
+++ resolved
@@ -3,11 +3,7 @@
 using OpenDreamShared.Json;
 using System;
 using System.Collections.Generic;
-<<<<<<< HEAD
-using Robust.Shared.Localization;
 using Robust.Shared.Maths;
-=======
->>>>>>> 1978821b
 
 namespace DMCompiler.DM.Expressions {
     abstract class Constant : DMExpression {
