using System.Linq;
using System.Text;
using System.Threading.Tasks;
using OpenDreamRuntime.Objects;
using OpenDreamRuntime.Procs;
using OpenDreamRuntime.Procs.DebugAdapter;
using OpenDreamRuntime.Resources;
using OpenDreamShared.Dream;
using OpenDreamShared.Dream.Procs;

namespace OpenDreamRuntime {
    public enum ProcStatus {
        Cancelled,
        Returned,
        Deferred,
        Called,
    }

    public abstract class DreamProc {
        public DreamPath OwningType { get; }
        public string Name { get; }

        // This is currently publicly settable because the loading code doesn't know what our super is until after we are instantiated
        public DreamProc? SuperProc { set; get; }

        public ProcAttributes Attributes { get; }

        public List<String>? ArgumentNames { get; }
        public List<DMValueType>? ArgumentTypes { get; }

        public string? VerbName { get; }
        public string? VerbCategory { get; } = string.Empty;
        public string? VerbDesc { get; }
        public sbyte? Invisibility { get; }

<<<<<<< HEAD
        internal abstract IDreamManager DreamManager { get; }
        internal abstract IDreamMapManager DreamMapManager { get; }
        internal abstract IDreamDebugManager DreamDebugManager { get; }
        internal abstract DreamResourceManager DreamResourceManager { get; }

        protected DreamProc(DreamPath owningType, string name, DreamProc superProc, ProcAttributes attributes, List<String>? argumentNames, List<DMValueType>? argumentTypes, string? verbName, string? verbCategory, string? verbDesc, sbyte? invisibility) {
=======
        protected DreamProc(DreamPath owningType, string name, DreamProc? superProc, ProcAttributes attributes, List<String>? argumentNames, List<DMValueType>? argumentTypes, string? verbName, string? verbCategory, string? verbDesc, sbyte? invisibility) {
>>>>>>> 176b7075
            OwningType = owningType;
            Name = name;
            SuperProc = superProc;
            Attributes = attributes;
            ArgumentNames = argumentNames;
            ArgumentTypes = argumentTypes;

            VerbName = verbName;
            if (verbCategory is not null)
            {
                // (de)serialization meme to reduce JSON size
                // It's string.Empty by default but we invert it to null to prevent serialization
                // Explicit null becomes treated as string.Empty
                VerbCategory = verbCategory == string.Empty ? null : verbCategory;
            }
            VerbDesc = verbDesc;
            Invisibility = invisibility;
        }

        public abstract ProcState CreateState(DreamThread thread, DreamObject? src, DreamObject? usr, DreamProcArguments arguments);

        // Execute this proc. This will behave as if the proc has `set waitfor = 0`
        public DreamValue Spawn(DreamObject src, DreamProcArguments arguments, DreamObject? usr = null) {
            var context = new DreamThread(this.ToString());
            var state = CreateState(context, src, usr, arguments);
            context.PushProcState(state);
            return context.Resume();
        }

        public override string ToString() {
            if (OwningType == DreamPath.Root) {
                return Name;
            } else {
                return $"{OwningType}/{Name}";
            }
        }
    }

    sealed class CancellingRuntime : Exception {
        public CancellingRuntime(string message)
            : base(message)
        {}
    }

    sealed class PropagatingRuntime : Exception {
        public PropagatingRuntime(string message)
            : base(message)
        {}
    }

    public abstract class ProcState {
        private static int _idCounter = 0;
        public int Id { get; } = ++_idCounter;

        public DreamThread Thread { get; set; }
        public DreamValue Result { set; get; } = DreamValue.Null;

        public bool WaitFor { get; set; } = true;

        public ProcState(DreamThread thread) {
            Thread = thread;
        }

        public ProcStatus Resume() {
            try {
                return InternalResume();
            } catch (CancellingRuntime exception) {
                Thread.CancelAll();
                Thread.HandleException(exception);
                return ProcStatus.Cancelled;
            } catch (PropagatingRuntime exception) {
                Thread.HandleException(exception);
                Thread.PopProcState();
                return ProcStatus.Returned;
            } catch (Exception exception) {
                Thread.HandleException(exception);
                return ProcStatus.Returned;
            }
        }

        public virtual (string?, int?) SourceLine => (null, null);

        public abstract DreamProc? Proc { get; }

        protected abstract ProcStatus InternalResume();

        public abstract void AppendStackFrame(StringBuilder builder);

        // Most implementations won't require this, so give it a default
        public virtual void ReturnedInto(DreamValue value) {}

        public virtual void Cancel() {}

        public override string ToString() {
            var sb = new StringBuilder();
            AppendStackFrame(sb);
            return sb.ToString();
        }
    }

    public sealed class DreamThread {
        private static System.Threading.ThreadLocal<Stack<DreamThread>> CurrentlyExecuting = new(() => new(), trackAllValues: true);
        public static IEnumerable<DreamThread> InspectExecutingThreads() {
            return CurrentlyExecuting.Value!.Concat(CurrentlyExecuting.Values.SelectMany(x => x));
        }

        private static int _idCounter = 0;
        public int Id { get; } = ++_idCounter;

        private const int MaxStackDepth = 256;

        private ProcState? _current;
        private Stack<ProcState> _stack = new();

        // The amount of stack frames containing `WaitFor = false`
        private int _syncCount = 0;

        public string Name { get; }

        public DreamThread(string name) {
            Name = name;
        }

        public static DreamValue Run(DreamProc proc, DreamObject src, DreamObject? usr, DreamProcArguments? arguments) {
            var context = new DreamThread(proc.ToString());
            var state = proc.CreateState(context, src, usr, arguments ?? new DreamProcArguments(null));
            context.PushProcState(state);
            return context.Resume();
        }

        public static DreamValue Run(string name, Func<AsyncNativeProc.State, Task<DreamValue>> anonymousFunc) {
            var context = new DreamThread(name);
            var state = AsyncNativeProc.CreateAnonymousState(context, anonymousFunc);
            context.PushProcState(state);
            return context.Resume();
        }

        public DreamValue Resume() {
            try {
                CurrentlyExecuting.Value!.Push(this);
                while (_current != null) {
                    // _current.Resume may mutate our state!!!
                    switch (_current.Resume()) {
                        // The entire Thread is stopping
                        case ProcStatus.Cancelled:
                            var current = _current;
                            _current = null;
                            _stack.Clear();
                            return current.Result;

                        // Our top-most proc just returned a value
                        case ProcStatus.Returned:
                            var returned = _current.Result;
                            PopProcState();

                            // If our stack is empty, the context has finished execution
                            // so we can return the result to our native caller
                            if (_current == null) {
                                return returned;
                            }

                            // ... otherwise we just push the return value onto the dm caller's stack
                            _current.ReturnedInto(returned);
                            break;

                        // The context is done executing for now
                        case ProcStatus.Deferred:
                            // We return the current return value here even though it may not be the final result
                            return _current.Result;

                        // Our top-most proc just called a function
                        // This means _current has changed!
                        case ProcStatus.Called:
                            // Nothing to do. The loop will call into _current.Resume for us.
                            break;
                    }
                }
            } finally {
                if (CurrentlyExecuting.Value!.Pop() != this) {
                    throw new InvalidOperationException("DreamThread stack corrupted");
                }
            }

            throw new InvalidOperationException();
        }

        public void PushProcState(ProcState state) {
            if (_stack.Count >= MaxStackDepth) {
                throw new CancellingRuntime("stack depth limit reached");
            }

            if (state.WaitFor == false) {
                _syncCount++;
            }

            if (_current != null) {
                _stack.Push(_current);
            }
            _current = state;
        }

        public void PopProcState() {
            if (_current?.WaitFor == false) {
                _syncCount--;
            }

            if (!_stack.TryPop(out _current)) {
                _current = null;
            }
        }

        // Used by implementations of DreamProc::InternalContinue to defer execution to be resumed later.
        // This function may mutate `ProcState.Thread` on any of the states within this DreamThread's call stack
        public ProcStatus HandleDefer() {
            // When there are no `WaitFor = false` procs in our stack, just use the current thread
            if (_syncCount <= 0) {
                return ProcStatus.Deferred;
            }

            // Move over all stacks up to and including the first with `WaitFor = false` to a new DreamThread
            Stack<ProcState> newStackReversed = new();

            // `WaitFor = true` frames
            while (_current is not null && _current.WaitFor) {
                newStackReversed.Push(_current);
                PopProcState();
            }

            // `WaitFor = false` frame
            if(_current == null) throw new InvalidOperationException();
            var threadName = _current.ToString();
            newStackReversed.Push(_current);
            PopProcState();

            DreamThread newThread = new DreamThread(threadName);
            foreach (var frame in newStackReversed) {
                frame.Thread = newThread;
                newThread.PushProcState(frame);
            }

            // Our returning proc state is expected to be on the stack at this point, so put it back
            // For this small moment, the proc state will be on both threads.
            PushProcState(newStackReversed.Peek());

            // The old thread was emptied?
            if (_current == null) {
                throw new InvalidOperationException();
            }

            return ProcStatus.Returned;
        }

        public void AppendStackTrace(StringBuilder builder) {
            builder.Append("   ");
            if(_current is null)
            {
                builder.Append("(init)...");
            }
            else
            {
                _current.AppendStackFrame(builder);
            }
            builder.AppendLine();

            foreach (var frame in _stack) {
                builder.Append("   ");
                frame.AppendStackFrame(builder);
                builder.AppendLine();
            }
        }

        public void CancelAll() {
            _current?.Cancel();

            foreach (var state in _stack) {
                state.Cancel();
            }
        }

        public void HandleException(Exception exception)
        {
            _current?.Cancel();

            var dreamMan = IoCManager.Resolve<IDreamManager>();
            dreamMan.LastDMException = exception;

            StringBuilder builder = new();
            builder.AppendLine($"Exception occurred: {exception.Message}");

            builder.AppendLine("=DM StackTrace=");
            AppendStackTrace(builder);
            builder.AppendLine();

            builder.AppendLine("=C# StackTrace=");
            builder.AppendLine(exception.ToString());
            builder.AppendLine();

            dreamMan.WriteWorldLog(builder.ToString(), LogLevel.Error);

            IoCManager.Resolve<Procs.DebugAdapter.IDreamDebugManager>()?.HandleException(this, exception);

            // Only return pools after giving the debugger a chance to inspect them.
            if (_current is DMProcState state) {
                state.ReturnPools();
            }
        }

        public IEnumerable<ProcState> InspectStack() {
            if (_current is not null) {
                yield return _current;
            }
            foreach (var entry in _stack) {
                yield return entry;
            }
        }
    }
}<|MERGE_RESOLUTION|>--- conflicted
+++ resolved
@@ -33,16 +33,12 @@
         public string? VerbDesc { get; }
         public sbyte? Invisibility { get; }
 
-<<<<<<< HEAD
         internal abstract IDreamManager DreamManager { get; }
         internal abstract IDreamMapManager DreamMapManager { get; }
         internal abstract IDreamDebugManager DreamDebugManager { get; }
         internal abstract DreamResourceManager DreamResourceManager { get; }
 
-        protected DreamProc(DreamPath owningType, string name, DreamProc superProc, ProcAttributes attributes, List<String>? argumentNames, List<DMValueType>? argumentTypes, string? verbName, string? verbCategory, string? verbDesc, sbyte? invisibility) {
-=======
         protected DreamProc(DreamPath owningType, string name, DreamProc? superProc, ProcAttributes attributes, List<String>? argumentNames, List<DMValueType>? argumentTypes, string? verbName, string? verbCategory, string? verbDesc, sbyte? invisibility) {
->>>>>>> 176b7075
             OwningType = owningType;
             Name = name;
             SuperProc = superProc;
