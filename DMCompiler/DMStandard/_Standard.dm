//The first global in the runtime is always `world`
//So keep this at the top
/var/world/world = null

//These procs should be in alphabetical order, as in DreamProcNativeRoot.cs
proc/abs(A)
proc/addtext(...)
proc/alert(Usr = usr, Message, Title, Button1 = "Ok", Button2, Button3)
proc/animate(Object, time, loop, easing, flags)
proc/arccos(X)
proc/arcsin(X)
proc/arctan(A)
proc/ascii2text(N)
proc/ceil(A)
proc/ckey(Key)
proc/ckeyEx(Text)
proc/clamp(Value, Low, High)
proc/cmptext(T1)
proc/copytext(T, Start = 1, End = 0)
proc/copytext_char(T,Start=1,End=0)
proc/cos(X)
proc/CRASH(msg)
proc/fcopy(Src, Dst)
proc/fcopy_rsc(File)
proc/fdel(File)
proc/fexists(File)
proc/file(Path)
proc/file2text(File)
proc/filter(type, ...)
proc/findtext(Haystack, Needle, Start = 1, End = 0)
proc/findtextEx(Haystack, Needle, Start = 1, End = 0)
proc/findlasttext(Haystack, Needle, Start = 1, End = 0)
proc/findlasttextEx(Haystack, Needle, Start = 1, End = 0)
proc/flick(Icon, Object)
proc/flist(Path)
proc/floor(A)
proc/fract(n)
proc/ftime(File, IsCreationTime = 0)
<<<<<<< HEAD
proc/get_step(atom/Ref, Dir)
=======
proc/get_dir(atom/Loc1, atom/Loc2)
>>>>>>> aeac49fc
proc/gradient(A, index)
proc/hascall(Object, ProcName)
proc/html_decode(HtmlText)
proc/html_encode(PlainText)
proc/icon_states(Icon, mode = 0)
proc/image(icon, loc, icon_state, layer, dir, pixel_x, pixel_y)
proc/isarea(Loc1)
proc/isfile(File)
proc/isicon(Icon)
proc/isinf(n)
proc/islist(Object)
proc/isloc(Loc1)
proc/ismob(Loc1)
proc/ismovable(Loc1)
proc/isnan(n)
proc/isnull(Val)
proc/isnum(Val)
proc/ispath(Val, Type)
proc/istext(Val)
proc/isturf(Loc1)
proc/json_decode(JSON)
proc/json_encode(Value)
proc/length(E)
proc/length_char(E)
proc/list2params(List)
proc/log(X, Y)
proc/lowertext(T)
proc/max(A)
proc/md5(T)
proc/min(A)
proc/nonspantext(Haystack, Needles, Start = 1)
proc/num2text(N, Digits, Radix)
proc/orange(Dist = 5, Center = usr)
proc/oview(Dist = 5, Center = usr)
proc/oviewers(Depth = 5, Center = usr)
proc/params2list(Params)
proc/rand(L, H)
proc/rand_seed(Seed)
proc/range(Dist, Center)
proc/ref(Object)
proc/replacetext(Haystack, Needle, Replacement, Start = 1, End = 0)
proc/replacetextEx(Haystack, Needle, Replacement, Start = 1, End = 0)
proc/rgb(R, G, B, A)
proc/rgb2num(color, space = COLORSPACE_RGB)
proc/roll(ndice = 1, sides)
proc/round(A, B)
proc/sha1(input)
proc/shutdown(Addr,Natural = 0)
proc/sin(X)
proc/sleep(Delay)
proc/sorttext(T1, T2)
proc/sorttextEx(T1, T2)
proc/sound(file, repeat = 0, wait, channel, volume)
proc/spantext(Haystack,Needles,Start=1)
proc/spantext_char(Haystack,Needles,Start=1)
proc/splicetext(Text, Start = 1, End = 0, Insert = "")
proc/splicetext_char(Text, Start = 1, End = 0, Insert = "")
proc/splittext(Text, Delimiter)
proc/sqrt(A)
proc/stat(Name, Value)
proc/statpanel(Panel, Name, Value)
proc/tan(X)
proc/text2ascii(T, pos = 1)
proc/text2file(Text, File)
proc/text2num(T, radix = 10)
proc/text2path(T)
proc/time2text(timestamp, format)
proc/trimtext(Text)
proc/trunc(n)
proc/typesof(Item1)
proc/uppertext(T)
proc/url_decode(UrlText)
proc/url_encode(PlainText, format = 0)
proc/view(Dist = 5, Center = usr)
proc/viewers(Depth, Center = usr)
proc/walk(Ref, Dir, Lag = 0, Speed = 0)
proc/walk_to(Ref, Trg, Min = 0, Lag = 0, Speed = 0)
proc/winclone(player, window_name, clone_name)
proc/winexists(player, control_id)
proc/winset(player, control_id, params)

#include "Defines.dm"
#include "Types\Client.dm"
#include "Types\Datum.dm"
#include "Types\Exception.dm"
#include "Types\Filter.dm"
#include "Types\Generator.dm"
#include "Types\Icon.dm"
#include "Types\Image.dm"
#include "Types\List.dm"
#include "Types\Matrix.dm"
#include "Types\Mutable_Appearance.dm"
#include "Types\Particles.dm"
#include "Types\Regex.dm"
#include "Types\Savefile.dm"
#include "Types\Sound.dm"
#include "Types\World.dm"
#include "Types\Atoms\_Atom.dm"
#include "Types\Atoms\Area.dm"
#include "Types\Atoms\Mob.dm"
#include "Types\Atoms\Movable.dm"
#include "Types\Atoms\Obj.dm"
#include "Types\Atoms\Turf.dm"
#include "UnsortedAdditions.dm"

proc/replacetextEx_char(Haystack, Needle, Replacement, Start = 1, End = 0)
	set opendream_unimplemented = TRUE
	return Haystack

proc/block(var/atom/Start, var/atom/End)
	var/list/atoms = list()

	var/startX = min(Start.x, End.x)
	var/startY = min(Start.y, End.y)
	var/startZ = min(Start.z, End.z)
	var/endX = max(Start.x, End.x)
	var/endY = max(Start.y, End.y)
	var/endZ = max(Start.z, End.z)
	for (var/z=startZ; z<=endZ; z++)
		for (var/y=startY; y<=endY; y++)
			for (var/x=startX; x<=endX; x++)
				atoms.Add(locate(x, y, z))

	return atoms

<<<<<<< HEAD
proc/get_dir(atom/Loc1, atom/Loc2)
	if (Loc1 == null || Loc2 == null || Loc1.z != Loc2.z) return 0

	var/dir = 0

	if (Loc2.x < Loc1.x) dir |= WEST
	else if (Loc2.x > Loc1.x) dir |= EAST

	if (Loc2.y < Loc1.y) dir |= SOUTH
	else if (Loc2.y > Loc1.y) dir |= NORTH

	return dir
=======
proc/get_step(atom/Ref, Dir)
	if (Ref == null) return null

	var/x = Ref.x
	var/y = Ref.y
	var/z = Ref.z

	if (Dir & NORTH) y += 1
	else if (Dir & SOUTH) y -= 1

	if (Dir & EAST) x += 1
	else if (Dir & WEST) x -= 1

	if (Dir & UP) z += 1
	else if (Dir & DOWN) z -= 1

	return locate(x, y, z)
>>>>>>> aeac49fc

/proc/step(atom/movable/Ref, var/Dir, var/Speed=0)
	//TODO: Speed = step_size if Speed is 0
	Ref.Move(get_step(Ref, Dir), Dir)

/proc/step_away(atom/movable/Ref, /atom/Trg, Max=5, Speed=0)
    Ref.Move(get_step_away(Ref, Trg, Max), turn(get_dir(Ref, Trg), 180))

/proc/step_to(atom/movable/Ref, atom/Trg, Min = 0, Speed = 0)
	//TODO: Consider obstacles

	var/dist = get_dist(Ref, Trg)
	if (dist <= Min) return

	var/step_dir = get_dir(Ref, Trg)
	step(Ref, step_dir, Speed)

/proc/walk_towards(Ref,Trg,Lag=0,Speed=0)
	set opendream_unimplemented = TRUE
	CRASH("/walk_towards() is not implemented")

/proc/get_step_to(Ref, Trg, Min=0)
	set opendream_unimplemented = TRUE
	CRASH("/get_step_to() is not implemented")

/proc/walk_away(Ref,Trg,Max=5,Lag=0,Speed=0)
	set opendream_unimplemented = TRUE
	CRASH("/walk_away() is not implemented")

/proc/turn(Dir, Angle)
	if (istype(Dir, /matrix))
		var/matrix/copy = new(Dir)
		return copy.Turn(Angle)

	var/dirAngle = 0

	switch (Dir)
		if (EAST) dirAngle = 0
		if (NORTHEAST) dirAngle = 45
		if (NORTH) dirAngle = 90
		if (NORTHWEST) dirAngle = 135
		if (WEST) dirAngle = 180
		if (SOUTHWEST) dirAngle = 225
		if (SOUTH) dirAngle = 270
		if (SOUTHEAST) dirAngle = 315
		else
			if (Angle != 0)
				return pick(NORTH, SOUTH, EAST, WEST, NORTHEAST, SOUTHEAST, SOUTHWEST, NORTHWEST)
			else if (!isnum(Dir))
				CRASH("Invalid Dir \"[json_encode(Dir)]\"")
			else
				return Dir

	dirAngle += trunc(Angle/45) * 45

	dirAngle = dirAngle % 360
	if(dirAngle < 0)
		dirAngle = 360 + dirAngle

	switch (dirAngle)
		if (45) return NORTHEAST
		if (90) return NORTH
		if (135) return NORTHWEST
		if (180) return WEST
		if (225) return SOUTHWEST
		if (270) return SOUTH
		if (315) return SOUTHEAST
		else return EAST

proc/get_dist(atom/Loc1, atom/Loc2)
	if (!istype(Loc1) || !istype(Loc2)) return 127
	if (Loc1 == Loc2) return -1

	var/distX = Loc2.x - Loc1.x
	var/distY = Loc2.y - Loc1.y
	return round(sqrt(distX ** 2 + distY ** 2))

proc/get_step_towards(atom/movable/Ref, /atom/Trg)
	var/dir = get_dir(Ref, Trg)

	return get_step(Ref, dir)

proc/get_step_away(atom/movable/Ref, /atom/Trg, Max = 5)
	var/dir = turn(get_dir(Ref, Trg), 180)

	return get_step(Ref, dir)

proc/get_step_rand(atom/movable/Ref)
	// BYOND's implementation seems to be heavily weighted in favor of Ref's dir.
	var/dir = pick(NORTH, SOUTH, EAST, WEST, NORTHEAST, SOUTHEAST, SOUTHWEST, NORTHWEST)

	return get_step(Ref, dir)

proc/hearers(Depth = world.view, Center = usr)
	set opendream_unimplemented = TRUE
	//TODO: Actual cursed hearers implementation
	return viewers(Depth, Center)

proc/ohearers(Depth = world.view, Center = usr)
	set opendream_unimplemented = TRUE
	//TODO: Actual cursed ohearers implementation
	return oviewers(Depth, Center)

proc/step_towards(atom/movable/Ref, /atom/Trg, Speed)
	Ref.Move(get_step_towards(Ref, Trg), get_dir(Ref, Trg))

proc/step_rand(atom/movable/Ref, Speed=0)
	var/target = get_step_rand(Ref)
	return Ref.Move(target, get_dir(Ref, target))

proc/jointext(list/List, Glue, Start = 1, End = 0)
	if (isnull(List)) CRASH("Invalid list")

	return List.Join(Glue, Start, End)

proc/lentext(T)
	return length(T)

proc/isobj(Loc1)
	for(var/arg in args)
		if (!istype(arg, /obj)) return 0

	return 1<|MERGE_RESOLUTION|>--- conflicted
+++ resolved
@@ -36,11 +36,8 @@
 proc/floor(A)
 proc/fract(n)
 proc/ftime(File, IsCreationTime = 0)
-<<<<<<< HEAD
+proc/get_dir(atom/Loc1, atom/Loc2)
 proc/get_step(atom/Ref, Dir)
-=======
-proc/get_dir(atom/Loc1, atom/Loc2)
->>>>>>> aeac49fc
 proc/gradient(A, index)
 proc/hascall(Object, ProcName)
 proc/html_decode(HtmlText)
@@ -166,39 +163,6 @@
 
 	return atoms
 
-<<<<<<< HEAD
-proc/get_dir(atom/Loc1, atom/Loc2)
-	if (Loc1 == null || Loc2 == null || Loc1.z != Loc2.z) return 0
-
-	var/dir = 0
-
-	if (Loc2.x < Loc1.x) dir |= WEST
-	else if (Loc2.x > Loc1.x) dir |= EAST
-
-	if (Loc2.y < Loc1.y) dir |= SOUTH
-	else if (Loc2.y > Loc1.y) dir |= NORTH
-
-	return dir
-=======
-proc/get_step(atom/Ref, Dir)
-	if (Ref == null) return null
-
-	var/x = Ref.x
-	var/y = Ref.y
-	var/z = Ref.z
-
-	if (Dir & NORTH) y += 1
-	else if (Dir & SOUTH) y -= 1
-
-	if (Dir & EAST) x += 1
-	else if (Dir & WEST) x -= 1
-
-	if (Dir & UP) z += 1
-	else if (Dir & DOWN) z -= 1
-
-	return locate(x, y, z)
->>>>>>> aeac49fc
-
 /proc/step(atom/movable/Ref, var/Dir, var/Speed=0)
 	//TODO: Speed = step_size if Speed is 0
 	Ref.Move(get_step(Ref, Dir), Dir)
