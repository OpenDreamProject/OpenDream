--- conflicted
+++ resolved
@@ -143,42 +143,30 @@
 
         objectTree.SetNativeProc(objectTree.Savefile, DreamProcNativeSavefile.NativeProc_ExportText);
         objectTree.SetNativeProc(objectTree.Savefile, DreamProcNativeSavefile.NativeProc_Flush);
-
-<<<<<<< HEAD
-            objectTree.SetNativeProc(objectTree.Database, DreamProcNativeDatabase.NativeProc_Close);
-            objectTree.SetNativeProc(objectTree.Database, DreamProcNativeDatabase.NativeProc_Error);
-            objectTree.SetNativeProc(objectTree.Database, DreamProcNativeDatabase.NativeProc_ErrorMsg);
-            objectTree.SetNativeProc(objectTree.Database, DreamProcNativeDatabase.NativeProc_Open);
-
-            objectTree.SetNativeProc(objectTree.DatabaseQuery, DreamProcNativeDatabaseQuery.NativeProc_Add);
-            objectTree.SetNativeProc(objectTree.DatabaseQuery, DreamProcNativeDatabaseQuery.NativeProc_Clear);
-            objectTree.SetNativeProc(objectTree.DatabaseQuery, DreamProcNativeDatabaseQuery.NativeProc_Close);
-            objectTree.SetNativeProc(objectTree.DatabaseQuery, DreamProcNativeDatabaseQuery.NativeProc_Columns);
-            objectTree.SetNativeProc(objectTree.DatabaseQuery, DreamProcNativeDatabaseQuery.NativeProc_Error);
-            objectTree.SetNativeProc(objectTree.DatabaseQuery, DreamProcNativeDatabaseQuery.NativeProc_ErrorMsg);
-            objectTree.SetNativeProc(objectTree.DatabaseQuery, DreamProcNativeDatabaseQuery.NativeProc_Execute);
-            objectTree.SetNativeProc(objectTree.DatabaseQuery, DreamProcNativeDatabaseQuery.NativeProc_GetColumn);
-            objectTree.SetNativeProc(objectTree.DatabaseQuery, DreamProcNativeDatabaseQuery.NativeProc_GetRowData);
-            objectTree.SetNativeProc(objectTree.DatabaseQuery, DreamProcNativeDatabaseQuery.NativeProc_NextRow);
-
-            objectTree.SetNativeProc(objectTree.DatabaseQuery, DreamProcNativeDatabaseQuery.NativeProc_RowsAffected);
-
-            SetOverridableNativeProc(objectTree, objectTree.World, DreamProcNativeWorld.NativeProc_Reboot);
-        }
-
-        /// <summary>
-        /// Sets a native proc that can be overriden by DM code
-        /// </summary>
-        private static void SetOverridableNativeProc(DreamObjectTree objectTree, TreeEntry type, NativeProc.HandlerFn func) {
-            var nativeProc = objectTree.CreateNativeProc(type, func);
-=======
+      
         objectTree.SetNativeProc(objectTree.World, DreamProcNativeWorld.NativeProc_Export);
         objectTree.SetNativeProc(objectTree.World, DreamProcNativeWorld.NativeProc_GetConfig);
         objectTree.SetNativeProc(objectTree.World, DreamProcNativeWorld.NativeProc_Profile);
         objectTree.SetNativeProc(objectTree.World, DreamProcNativeWorld.NativeProc_SetConfig);
         objectTree.SetNativeProc(objectTree.World, DreamProcNativeWorld.NativeProc_ODHotReloadInterface);
         objectTree.SetNativeProc(objectTree.World, DreamProcNativeWorld.NativeProc_ODHotReloadResource);
->>>>>>> 887ac6f7
+        
+        objectTree.SetNativeProc(objectTree.Database, DreamProcNativeDatabase.NativeProc_Close);
+        objectTree.SetNativeProc(objectTree.Database, DreamProcNativeDatabase.NativeProc_Error);
+        objectTree.SetNativeProc(objectTree.Database, DreamProcNativeDatabase.NativeProc_ErrorMsg);
+        objectTree.SetNativeProc(objectTree.Database, DreamProcNativeDatabase.NativeProc_Open);
+
+        objectTree.SetNativeProc(objectTree.DatabaseQuery, DreamProcNativeDatabaseQuery.NativeProc_Add);
+        objectTree.SetNativeProc(objectTree.DatabaseQuery, DreamProcNativeDatabaseQuery.NativeProc_Clear);
+        objectTree.SetNativeProc(objectTree.DatabaseQuery, DreamProcNativeDatabaseQuery.NativeProc_Close);
+        objectTree.SetNativeProc(objectTree.DatabaseQuery, DreamProcNativeDatabaseQuery.NativeProc_Columns);
+        objectTree.SetNativeProc(objectTree.DatabaseQuery, DreamProcNativeDatabaseQuery.NativeProc_Error);
+        objectTree.SetNativeProc(objectTree.DatabaseQuery, DreamProcNativeDatabaseQuery.NativeProc_ErrorMsg);
+        objectTree.SetNativeProc(objectTree.DatabaseQuery, DreamProcNativeDatabaseQuery.NativeProc_Execute);
+        objectTree.SetNativeProc(objectTree.DatabaseQuery, DreamProcNativeDatabaseQuery.NativeProc_GetColumn);
+        objectTree.SetNativeProc(objectTree.DatabaseQuery, DreamProcNativeDatabaseQuery.NativeProc_GetRowData);
+        objectTree.SetNativeProc(objectTree.DatabaseQuery, DreamProcNativeDatabaseQuery.NativeProc_NextRow);
+        objectTree.SetNativeProc(objectTree.DatabaseQuery, DreamProcNativeDatabaseQuery.NativeProc_RowsAffected);
 
         SetOverridableNativeProc(objectTree, objectTree.World, DreamProcNativeWorld.NativeProc_Error);
         SetOverridableNativeProc(objectTree, objectTree.World, DreamProcNativeWorld.NativeProc_Reboot);
