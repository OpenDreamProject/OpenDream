using DMCompiler.Bytecode;

// ReSharper disable UnusedType.Global

namespace DMCompiler.Optimizer;

// Append [ref]
// Pop
// -> AppendNoPush [ref]
internal sealed class AppendNoPush : IOptimization {
    public OptPass OptimizationPass => OptPass.PeepholeOptimization;

    public ReadOnlySpan<DreamProcOpcode> GetOpcodes() {
        return [
            DreamProcOpcode.Append,
            DreamProcOpcode.Pop
        ];
    }

    public void Apply(List<IAnnotatedBytecode> input, int index) {
        if (index + 1 >= input.Count) {
            throw new ArgumentOutOfRangeException(nameof(index), "Bytecode index is outside the bounds of the input list.");
        }

        AnnotatedBytecodeInstruction firstInstruction = (AnnotatedBytecodeInstruction)(input[index]);
        AnnotatedBytecodeReference assignTarget = firstInstruction.GetArg<AnnotatedBytecodeReference>(0);

        input.RemoveRange(index, 2);
        input.Insert(index, new AnnotatedBytecodeInstruction(DreamProcOpcode.AppendNoPush, [assignTarget]));
    }
}

// Assign [ref]
// Pop
// -> AssignNoPush [ref]
internal sealed class AssignNoPush : IOptimization {
    public OptPass OptimizationPass => OptPass.PeepholeOptimization;

    public ReadOnlySpan<DreamProcOpcode> GetOpcodes() {
        return [
            DreamProcOpcode.Assign,
            DreamProcOpcode.Pop
        ];
    }

    public void Apply(List<IAnnotatedBytecode> input, int index) {
        if (index + 1 >= input.Count) {
            throw new ArgumentOutOfRangeException(nameof(index), "Bytecode index is outside the bounds of the input list.");
        }

        AnnotatedBytecodeInstruction firstInstruction = (AnnotatedBytecodeInstruction)(input[index]);
        AnnotatedBytecodeReference assignTarget = firstInstruction.GetArg<AnnotatedBytecodeReference>(0);

        input.RemoveRange(index, 2);
        input.Insert(index, new AnnotatedBytecodeInstruction(DreamProcOpcode.AssignNoPush, [assignTarget]));
    }
}

// PushNull
// AssignNoPush [ref]
// -> AssignNull [ref]
internal sealed class AssignNull : IOptimization {
    public OptPass OptimizationPass => OptPass.PeepholeOptimization;

    public ReadOnlySpan<DreamProcOpcode> GetOpcodes() {
        return [
            DreamProcOpcode.PushNull,
            DreamProcOpcode.AssignNoPush
        ];
    }

    public void Apply(List<IAnnotatedBytecode> input, int index) {
        // Ensure that we have at least two elements from the starting index to avoid out-of-bound errors
        if (index + 1 >= input.Count) {
            throw new ArgumentOutOfRangeException(nameof(index), "Index plus one is outside the bounds of the input list.");
        }

        // Directly cast and extract the target from the second element's first argument
        AnnotatedBytecodeInstruction secondInstruction = (AnnotatedBytecodeInstruction)input[index + 1];
        AnnotatedBytecodeReference assignTarget = secondInstruction.GetArg<AnnotatedBytecodeReference>(0);

        // Remove the original instructions from input
        input.RemoveRange(index, 2);

        // Insert the new instruction with the extracted target as the only argument
        input.Insert(index, new AnnotatedBytecodeInstruction(DreamProcOpcode.NullRef, [assignTarget]));
    }
}

// PushReferenceValue [ref]
// DereferenceField [field]
// -> PushRefAndDereferenceField [ref, field]
internal sealed class PushField : IOptimization {
    public OptPass OptimizationPass => OptPass.PeepholeOptimization;

    public ReadOnlySpan<DreamProcOpcode> GetOpcodes() {
        return [
            DreamProcOpcode.PushReferenceValue,
            DreamProcOpcode.DereferenceField
        ];
    }

    public void Apply(List<IAnnotatedBytecode> input, int index) {
        if (index + 1 >= input.Count) {
            throw new ArgumentOutOfRangeException(nameof(index), "Index plus one is outside the bounds of the input list.");
        }

        AnnotatedBytecodeInstruction firstInstruction = (AnnotatedBytecodeInstruction)(input[index]);
        AnnotatedBytecodeInstruction secondInstruction = (AnnotatedBytecodeInstruction)(input[index + 1]);
        AnnotatedBytecodeReference pushVal = firstInstruction.GetArg<AnnotatedBytecodeReference>(0);
        AnnotatedBytecodeString derefField = secondInstruction.GetArg<AnnotatedBytecodeString>(0);

        input.RemoveRange(index, 2);
        input.Insert(index, new AnnotatedBytecodeInstruction(DreamProcOpcode.PushRefAndDereferenceField,
            [pushVal, derefField]));
    }
}

// PushReferenceValue [ref]
// Return
// -> ReturnReferenceValue [ref]
internal class ReturnReferenceValue : IOptimization {
    public OptPass OptimizationPass => OptPass.PeepholeOptimization;

    public ReadOnlySpan<DreamProcOpcode> GetOpcodes() {
        return [
            DreamProcOpcode.PushReferenceValue,
            DreamProcOpcode.Return
        ];
    }

    public void Apply(List<IAnnotatedBytecode> input, int index) {
        AnnotatedBytecodeInstruction firstInstruction = (AnnotatedBytecodeInstruction)(input[index]);
        AnnotatedBytecodeReference pushVal = firstInstruction.GetArg<AnnotatedBytecodeReference>(0);
        input.RemoveRange(index, 2);
        input.Insert(index, new AnnotatedBytecodeInstruction(DreamProcOpcode.ReturnReferenceValue, [pushVal]));
    }
}

// PushFloat [float]
// Return
// -> ReturnFloat [float]
internal class ReturnFloat : IOptimization {
    public OptPass OptimizationPass => OptPass.PeepholeOptimization;

    public ReadOnlySpan<DreamProcOpcode> GetOpcodes() {
        return [
            DreamProcOpcode.PushFloat,
            DreamProcOpcode.Return
        ];
    }

    public void Apply(List<IAnnotatedBytecode> input, int index) {
        var firstInstruction = IOptimization.GetInstructionAndValue(input[index], out var pushVal);
        IOptimization.ReplaceInstructions(input, index, 2,
            new AnnotatedBytecodeInstruction(DreamProcOpcode.ReturnFloat, [new AnnotatedBytecodeFloat(pushVal, firstInstruction.Location)]));
    }
}

// PushReferenceValue [ref]
// JumpIfFalse [label]
// -> JumpIfReferenceFalse [ref] [label]
internal sealed class JumpIfReferenceFalse : IOptimization {
    public OptPass OptimizationPass => OptPass.PeepholeOptimization;

    public ReadOnlySpan<DreamProcOpcode> GetOpcodes() {
        return [
            DreamProcOpcode.PushReferenceValue,
            DreamProcOpcode.JumpIfFalse
        ];
    }

    public void Apply(List<IAnnotatedBytecode> input, int index) {
        if (index + 1 >= input.Count) {
            throw new ArgumentOutOfRangeException(nameof(index), "Index plus one is outside the bounds of the input list.");
        }

        AnnotatedBytecodeInstruction firstInstruction = (AnnotatedBytecodeInstruction)(input[index]);
        AnnotatedBytecodeInstruction secondInstruction = (AnnotatedBytecodeInstruction)(input[index + 1]);
        AnnotatedBytecodeReference pushVal = firstInstruction.GetArg<AnnotatedBytecodeReference>(0);
        AnnotatedBytecodeLabel jumpLabel = secondInstruction.GetArg<AnnotatedBytecodeLabel>(0);

        input.RemoveRange(index, 2);
        input.Insert(index, new AnnotatedBytecodeInstruction(DreamProcOpcode.JumpIfReferenceFalse,
            [pushVal, jumpLabel]));
    }
}

// PushFloat [float]
// SwitchCase [label]
// -> SwitchOnFloat [float] [label]
internal sealed class SwitchOnFloat : IOptimization {
    public OptPass OptimizationPass => OptPass.PeepholeOptimization;

    public ReadOnlySpan<DreamProcOpcode> GetOpcodes() {
        return [
            DreamProcOpcode.PushFloat,
            DreamProcOpcode.SwitchCase
        ];
    }

    public void Apply(List<IAnnotatedBytecode> input, int index) {
        if (index + 1 >= input.Count) {
            throw new ArgumentOutOfRangeException(nameof(index), "Index plus one is outside the bounds of the input list.");
        }

        AnnotatedBytecodeInstruction firstInstruction = (AnnotatedBytecodeInstruction)(input[index]);
        AnnotatedBytecodeInstruction secondInstruction = (AnnotatedBytecodeInstruction)(input[index + 1]);
        AnnotatedBytecodeFloat pushVal = firstInstruction.GetArg<AnnotatedBytecodeFloat>(0);
        AnnotatedBytecodeLabel jumpLabel = secondInstruction.GetArg<AnnotatedBytecodeLabel>(0);

        input.RemoveRange(index, 2);
        input.Insert(index, new AnnotatedBytecodeInstruction(DreamProcOpcode.SwitchOnFloat, [pushVal, jumpLabel]));
    }
}

// PushString [string]
// SwitchCase [label]
// -> SwitchOnString [string] [label]
internal sealed class SwitchOnString : IOptimization {
    public OptPass OptimizationPass => OptPass.PeepholeOptimization;

    public ReadOnlySpan<DreamProcOpcode> GetOpcodes() {
        return [
            DreamProcOpcode.PushString,
            DreamProcOpcode.SwitchCase
        ];
    }

    public void Apply(List<IAnnotatedBytecode> input, int index) {
        if (index + 1 >= input.Count) {
            throw new ArgumentOutOfRangeException(nameof(index), "Index plus one is outside the bounds of the input list.");
        }

        AnnotatedBytecodeInstruction firstInstruction = (AnnotatedBytecodeInstruction)(input[index]);
        AnnotatedBytecodeInstruction secondInstruction = (AnnotatedBytecodeInstruction)(input[index + 1]);
        AnnotatedBytecodeString pushVal = firstInstruction.GetArg<AnnotatedBytecodeString>(0);
        AnnotatedBytecodeLabel jumpLabel = secondInstruction.GetArg<AnnotatedBytecodeLabel>(0);

        input.RemoveRange(index, 2);
        input.Insert(index, new AnnotatedBytecodeInstruction(DreamProcOpcode.SwitchOnString, [pushVal, jumpLabel]));
    }
}

// Jump [label1]
// Jump [label2] <- Dead code
// -> Jump [label1]
internal sealed class RemoveJumpFollowedByJump : IOptimization {
    public OptPass OptimizationPass => OptPass.PeepholeOptimization;

    public ReadOnlySpan<DreamProcOpcode> GetOpcodes() {
        return [
            DreamProcOpcode.Jump,
            DreamProcOpcode.Jump
        ];
    }

    public void Apply(List<IAnnotatedBytecode> input, int index) {
        input.RemoveAt(index + 1);
    }
}

// PushType [type]
// IsType
// -> IsTypeDirect [type]
internal sealed class IsTypeDirect : IOptimization {
    public OptPass OptimizationPass => OptPass.PeepholeOptimization;

    public ReadOnlySpan<DreamProcOpcode> GetOpcodes() {
        return [
            DreamProcOpcode.PushType,
            DreamProcOpcode.IsType
        ];
    }

    public void Apply(List<IAnnotatedBytecode> input, int index) {
        if (index + 1 >= input.Count) {
            throw new ArgumentOutOfRangeException(nameof(index), "Index plus one is outside the bounds of the input list.");
        }

        var firstInstruction = (AnnotatedBytecodeInstruction)(input[index]);
        AnnotatedBytecodeTypeId pushVal = firstInstruction.GetArg<AnnotatedBytecodeTypeId>(0);

        input.RemoveRange(index, 2);
        input.Insert(index, new AnnotatedBytecodeInstruction(DreamProcOpcode.IsTypeDirect, [pushVal]));
    }
}

#region Constant Folding

<<<<<<< HEAD
=======
// PushFloat [constant]
// BitNot
// -> PushFloat [result]
internal sealed class ConstFoldBitNot : IPeepholeOptimization {
    public ReadOnlySpan<DreamProcOpcode> GetOpcodes() {
        return [
            DreamProcOpcode.PushFloat,
            DreamProcOpcode.BitNot
        ];
    }

    public void Apply(List<IAnnotatedBytecode> input, int index) {
        var firstInstruction = IPeepholeOptimization.GetInstructionAndValue(input[index], out var pushVal1);

        var args = new List<IAnnotatedBytecode>(1) {new AnnotatedBytecodeFloat(((~(int)pushVal1) & 0xFFFFFF), firstInstruction.Location)};

        IPeepholeOptimization.ReplaceInstructions(input, index, 2,
            new AnnotatedBytecodeInstruction(DreamProcOpcode.PushFloat, 1, args));
    }
}

// PushFloat [constant]
// PushFloat [constant]
// BitOr
// -> PushFloat [result]
internal sealed class ConstFoldBitOr : IPeepholeOptimization {
    public ReadOnlySpan<DreamProcOpcode> GetOpcodes() {
        return [
            DreamProcOpcode.PushFloat,
            DreamProcOpcode.PushFloat,
            DreamProcOpcode.BitOr,
        ];
    }

    public void Apply(List<IAnnotatedBytecode> input, int index) {
        var firstInstruction = IPeepholeOptimization.GetInstructionAndValue(input[index], out var pushVal1);

        IPeepholeOptimization.GetInstructionAndValue(input[index + 1], out var pushVal2);

        var args = new List<IAnnotatedBytecode>(1) {new AnnotatedBytecodeFloat(((int)pushVal1 | (int)pushVal2), firstInstruction.Location)};

        IPeepholeOptimization.ReplaceInstructions(input, index, 3,
            new AnnotatedBytecodeInstruction(DreamProcOpcode.PushFloat, 1, args));
    }
}

// PushFloat [constant]
// PushFloat [constant]
// BitAnd
// -> PushFloat [result]
internal sealed class ConstFoldBitAnd : IPeepholeOptimization {
    public ReadOnlySpan<DreamProcOpcode> GetOpcodes() {
        return [
            DreamProcOpcode.PushFloat,
            DreamProcOpcode.PushFloat,
            DreamProcOpcode.BitAnd,
        ];
    }

    public void Apply(List<IAnnotatedBytecode> input, int index) {
        var firstInstruction = IPeepholeOptimization.GetInstructionAndValue(input[index], out var pushVal1);

        IPeepholeOptimization.GetInstructionAndValue(input[index + 1], out var pushVal2);

        var args = new List<IAnnotatedBytecode>(1) {new AnnotatedBytecodeFloat(((int)pushVal1 & (int)pushVal2), firstInstruction.Location)};

        IPeepholeOptimization.ReplaceInstructions(input, index, 3,
            new AnnotatedBytecodeInstruction(DreamProcOpcode.PushFloat, 1, args));
    }
}

>>>>>>> 083176df
// PushFloat [constant]
// PushFloat [constant]
// Multiply
// -> PushFloat [result]
internal sealed class ConstFoldMultiply : IOptimization {
    public OptPass OptimizationPass => OptPass.PeepholeOptimization;

    public ReadOnlySpan<DreamProcOpcode> GetOpcodes() {
        return [
            DreamProcOpcode.PushFloat,
            DreamProcOpcode.PushFloat,
            DreamProcOpcode.Multiply,
        ];
    }

    public void Apply(List<IAnnotatedBytecode> input, int index) {
        var firstInstruction = IOptimization.GetInstructionAndValue(input[index], out var pushVal1);

        IOptimization.GetInstructionAndValue(input[index + 1], out var pushVal2);

        var args = new List<IAnnotatedBytecode>(1) {new AnnotatedBytecodeFloat(pushVal1 * pushVal2, firstInstruction.Location)};

        IOptimization.ReplaceInstructions(input, index, 3,
            new AnnotatedBytecodeInstruction(DreamProcOpcode.PushFloat, 1, args));
    }
}

// PushFloat [constant]
// PushFloat [constant]
// Divide
// -> PushFloat [result]
internal sealed class ConstFoldDivide : IOptimization {
    public OptPass OptimizationPass => OptPass.PeepholeOptimization;

    public ReadOnlySpan<DreamProcOpcode> GetOpcodes() {
        return [
            DreamProcOpcode.PushFloat,
            DreamProcOpcode.PushFloat,
            DreamProcOpcode.Divide,
        ];
    }

    public void Apply(List<IAnnotatedBytecode> input, int index) {
        var firstInstruction = IOptimization.GetInstructionAndValue(input[index], out var pushVal1);

        IOptimization.GetInstructionAndValue(input[index + 1], out var pushVal2);

        // At runtime, given "A / B" we pop B then A
        // In the peephole optimizer, index is "A", index+1 is "B"
        var args = new List<IAnnotatedBytecode>(1) {new AnnotatedBytecodeFloat(pushVal1 / pushVal2, firstInstruction.Location)};

        IOptimization.ReplaceInstructions(input, index, 3,
            new AnnotatedBytecodeInstruction(DreamProcOpcode.PushFloat, 1, args));
    }
}

// PushFloat [constant]
// PushFloat [constant]
// Add
// -> PushFloat [result]
internal sealed class ConstFoldAdd : IOptimization {
    public OptPass OptimizationPass => OptPass.PeepholeOptimization;

    public ReadOnlySpan<DreamProcOpcode> GetOpcodes() {
        return [
            DreamProcOpcode.PushFloat,
            DreamProcOpcode.PushFloat,
            DreamProcOpcode.Add,
        ];
    }

    public void Apply(List<IAnnotatedBytecode> input, int index) {
        var firstInstruction = IOptimization.GetInstructionAndValue(input[index], out var pushVal1);

        IOptimization.GetInstructionAndValue(input[index + 1], out var pushVal2);

        var args = new List<IAnnotatedBytecode>(1) {new AnnotatedBytecodeFloat(pushVal1 + pushVal2, firstInstruction.Location)};

        IOptimization.ReplaceInstructions(input, index, 3,
            new AnnotatedBytecodeInstruction(DreamProcOpcode.PushFloat, 1, args));
    }
}

// PushFloat [constant]
// PushFloat [constant]
// Subtract
// -> PushFloat [result]
internal sealed class ConstFoldSubtract : IOptimization {
    public OptPass OptimizationPass => OptPass.PeepholeOptimization;

    public ReadOnlySpan<DreamProcOpcode> GetOpcodes() {
        return [
            DreamProcOpcode.PushFloat,
            DreamProcOpcode.PushFloat,
            DreamProcOpcode.Subtract,
        ];
    }

    public void Apply(List<IAnnotatedBytecode> input, int index) {
        var firstInstruction = IOptimization.GetInstructionAndValue(input[index], out var pushVal1);

        IOptimization.GetInstructionAndValue(input[index + 1], out var pushVal2);

        // At runtime, given "A - B" we pop B then A
        // In the peephole optimizer, index is "A", index+1 is "B"
        var args = new List<IAnnotatedBytecode>(1) {new AnnotatedBytecodeFloat(pushVal1 - pushVal2, firstInstruction.Location)};

        IOptimization.ReplaceInstructions(input, index, 3,
            new AnnotatedBytecodeInstruction(DreamProcOpcode.PushFloat, 1, args));
    }
}

// PushFloat [constant]
// PushFloat [constant]
// Modulus
// -> PushFloat [result]
internal sealed class ConstFoldModulus : IOptimization {
    public OptPass OptimizationPass => OptPass.PeepholeOptimization;

    public ReadOnlySpan<DreamProcOpcode> GetOpcodes() {
        return [
            DreamProcOpcode.PushFloat,
            DreamProcOpcode.PushFloat,
            DreamProcOpcode.Modulus,
        ];
    }

    public void Apply(List<IAnnotatedBytecode> input, int index) {
        var firstInstruction = IOptimization.GetInstructionAndValue(input[index], out var pushVal1);

        IOptimization.GetInstructionAndValue(input[index + 1], out var pushVal2);

        // At runtime, given "A % B" we pop B then A
        // In the peephole optimizer, index is "A", index+1 is "B"
        var args = new List<IAnnotatedBytecode>(1) {new AnnotatedBytecodeFloat((int)pushVal1 % (int)pushVal2, firstInstruction.Location)};

        IOptimization.ReplaceInstructions(input, index, 3,
            new AnnotatedBytecodeInstruction(DreamProcOpcode.PushFloat, 1, args));
    }
}

// PushFloat [constant]
// PushFloat [constant]
// Power
// -> PushFloat [result]
internal sealed class ConstFoldPower : IOptimization {
    public OptPass OptimizationPass => OptPass.PeepholeOptimization;

    public ReadOnlySpan<DreamProcOpcode> GetOpcodes() {
        return [
            DreamProcOpcode.PushFloat,
            DreamProcOpcode.PushFloat,
            DreamProcOpcode.Power,
        ];
    }

    public void Apply(List<IAnnotatedBytecode> input, int index) {
        var firstInstruction = IOptimization.GetInstructionAndValue(input[index], out var pushVal1);

        IOptimization.GetInstructionAndValue(input[index + 1], out var pushVal2);

        // At runtime, given "A ** B" we pop B then A
        // In the peephole optimizer, index is "A", index+1 is "B"
        var args = new List<IAnnotatedBytecode>(1) {new AnnotatedBytecodeFloat(MathF.Pow(pushVal1, pushVal2), firstInstruction.Location)};

        IOptimization.ReplaceInstructions(input, index, 3,
            new AnnotatedBytecodeInstruction(DreamProcOpcode.PushFloat, 1, args));
    }
}

// PushFloat [constant]
// PushFloat [constant]
// BitshiftLeft
// -> PushFloat [result]
internal sealed class ConstFoldBitshiftLeft : IOptimization {
    public OptPass OptimizationPass => OptPass.PeepholeOptimization;

    public ReadOnlySpan<DreamProcOpcode> GetOpcodes() {
        return [
            DreamProcOpcode.PushFloat,
            DreamProcOpcode.PushFloat,
            DreamProcOpcode.BitShiftLeft,
        ];
    }

    public void Apply(List<IAnnotatedBytecode> input, int index) {
        var firstInstruction = IOptimization.GetInstructionAndValue(input[index], out var pushVal1);
        IOptimization.GetInstructionAndValue(input[index + 1], out var pushVal2);

        // At runtime, given "A << B" we pop B then A
        // In the peephole optimizer, index is "A", index+1 is "B"
        var args = new List<IAnnotatedBytecode>(1) {new AnnotatedBytecodeFloat(((int)pushVal1 << (int)pushVal2), firstInstruction.Location)};

        IOptimization.ReplaceInstructions(input, index, 3,
            new AnnotatedBytecodeInstruction(DreamProcOpcode.PushFloat, 1, args));
    }
}

// PushFloat [constant]
// PushFloat [constant]
// BitshiftRight
// -> PushFloat [result]
internal sealed class ConstFoldBitshiftRight : IOptimization {
    public OptPass OptimizationPass => OptPass.PeepholeOptimization;

    public ReadOnlySpan<DreamProcOpcode> GetOpcodes() {
        return [
            DreamProcOpcode.PushFloat,
            DreamProcOpcode.PushFloat,
            DreamProcOpcode.BitShiftRight,
        ];
    }

    public void Apply(List<IAnnotatedBytecode> input, int index) {
        var firstInstruction = IOptimization.GetInstructionAndValue(input[index], out var pushVal1);
        IOptimization.GetInstructionAndValue(input[index + 1], out var pushVal2);

        // At runtime, given "A >> B" we pop B then A
        // In the peephole optimizer, index is "A", index+1 is "B"
        var args = new List<IAnnotatedBytecode>(1) {new AnnotatedBytecodeFloat(((int)pushVal1 >> (int)pushVal2), firstInstruction.Location)};

        IOptimization.ReplaceInstructions(input, index, 3,
            new AnnotatedBytecodeInstruction(DreamProcOpcode.PushFloat, 1, args));
    }
}

#endregion<|MERGE_RESOLUTION|>--- conflicted
+++ resolved
@@ -288,12 +288,12 @@
 
 #region Constant Folding
 
-<<<<<<< HEAD
-=======
 // PushFloat [constant]
 // BitNot
 // -> PushFloat [result]
 internal sealed class ConstFoldBitNot : IPeepholeOptimization {
+    public OptPass OptimizationPass => OptPass.PeepholeOptimization;
+
     public ReadOnlySpan<DreamProcOpcode> GetOpcodes() {
         return [
             DreamProcOpcode.PushFloat,
@@ -316,6 +316,8 @@
 // BitOr
 // -> PushFloat [result]
 internal sealed class ConstFoldBitOr : IPeepholeOptimization {
+    public OptPass OptimizationPass => OptPass.PeepholeOptimization;
+
     public ReadOnlySpan<DreamProcOpcode> GetOpcodes() {
         return [
             DreamProcOpcode.PushFloat,
@@ -341,6 +343,8 @@
 // BitAnd
 // -> PushFloat [result]
 internal sealed class ConstFoldBitAnd : IPeepholeOptimization {
+    public OptPass OptimizationPass => OptPass.PeepholeOptimization;
+
     public ReadOnlySpan<DreamProcOpcode> GetOpcodes() {
         return [
             DreamProcOpcode.PushFloat,
@@ -361,7 +365,6 @@
     }
 }
 
->>>>>>> 083176df
 // PushFloat [constant]
 // PushFloat [constant]
 // Multiply
