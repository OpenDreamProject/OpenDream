﻿using OpenDreamRuntime.Procs;
using OpenDreamRuntime.Resources;
using OpenDreamShared.Dream;
using Robust.Shared;
using Robust.Shared.Configuration;
using Robust.Shared.Timing;
using Robust.Shared.Network;
using System.Net;
using System.Net.Sockets;

namespace OpenDreamRuntime.Objects.MetaObjects {
    sealed class DreamMetaObjectWorld : IDreamMetaObject {
        public bool ShouldCallNew => false; // Gets called manually later
        public IDreamMetaObject? ParentType { get; set; }

        [Dependency] private readonly IAtomManager _atomManager = default!;
        [Dependency] private readonly IDreamManager _dreamManager = default!;
        [Dependency] private readonly IDreamObjectTree _objectTree = default!;
        [Dependency] private readonly IServerNetManager _netManager = default!;
        [Dependency] private readonly DreamResourceManager _dreamRscMan = default!;
        [Dependency] private readonly IDreamMapManager _dreamMapManager = default!;
        [Dependency] private readonly IGameTiming _gameTiming = default!;
        [Dependency] private readonly IConfigurationManager _cfg = default!;

        private ViewRange _viewRange;

        private double TickLag => _gameTiming.TickPeriod.TotalMilliseconds / 100;
        /// <summary> Determines whether we try to show IPv6 or IPv4 to the user during .address and .internet_address queries.</summary>
        private bool DisplayIPv6
        {
            get
            {
                var binds = _cfg.GetCVar(CVars.NetBindTo).Split(',');
                foreach (var bindAddress in binds)
                {
                    if (!IPAddress.TryParse(bindAddress.Trim(), out var address)) // EXTREMELY unlikely since RT does this same check on network startup
                    {
                        continue;
                    }

                    if (address.AddressFamily == AddressFamily.InterNetworkV6)
                    {
                        return true;
                    }
                }
                return false;
            }
        }
        /// <summary> Tries to return the address of the server, as it appears over the internet. May return null.</summary>
        private IPAddress? InternetAddress
        {
            get
            {
                return null; //TODO: Implement this!
            }
        }

        public DreamMetaObjectWorld() {
            IoCManager.InjectDependencies(this);
        }

        public void OnObjectCreated(DreamObject dreamObject, DreamProcArguments creationArguments) {
            ParentType?.OnObjectCreated(dreamObject, creationArguments);

            DreamValue log = dreamObject.ObjectDefinition.Variables["log"];
            dreamObject.SetVariable("log", log);

            DreamValue fps = dreamObject.ObjectDefinition.Variables["fps"];

            if (fps.TryGetValueAsInteger(out var fpsValue) && _netManager.IsServer) {
                _cfg.SetCVar(CVars.NetTickrate, fpsValue);
            }

            DreamValue view = dreamObject.ObjectDefinition.Variables["view"];
            if (view.TryGetValueAsString(out string viewString)) {
                _viewRange = new ViewRange(viewString);
            } else {
                if (!view.TryGetValueAsInteger(out var viewInt)) {
                    Logger.Warning("world.view did not contain a valid value. A default of 7 is being used.");
                    viewInt = 7;
                }

                _viewRange = new ViewRange(viewInt);
            }
        }

        public void OnVariableSet(DreamObject dreamObject, string varName, DreamValue value, DreamValue oldValue) {
            ParentType?.OnVariableSet(dreamObject, varName, value, oldValue);

            switch (varName) {
                case "fps":
                    if (!value.TryGetValueAsInteger(out var fps))
                        fps = 10;

                    _cfg.SetCVar(CVars.NetTickrate, fps);
                    break;
                case "maxz":
                    value.TryGetValueAsInteger(out var maxz);

                    _dreamMapManager.SetZLevels(maxz);
                    break;
                case "log":
                    if (value.TryGetValueAsString(out var logStr))
                    {
                        dreamObject.SetVariableValue("log", new DreamValue(_dreamRscMan.LoadResource(logStr)));
                    }
                    else if(!value.TryGetValueAsDreamResource(out _))
                    {
                        dreamObject.SetVariableValue("log", new DreamValue(new ConsoleOutputResource()));
                    }
                    break;
            }
        }

        public DreamValue OnVariableGet(DreamObject dreamObject, string varName, DreamValue value) {
            switch (varName) {
                case "contents":
                    return new DreamValue(new WorldContentsList(_objectTree.List.ObjectDefinition, _atomManager));
                case "process":
                    return new DreamValue(Environment.ProcessId);
                case "tick_lag":
                    return new DreamValue(TickLag);
                case "fps":
                    return new DreamValue(_gameTiming.TickRate);
                case "timeofday":
                    return new DreamValue((int)DateTime.UtcNow.TimeOfDay.TotalMilliseconds / 100);
                case "time":
                    return new DreamValue((_gameTiming.CurTick.Value - _dreamManager.InitializedTick.Value) * TickLag);
                case "realtime":
                    return new DreamValue((DateTime.Now - new DateTime(2000, 1, 1)).Milliseconds / 100);
                case "tick_usage": {
                    var tickUsage = (_gameTiming.RealTime - _gameTiming.LastTick) / _gameTiming.TickPeriod;
                    return new DreamValue(tickUsage * 100);
                }
                case "maxx":
                    return new DreamValue(_dreamMapManager.Size.X);
                case "maxy":
                    return new DreamValue(_dreamMapManager.Size.Y);
                case "maxz":
                    return new DreamValue(_dreamMapManager.Levels);
                case "address": // By address they mean, the local address we have on the network, not on the internet.
                    var host = Dns.GetHostEntry(Dns.GetHostName());
                    var ipType = DisplayIPv6 ? AddressFamily.InterNetworkV6 : AddressFamily.InterNetwork;
                    foreach (var ip in host.AddressList)
                    {
                        if (ip.AddressFamily == ipType)
                        {
                            return new DreamValue(ip.ToString());
                        }
                    }
                    return DreamValue.Null;
                case "port":
                    return new DreamValue(_netManager.Port);
                case "url":
                    if (InternetAddress == null)
                        return DreamValue.Null;
                    return new(InternetAddress + ":" + _netManager.Port); // RIP "opendream://"
                case "internet_address":
                    IPAddress? address = InternetAddress;
                    // We don't need to do any logic with DisplayIPv6 since whatever this address is,
                    // ought to be the address that the boolean's getter is searching for anyways.
                    if (address == null)
                        return DreamValue.Null;
                    return new(address.ToString());
                case "system_type": {
                    //system_type value should match the defines in Defines.dm
                    if (Environment.OSVersion.Platform is PlatformID.Unix or PlatformID.MacOSX or PlatformID.Other) {
                        return new DreamValue(0);
                    }
                    //Windows
                    return new DreamValue(1);
                }
                case "view": {
                    //Number if square & centerable, string representation otherwise
                    if (_viewRange.IsSquare && _viewRange.IsCenterable) {
                        return new DreamValue(_viewRange.Range);
                    } else {
                        return new DreamValue(_viewRange.ToString());
                    }
                }
                case "vars":
                    return new DreamValue(new DreamListVars(_objectTree.List.ObjectDefinition, dreamObject));
                default:
                    return ParentType?.OnVariableGet(dreamObject, varName, value) ?? value;
            }
        }

<<<<<<< HEAD
        public ProcStatus? OperatorOutput(DreamValue a, DreamValue b, DMProcState state) {
=======
        public void OperatorOutput(DreamObject a, DreamValue b) {
>>>>>>> 59da26d6
            foreach (DreamConnection connection in _dreamManager.Connections) {
                connection.OutputDreamValue(b);
            }
            state.Push(DreamValue.Null);
            return null;
        }
    }
}<|MERGE_RESOLUTION|>--- conflicted
+++ resolved
@@ -185,11 +185,8 @@
             }
         }
 
-<<<<<<< HEAD
+
         public ProcStatus? OperatorOutput(DreamValue a, DreamValue b, DMProcState state) {
-=======
-        public void OperatorOutput(DreamObject a, DreamValue b) {
->>>>>>> 59da26d6
             foreach (DreamConnection connection in _dreamManager.Connections) {
                 connection.OutputDreamValue(b);
             }
