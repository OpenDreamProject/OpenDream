--- conflicted
+++ resolved
@@ -53,45 +53,26 @@
         }
 
         public override void EmitPushValue(DMObject dmObject, DMProc proc) {
-<<<<<<< HEAD
             var argumentInfo = _arguments.EmitArguments(dmObject, proc);
 
             _expr.EmitPushValue(dmObject, proc);
             proc.CreateObject(argumentInfo.Type, argumentInfo.StackSize);
-=======
-            _expr.EmitPushValue(dmObject, proc);
-            _arguments.EmitPushArguments(dmObject, proc);
-            proc.CreateObject();
->>>>>>> 04dfbeee
         }
     }
 
     // new /x/y/z (...)
     class NewPath : DMExpression {
-<<<<<<< HEAD
-        private readonly DreamPath _type;
-        private readonly ArgumentList _arguments;
-
-        public NewPath(Location location, DreamPath type, ArgumentList arguments) : base(location) {
-            _type = type;
-=======
         private readonly DreamPath _targetPath;
         private readonly ArgumentList _arguments;
 
         public NewPath(Location location, DreamPath targetPath, ArgumentList arguments) : base(location) {
             _targetPath = targetPath;
->>>>>>> 04dfbeee
             _arguments = arguments;
         }
 
         public override void EmitPushValue(DMObject dmObject, DMProc proc) {
-<<<<<<< HEAD
-            if (!DMObjectTree.TryGetTypeId(_type, out var typeId)) {
-                DMCompiler.Emit(WarningCode.ItemDoesntExist, Location, $"Type {_type} does not exist");
-=======
             if (!DMObjectTree.TryGetTypeId(_targetPath, out var typeId)) {
                 DMCompiler.Emit(WarningCode.ItemDoesntExist, Location, $"Type {_targetPath} does not exist");
->>>>>>> 04dfbeee
 
                 return;
             }
@@ -99,23 +80,14 @@
             var argumentInfo = _arguments.EmitArguments(dmObject, proc);
 
             proc.PushType(typeId);
-<<<<<<< HEAD
             proc.CreateObject(argumentInfo.Type, argumentInfo.StackSize);
-=======
-            _arguments.EmitPushArguments(dmObject, proc);
-            proc.CreateObject();
->>>>>>> 04dfbeee
         }
     }
 
     // locate()
     class LocateInferred : DMExpression {
         private readonly DreamPath _path;
-<<<<<<< HEAD
-        private readonly DMExpression _container;
-=======
         private readonly DMExpression? _container;
->>>>>>> 04dfbeee
 
         public LocateInferred(Location location, DreamPath path, DMExpression? container) : base(location) {
             _path = path;
@@ -149,11 +121,7 @@
     // locate(x)
     class Locate : DMExpression {
         private readonly DMExpression _path;
-<<<<<<< HEAD
-        private readonly DMExpression _container;
-=======
         private readonly DMExpression? _container;
->>>>>>> 04dfbeee
 
         public Locate(Location location, DMExpression path, DMExpression? container) : base(location) {
             _path = path;
@@ -217,11 +185,7 @@
     // pick(x, y)
     class Pick : DMExpression {
         public struct PickValue {
-<<<<<<< HEAD
-            public readonly DMExpression Weight;
-=======
             public readonly DMExpression? Weight;
->>>>>>> 04dfbeee
             public readonly DMExpression Value;
 
             public PickValue(DMExpression? weight, DMExpression value) {
@@ -261,11 +225,8 @@
             } else {
                 foreach (PickValue pickValue in _values) {
                     if (pickValue.Value is Arglist args) {
-<<<<<<< HEAD
                         // This will just push a list which pick() accepts
                         // Really hacky and won't verify that the value is actually a list
-=======
->>>>>>> 04dfbeee
                         args.EmitPushArglist(dmObject, proc);
                     } else {
                         pickValue.Value.EmitPushValue(dmObject, proc);
@@ -280,11 +241,7 @@
     // addtext(...)
     // https://www.byond.com/docs/ref/#/proc/addtext
     class AddText : DMExpression {
-<<<<<<< HEAD
-        readonly DMExpression[] _parameters;
-=======
         private readonly DMExpression[] _parameters;
->>>>>>> 04dfbeee
 
         public AddText(Location location, DMExpression[] paras) : base(location) {
             _parameters = paras;
@@ -548,11 +505,7 @@
     // call(...)(...)
     class CallStatement : DMExpression {
         private readonly DMExpression _a; // Procref, Object, LibName
-<<<<<<< HEAD
-        private readonly DMExpression _b; // ProcName, FuncName
-=======
         private readonly DMExpression? _b; // ProcName, FuncName
->>>>>>> 04dfbeee
         private readonly ArgumentList _procArgs;
 
         public CallStatement(Location location, DMExpression a, ArgumentList procArgs) : base(location) {
