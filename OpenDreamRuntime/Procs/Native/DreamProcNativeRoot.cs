--- conflicted
+++ resolved
@@ -1010,6 +1010,68 @@
         return new DreamValue(obj.ObjectDefinition.HasProc(procName) ? 1 : 0);
     }
 
+    [DreamProc("hearers")]
+    [DreamProcParameter("Depth", Type = DreamValueTypeFlag.Float)]
+    [DreamProcParameter("Center", Type = DreamValueTypeFlag.DreamObject)]
+    public static DreamValue NativeProc_hearers(NativeProc.Bundle bundle, DreamObject? src, DreamObject? usr) { //TODO: Change depending on center
+        DreamValue depthValue = new DreamValue(5);
+        DreamObjectAtom? center = null;
+
+        //Arguments are optional and can be passed in any order
+        if (bundle.Arguments.Length > 0) {
+            DreamValue firstArgument = bundle.GetArgument(0, "Depth");
+
+            if (firstArgument.TryGetValueAsDreamObject(out center)) {
+                if (bundle.Arguments.Length > 1) {
+                    depthValue = bundle.GetArgument(1, "Center");
+                }
+            } else {
+                depthValue = firstArgument;
+
+                if (bundle.Arguments.Length > 1) {
+                    bundle.GetArgument(1, "Center").TryGetValueAsDreamObject(out center);
+                }
+            }
+        }
+
+        center ??= usr as DreamObjectAtom;
+
+        DreamList hear = bundle.ObjectTree.CreateList();
+        if (center == null)
+            return new(hear);
+
+        var centerPos = bundle.AtomManager.GetAtomPosition(center);
+        if (!depthValue.TryGetValueAsInteger(out var depth))
+            depth = 5;
+
+        foreach (var atom in bundle.AtomManager.EnumerateAtoms(bundle.ObjectTree.Mob)) {
+            var mob = (DreamObjectMob)atom;
+
+            if (centerPos.Z == mob.Z && Math.Abs(centerPos.X - mob.X) <= depth && Math.Abs(centerPos.Y - mob.Y) <= depth) {
+                (_, ViewRange range) = DreamProcNativeHelpers.ResolveViewArguments(bundle.DreamManager, mob, bundle.Arguments);
+                var earPos = bundle.AtomManager.GetAtomPosition(mob);
+                var viewData = DreamProcNativeHelpers.CollectViewData(bundle.AtomManager, bundle.MapManager, earPos, range);
+
+                ViewAlgorithm.CalculateVisibility(viewData, true);
+
+                for (int x = 0; x < viewData.GetLength(0); x++) {
+                    for (int y = 0; y < viewData.GetLength(1); y++) {
+                        var tile = viewData[x, y];
+                        if (tile == null || tile.IsVisible == false)
+                            continue;
+
+                        if (centerPos.X == earPos.X + tile.DeltaX && earPos.Y + tile.DeltaY == centerPos.Y) {
+                            hear.AddValue(new DreamValue(mob));
+                            break;
+                        }
+                    }
+                }
+            }
+        }
+
+        return new DreamValue(hear);
+    }
+  
     [DreamProc("html_decode")]
     [DreamProcParameter("HtmlText", Type = DreamValueTypeFlag.String)]
     public static DreamValue NativeProc_html_decode(NativeProc.Bundle bundle, DreamObject? src, DreamObject? usr) {
@@ -1049,74 +1111,6 @@
         }
     }
 
-<<<<<<< HEAD
-        [DreamProc("hearers")]
-        [DreamProcParameter("Depth", Type = DreamValueTypeFlag.Float)]
-        [DreamProcParameter("Center", Type = DreamValueTypeFlag.DreamObject)]
-        public static DreamValue NativeProc_hearers(NativeProc.Bundle bundle, DreamObject? src, DreamObject? usr) { //TODO: Change depending on center
-            DreamValue depthValue = new DreamValue(5);
-            DreamObjectAtom? center = null;
-
-            //Arguments are optional and can be passed in any order
-            if (bundle.Arguments.Length > 0) {
-                DreamValue firstArgument = bundle.GetArgument(0, "Depth");
-
-                if (firstArgument.TryGetValueAsDreamObject(out center)) {
-                    if (bundle.Arguments.Length > 1) {
-                        depthValue = bundle.GetArgument(1, "Center");
-                    }
-                } else {
-                    depthValue = firstArgument;
-
-                    if (bundle.Arguments.Length > 1) {
-                        bundle.GetArgument(1, "Center").TryGetValueAsDreamObject(out center);
-                    }
-                }
-            }
-
-            center ??= usr as DreamObjectAtom;
-
-            DreamList hear = bundle.ObjectTree.CreateList();
-            if (center == null)
-                return new(hear);
-
-            var centerPos = bundle.AtomManager.GetAtomPosition(center);
-            if (!depthValue.TryGetValueAsInteger(out var depth))
-                depth = 5;
-
-            foreach (var atom in bundle.AtomManager.EnumerateAtoms(bundle.ObjectTree.Mob)) {
-                var mob = (DreamObjectMob)atom;
-
-                if (centerPos.Z == mob.Z && Math.Abs(centerPos.X - mob.X) <= depth && Math.Abs(centerPos.Y - mob.Y) <= depth) {
-                    (_, ViewRange range) = DreamProcNativeHelpers.ResolveViewArguments(bundle.DreamManager, mob, bundle.Arguments);
-                    var earPos = bundle.AtomManager.GetAtomPosition(mob);
-                    var viewData = DreamProcNativeHelpers.CollectViewData(bundle.AtomManager, bundle.MapManager, earPos, range);
-
-                    ViewAlgorithm.CalculateVisibility(viewData, true);
-
-                    for (int x = 0; x < viewData.GetLength(0); x++) {
-                        for (int y = 0; y < viewData.GetLength(1); y++) {
-                            var tile = viewData[x, y];
-                            if (tile == null || tile.IsVisible == false)
-                                continue;
-
-                            if (centerPos.X == earPos.X + tile.DeltaX && earPos.Y + tile.DeltaY == centerPos.Y) {
-                                hear.AddValue(new DreamValue(mob));
-                                break;
-                            }
-                        }
-                    }
-                }
-            }
-
-            return new DreamValue(hear);
-        }
-
-        [DreamProc("html_decode")]
-        [DreamProcParameter("HtmlText", Type = DreamValueTypeFlag.String)]
-        public static DreamValue NativeProc_html_decode(NativeProc.Bundle bundle, DreamObject? src, DreamObject? usr) {
-            string htmlText = bundle.GetArgument(0, "HtmlText").Stringify();
-=======
     [DreamProc("image")]
     [DreamProcParameter("icon", Type = DreamValueTypeFlag.DreamResource)]
     [DreamProcParameter("loc", Type = DreamValueTypeFlag.DreamObject)]
@@ -1130,7 +1124,6 @@
         imageObject.InitSpawn(new DreamProcArguments(bundle.Arguments)); // TODO: Don't create another thread
         return new DreamValue(imageObject);
     }
->>>>>>> 6b7d753e
 
     [DreamProc("isarea")]
     [DreamProcParameter("Loc1", Type = DreamValueTypeFlag.DreamObject)]
@@ -1870,72 +1863,82 @@
             }
             return new DreamValue(floatNum.ToString($"g{sigFig}"));
         }
-
-<<<<<<< HEAD
-        [DreamProc("ohearers")]
-        [DreamProcParameter("Depth", Type = DreamValueTypeFlag.Float)]
-        [DreamProcParameter("Center", Type = DreamValueTypeFlag.DreamObject)]
-        public static DreamValue NativeProc_ohearers(NativeProc.Bundle bundle, DreamObject? src, DreamObject? usr) { //TODO: Change depending on center
-            DreamValue depthValue = new DreamValue(5);
-            DreamObjectAtom? center = null;
-
-            //Arguments are optional and can be passed in any order
-            if (bundle.Arguments.Length > 0) {
-                DreamValue firstArgument = bundle.GetArgument(0, "Depth");
-
-                if (firstArgument.TryGetValueAsDreamObject(out center)) {
-                    if (bundle.Arguments.Length > 1) {
-                        depthValue = bundle.GetArgument(1, "Center");
-                    }
-                } else {
-                    depthValue = firstArgument;
-
-                    if (bundle.Arguments.Length > 1) {
-                        bundle.GetArgument(1, "Center").TryGetValueAsDreamObject(out center);
-                    }
-                }
-            }
-
-            center ??= usr as DreamObjectAtom;
-
-            DreamList hear = bundle.ObjectTree.CreateList();
-            if (center == null)
-                return new(hear);
-
-            var centerPos = bundle.AtomManager.GetAtomPosition(center);
-            if (!depthValue.TryGetValueAsInteger(out var depth))
-                depth = 5; //TODO: Default to world.view
-
-            foreach (var atom in bundle.AtomManager.EnumerateAtoms(bundle.ObjectTree.Mob)) {
-                var mob = (DreamObjectMob)atom;
-
-                if (mob.X == centerPos.X && mob.Y == centerPos.Y)
-                    continue;
-
-                if (centerPos.Z == mob.Z && Math.Abs(centerPos.X - mob.X) <= depth && Math.Abs(centerPos.Y - mob.Y) <= depth) {
-                    (_, ViewRange range) = DreamProcNativeHelpers.ResolveViewArguments(bundle.DreamManager, mob, bundle.Arguments);
-                    var earPos = bundle.AtomManager.GetAtomPosition(mob);
-                    var viewData = DreamProcNativeHelpers.CollectViewData(bundle.AtomManager, bundle.MapManager, earPos, range);
-
-                    ViewAlgorithm.CalculateVisibility(viewData, true);
-
-                    for (int x = 0; x < viewData.GetLength(0); x++) {
-                        for (int y = 0; y < viewData.GetLength(1); y++) {
-                            var tile = viewData[x, y];
-                            if (tile == null || tile.IsVisible == false)
-                                continue;
-
-                            if (centerPos.X == earPos.X + tile.DeltaX && earPos.Y + tile.DeltaY == centerPos.Y) {
-                                hear.AddValue(new DreamValue(mob));
-                                break;
-                            }
+        if(bundle.Arguments.Length == 3) {
+            var digits = Math.Max(bundle.GetArgument(1, "A").MustGetValueAsInteger(), 1);
+            var radix = bundle.GetArgument(2, "B").MustGetValueAsInteger();
+            var intNum = (int)floatNum;
+
+            return new DreamValue(DreamProcNativeHelpers.ToBase(intNum, radix).PadLeft(digits, '0'));
+        }
+
+        // Maybe an exception is better?
+        return new DreamValue("0");
+    }
+ 
+    [DreamProc("ohearers")]
+    [DreamProcParameter("Depth", Type = DreamValueTypeFlag.Float)]
+    [DreamProcParameter("Center", Type = DreamValueTypeFlag.DreamObject)]
+    public static DreamValue NativeProc_ohearers(NativeProc.Bundle bundle, DreamObject? src, DreamObject? usr) { //TODO: Change depending on center
+        DreamValue depthValue = new DreamValue(5);
+        DreamObjectAtom? center = null;
+
+        //Arguments are optional and can be passed in any order
+        if (bundle.Arguments.Length > 0) {
+            DreamValue firstArgument = bundle.GetArgument(0, "Depth");
+
+            if (firstArgument.TryGetValueAsDreamObject(out center)) {
+                if (bundle.Arguments.Length > 1) {
+                    depthValue = bundle.GetArgument(1, "Center");
+                }
+            } else {
+                depthValue = firstArgument;
+
+                if (bundle.Arguments.Length > 1) {
+                    bundle.GetArgument(1, "Center").TryGetValueAsDreamObject(out center);
+                }
+            }
+        }
+
+        center ??= usr as DreamObjectAtom;
+
+        DreamList hear = bundle.ObjectTree.CreateList();
+        if (center == null)
+            return new(hear);
+
+        var centerPos = bundle.AtomManager.GetAtomPosition(center);
+        if (!depthValue.TryGetValueAsInteger(out var depth))
+            depth = 5; //TODO: Default to world.view
+
+        foreach (var atom in bundle.AtomManager.EnumerateAtoms(bundle.ObjectTree.Mob)) {
+            var mob = (DreamObjectMob)atom;
+
+            if (mob.X == centerPos.X && mob.Y == centerPos.Y)
+                continue;
+
+            if (centerPos.Z == mob.Z && Math.Abs(centerPos.X - mob.X) <= depth && Math.Abs(centerPos.Y - mob.Y) <= depth) {
+                (_, ViewRange range) = DreamProcNativeHelpers.ResolveViewArguments(bundle.DreamManager, mob, bundle.Arguments);
+                var earPos = bundle.AtomManager.GetAtomPosition(mob);
+                var viewData = DreamProcNativeHelpers.CollectViewData(bundle.AtomManager, bundle.MapManager, earPos, range);
+
+                ViewAlgorithm.CalculateVisibility(viewData, true);
+
+                for (int x = 0; x < viewData.GetLength(0); x++) {
+                    for (int y = 0; y < viewData.GetLength(1); y++) {
+                        var tile = viewData[x, y];
+                        if (tile == null || tile.IsVisible == false)
+                            continue;
+
+                        if (centerPos.X == earPos.X + tile.DeltaX && earPos.Y + tile.DeltaY == centerPos.Y) {
+                            hear.AddValue(new DreamValue(mob));
+                            break;
                         }
                     }
                 }
             }
-
-            return new DreamValue(hear);
-        }
+        }
+
+        return new DreamValue(hear);
+    }
 
         [DreamProc("orange")]
         [DreamProcParameter("Dist", Type = DreamValueTypeFlag.Float, DefaultValue = 5)]
@@ -1952,19 +1955,6 @@
                 }
             }
             return new DreamValue(rangeList);
-=======
-        if(bundle.Arguments.Length == 3) {
-            var digits = Math.Max(bundle.GetArgument(1, "A").MustGetValueAsInteger(), 1);
-            var radix = bundle.GetArgument(2, "B").MustGetValueAsInteger();
-            var intNum = (int)floatNum;
-
-            return new DreamValue(DreamProcNativeHelpers.ToBase(intNum, radix).PadLeft(digits, '0'));
->>>>>>> 6b7d753e
-        }
-
-        // Maybe an exception is better?
-        return new DreamValue("0");
-    }
 
     [DreamProc("orange")]
     [DreamProcParameter("Dist", Type = DreamValueTypeFlag.Float, DefaultValue = 5)]
