--- conflicted
+++ resolved
@@ -60,11 +60,7 @@
         public void OnObjectCreated(DreamObject dreamObject, DreamProcArguments creationArguments) {
             ParentType?.OnObjectCreated(dreamObject, creationArguments);
 
-<<<<<<< HEAD
-            _dreamManager.WorldContentsList = dreamObject.GetVariable("contents").MustGetValueAsDreamList();
-=======
             dreamObject.SetVariable("contents", new(_dreamManager.WorldContentsList));
->>>>>>> 016d073d
 
             DreamValue log = dreamObject.ObjectDefinition.Variables["log"];
             dreamObject.SetVariable("log", log);
