using DMCompiler.Compiler.DMPreprocessor;
using System;
using System.Collections.Generic;
using System.Linq;
using DMCompiler.Compiler.DM.AST;
using DMCompiler.DM;
using String = System.String;

namespace DMCompiler.Compiler.DM {
    public partial class DMParser(DMLexer lexer) : Parser<Token>(lexer) {
        protected Location CurrentLoc => Current().Location;
        protected DreamPath CurrentPath = DreamPath.Root;

        private bool _allowVarDeclExpression;

        private static readonly TokenType[] AssignTypes = [
            TokenType.DM_Equals,
            TokenType.DM_PlusEquals,
            TokenType.DM_MinusEquals,
            TokenType.DM_BarEquals,
            TokenType.DM_BarBarEquals,
            TokenType.DM_AndAndEquals,
            TokenType.DM_AndEquals,
            TokenType.DM_AndAndEquals,
            TokenType.DM_StarEquals,
            TokenType.DM_SlashEquals,
            TokenType.DM_LeftShiftEquals,
            TokenType.DM_RightShiftEquals,
            TokenType.DM_XorEquals,
            TokenType.DM_ModulusEquals,
            TokenType.DM_ModulusModulusEquals,
            TokenType.DM_AssignInto
        ];

        /// <remarks>This (and other similar TokenType[] sets here) is public because <see cref="DMPreprocessorParser"/> needs it.</remarks>
        public static readonly TokenType[] ComparisonTypes = [
            TokenType.DM_EqualsEquals,
            TokenType.DM_ExclamationEquals,
            TokenType.DM_TildeEquals,
            TokenType.DM_TildeExclamation
        ];

        public static readonly TokenType[] LtGtComparisonTypes = [
            TokenType.DM_LessThan,
            TokenType.DM_LessThanEquals,
            TokenType.DM_GreaterThan,
            TokenType.DM_GreaterThanEquals
        ];

        private static readonly TokenType[] ShiftTypes = [
            TokenType.DM_LeftShift,
            TokenType.DM_RightShift
        ];

        public static readonly TokenType[] PlusMinusTypes = [
            TokenType.DM_Plus,
            TokenType.DM_Minus
        ];

        public static readonly TokenType[] MulDivModTypes = [
            TokenType.DM_Star,
            TokenType.DM_Slash,
            TokenType.DM_Modulus,
            TokenType.DM_ModulusModulus

        ];

        private static readonly TokenType[] DereferenceTypes = [
            TokenType.DM_Period,
            TokenType.DM_Colon,
            TokenType.DM_DoubleColon, // not a dereference, but shares the same precedence
            TokenType.DM_QuestionPeriod,
            TokenType.DM_QuestionColon,
            TokenType.DM_QuestionLeftBracket
        ];

        private static readonly TokenType[] WhitespaceTypes = [
            TokenType.DM_Whitespace,
            TokenType.DM_Indent,
            TokenType.DM_Dedent
        ];

        private static readonly TokenType[] IdentifierTypes = [TokenType.DM_Identifier, TokenType.DM_Step];

        /// <summary>
        /// Used by <see cref="PathElement"/> to determine, keywords that may actually just be identifiers of a typename within a path, in a given context.
        /// </summary>
        private static readonly TokenType[] ValidPathElementTokens = [
            TokenType.DM_Identifier,
            TokenType.DM_Var,
            TokenType.DM_Proc,
            TokenType.DM_Step,
            TokenType.DM_Throw,
            TokenType.DM_Null,
            TokenType.DM_Switch,
            TokenType.DM_Spawn,
            TokenType.DM_Do,
            TokenType.DM_While,
            TokenType.DM_For
            //BYOND fails on DM_In, don't include that
        ];

        private static readonly TokenType[] ForSeparatorTypes = [
            TokenType.DM_Semicolon,
            TokenType.DM_Comma
        ];

        private static readonly TokenType[] OperatorOverloadTypes = [
            TokenType.DM_And,
            TokenType.DM_AndEquals,
            TokenType.DM_AssignInto,
            TokenType.DM_Bar,
            TokenType.DM_BarEquals,
            TokenType.DM_DoubleSquareBracket,
            TokenType.DM_DoubleSquareBracketEquals,
            TokenType.DM_GreaterThan,
            TokenType.DM_GreaterThanEquals,
            TokenType.DM_RightShift,
            TokenType.DM_RightShiftEquals,
            TokenType.DM_LeftShift,
            TokenType.DM_LeftShiftEquals,
            TokenType.DM_LessThan,
            TokenType.DM_LessThanEquals,
            TokenType.DM_Minus,
            TokenType.DM_MinusEquals,
            TokenType.DM_MinusMinus,
            TokenType.DM_Modulus,
            TokenType.DM_ModulusEquals,
            TokenType.DM_ModulusModulus,
            TokenType.DM_ModulusModulusEquals,
            TokenType.DM_Plus,
            TokenType.DM_PlusEquals,
            TokenType.DM_PlusPlus,
            TokenType.DM_Slash,
            TokenType.DM_SlashEquals,
            TokenType.DM_Star,
            TokenType.DM_StarEquals,
            TokenType.DM_StarStar,
            TokenType.DM_Tilde,
            TokenType.DM_TildeEquals,
            TokenType.DM_TildeExclamation,
            TokenType.DM_Xor,
            TokenType.DM_XorEquals,
            TokenType.DM_ConstantString
        ];

        public DMASTFile File() {
            var loc = Current().Location;
            List<DMASTStatement> statements = new();

            while (Current().Type != TokenType.EndOfFile) {
                List<DMASTStatement>? blockInner = BlockInner();
                if (blockInner != null)
                    statements.AddRange(blockInner);

                if (Current().Type != TokenType.EndOfFile) {
                    Token skipFrom = Current();
                    LocateNextTopLevel();
                    Warning($"Error recovery had to skip to {Current().Location}", token: skipFrom);
                }
            }

            Newline();
            Consume(TokenType.EndOfFile, "Expected EOF");
            return new DMASTFile(loc, new DMASTBlockInner(loc, statements.ToArray()));
        }

        private List<DMASTStatement>? BlockInner() {
            List<DMASTStatement> statements = new();

            do {
                Whitespace();
                DreamPath oldPath = CurrentPath;
                DMASTStatement? statement = Statement();

                CurrentPath = oldPath;

                if (statement != null) {
                    if (!PeekDelimiter() && Current().Type is not (TokenType.DM_Dedent or TokenType.DM_RightCurlyBracket or TokenType.EndOfFile)) {
                        Emit(WarningCode.BadToken, "Expected end of object statement");
                    }

                    Whitespace();
                    statements.Add(statement);
                } else {
                    if (statements.Count == 0) return null;
                }
            } while (Delimiter());
            Whitespace();

            return statements;
        }

        protected DMASTStatement? Statement() {
            var loc = CurrentLoc;

            DMASTPath? path = Path();
            if (path is null)
                return null;
            Whitespace();
            CurrentPath = CurrentPath.Combine(path.Path);

            //Proc definition
            if (Check(TokenType.DM_LeftParenthesis)) {
                DMCompiler.VerbosePrint($"Parsing proc {CurrentPath}()");
                BracketWhitespace();
                var parameters = DefinitionParameters(out var wasIndeterminate);

                if (Current().Type != TokenType.DM_RightParenthesis && Current().Type != TokenType.DM_Comma && !wasIndeterminate) {
                    if (parameters.Count > 0) // Separate error handling mentions the missing right-paren
                        Emit(WarningCode.BadToken, $"{parameters.Last().Name}: missing comma ',' or right-paren ')'");

                    parameters.AddRange(DefinitionParameters(out wasIndeterminate));
                }

                if (!wasIndeterminate && Current().Type != TokenType.DM_RightParenthesis && Current().Type != TokenType.EndOfFile) {
                    // BYOND doesn't specify the arg
                    Emit(WarningCode.BadToken, $"Bad argument definition '{Current().PrintableText}'");
                    Advance();
                    BracketWhitespace();
                    Check(TokenType.DM_Comma);
                    BracketWhitespace();
                    parameters.AddRange(DefinitionParameters(out _));
                }

<<<<<<< HEAD
                    // Proc return type
                    var types = AsTypes(out var returnPath, true);
=======
                BracketWhitespace();
                ConsumeRightParenthesis();
                Whitespace();
>>>>>>> e3270de0

                // Proc return type
                // TODO: Currently we parse it but don't do anything with this information
                AsTypes(out _, true);

                DMASTProcBlockInner? procBlock = ProcBlock();
                if (procBlock is null) {
                    DMASTProcStatement? procStatement = ProcStatement();

                    if (procStatement is not null) {
                        procBlock = new DMASTProcBlockInner(loc, procStatement);
                    }
                }

                if (procBlock?.Statements.Length is 0 or null) {
                    DMCompiler.Emit(WarningCode.EmptyProc, loc,
                        "Empty proc detected - add an explicit \"return\" statement");
                }

                if (path.IsOperator) {
                    DMCompiler.UnimplementedWarning(procBlock.Location,
                        "Operator overloads are not implemented. They will be defined but never called.");

                    List<DMASTProcStatement> procStatements = procBlock.Statements.ToList();
                    Location tokenLoc = procBlock.Location;
                    //add ". = src" as the first expression in the operator
                    DMASTProcStatementExpression assignEqSrc = new DMASTProcStatementExpression(tokenLoc,
                        new DMASTAssign(tokenLoc, new DMASTCallableSelf(tokenLoc),
                            new DMASTIdentifier(tokenLoc, "src")));
                    procStatements.Insert(0, assignEqSrc);

<<<<<<< HEAD
                    statement = new DMASTProcDefinition(loc, _currentPath, parameters.ToArray(), procBlock, types ?? DMValueType.Anything, returnPath);
=======
                    procBlock = new DMASTProcBlockInner(loc, procStatements.ToArray(), procBlock.SetStatements);
>>>>>>> e3270de0
                }

                return new DMASTProcDefinition(loc, CurrentPath, parameters.ToArray(), procBlock);
            }

            //Object definition
            if (Block() is { } block) {
                DMCompiler.VerbosePrint($"Parsed object {CurrentPath}");
                return new DMASTObjectDefinition(loc, CurrentPath, block);
            }

            //Var definition(s)
            if (CurrentPath.FindElement("var") != -1) {
                DreamPath varPath = CurrentPath;
                List<DMASTObjectVarDefinition> varDefinitions = new();

                while (true) {
                    Whitespace();

                    DMASTExpression? value = PathArray(ref varPath);

                    if (Check(TokenType.DM_Equals)) {
                        if (value != null) Warning("List doubly initialized");

                        Whitespace();
                        value = Expression();
                        RequireExpression(ref value);
                    } else if (value == null) {
                        value = new DMASTConstantNull(loc);
                    }

<<<<<<< HEAD
                        var valType = AsTypes(out var valPath, true) ?? DMValueType.Anything;
                        var varDef = new DMASTObjectVarDefinition(loc, varPath, value, valType, valPath);
=======
                    var valType = AsTypes(out _) ?? DMValueType.Anything;
                    var varDef = new DMASTObjectVarDefinition(loc, varPath, value, valType);
>>>>>>> e3270de0

                    varDefinitions.Add(varDef);
                    if (Check(TokenType.DM_Comma)) {
                        Whitespace();
                        DMASTPath? newVarPath = Path();

                        if (newVarPath == null) {
                            Emit(WarningCode.InvalidVarDefinition, "Expected a var definition");
                            break;
                        } else if (newVarPath.Path.Elements.Length > 1) { // TODO: This is valid DM
                            Emit(WarningCode.BadToken, newVarPath.Location, "Invalid var name");
                            break;
                        }

                        varPath = CurrentPath.AddToPath("../" + newVarPath.Path.PathString);
                    } else {
                        break;
                    }
                }

                return (varDefinitions.Count == 1)
                    ? varDefinitions[0]
                    : new DMASTMultipleObjectVarDefinitions(loc, varDefinitions.ToArray());
            }

            //Var override
            if (Check(TokenType.DM_Equals)) {
                Whitespace();
                DMASTExpression? value = Expression();
                RequireExpression(ref value);

                return new DMASTObjectVarOverride(loc, CurrentPath, value);
            }

            //Empty object definition
            DMCompiler.VerbosePrint($"Parsed object {CurrentPath}");
            return new DMASTObjectDefinition(loc, CurrentPath, null);
        }

        /// <summary>
        /// Tries to read in a path. Returns null if one cannot be constructed.
        /// </summary>
        protected DMASTPath? Path(bool expression = false) {
            Token firstToken = Current();
            DreamPath.PathType pathType = DreamPath.PathType.Relative;
            bool hasPathTypeToken = true;

            if (Check(TokenType.DM_Slash)) {
                // Check if they did "/.whatever/" instead of ".whatever/"
                pathType = Check(TokenType.DM_Period) ? DreamPath.PathType.UpwardSearch : DreamPath.PathType.Absolute;
            } else if (Check(TokenType.DM_Colon)) {
                pathType = DreamPath.PathType.DownwardSearch;
            } else if (Check(TokenType.DM_Period)) {
                pathType = DreamPath.PathType.UpwardSearch;
            } else {
                hasPathTypeToken = false;

                if (expression) return null;
            }

            string? pathElement = PathElement();
            if (pathElement != null) {
                List<string> pathElements = [pathElement];
                bool operatorFlag = false;
                while (pathElement != null && Check(TokenType.DM_Slash)) {
                    pathElement = PathElement();

                    if (pathElement != null) {
                        if(pathElement == "operator") {
                            Token operatorToken = Current();
                            if(Current().Type == TokenType.DM_Slash) {
                                //Up to this point, it's ambiguous whether it's a slash to mean operator/(), like the division operator overload
                                //or "operator" just being used as a normal type name, as in a/operator/b/c/d
                                Token peekToken = Advance();
                                if (peekToken.Type == TokenType.DM_LeftParenthesis) { // Disambiguated as an overload
                                    operatorFlag = true;
                                    pathElement += operatorToken.PrintableText;
                                } else { //Otherwise it's just a normal path, resume
                                    ReuseToken(operatorToken);
                                    Emit(WarningCode.SoftReservedKeyword, "Using \"operator\" as a path element is ambiguous");
                                }
                            } else if (Check(OperatorOverloadTypes)) {
                                if (operatorToken is { Type: TokenType.DM_ConstantString, Value: not "" }) {
                                    DMCompiler.Emit(WarningCode.BadToken, operatorToken.Location,
                                        "The quotes in a stringify overload must be empty");
                                }

                                operatorFlag = true;
                                pathElement += operatorToken.PrintableText;
                            }
                        }

                        pathElements.Add(pathElement);
                    }
                }

                return new DMASTPath(firstToken.Location, new DreamPath(pathType, pathElements.ToArray()), operatorFlag);
            } else if (hasPathTypeToken) {
                if (expression) ReuseToken(firstToken);

                return null;
            }

            return null;
        }

        /// <summary>
        /// Extracts the text from this token if it is reasonable for it to appear as a typename in a path.
        /// </summary>
        /// <returns>The <see cref="Token.Text"/> if this is a valid path element, null otherwise.</returns>
        private string? PathElement() {
            Token elementToken = Current();
            if (Check(ValidPathElementTokens)) {
                return elementToken.Text;
            } else {
                return null;
            }
        }

        private DMASTDimensionalList? PathArray(ref DreamPath path) {
            if (Current().Type == TokenType.DM_LeftBracket || Current().Type == TokenType.DM_DoubleSquareBracket) {
                var loc = Current().Location;

                // Trying to use path.IsDescendantOf(DreamPath.List) here doesn't work
                if (!path.Elements[..^1].Contains("list")) {
                    var elements = path.Elements.ToList();
                    elements.Insert(elements.IndexOf("var") + 1, "list");
                    path = new DreamPath("/" + string.Join("/", elements));
                }

                List<DMASTExpression> sizes = new(2); // Most common is 1D or 2D lists

                while (true) {
                    if(Check(TokenType.DM_DoubleSquareBracket))
                        Whitespace();
                    else if(Check(TokenType.DM_LeftBracket)) {
                        Whitespace();
                        var size = Expression();
                        if (size is not null) {
                            sizes.Add(size);
                        }

                        ConsumeRightBracket();
                        Whitespace();
                    } else
                        break;
                }

                if (sizes.Count > 0) {
                    return new DMASTDimensionalList(loc, sizes);
                }
            }

            return null;
        }

        private IDMASTCallable? Callable() {
            var loc = Current().Location;
            if (Check(TokenType.DM_SuperProc)) return new DMASTCallableSuper(loc);
            if (Check(TokenType.DM_Period)) return new DMASTCallableSelf(loc);

            return null;
        }

        private DMASTExpression? ParseScopeIdentifier(DMASTExpression? expression) {
            do {
                var identifier = Identifier();
                if (identifier == null) {
                    DMCompiler.Emit(WarningCode.BadToken, Current().Location, "Identifier expected");
                    return null;
                }

                var location = expression?.Location ?? identifier.Location; // TODO: Should be on the :: token if expression is null
                var parameters = ProcCall();
                expression = new DMASTScopeIdentifier(location, expression, identifier.Identifier, parameters);
            } while (Check(TokenType.DM_DoubleColon));

            return expression;
        }

        private DMASTIdentifier? Identifier() {
            Token token = Current();
            return Check(IdentifierTypes) ? new DMASTIdentifier(token.Location, token.Text) : null;
        }

        private DMASTBlockInner? Block() {
            Token beforeBlockToken = Current();
            bool hasNewline = Newline();

            DMASTBlockInner? block = BracedBlock();
            block ??= IndentedBlock();

            if (block == null && hasNewline) {
                ReuseToken(beforeBlockToken);
            }

            return block;
        }

        private DMASTBlockInner? BracedBlock() {
            var loc = Current().Location;
            if (Check(TokenType.DM_LeftCurlyBracket)) {
                Whitespace();
                Newline();
                bool isIndented = Check(TokenType.DM_Indent);
                List<DMASTStatement>? blockInner = BlockInner();
                if (isIndented) Check(TokenType.DM_Dedent);
                Newline();
                Consume(TokenType.DM_RightCurlyBracket, "Expected '}'");

                return new DMASTBlockInner(loc, blockInner.ToArray());
            }

            return null;
        }

        private DMASTBlockInner? IndentedBlock() {
            var loc = Current().Location;
            if (Check(TokenType.DM_Indent)) {
                List<DMASTStatement>? blockInner = BlockInner();

                if (blockInner != null) {
                    Newline();
                    Consume(TokenType.DM_Dedent, "Expected dedent");

                    return new DMASTBlockInner(loc, blockInner.ToArray());
                }
            }

            return null;
        }

        private DMASTProcBlockInner? ProcBlock() {
            Token beforeBlockToken = Current();
            bool hasNewline = Newline();

            DMASTProcBlockInner? procBlock = BracedProcBlock();
            procBlock ??= IndentedProcBlock();

            if (procBlock == null && hasNewline) {
                ReuseToken(beforeBlockToken);
            }

            return procBlock;
        }

        private DMASTProcBlockInner? BracedProcBlock() {
            var loc = Current().Location;
            if (Check(TokenType.DM_LeftCurlyBracket)) {
                DMASTProcBlockInner? block;

                Whitespace();
                Newline();
                if (Current().Type == TokenType.DM_Indent) {
                    block = IndentedProcBlock();
                    Newline();
                    Consume(TokenType.DM_RightCurlyBracket, "Expected '}'");
                } else {
                    List<DMASTProcStatement> statements = new();
                    List<DMASTProcStatement> setStatements = new(); // set statements are weird and must be held separately.

                    do {
                        (List<DMASTProcStatement>? stmts, List<DMASTProcStatement>? setStmts) = ProcBlockInner(); // Hope you understand tuples
                        if (stmts is not null) statements.AddRange(stmts);
                        if (setStmts is not null) setStatements.AddRange(setStmts);

                        if (!Check(TokenType.DM_RightCurlyBracket)) {
                            Emit(WarningCode.BadToken, "Expected end of braced block");
                            Check(TokenType.DM_Dedent); // Have to do this ensure that the current token will ALWAYS move forward,
                                                        // and not get stuck once we reach this branch!
                            LocateNextStatement();
                            Delimiter();
                        } else {
                            break;
                        }
                    } while (true);

                    block = new DMASTProcBlockInner(loc, statements.ToArray(), setStatements.ToArray());
                }

                return block;
            }

            return null;
        }

        private DMASTProcBlockInner? IndentedProcBlock() {
            var loc = Current().Location;
            if (Check(TokenType.DM_Indent)) {
                List<DMASTProcStatement> statements = new();
                List<DMASTProcStatement> setStatements = new(); // set statements are weird and must be held separately.

                do {
                    (List<DMASTProcStatement>? statements, List<DMASTProcStatement>? setStatements) blockInner = ProcBlockInner();
                    if (blockInner.statements is not null)
                        statements.AddRange(blockInner.statements);
                    if (blockInner.setStatements is not null)
                        setStatements.AddRange(blockInner.setStatements);

                    if (!Check(TokenType.DM_Dedent)) {
                        Emit(WarningCode.BadToken, "Expected end of proc statement");
                        LocateNextStatement();
                        Delimiter();
                    } else {
                        break;
                    }
                } while (true);

                return new DMASTProcBlockInner(loc, statements.ToArray(), setStatements.ToArray());
            }

            return null;
        }

        private (List<DMASTProcStatement>?, List<DMASTProcStatement>?) ProcBlockInner() {
            List<DMASTProcStatement> procStatements = new();
            List<DMASTProcStatement> setStatements = new(); // We have to store them separately because they're evaluated first

            DMASTProcStatement? statement;
            do {
                Whitespace();
                statement = ProcStatement();

                if (statement is not null) {
                    Whitespace();
                    if(statement.IsAggregateOr<DMASTProcStatementSet>())
                        setStatements.Add(statement);
                    else
                        procStatements.Add(statement);
                }
            } while (Delimiter() || statement is DMASTProcStatementLabel);
            Whitespace();

            if (procStatements.Count == 0) return (null,null);
            return (procStatements, setStatements);
        }

        private DMASTProcStatement? ProcStatement() {
            var loc = Current().Location;

            if (Current().Type == TokenType.DM_Semicolon) { // A lone semicolon creates a "null statement" (like C)
                // Note that we do not consume the semicolon here
                return new DMASTNullProcStatement(loc);
            }

            var leadingColon = Check(TokenType.DM_Colon);

            DMASTExpression? expression = null;
            if (Current().Type != TokenType.DM_Var) {
                expression = Expression();
            }

            if (leadingColon && expression is not DMASTIdentifier) {
                Emit(WarningCode.BadToken, expression?.Location ?? CurrentLoc, "Expected a label identifier");
                return new DMASTInvalidProcStatement(loc);
            }

            if (expression != null) {
                switch (expression) {
                    case DMASTIdentifier identifier:
                        // This could be a sleep without parentheses
                        if (!Check(TokenType.DM_Colon) && !leadingColon && identifier.Identifier == "sleep") {
                            var procIdentifier = new DMASTCallableProcIdentifier(expression.Location, "sleep");
                            // The argument is optional
                            var sleepTime = Expression() ?? new DMASTConstantNull(Location.Internal);

                            // TODO: Make sleep an opcode
                            expression = new DMASTProcCall(expression.Location, procIdentifier,
                                new[] { new DMASTCallParameter(sleepTime.Location, sleepTime) });
                            break;
                        }

                        // But it was a label
                        return Label(identifier);
                    case DMASTRightShift rightShift:
                        // A right shift on its own becomes a special "input" statement
                        return new DMASTProcStatementInput(loc, rightShift.LHS, rightShift.RHS);
                    case DMASTLeftShift leftShift: {
                        // A left shift on its own becomes a special "output" statement
                        // Or something else depending on what's on the right ( browse(), browse_rsc(), output(), etc )
                        if (leftShift.RHS.GetUnwrapped() is DMASTProcCall {Callable: DMASTCallableProcIdentifier identifier} procCall) {
                            switch (identifier.Identifier) {
                                case "browse": {
                                    if (procCall.Parameters.Length != 1 && procCall.Parameters.Length != 2) {
                                        Emit(WarningCode.InvalidArgumentCount, procCall.Location,
                                            "browse() requires 1 or 2 parameters");
                                        return new DMASTInvalidProcStatement(procCall.Location);
                                    }

                                    DMASTExpression body = procCall.Parameters[0].Value;
                                    DMASTExpression options = (procCall.Parameters.Length == 2)
                                        ? procCall.Parameters[1].Value
                                        : new DMASTConstantNull(loc);
                                    return new DMASTProcStatementBrowse(loc, leftShift.LHS, body, options);
                                }
                                case "browse_rsc": {
                                    if (procCall.Parameters.Length != 1 && procCall.Parameters.Length != 2) {
                                        Emit(WarningCode.InvalidArgumentCount, procCall.Location,
                                            "browse_rsc() requires 1 or 2 parameters");
                                        return new DMASTInvalidProcStatement(procCall.Location);
                                    }

                                    DMASTExpression file = procCall.Parameters[0].Value;
                                    DMASTExpression filepath = (procCall.Parameters.Length == 2)
                                        ? procCall.Parameters[1].Value
                                        : new DMASTConstantNull(loc);
                                    return new DMASTProcStatementBrowseResource(loc, leftShift.LHS, file, filepath);
                                }
                                case "output": {
                                    if (procCall.Parameters.Length != 2) {
                                        Emit(WarningCode.InvalidArgumentCount, procCall.Location,
                                            "output() requires 2 parameters");
                                        return new DMASTInvalidProcStatement(procCall.Location);
                                    }

                                    DMASTExpression msg = procCall.Parameters[0].Value;
                                    DMASTExpression control = procCall.Parameters[1].Value;
                                    return new DMASTProcStatementOutputControl(loc, leftShift.LHS, msg, control);
                                }
                                case "ftp": {
                                    if (procCall.Parameters.Length is not 1 and not 2) {
                                        Emit(WarningCode.InvalidArgumentCount, procCall.Location,
                                            "ftp() requires 1 or 2 parameters");
                                        return new DMASTInvalidProcStatement(procCall.Location);
                                    }

                                    DMASTExpression file = procCall.Parameters[0].Value;
                                    DMASTExpression name = (procCall.Parameters.Length == 2)
                                        ? procCall.Parameters[1].Value
                                        : new DMASTConstantNull(loc);
                                    return new DMASTProcStatementFtp(loc, leftShift.LHS, file, name);
                                }
                            }
                        }

                        return new DMASTProcStatementOutput(loc, leftShift.LHS, leftShift.RHS);
                    }
                }

                return new DMASTProcStatementExpression(loc, expression);
            } else {
                // These are sorted by frequency
                DMASTProcStatement? procStatement = If();
                procStatement ??= Return();
                procStatement ??= ProcVarDeclaration();
                procStatement ??= For();
                procStatement ??= Set();
                procStatement ??= Switch();
                procStatement ??= Continue();
                procStatement ??= Break();
                procStatement ??= Spawn();
                procStatement ??= While();
                procStatement ??= DoWhile();
                procStatement ??= Throw();
                procStatement ??= Del();
                procStatement ??= TryCatch();
                procStatement ??= Goto();

                if (procStatement != null) {
                    Whitespace();
                }

                return procStatement;
            }
        }

        private DMASTProcStatement? ProcVarDeclaration(bool allowMultiple = true) {
            Token firstToken = Current();
            bool wasSlash = Check(TokenType.DM_Slash);

            if (Check(TokenType.DM_Var)) {
                if (wasSlash) {
                    Emit(WarningCode.InvalidVarDefinition, "Unsupported root variable declaration");
                    // Go on to treat it as a normal var
                }

                Whitespace(); // We have to consume whitespace here since "var foo = 1" (for example) is valid DM code.
                DMASTProcStatementVarDeclaration[]? vars = ProcVarEnd(allowMultiple);
                if (vars == null) {
                    Emit(WarningCode.InvalidVarDefinition, "Expected a var declaration");
                    return new DMASTInvalidProcStatement(firstToken.Location);
                }

                if (vars.Length > 1)
                    return new DMASTAggregate<DMASTProcStatementVarDeclaration>(firstToken.Location, vars);
                return vars[0];

            } else if (wasSlash) {
                ReuseToken(firstToken);
            }

            return null;
        }

        /// <summary>
        /// <see langword="WARNING:"/> This proc calls itself recursively.
        /// </summary>
        private DMASTProcStatementVarDeclaration[]? ProcVarBlock(DMASTPath? varPath) {
            Token newlineToken = Current();
            bool hasNewline = Newline();

            if (Check(TokenType.DM_Indent)) {
                List<DMASTProcStatementVarDeclaration> varDeclarations = new();

                while (!Check(TokenType.DM_Dedent)) {
                    DMASTProcStatementVarDeclaration[]? varDecl = ProcVarEnd(true, path: varPath);
                    if (varDecl != null) {
                        varDeclarations.AddRange(varDecl);
                    } else {
                        Emit(WarningCode.InvalidVarDefinition, "Expected a var declaration");
                    }

                    Whitespace();
                    Delimiter();
                    Whitespace();
                }

                return varDeclarations.ToArray();
            } else if (Check(TokenType.DM_LeftCurlyBracket)) {
                Whitespace();
                Newline();
                bool isIndented = Check(TokenType.DM_Indent);

                List<DMASTProcStatementVarDeclaration> varDeclarations = new();
                TokenType type = isIndented ? TokenType.DM_Dedent : TokenType.DM_RightCurlyBracket;
                while (!Check(type)) {
                    DMASTProcStatementVarDeclaration[]? varDecl = ProcVarEnd(true, path: varPath);
                    Delimiter();
                    Whitespace();
                    if (varDecl == null) {
                        Emit(WarningCode.InvalidVarDefinition, "Expected a var declaration");
                        continue;
                    }

                    varDeclarations.AddRange(varDecl);
                }

                if (isIndented) Consume(TokenType.DM_RightCurlyBracket, "Expected '}'");
                if (isIndented) {
                    Newline();
                    Consume(TokenType.DM_RightCurlyBracket, "Expected '}'");
                }
                return varDeclarations.ToArray();
            }
            else if (hasNewline) {
                ReuseToken(newlineToken);
            }

            return null;
        }

        private DMASTProcStatementVarDeclaration[]? ProcVarEnd(bool allowMultiple, DMASTPath? path = null) {
            var loc = Current().Location;
            DMASTPath? varPath = Path();

            if (allowMultiple) {
                DMASTProcStatementVarDeclaration[]? block = ProcVarBlock(varPath);
                if (block != null) return block;
            }

            if (varPath == null) return null;
            if (path != null) varPath = new DMASTPath(loc, path.Path.Combine(varPath.Path));

            List<DMASTProcStatementVarDeclaration> varDeclarations = new();
            while (true) {
                Whitespace();
                DMASTExpression? value = PathArray(ref varPath.Path);

                if (Check(TokenType.DM_Equals)) {
                    Whitespace();
                    value = Expression();
                    RequireExpression(ref value);
                }

                var valType = AsTypes(out var valPath, true);

                varDeclarations.Add(new DMASTProcStatementVarDeclaration(loc, varPath, value, valType ?? DMValueType.Anything, valPath));
                if (allowMultiple && Check(TokenType.DM_Comma)) {
                    Whitespace();
                    varPath = Path();
                    if (varPath == null) {
                        Emit(WarningCode.InvalidVarDefinition, "Expected a var declaration");
                        break;
                    }
                } else {
                    break;
                }
            }

            return varDeclarations.ToArray();
        }

        /// <summary>
        /// Similar to <see cref="ProcVarBlock(DMASTPath)"/> except it handles blocks of set declarations. <br/>
        /// <see langword="TODO:"/> See if we can combine the repetitive code between this and ProcVarBlock.
        /// </summary>
        private DMASTProcStatementSet[]? ProcSetBlock() {
            Token newlineToken = Current();
            bool hasNewline = Newline();

            if (Check(TokenType.DM_Indent)) {
                List<DMASTProcStatementSet> setDeclarations = new();

                while (!Check(TokenType.DM_Dedent)) {
                    DMASTProcStatementSet[] setDecl = ProcSetEnd(false); // Repetitive nesting is a no-no here

                    setDeclarations.AddRange(setDecl);

                    Whitespace();
                    Delimiter();
                    Whitespace();
                }

                return setDeclarations.ToArray();
            } else if (Check(TokenType.DM_LeftCurlyBracket)) {
                Whitespace();
                Newline();
                bool isIndented = Check(TokenType.DM_Indent);

                List<DMASTProcStatementSet> setDeclarations = new();
                TokenType type = isIndented ? TokenType.DM_Dedent : TokenType.DM_RightCurlyBracket;
                while (!Check(type)) {
                    DMASTProcStatementSet[] setDecl = ProcSetEnd(true);
                    Delimiter();
                    Whitespace();

                    setDeclarations.AddRange(setDecl);
                }

                if (isIndented) Consume(TokenType.DM_RightCurlyBracket, "Expected '}'");
                if (isIndented) {
                    Newline();
                    Consume(TokenType.DM_RightCurlyBracket, "Expected '}'");
                }

                return setDeclarations.ToArray();
            } else if (hasNewline) {
                ReuseToken(newlineToken);
            }

            return null;
        }

        /// <param name="allowMultiple">This may look like a derelict of ProcVarEnd but it's not;<br/>
        /// Set does not allow path-based nesting of declarations the way var does, so we only allow nesting once, deactivating it thereafter.</param>
        private DMASTProcStatementSet[] ProcSetEnd(bool allowMultiple) {
            var loc = Current().Location;

            if (allowMultiple) {
                DMASTProcStatementSet[]? block = ProcSetBlock();
                if (block != null) return block;
            }

            List<DMASTProcStatementSet> setDeclarations = new(); // It's a list even in the non-block case because we could be comma-separated right mcfricking now
            while (true) { // x [in|=] y{, a [in|=] b} or something. I'm a comment, not a formal BNF expression.
                Whitespace();
                Token attributeToken = Current();
                if(!Check(TokenType.DM_Identifier)) {
                    Emit(WarningCode.BadToken, "Expected an identifier for set declaration");
                    return setDeclarations.ToArray();
                }
                Whitespace();
                TokenType consumed = Consume(new[] { TokenType.DM_Equals, TokenType.DM_In },"Expected a 'in' or '=' for set declaration");
                bool wasInKeyword = (consumed == TokenType.DM_In);
                Whitespace();
                DMASTExpression? value = Expression();
                RequireExpression(ref value);
                //AsTypes(); // Intentionally not done because the 'as' keyword just kinda.. doesn't work here. I dunno.

                setDeclarations.Add(new DMASTProcStatementSet(loc, attributeToken.Text, value, wasInKeyword));
                if (!allowMultiple)
                    break;
                if (!Check(TokenType.DM_Comma))
                    break;
                Whitespace();
                // and continue!
            }

            return setDeclarations.ToArray();
        }

        private DMASTProcStatementReturn? Return() {
            var loc = Current().Location;

            if (Check(TokenType.DM_Return)) {
                Whitespace();
                DMASTExpression? value = Expression();

                return new DMASTProcStatementReturn(loc, value);
            } else {
                return null;
            }
        }

        private DMASTProcStatementBreak? Break() {
            var loc = Current().Location;

            if (Check(TokenType.DM_Break)) {
                Whitespace();
                DMASTIdentifier? label = Identifier();

                return new DMASTProcStatementBreak(loc, label);
            } else {
                return null;
            }
        }

        private DMASTProcStatementContinue? Continue() {
            var loc = Current().Location;

            if (Check(TokenType.DM_Continue)) {
                Whitespace();
                DMASTIdentifier? label = Identifier();

                return new DMASTProcStatementContinue(loc, label);
            } else {
                return null;
            }
        }

        private DMASTProcStatement? Goto() {
            var loc = Current().Location;

            if (Check(TokenType.DM_Goto)) {
                Whitespace();
                DMASTIdentifier? label = Identifier();

                if (label == null) {
                    Emit(WarningCode.BadToken, "Expected a label");
                    return new DMASTInvalidProcStatement(loc);
                }

                return new DMASTProcStatementGoto(loc, label);
            } else {
                return null;
            }
        }

        private DMASTProcStatementDel? Del() {
            var loc = Current().Location;

            if (Check(TokenType.DM_Del)) {
                Whitespace();
                bool hasParenthesis = Check(TokenType.DM_LeftParenthesis);
                Whitespace();
                DMASTExpression? value = Expression();
                RequireExpression(ref value, "Expected value to delete");
                if (hasParenthesis) ConsumeRightParenthesis();

                return new DMASTProcStatementDel(loc, value);
            } else {
                return null;
            }
        }

        /// <returns>Either a <see cref="DMASTProcStatementSet"/> or a DMASTAggregate that acts as a container for them. May be null.</returns>
        private DMASTProcStatement? Set() {
            var loc = Current().Location;

            if (Check(TokenType.DM_Set)) {
                Whitespace();

                DMASTProcStatementSet[] sets = ProcSetEnd(true);
                if (sets.Length == 0) {
                    Emit(WarningCode.InvalidSetStatement, "Expected set declaration");
                    return new DMASTInvalidProcStatement(loc);
                }

                if (sets.Length > 1)
                    return new DMASTAggregate<DMASTProcStatementSet>(loc, sets);
                return sets[0];
            }

            return null;
        }

        private DMASTProcStatementSpawn? Spawn() {
            var loc = Current().Location;

            if (Check(TokenType.DM_Spawn)) {
                Whitespace();
                bool hasArg = Check(TokenType.DM_LeftParenthesis);
                DMASTExpression? delay = null;

                if (hasArg) {
                    Whitespace();

                    if (!Check(TokenType.DM_RightParenthesis)) {
                        delay = Expression();
                        RequireExpression(ref delay, "Expected a delay");

                        ConsumeRightParenthesis();
                    }

                    Whitespace();
                }

                Newline();

                DMASTProcBlockInner? body = ProcBlock();
                if (body == null) {
                    DMASTProcStatement? statement = ProcStatement();

                    if (statement != null) {
                        body = new DMASTProcBlockInner(loc, statement);
                    } else {
                        Emit(WarningCode.BadExpression, "Expected body or statement");
                        body = new DMASTProcBlockInner(loc);
                    }
                }

                return new DMASTProcStatementSpawn(loc, delay ?? new DMASTConstantInteger(loc, 0), body);
            } else {
                return null;
            }
        }

        private DMASTProcStatementIf? If() {
            var loc = Current().Location;

            if (Check(TokenType.DM_If)) {
                Whitespace();
                Consume(TokenType.DM_LeftParenthesis, "Expected '('");
                BracketWhitespace();
                DMASTExpression? condition = Expression();
                RequireExpression(ref condition, "Expected a condition");

                if (condition is DMASTAssign) {
                    Emit(WarningCode.AssignmentInConditional, condition.Location, "Assignment in conditional");
                }

                BracketWhitespace();
                ConsumeRightParenthesis();
                Whitespace();
                Check(TokenType.DM_Colon);
                Whitespace();

                DMASTProcStatement? procStatement = ProcStatement();
                DMASTProcBlockInner? elseBody = null;
                DMASTProcBlockInner? body = (procStatement != null)
                    ? new DMASTProcBlockInner(loc, procStatement)
                    : ProcBlock();
                body ??= new DMASTProcBlockInner(loc);

                Token afterIfBody = Current();
                bool newLineAfterIf = Delimiter();
                if (newLineAfterIf) Whitespace();
                if (Check(TokenType.DM_Else)) {
                    Whitespace();
                    Check(TokenType.DM_Colon);
                    Whitespace();
                    procStatement = ProcStatement();

                    elseBody = (procStatement != null)
                        ? new DMASTProcBlockInner(loc, procStatement)
                        : ProcBlock();
                    elseBody ??= new DMASTProcBlockInner(loc);
                } else if (newLineAfterIf) {
                    ReuseToken(afterIfBody);
                }

                return new DMASTProcStatementIf(loc, condition, body, elseBody);
            } else {
                return null;
            }
        }

        private DMASTProcStatement? For() {
            var loc = Current().Location;

            if (Check(TokenType.DM_For)) {
                Whitespace();
                Consume(TokenType.DM_LeftParenthesis, "Expected '('");
                Whitespace();

                if (Check(TokenType.DM_RightParenthesis)) {
                    return new DMASTProcStatementInfLoop(loc, GetForBody(loc));
                }

                _allowVarDeclExpression = true;
                DMASTExpression? expr1 = Expression();
                DMValueType? dmTypes = AsTypes(out var dmPath, true);
                Whitespace();
                _allowVarDeclExpression = false;
                if (expr1 == null) {
                    if (!ForSeparatorTypes.Contains(Current().Type)) {
                        Emit(WarningCode.BadExpression, "Expected 1st expression in for");
                    }

                    expr1 = new DMASTConstantNull(loc);
                }

                if (Check(TokenType.DM_To)) {
                    if (expr1 is DMASTAssign assign) {
                        ExpressionTo(out var endRange, out var step);
                        Consume(TokenType.DM_RightParenthesis, "Expected ')' in for after to expression");
                        return new DMASTProcStatementFor(loc, new DMASTExpressionInRange(loc, assign.LHS, assign.RHS, endRange, step), null, null, dmTypes, dmPath, GetForBody(loc));
                    } else {
                        Emit(WarningCode.BadExpression, "Expected = before to in for");
                        return new DMASTInvalidProcStatement(loc);
                    }
                }

                if (Check(TokenType.DM_In)) {
                    Whitespace();
                    DMASTExpression? listExpr = Expression();
                    Whitespace();
                    Consume(TokenType.DM_RightParenthesis, "Expected ')' in for after expression 2");
                    return new DMASTProcStatementFor(loc, new DMASTExpressionIn(loc, expr1, listExpr), null, null, dmTypes, dmPath, GetForBody(loc));
                }

                if (!Check(ForSeparatorTypes)) {
                    Consume(TokenType.DM_RightParenthesis, "Expected ')' in for after expression 1");
                    return new DMASTProcStatementFor(loc, expr1, null, null, dmTypes, dmPath, GetForBody(loc));
                }

                if (Check(TokenType.DM_RightParenthesis)) {
                    return new DMASTProcStatementFor(loc, expr1, null, null, dmTypes, dmPath, GetForBody(loc));
                }

                Whitespace();
                DMASTExpression? expr2 = Expression();
                if (expr2 == null) {
                    if (!ForSeparatorTypes.Contains(Current().Type)) {
                        Emit(WarningCode.BadExpression, "Expected 2nd expression in for");
                    }

                    expr2 = new DMASTConstantInteger(loc, 1);
                }

                if (!Check(ForSeparatorTypes)) {
                    Consume(TokenType.DM_RightParenthesis, "Expected ')' in for after expression 2");
                    return new DMASTProcStatementFor(loc, expr1, expr2, null, dmTypes, dmPath, GetForBody(loc));
                }

                if (Check(TokenType.DM_RightParenthesis)) {
                    return new DMASTProcStatementFor(loc, expr1, expr2, null, dmTypes, dmPath, GetForBody(loc));
                }

                Whitespace();
                DMASTExpression? expr3 = Expression();
                if (expr3 == null) {
                    if (Current().Type != TokenType.DM_RightParenthesis) {
                        Emit(WarningCode.BadExpression, "Expected 3nd expression in for");
                    }

                    expr3 = new DMASTConstantNull(loc);
                }

                Consume(TokenType.DM_RightParenthesis, "Expected ')' in for after expression 3");
                return new DMASTProcStatementFor(loc, expr1, expr2, expr3, dmTypes, dmPath, GetForBody(loc));
            }

            return null;

            DMASTProcBlockInner GetForBody(Location forLocation) {
                Whitespace();
                Newline();

                DMASTProcBlockInner? body = ProcBlock();
                if (body == null) {
                    var loc = Current().Location;
                    DMASTProcStatement? statement;
                    if (Check(TokenType.DM_Semicolon)) {
                        statement = new DMASTProcStatementExpression(loc, new DMASTConstantNull(loc));
                    } else {
                        statement = ProcStatement();
                        if (statement == null) {
                            DMCompiler.Emit(WarningCode.BadExpression, forLocation, "Expected body or statement");
                            statement = new DMASTProcStatementExpression(loc, new DMASTConstantNull(loc)); // just so we can continue compiling.
                        }
                    }
                    body = new DMASTProcBlockInner(loc, statement);
                }

                return body;
            }
        }

        private DMASTProcStatement? While() {
            var loc = Current().Location;

            if (Check(TokenType.DM_While)) {
                Whitespace();
                Consume(TokenType.DM_LeftParenthesis, "Expected '('");
                Whitespace();
                DMASTExpression? conditional = Expression();
                RequireExpression(ref conditional, "Expected a condition");
                ConsumeRightParenthesis();
                Check(TokenType.DM_Semicolon);
                Whitespace();
                DMASTProcBlockInner? body = ProcBlock();

                if (body == null) {
                    DMASTProcStatement? statement = ProcStatement();

                    //Loops without a body are valid DM
                    statement ??= new DMASTProcStatementContinue(loc);

                    body = new DMASTProcBlockInner(loc, statement);
                }

                if (conditional is DMASTConstantInteger integer && integer.Value != 0) {
                    return new DMASTProcStatementInfLoop(loc, body);
                }

                return new DMASTProcStatementWhile(loc, conditional, body);
            }

            return null;
        }

        private DMASTProcStatementDoWhile? DoWhile() {
            var loc = Current().Location;

            if (Check(TokenType.DM_Do)) {
                Whitespace();
                DMASTProcBlockInner? body = ProcBlock();

                if (body == null) {
                    DMASTProcStatement? statement = ProcStatement();
                    if (statement is null) { // This is consistently fatal in BYOND
                        Emit(WarningCode.MissingBody, "Expected statement - do-while requires a non-empty block");
                        //For the sake of argument, add a statement (avoids repetitive warning emissions down the line :^) )
                        statement = new DMASTInvalidProcStatement(loc);
                    }
                    body = new DMASTProcBlockInner(loc, new[] { statement }, null);
                }

                Newline();
                Whitespace();
                Consume(TokenType.DM_While, "Expected 'while'");
                Whitespace();
                Consume(TokenType.DM_LeftParenthesis, "Expected '('");
                Whitespace();
                DMASTExpression? conditional = Expression();
                RequireExpression(ref conditional, "Expected a condition");
                ConsumeRightParenthesis();
                Whitespace();

                return new DMASTProcStatementDoWhile(loc, conditional, body);
            }

            return null;
        }

        private DMASTProcStatementSwitch? Switch() {
            var loc = Current().Location;

            if (Check(TokenType.DM_Switch)) {
                Whitespace();
                Consume(TokenType.DM_LeftParenthesis, "Expected '('");
                Whitespace();
                DMASTExpression? value = Expression();
                ConsumeRightParenthesis();
                Whitespace();

                DMASTProcStatementSwitch.SwitchCase[]? switchCases = SwitchCases();

                if (switchCases == null) Emit(WarningCode.BadExpression, "Expected switch cases");
                return new DMASTProcStatementSwitch(loc, value, switchCases);
            }

            return null;
        }

        private DMASTProcStatementSwitch.SwitchCase[]? SwitchCases() {
            Token beforeSwitchBlock = Current();
            bool hasNewline = Newline();

            DMASTProcStatementSwitch.SwitchCase[]? switchCases = BracedSwitchInner() ?? IndentedSwitchInner();

            if (switchCases == null && hasNewline) {
                ReuseToken(beforeSwitchBlock);
            }

            return switchCases;
        }

        private DMASTProcStatementSwitch.SwitchCase[]? BracedSwitchInner() {
            if (Check(TokenType.DM_LeftCurlyBracket)) {
                Whitespace();
                Newline();
                bool isIndented = Check(TokenType.DM_Indent);
                DMASTProcStatementSwitch.SwitchCase[] switchInner = SwitchInner();
                if (isIndented) Check(TokenType.DM_Dedent);
                Newline();
                Consume(TokenType.DM_RightCurlyBracket, "Expected '}'");

                return switchInner;
            }

            return null;
        }

        private DMASTProcStatementSwitch.SwitchCase[]? IndentedSwitchInner() {
            if (Check(TokenType.DM_Indent)) {
                DMASTProcStatementSwitch.SwitchCase[] switchInner = SwitchInner();
                Consume(TokenType.DM_Dedent, "Expected \"if\" or \"else\"");

                return switchInner;
            }

            return null;
        }

        private DMASTProcStatementSwitch.SwitchCase[] SwitchInner() {
            List<DMASTProcStatementSwitch.SwitchCase> switchCases = new();
            DMASTProcStatementSwitch.SwitchCase? switchCase = SwitchCase();

            while (switchCase is not null) {
                switchCases.Add(switchCase);
                Newline();
                Whitespace();
                switchCase = SwitchCase();
            }

            return switchCases.ToArray();
        }

        private DMASTProcStatementSwitch.SwitchCase? SwitchCase() {
            if (Check(TokenType.DM_If)) {
                List<DMASTExpression> expressions = new();

                Whitespace();
                Consume(TokenType.DM_LeftParenthesis, "Expected '('");

                do {
                    BracketWhitespace();

                    DMASTExpression? expression = Expression();
                    if (expression == null) {
                        if (expressions.Count == 0)
                            DMCompiler.Emit(WarningCode.BadExpression, Current().Location, "Expected an expression");

                        break;
                    }

                    if (Check(TokenType.DM_To)) {
                        Whitespace();
                        var loc = Current().Location;
                        DMASTExpression? rangeEnd = Expression();
                        if (rangeEnd == null) {
                            DMCompiler.Emit(WarningCode.BadExpression, loc, "Expected an upper limit");
                            rangeEnd = new DMASTConstantNull(loc); // Fallback to null
                        }

                        expressions.Add(new DMASTSwitchCaseRange(loc, expression, rangeEnd));
                    } else {
                        expressions.Add(expression);
                    }

                    Delimiter();
                } while (Check(TokenType.DM_Comma));
                Whitespace();
                ConsumeRightParenthesis();
                Whitespace();
                DMASTProcBlockInner? body = ProcBlock();

                if (body == null) {
                    DMASTProcStatement? statement = ProcStatement();

                    body = (statement != null)
                        ? new DMASTProcBlockInner(statement.Location, statement)
                        : new DMASTProcBlockInner(CurrentLoc);
                }

                return new DMASTProcStatementSwitch.SwitchCaseValues(expressions.ToArray(), body);
            } else if (Check(TokenType.DM_Else)) {
                Whitespace();
                var loc = Current().Location;
                if (Current().Type == TokenType.DM_If) {
                    //From now on, all if/elseif/else are actually part of this if's chain, not the switch's.
                    //Ambiguous, but that is parity behaviour. Ergo, the following emission.
                    DMCompiler.Emit(WarningCode.SuspiciousSwitchCase, loc,
                        "Expected \"if\" or \"else\" - \"else if\" is ambiguous as a switch case and may cause unintended flow");
                }

                DMASTProcBlockInner? body = ProcBlock();

                if (body == null) {
                    DMASTProcStatement? statement = ProcStatement();

                    body = (statement != null)
                        ? new DMASTProcBlockInner(loc, statement)
                        : new DMASTProcBlockInner(loc);
                }

                return new DMASTProcStatementSwitch.SwitchCaseDefault(body);
            }

            return null;
        }

        private DMASTProcStatementTryCatch? TryCatch() {
            var loc = Current().Location;

            if (Check(TokenType.DM_Try)) {
                Whitespace();

                DMASTProcBlockInner? tryBody = ProcBlock();
                if (tryBody == null) {
                    DMASTProcStatement? statement = ProcStatement();

                    if (statement == null) Emit(WarningCode.BadExpression, "Expected body or statement");
                    tryBody = new DMASTProcBlockInner(loc,statement);
                }

                Newline();
                Whitespace();
                Consume(TokenType.DM_Catch, "Expected catch");
                Whitespace();

                // catch(var/exception/E)
                DMASTProcStatement? parameter = null;
                if (Check(TokenType.DM_LeftParenthesis)) {
                    BracketWhitespace();
                    parameter = ProcVarDeclaration(allowMultiple: false);
                    BracketWhitespace();
                    ConsumeRightParenthesis();
                    Whitespace();
                }

                DMASTProcBlockInner? catchBody = ProcBlock();
                if (catchBody == null) {
                    DMASTProcStatement? statement = ProcStatement();

                    if (statement != null) catchBody = new DMASTProcBlockInner(loc, statement);
                }

                return new DMASTProcStatementTryCatch(loc, tryBody, catchBody, parameter);
            }

            return null;
        }

        private DMASTProcStatementThrow? Throw() {
            var loc = Current().Location;

            if (Check(TokenType.DM_Throw)) {
                Whitespace();
                DMASTExpression? value = Expression();

                return new DMASTProcStatementThrow(loc, value);
            } else {
                return null;
            }
        }

        private DMASTProcStatementLabel Label(DMASTIdentifier expression) {
            Whitespace();
            Newline();

            DMASTProcBlockInner? body = ProcBlock();

            return new DMASTProcStatementLabel(expression.Location, expression.Identifier, body);
        }

        private DMASTCallParameter[]? ProcCall() {
            if (Check(TokenType.DM_LeftParenthesis)) {
                BracketWhitespace();

                DMASTCallParameter[] callParameters = CallParameters() ?? Array.Empty<DMASTCallParameter>();
                BracketWhitespace();
                ConsumeRightParenthesis();

                return callParameters;
            }

            return null;
        }

        private DMASTPick.PickValue[]? PickArguments() {
            if (Check(TokenType.DM_LeftParenthesis)) {
                BracketWhitespace();

                DMASTPick.PickValue? arg = PickArgument();
                if (arg == null) {
                    Emit(WarningCode.MissingExpression, "Expected a pick argument");
                    arg = new(null, new DMASTInvalidExpression(CurrentLoc));
                }

                List<DMASTPick.PickValue> args = [arg.Value];

                while (Check(TokenType.DM_Comma)) {
                    BracketWhitespace();
                    arg = PickArgument();

                    if (arg != null) {
                        args.Add(arg.Value);
                    } else {
                        //A comma at the end is allowed, but the call must immediately be closed
                        if (Current().Type != TokenType.DM_RightParenthesis) {
                            Emit(WarningCode.MissingExpression, "Expected a pick argument");
                            break;
                        }
                    }
                }

                BracketWhitespace();
                ConsumeRightParenthesis();
                return args.ToArray();
            }

            return null;
        }

        private DMASTPick.PickValue? PickArgument() {
            DMASTExpression? expression = Expression();

            if (Check(TokenType.DM_Semicolon)) {
                Whitespace();
                DMASTExpression? value = Expression();
                RequireExpression(ref value);

                return new DMASTPick.PickValue(expression, value);
            } else if (expression != null) {
                return new DMASTPick.PickValue(null, expression);
            }

            return null;
        }

        private DMASTCallParameter[]? CallParameters() {
            List<DMASTCallParameter> parameters = new();
            DMASTCallParameter? parameter = CallParameter();
            BracketWhitespace();

            while (Check(TokenType.DM_Comma)) {
                BracketWhitespace();
                var loc = Current().Location;
                parameters.Add(parameter ?? new DMASTCallParameter(loc, new DMASTConstantNull(loc)));
                parameter = CallParameter();
                BracketWhitespace();
            }

            if (parameter != null) {
                parameters.Add(parameter);
            }

            if (parameters.Count > 0) {
                return parameters.ToArray();
            } else {
                return null;
            }
        }

        private DMASTCallParameter? CallParameter() {
            DMASTExpression? expression = Expression();
            if (expression == null)
                return null;

            if (expression is DMASTAssign assign) {
                DMASTExpression key = assign.LHS;
                if (key is DMASTIdentifier identifier) {
                    key = new DMASTConstantString(key.Location, identifier.Identifier);
                } else if (key is DMASTConstantNull) {
                    key = new DMASTConstantString(key.Location, "null");
                }

                return new DMASTCallParameter(assign.Location, assign.RHS, key);
            } else {
                return new DMASTCallParameter(expression.Location, expression);
            }
        }

        private List<DMASTDefinitionParameter> DefinitionParameters(out bool wasIndeterminate) {
            List<DMASTDefinitionParameter> parameters = new();
            DMASTDefinitionParameter? parameter = DefinitionParameter(out wasIndeterminate);

            if (parameter != null) parameters.Add(parameter);

            BracketWhitespace();

            while (Check(TokenType.DM_Comma)) {
                BracketWhitespace();
                parameter = DefinitionParameter(out wasIndeterminate);

                if (parameter != null) {
                    parameters.Add(parameter);
                    BracketWhitespace();
                }

                if (Check(TokenType.DM_Null)) {
                    // Breaking change - BYOND creates a var named null that overrides the keyword. No error.
                    if (Emit(WarningCode.SoftReservedKeyword, "'null' is not a valid variable name")) { // If it's an error, skip over this var instantiation.
                        Advance();
                        BracketWhitespace();
                        Check(TokenType.DM_Comma);
                        BracketWhitespace();
                        parameters.AddRange(DefinitionParameters(out wasIndeterminate));
                    }
                }
            }

            return parameters;
        }

        private DMASTDefinitionParameter? DefinitionParameter(out bool wasIndeterminate) {
            DMASTPath? path = Path();

            if (path != null) {
                var loc = Current().Location;
                Whitespace();

                DMASTExpression? value = PathArray(ref path.Path);
                DMASTExpression? possibleValues = null;

                if (Check(TokenType.DM_DoubleSquareBracketEquals)) {
                    Whitespace();
                    value = Expression();
                }

                if (Check(TokenType.DM_Equals)) {
                    Whitespace();
                    value = Expression();
                }

                var type = AsTypes(out DreamPath? valPath, true);
                var dmType = DMObjectTree.GetDMObject(path.Path, false);
                // TODO: Figure out a clean way to do this only if "path.Path" is a subtype of datum/ instead of a var/. IsDescendentOf() is insufficient
                if (type is not null && type != DMValueType.Anything && (value is null || value is DMASTConstantNull) && (dmType?.IsSubtypeOf(DreamPath.Datum) ?? false)) {
                    DMCompiler.Emit(WarningCode.ImplicitNullType, loc, $"{_currentPath}: Variable \"{path.Path}\" is null but not a subtype of atom nor explicitly typed as nullable, append \"|null\" to \"as\". It will implicitly be treated as nullable.");
                    type |= DMValueType.Null;
                }

                Whitespace();

                if (Check(TokenType.DM_In)) {
                    Whitespace();
                    possibleValues = Expression();
                }

                wasIndeterminate = false;

                return new DMASTDefinitionParameter(loc, path, value, type, valPath, possibleValues);
            }

            wasIndeterminate = Check(TokenType.DM_IndeterminateArgs);

            return null;
        }

        private DMASTExpression? Expression() {
            return ExpressionIn();
        }

        private void ExpressionTo(out DMASTExpression endRange, out DMASTExpression? step) {
            Whitespace();
            var endRangeExpr = ExpressionAssign();
            RequireExpression(ref endRangeExpr, "Missing end range");
            Whitespace();

            endRange = endRangeExpr;
            if (Check(TokenType.DM_Step)) {
                Whitespace();
                step = ExpressionAssign();
                RequireExpression(ref step, "Missing step value");
                Whitespace();
            } else {
                step = null;
            }
        }

        private DMASTExpression? ExpressionIn() {
            DMASTExpression? value = ExpressionAssign();

            if (value != null && Check(TokenType.DM_In)) {
                var loc = Current().Location;
                Whitespace();
                DMASTExpression? list = ExpressionAssign();
                RequireExpression(ref list, "Expected a container to search in");
                Whitespace();

                if (Check(TokenType.DM_To)) {
                    ExpressionTo(out var endRange, out var step);
                    return new DMASTExpressionInRange(loc, value, list, endRange, step);
                }

                return new DMASTExpressionIn(loc, value, list);
            }

            return value;
        }

        private DMASTExpression? ExpressionAssign() {
            DMASTExpression? expression = ExpressionTernary();

            if (expression != null) {
                Token token = Current();
                if (Check(AssignTypes)) {
                    Whitespace();
                    DMASTExpression? value = ExpressionAssign();
                    RequireExpression(ref value, "Expected a value");

                    switch (token.Type) {
                        case TokenType.DM_Equals: return new DMASTAssign(token.Location, expression, value);
                        case TokenType.DM_PlusEquals: return new DMASTAppend(token.Location, expression, value);
                        case TokenType.DM_MinusEquals: return new DMASTRemove(token.Location, expression, value);
                        case TokenType.DM_BarEquals: return new DMASTCombine(token.Location, expression, value);
                        case TokenType.DM_BarBarEquals: return new DMASTLogicalOrAssign(token.Location, expression, value);
                        case TokenType.DM_AndEquals: return new DMASTMask(token.Location, expression, value);
                        case TokenType.DM_AndAndEquals: return new DMASTLogicalAndAssign(token.Location, expression, value);
                        case TokenType.DM_StarEquals: return new DMASTMultiplyAssign(token.Location, expression, value);
                        case TokenType.DM_SlashEquals: return new DMASTDivideAssign(token.Location, expression, value);
                        case TokenType.DM_LeftShiftEquals: return new DMASTLeftShiftAssign(token.Location, expression, value);
                        case TokenType.DM_RightShiftEquals: return new DMASTRightShiftAssign(token.Location, expression, value);
                        case TokenType.DM_XorEquals: return new DMASTXorAssign(token.Location, expression, value);
                        case TokenType.DM_ModulusEquals: return new DMASTModulusAssign(token.Location, expression, value);
                        case TokenType.DM_ModulusModulusEquals: return new DMASTModulusModulusAssign(token.Location, expression, value);
                        case TokenType.DM_AssignInto: return new DMASTAssignInto(token.Location, expression, value);
                    }
                }
            }

            return expression;
        }

        private DMASTExpression? ExpressionTernary(bool isTernaryB = false) {
            DMASTExpression? a = ExpressionOr(isTernaryB);

            if (a != null && Check(TokenType.DM_Question)) {
                Whitespace();
                DMASTExpression? b = ExpressionTernary(isTernaryB: true);
                RequireExpression(ref b);

                if (b is DMASTVoid) b = new DMASTConstantNull(b.Location);

                Consume(TokenType.DM_Colon, "Expected ':'");
                Whitespace();

                DMASTExpression? c = ExpressionTernary(isTernaryB);
                if (c is DMASTVoid) c = new DMASTConstantNull(c.Location);

                return new DMASTTernary(a.Location, a, b, c);
            }

            return a;
        }

        private DMASTExpression? ExpressionOr(bool isTernaryB = false) {
            DMASTExpression? a = ExpressionAnd(isTernaryB);
            if (a != null) {
                var loc = Current().Location;

                while (Check(TokenType.DM_BarBar)) {
                    Whitespace();
                    DMASTExpression? b = ExpressionAnd(isTernaryB);
                    RequireExpression(ref b, "Expected a second value");

                    a = new DMASTOr(loc, a, b);
                }
            }

            return a;
        }

        private DMASTExpression? ExpressionAnd(bool isTernaryB = false) {
            DMASTExpression? a = ExpressionBinaryOr(isTernaryB);

            if (a != null) {
                var loc = Current().Location;

                while (Check(TokenType.DM_AndAnd)) {
                    Whitespace();
                    DMASTExpression? b = ExpressionBinaryOr(isTernaryB);
                    RequireExpression(ref b, "Expected a second value");

                    a = new DMASTAnd(loc, a, b);
                }
            }

            return a;
        }

        private DMASTExpression? ExpressionBinaryOr(bool isTernaryB = false) {
            DMASTExpression? a = ExpressionBinaryXor(isTernaryB);
            if (a != null) {
                var loc = Current().Location;

                while (Check(TokenType.DM_Bar)) {
                    Whitespace();
                    DMASTExpression? b = ExpressionBinaryXor(isTernaryB);
                    RequireExpression(ref b);

                    a = new DMASTBinaryOr(loc, a, b);
                }
            }

            return a;
        }

        private DMASTExpression? ExpressionBinaryXor(bool isTernaryB = false) {
            DMASTExpression? a = ExpressionBinaryAnd(isTernaryB);
            if (a != null) {
                var loc = Current().Location;

                while (Check(TokenType.DM_Xor)) {
                    Whitespace();
                    DMASTExpression? b = ExpressionBinaryAnd(isTernaryB);
                    RequireExpression(ref b);

                    a = new DMASTBinaryXor(loc, a, b);
                }
            }

            return a;
        }

        private DMASTExpression? ExpressionBinaryAnd(bool isTernaryB = false) {
            DMASTExpression? a = ExpressionComparison(isTernaryB);
            if (a != null) {
                var loc = Current().Location;

                while (Check(TokenType.DM_And)) {
                    Whitespace();
                    DMASTExpression? b = ExpressionComparison(isTernaryB);
                    RequireExpression(ref b);

                    a = new DMASTBinaryAnd(loc, a, b);
                }
            }

            return a;
        }

        private DMASTExpression? ExpressionComparison(bool isTernaryB = false) {
            DMASTExpression? a = ExpressionBitShift(isTernaryB);

            if (a != null) {
                Token token = Current();

                while (Check(ComparisonTypes)) {
                    Whitespace();
                    DMASTExpression? b = ExpressionBitShift(isTernaryB);
                    RequireExpression(ref b, "Expected an expression to compare to");

                    switch (token.Type) {
                        case TokenType.DM_EqualsEquals: a = new DMASTEqual(token.Location, a, b); break;
                        case TokenType.DM_ExclamationEquals: a = new DMASTNotEqual(token.Location, a, b); break;
                        case TokenType.DM_TildeEquals: a = new DMASTEquivalent(token.Location, a, b); break;
                        case TokenType.DM_TildeExclamation: a = new DMASTNotEquivalent(token.Location, a, b); break;
                    }

                    token = Current();
                }
            }

            return a;
        }

        private DMASTExpression? ExpressionBitShift(bool isTernaryB = false) {
            DMASTExpression? a = ExpressionComparisonLtGt(isTernaryB);

            if (a != null) {
                Token token = Current();

                while (Check(ShiftTypes)) {
                    Whitespace();
                    DMASTExpression? b = ExpressionComparisonLtGt(isTernaryB);
                    RequireExpression(ref b);

                    switch (token.Type) {
                        case TokenType.DM_LeftShift: a = new DMASTLeftShift(token.Location, a, b); break;
                        case TokenType.DM_RightShift: a = new DMASTRightShift(token.Location, a, b); break;
                    }

                    token = Current();
                }
            }

            return a;
        }

        private DMASTExpression? ExpressionComparisonLtGt(bool isTernaryB = false) {
            DMASTExpression? a = ExpressionAdditionSubtraction(isTernaryB);

            if (a != null) {
                Token token = Current();

                while (Check(LtGtComparisonTypes)) {
                    Whitespace();
                    DMASTExpression? b = ExpressionAdditionSubtraction(isTernaryB);
                    RequireExpression(ref b);

                    switch (token.Type) {
                        case TokenType.DM_LessThan: a = new DMASTLessThan(token.Location, a, b); break;
                        case TokenType.DM_LessThanEquals: a = new DMASTLessThanOrEqual(token.Location, a, b); break;
                        case TokenType.DM_GreaterThan: a = new DMASTGreaterThan(token.Location, a, b); break;
                        case TokenType.DM_GreaterThanEquals: a = new DMASTGreaterThanOrEqual(token.Location, a, b); break;
                    }

                    token = Current();
                }
            }

            return a;
        }

        private DMASTExpression? ExpressionAdditionSubtraction(bool isTernaryB = false) {
            DMASTExpression? a = ExpressionMultiplicationDivisionModulus(isTernaryB);

            if (a != null) {
                Token token = Current();

                while (Check(PlusMinusTypes)) {
                    Whitespace();
                    DMASTExpression? b = ExpressionMultiplicationDivisionModulus(isTernaryB);
                    RequireExpression(ref b);

                    switch (token.Type) {
                        case TokenType.DM_Plus: a = new DMASTAdd(token.Location, a, b); break;
                        case TokenType.DM_Minus: a = new DMASTSubtract(token.Location, a, b); break;
                    }

                    token = Current();
                }
            }

            return a;
        }

        private DMASTExpression? ExpressionMultiplicationDivisionModulus(bool isTernaryB = false) {
            DMASTExpression? a = ExpressionPower(isTernaryB);

            if (a != null) {
                Token token = Current();

                while (Check(MulDivModTypes)) {
                    Whitespace();
                    DMASTExpression? b = ExpressionPower(isTernaryB);
                    RequireExpression(ref b);

                    switch (token.Type) {
                        case TokenType.DM_Star: a = new DMASTMultiply(token.Location, a, b); break;
                        case TokenType.DM_Slash: a = new DMASTDivide(token.Location, a, b); break;
                        case TokenType.DM_Modulus: a = new DMASTModulus(token.Location, a, b); break;
                        case TokenType.DM_ModulusModulus: a = new DMASTModulusModulus(token.Location, a, b); break;
                    }

                    token = Current();
                }
            }

            return a;
        }

        private DMASTExpression? ExpressionPower(bool isTernaryB = false) {
            DMASTExpression? a = ExpressionUnary(isTernaryB);

            if (a != null) {
                var loc = Current().Location;

                while (Check(TokenType.DM_StarStar)) {
                    Whitespace();
                    DMASTExpression? b = ExpressionPower(isTernaryB);
                    RequireExpression(ref b);

                    a = new DMASTPower(loc, a, b);
                }
            }

            return a;
        }

        private DMASTExpression? ExpressionUnary(bool isTernaryB = false) {
            var loc = CurrentLoc;

            if (Check(stackalloc[] {
                    TokenType.DM_Exclamation,
                    TokenType.DM_Tilde,
                    TokenType.DM_PlusPlus,
                    TokenType.DM_MinusMinus
                }, out var unaryToken)) {
                Whitespace();
                DMASTExpression? expression = ExpressionUnary(isTernaryB);
                RequireExpression(ref expression);

                switch (unaryToken.Type) {
                    case TokenType.DM_Exclamation: return new DMASTNot(loc, expression);
                    case TokenType.DM_Tilde: return new DMASTBinaryNot(loc, expression);
                    case TokenType.DM_PlusPlus: return new DMASTPreIncrement(loc, expression);
                    case TokenType.DM_MinusMinus: return new DMASTPreDecrement(loc, expression);
                }

                Emit(WarningCode.BadToken, loc, $"Problem while handling unary '{unaryToken.PrintableText}'");
                return new DMASTInvalidExpression(loc);
            } else {
                DMASTExpression? expression = ExpressionSign(isTernaryB);

                if (expression != null) {
                    if (Check(TokenType.DM_PlusPlus)) {
                        Whitespace();
                        expression = new DMASTPostIncrement(loc, expression);
                    } else if (Check(TokenType.DM_MinusMinus)) {
                        Whitespace();
                        expression = new DMASTPostDecrement(loc, expression);
                    }
                }

                return expression;
            }
        }

        private DMASTExpression? ExpressionSign(bool isTernaryB = false) {
            Token token = Current();

            if (Check(PlusMinusTypes)) {
                Whitespace();
                DMASTExpression? expression = ExpressionSign();
                RequireExpression(ref expression);

                if (token.Type == TokenType.DM_Minus) {
                    switch (expression) {
                        case DMASTConstantInteger integer:
                            return new DMASTConstantInteger(token.Location, -integer.Value);
                        case DMASTConstantFloat constantFloat:
                            return new DMASTConstantFloat(token.Location, -constantFloat.Value);
                        default:
                            return new DMASTNegate(token.Location, expression);
                    }
                } else {
                    return expression;
                }
            }

            return ExpressionNew(isTernaryB);
        }

        private DMASTExpression? ExpressionNew(bool isTernaryB = false) {
            var loc = Current().Location;

            if (Check(TokenType.DM_New)) {
                Whitespace();
                DMASTExpression? type = ExpressionPrimary(allowParentheses: false);
                type = ParseDereference(type, allowCalls: false);
                DMASTCallParameter[]? parameters = ProcCall();

                DMASTExpression? newExpression = type switch {
                    DMASTConstantPath path => new DMASTNewPath(loc, path, parameters),
                    not null => new DMASTNewExpr(loc, type, parameters),
                    null => new DMASTNewInferred(loc, parameters),
                };

                newExpression = ParseDereference(newExpression);
                return newExpression;
            }

            return ParseDereference(ExpressionPrimary(), true, isTernaryB);
        }

        private DMASTExpression? ExpressionPrimary(bool allowParentheses = true) {
            var token = Current();
            var loc = token.Location;

            if (allowParentheses && Check(TokenType.DM_LeftParenthesis)) {
                BracketWhitespace();
                DMASTExpression? inner = Expression();
                BracketWhitespace();
                ConsumeRightParenthesis();

                if (inner is null) {
                    inner = new DMASTVoid(loc);
                } else {
                    inner = new DMASTExpressionWrapped(inner.Location, inner);
                }

                return inner;
            }

            if (token.Type == TokenType.DM_Var && _allowVarDeclExpression)
                return new DMASTVarDeclExpression( loc, Path() );

            if (Constant() is { } constant)
                return constant;

            if (Path(true) is { } path) {
                DMASTExpressionConstant pathConstant = new DMASTConstantPath(loc, path);

                while (Check(TokenType.DM_Period)) {
                    DMASTPath? search = Path();
                    if (search == null) {
                        Emit(WarningCode.MissingExpression, "Expected a path for an upward search");
                        break;
                    }

                    pathConstant = new DMASTUpwardPathSearch(loc, pathConstant, search);
                }

                Whitespace(); // whitespace between path and modified type

                //TODO actual modified type support
                if (Check(TokenType.DM_LeftCurlyBracket)) {
                    DMCompiler.UnimplementedWarning(path.Location, "Modified types are currently not supported and modified values will be ignored.");

                    while (Current().Type != TokenType.DM_RightCurlyBracket && !Check(TokenType.EndOfFile)) Advance();
                    Consume(TokenType.DM_RightCurlyBracket, "Expected '}'");
                    //The lexer tosses in a newline after '}', but we avoid Newline() because we only want to remove the extra newline, not all of them
                    Check(TokenType.Newline);
                }

                return pathConstant;
            }

            if (Identifier() is { } identifier)
                return identifier;

            if ((DMASTExpression?)Callable() is { } callable)
                return callable;

            if (Check(TokenType.DM_DoubleColon))
                return ParseScopeIdentifier(null);

            if (Check(TokenType.DM_Call)) {
                Whitespace();
                DMASTCallParameter[]? callParameters = ProcCall();
                if (callParameters == null || callParameters.Length < 1 || callParameters.Length > 2) {
                    Emit(WarningCode.InvalidArgumentCount, "call()() must have 2 parameters");
                    return new DMASTInvalidExpression(loc);
                }

                Whitespace();
                DMASTCallParameter[]? procParameters = ProcCall();
                if (procParameters == null) {
                    Emit(WarningCode.InvalidArgumentCount, "Expected proc parameters");
                    procParameters = Array.Empty<DMASTCallParameter>();
                }

                return new DMASTCall(loc, callParameters, procParameters);
            }

            return null;
        }

        protected DMASTExpression? Constant() {
            Token constantToken = Current();

            switch (constantToken.Type) {
                case TokenType.DM_Integer: Advance(); return new DMASTConstantInteger(constantToken.Location, (int)constantToken.Value);
                case TokenType.DM_Float: Advance(); return new DMASTConstantFloat(constantToken.Location, (float)constantToken.Value);
                case TokenType.DM_Resource: Advance(); return new DMASTConstantResource(constantToken.Location, (string)constantToken.Value);
                case TokenType.DM_Null: Advance(); return new DMASTConstantNull(constantToken.Location);
                case TokenType.DM_RawString: Advance(); return new DMASTConstantString(constantToken.Location, (string)constantToken.Value);
                case TokenType.DM_ConstantString:
                case TokenType.DM_StringBegin:
                    // Don't advance, ExpressionFromString() will handle it
                    return ExpressionFromString();
                default: return null;
            }
        }

        private bool Newline() {
            bool hasNewline = Check(TokenType.Newline);

            while (Check(TokenType.Newline)) {
            }
            return hasNewline;
        }

        private void Whitespace(bool includeIndentation = false) {
            if (includeIndentation) {
                while (Check(WhitespaceTypes)) { }
            } else {
                Check(TokenType.DM_Whitespace);
            }
        }

        //Inside brackets/parentheses, whitespace can include delimiters in select areas
        private void BracketWhitespace() {
            Whitespace();
            Delimiter();
            Whitespace();
        }

        private DMASTExpression? ParseDereference(DMASTExpression? expression, bool allowCalls = true, bool isTernaryB = false) {
            // We don't compile expression-calls as dereferences, but they have very similar precedence
            if (allowCalls) {
                expression = ParseProcCall(expression);
            }

            if (expression != null) {
                List<DMASTDereference.Operation> operations = new();
                bool ternaryBHasPriority = expression is not DMASTIdentifier;

                while (true) {
                    Token token = Current();

                    // Check for a valid deref operation token
                    if (!Check(DereferenceTypes)) {
                        Whitespace();

                        token = Current();

                        if (!Check(TokenType.DM_LeftBracket)) {
                            break;
                        }
                    }

                    // Cancel this operation chain (and potentially fall back to ternary behaviour) if this looks more like part of a ternary expression than a deref
                    if (token.Type == TokenType.DM_Colon) {
                        bool invalidDereference = (expression is DMASTExpressionConstant);

                        if (!invalidDereference) {
                            Token innerToken = Current();

                            if (Check(IdentifierTypes)) {
                                ReuseToken(innerToken);
                            } else {
                                invalidDereference = true;
                            }
                        }

                        if (invalidDereference) {
                            ReuseToken(token);
                            break;
                        }
                    }

                    // `:` token should preemptively end our dereference when inside the `b` operand of a ternary
                    // but not for the first dereference if the base expression is an identifier!
                    if (isTernaryB && ternaryBHasPriority && token.Type == TokenType.DM_Colon) {
                        ReuseToken(token);
                        break;
                    }

                    DMASTDereference.Operation operation;

                    switch (token.Type) {
                        case TokenType.DM_Period:
                        case TokenType.DM_QuestionPeriod:
                        case TokenType.DM_Colon:
                        case TokenType.DM_QuestionColon: {
                            var identifier = Identifier();

                            if (identifier == null) {
                                DMCompiler.Emit(WarningCode.BadToken, token.Location, "Identifier expected");
                                return new DMASTConstantNull(token.Location);
                            }

                            operation = new DMASTDereference.FieldOperation {
                                Location = identifier.Location,
                                Safe = token.Type is TokenType.DM_QuestionPeriod or TokenType.DM_QuestionColon,
                                Identifier = identifier.Identifier,
                                NoSearch = token.Type is TokenType.DM_Colon or TokenType.DM_QuestionColon
                            };
                            break;
                        }

                        case TokenType.DM_DoubleColon: {
                            if (operations.Count != 0) {
                                expression = new DMASTDereference(expression.Location, expression, operations.ToArray());
                                operations.Clear();
                            }
                            expression = ParseScopeIdentifier(expression);
                            continue;
                        }

                        case TokenType.DM_LeftBracket:
                        case TokenType.DM_QuestionLeftBracket: {
                            ternaryBHasPriority = true;

                            Whitespace();
                            var index = Expression();
                            ConsumeRightBracket();

                            if (index == null) {
                                DMCompiler.Emit(WarningCode.BadToken, token.Location, "Expression expected");
                                return new DMASTConstantNull(token.Location);
                            }

                            operation = new DMASTDereference.IndexOperation {
                                Index = index,
                                Location = index.Location,
                                Safe = token.Type is TokenType.DM_QuestionLeftBracket
                            };
                            break;
                        }

                        default:
                            throw new InvalidOperationException("unhandled dereference token");
                    }

                    // Attempt to upgrade this operation to a call
                    if (allowCalls) {
                        Whitespace();

                        var parameters = ProcCall();

                        if (parameters != null) {
                            ternaryBHasPriority = true;

                            switch (operation) {
                                case DMASTDereference.FieldOperation fieldOperation:
                                    operation = new DMASTDereference.CallOperation {
                                        Parameters = parameters,
                                        Location = fieldOperation.Location,
                                        Safe = fieldOperation.Safe,
                                        Identifier = fieldOperation.Identifier,
                                        NoSearch = fieldOperation.NoSearch
                                    };
                                    break;

                                case DMASTDereference.IndexOperation:
                                    DMCompiler.Emit(WarningCode.BadToken, token.Location, "Attempt to call an invalid l-value");
                                    return new DMASTConstantNull(token.Location);

                                default:
                                    throw new InvalidOperationException("unhandled dereference operation kind");
                            }
                        }
                    }

                    operations.Add(operation);
                }

                if (operations.Count != 0) {
                    Whitespace();
                    return new DMASTDereference(expression.Location, expression, operations.ToArray());
                }
            }

            Whitespace();
            return expression;
        }

        private DMASTExpression? ParseProcCall(DMASTExpression? expression) {
            if (expression is IDMASTCallable callable) {
                Whitespace();

                return ProcCall() is { } parameters
                    ? new DMASTProcCall(expression.Location, callable, parameters)
                    : expression; // Not a proc call
            }

            if (expression is not DMASTIdentifier identifier)
                return expression;

            Whitespace();

            if (identifier.Identifier == "pick") {
                DMASTPick.PickValue[]? pickValues = PickArguments();

                if (pickValues != null) {
                    return new DMASTPick(identifier.Location, pickValues);
                }
            }

            DMASTCallParameter[]? callParameters = ProcCall();
            if (callParameters != null) {
                var procName = identifier.Identifier;
                var callLoc = identifier.Location;

                switch (procName) {
                    // Any number of arguments
                    case "list": return new DMASTList(callLoc, callParameters);
                    case "newlist": return new DMASTNewList(callLoc, callParameters);
                    case "addtext": return new DMASTAddText(callLoc, callParameters);
                    case "gradient": return new DMASTGradient(callLoc, callParameters);

                    // 1 argument
                    case "prob":
                    case "initial":
                    case "nameof":
                    case "issaved":
                    case "sin":
                    case "cos":
                    case "arcsin":
                    case "tan":
                    case "arccos":
                    case "abs":
                    case "sqrt":
                    case "isnull":
                    case "length": {
                        if (callParameters.Length != 1) {
                            Emit(WarningCode.InvalidArgumentCount, callLoc, $"{procName}() takes 1 argument");
                            return new DMASTInvalidExpression(callLoc);
                        }

                        var arg = callParameters[0];

                        if (arg.Key != null)
                            Emit(WarningCode.InvalidArgumentKey, arg.Key.Location,
                                $"{procName}() does not take a named argument");

                        switch (procName) {
                            case "prob": return new DMASTProb(callLoc, arg.Value);
                            case "initial": return new DMASTInitial(callLoc, arg.Value);
                            case "nameof": return new DMASTNameof(callLoc, arg.Value);
                            case "issaved": return new DMASTIsSaved(callLoc, arg.Value);
                            case "sin": return new DMASTSin(callLoc, arg.Value);
                            case "cos": return new DMASTCos(callLoc, arg.Value);
                            case "arcsin": return new DMASTArcsin(callLoc, arg.Value);
                            case "tan": return new DMASTTan(callLoc, arg.Value);
                            case "arccos": return new DMASTArccos(callLoc, arg.Value);
                            case "abs": return new DMASTAbs(callLoc, arg.Value);
                            case "sqrt": return new DMASTSqrt(callLoc, arg.Value);
                            case "isnull": return new DMASTIsNull(callLoc, arg.Value);
                            case "length": return new DMASTLength(callLoc, arg.Value);
                        }

                        Emit(WarningCode.BadExpression, callLoc, $"Problem while handling {procName}");
                        return new DMASTInvalidExpression(callLoc);
                    }

                    // 2 arguments
                    case "get_step":
                    case "get_dir": {
                        if (callParameters.Length != 2) {
                            Emit(WarningCode.InvalidArgumentCount, callLoc, $"{procName}() takes 2 arguments");
                            return new DMASTInvalidExpression(callLoc);
                        }

                        return (procName == "get_step")
                            ? new DMASTGetStep(callLoc, callParameters[0].Value, callParameters[1].Value)
                            : new DMASTGetDir(callLoc, callParameters[0].Value, callParameters[1].Value);
                    }

                    case "input": {
                        Whitespace();
                        DMValueType? types = AsTypes(out _);
                        Whitespace();
                        DMASTExpression? list = null;

                        if (Check(TokenType.DM_In)) {
                            Whitespace();
                            list = Expression();
                        }

                        return new DMASTInput(callLoc, callParameters, types, list);
                    }
                    case "arctan": {
                        if (callParameters.Length != 1 && callParameters.Length != 2) {
                            Emit(WarningCode.InvalidArgumentCount, callLoc, "arctan() requires 1 or 2 arguments");
                            return new DMASTInvalidExpression(callLoc);
                        }

                        return callParameters.Length == 1
                            ? new DMASTArctan(callLoc, callParameters[0].Value)
                            : new DMASTArctan2(callLoc, callParameters[0].Value, callParameters[1].Value);
                    }
                    case "log": {
                        if (callParameters.Length != 1 && callParameters.Length != 2) {
                            Emit(WarningCode.InvalidArgumentCount, callLoc, "log() requires 1 or 2 arguments");
                            return new DMASTInvalidExpression(callLoc);
                        }

                        return callParameters.Length == 1
                            ? new DMASTLog(callLoc, callParameters[0].Value, null)
                            : new DMASTLog(callLoc, callParameters[1].Value, callParameters[0].Value);
                    }
                    case "istype": {
                        if (callParameters.Length != 1 && callParameters.Length != 2) {
                            Emit(WarningCode.InvalidArgumentCount, callLoc, "istype() requires 1 or 2 arguments");
                            return new DMASTInvalidExpression(callLoc);
                        }

                        return callParameters.Length == 1
                            ? new DMASTImplicitIsType(callLoc, callParameters[0].Value)
                            : new DMASTIsType(callLoc, callParameters[0].Value, callParameters[1].Value);
                    }
                    case "text": {
                        if (callParameters.Length == 0) {
                            Emit(WarningCode.InvalidArgumentCount, callLoc, "text() requires at least 1 argument");
                            return new DMASTInvalidExpression(callLoc);
                        }

                        switch (callParameters[0].Value) {
                            case DMASTConstantString constantString: {
                                if (callParameters.Length > 1)
                                    Emit(WarningCode.InvalidArgumentCount, callLoc, "text() expected 1 argument");

                                return constantString;
                            }
                            case DMASTStringFormat formatText: {
                                List<int> emptyValueIndices = new();
                                for (int i = 0; i < formatText.InterpolatedValues.Length; i++) {
                                    if (formatText.InterpolatedValues[i] == null) emptyValueIndices.Add(i);
                                }

                                if (callParameters.Length != emptyValueIndices.Count + 1) {
                                    Emit(WarningCode.InvalidArgumentCount, callLoc,
                                        "text() was given an invalid amount of arguments for the string");
                                    return new DMASTInvalidExpression(callLoc);
                                }

                                for (int i = 0; i < emptyValueIndices.Count; i++) {
                                    int emptyValueIndex = emptyValueIndices[i];

                                    formatText.InterpolatedValues[emptyValueIndex] = callParameters[i + 1].Value;
                                }

                                return formatText;
                            }
                            default:
                                Emit(WarningCode.BadArgument, callParameters[0].Location,
                                    "text() expected a string as the first argument");
                                return new DMASTInvalidExpression(callLoc);
                        }
                    }
                    case "locate": {
                        if (callParameters.Length > 3) {
                            Emit(WarningCode.InvalidArgumentCount, callLoc,
                                "locate() was given too many arguments");
                            return new DMASTInvalidExpression(callLoc);
                        }

                        if (callParameters.Length == 3) { //locate(X, Y, Z)
                            return new DMASTLocateCoordinates(callLoc, callParameters[0].Value, callParameters[1].Value, callParameters[2].Value);
                        } else {
                            Whitespace();

                            DMASTExpression? container = null;
                            if (Check(TokenType.DM_In)) {
                                Whitespace();

                                container = Expression();
                                RequireExpression(ref container, "Expected a container for locate()");
                            }

                            DMASTExpression? type = null;
                            if (callParameters.Length == 2) {
                                type = callParameters[0].Value;
                                container = callParameters[1].Value;
                            } else if (callParameters.Length == 1) {
                                type = callParameters[0].Value;
                            }

                            return new DMASTLocate(callLoc, type, container);
                        }
                    }
                    case "rgb": {
                        if (callParameters.Length is < 3 or > 5)
                            Emit(WarningCode.InvalidArgumentCount, callLoc,
                                "Expected 3 to 5 arguments for rgb()");

                        return new DMASTRgb(identifier.Location, callParameters);
                    }
                    default:
                        return new DMASTProcCall(callLoc, new DMASTCallableProcIdentifier(callLoc, identifier.Identifier), callParameters);
                }
            }

            return expression;
        }

        private DMValueType? AsTypes(out DreamPath? path, bool allowPath = false) {
            path = null;
            if (Check(TokenType.DM_As)) {
                DMValueType type = DMValueType.Anything;

                Whitespace();
                bool parenthetical = Check(TokenType.DM_LeftParenthesis);
                bool closed = false;

                do {
                    Whitespace();
                    Token typeToken = Current();

                    if (parenthetical) {
                        closed = Check(TokenType.DM_RightParenthesis);
                        if (closed) break;
                    }


                    if (!Check(new[] { TokenType.DM_Identifier, TokenType.DM_Null })) {
                        // Proc return types
                        path = Path()?.Path;
                        if (allowPath) {
                            if (path is null) {
                                DMCompiler.Emit(WarningCode.BadToken, typeToken.Location, "Expected value type or path");
                            }
                            type |= DMValueType.Path;
                        } else {
                            DMCompiler.Emit(WarningCode.BadToken, typeToken.Location, "Expected value type");
                        }
                    } else {
                        switch (typeToken.Text) {
                            case "anything": type |= DMValueType.Anything; break;
                            case "null": type |= DMValueType.Null; break;
                            case "text": type |= DMValueType.Text; break;
                            case "obj": type |= DMValueType.Obj; break;
                            case "mob": type |= DMValueType.Mob; break;
                            case "turf": type |= DMValueType.Turf; break;
                            case "num": type |= DMValueType.Num; break;
                            case "message": type |= DMValueType.Message; break;
                            case "area": type |= DMValueType.Area; break;
                            case "color": type |= DMValueType.Color; break;
                            case "file": type |= DMValueType.File; break;
                            case "command_text": type |= DMValueType.CommandText; break;
                            case "sound": type |= DMValueType.Sound; break;
                            case "icon": type |= DMValueType.Icon; break;
                            case "path": type |= DMValueType.Path; break;
                            case "opendream_unimplemented": type |= DMValueType.Unimplemented; break;
                            case "opendream_compiletimereadonly": type |= DMValueType.CompiletimeReadonly; break;
                            default:
                            Emit(WarningCode.BadToken, typeToken.Location, $"Invalid value type '{typeToken.Text}'");
                            break;
                        }
                    }
                    Whitespace();
                } while (Check(TokenType.DM_Bar));

                if (parenthetical && !closed) {
                    Whitespace();
                    ConsumeRightParenthesis();
                }

                return type;
            }

            return null;
        }

        private bool Delimiter() {
            bool hasDelimiter = false;
            while (Check(TokenType.DM_Semicolon) || Newline()) {
                hasDelimiter = true;
            }

            return hasDelimiter;
        }
    }
}<|MERGE_RESOLUTION|>--- conflicted
+++ resolved
@@ -223,18 +223,12 @@
                     parameters.AddRange(DefinitionParameters(out _));
                 }
 
-<<<<<<< HEAD
-                    // Proc return type
-                    var types = AsTypes(out var returnPath, true);
-=======
                 BracketWhitespace();
                 ConsumeRightParenthesis();
                 Whitespace();
->>>>>>> e3270de0
 
                 // Proc return type
-                // TODO: Currently we parse it but don't do anything with this information
-                AsTypes(out _, true);
+                var types = AsTypes(out var returnPath, true);
 
                 DMASTProcBlockInner? procBlock = ProcBlock();
                 if (procBlock is null) {
@@ -262,14 +256,10 @@
                             new DMASTIdentifier(tokenLoc, "src")));
                     procStatements.Insert(0, assignEqSrc);
 
-<<<<<<< HEAD
-                    statement = new DMASTProcDefinition(loc, _currentPath, parameters.ToArray(), procBlock, types ?? DMValueType.Anything, returnPath);
-=======
                     procBlock = new DMASTProcBlockInner(loc, procStatements.ToArray(), procBlock.SetStatements);
->>>>>>> e3270de0
-                }
-
-                return new DMASTProcDefinition(loc, CurrentPath, parameters.ToArray(), procBlock);
+                }
+
+                return new DMASTProcDefinition(loc, CurrentPath, parameters.ToArray(), procBlock, types ?? DMValueType.Anything, returnPath);
             }
 
             //Object definition
@@ -298,13 +288,8 @@
                         value = new DMASTConstantNull(loc);
                     }
 
-<<<<<<< HEAD
-                        var valType = AsTypes(out var valPath, true) ?? DMValueType.Anything;
-                        var varDef = new DMASTObjectVarDefinition(loc, varPath, value, valType, valPath);
-=======
-                    var valType = AsTypes(out _) ?? DMValueType.Anything;
-                    var varDef = new DMASTObjectVarDefinition(loc, varPath, value, valType);
->>>>>>> e3270de0
+                    var valType = AsTypes(out var valPath, true) ?? DMValueType.Anything;
+                    var varDef = new DMASTObjectVarDefinition(loc, varPath, value, valType, valPath);
 
                     varDefinitions.Add(varDef);
                     if (Check(TokenType.DM_Comma)) {
