﻿using System;
using System.Collections.Generic;
using System.Text;

namespace OpenDreamShared.Compiler.DM {
    public class DMLexer : Lexer<Token> {
        public static List<string> ValidEscapeSequences = new List<string>() {
            "t", "n",
            "[", "]",
            "\\", "\"", "'",

            "icon",
            "Roman", "roman",
            "The", "the",
            "A", "a", "An", "an",
            "s",
            "him",
            "His", "his",
            "Hers", "hers",
            "ref",
            "improper", "proper",
            "red", "blue", "green", "black",
            "..."
        };

        public static Dictionary<string, TokenType> Keywords = new Dictionary<string, TokenType>() {
            { "null", TokenType.DM_Null },
            { "break", TokenType.DM_Break },
            { "continue", TokenType.DM_Continue },
            { "if", TokenType.DM_If },
            { "else", TokenType.DM_Else },
            { "for", TokenType.DM_For },
            { "switch", TokenType.DM_Switch },
            { "while", TokenType.DM_While },
            { "do", TokenType.DM_Do },
            { "var", TokenType.DM_Var },
            { "proc", TokenType.DM_Proc },
            { "new", TokenType.DM_New },
            { "del", TokenType.DM_Del },
            { "return", TokenType.DM_Return },
            { "in", TokenType.DM_In },
            { "to", TokenType.DM_To },
            { "as", TokenType.DM_As },
            { "set", TokenType.DM_Set },
            { "call", TokenType.DM_Call },
            { "spawn", TokenType.DM_Spawn },
            { "list", TokenType.DM_List },
            { "goto", TokenType.DM_Goto },
            { "step", TokenType.DM_Step }
        };

        private bool _checkingIndentation = true;
        private int bracketNesting = 0;
        private Stack<int> _indentationStack = new Stack<int>(new int[] { 0 });

        public DMLexer(string sourceName, List<Token> source) : base(sourceName, source) {
            Advance();
        }

        protected override Token ParseNextToken() {
            Token token;

            if (AtEndOfSource) {
                while (_indentationStack.Peek() > 0) {
                    _indentationStack.Pop();
                    _pendingTokenQueue.Enqueue(CreateToken(TokenType.DM_Dedent, '\r'));
                }

                token = CreateToken(TokenType.EndOfFile, '\0');
            } else {
                Token preprocToken = GetCurrent();

                if (preprocToken.Type == TokenType.Newline) {
                    if (_checkingIndentation) {
                        Advance();

                        int currentIndentationLevel = _indentationStack.Peek();
                        int indentationLevel = CheckIndentation();
                        if (indentationLevel > currentIndentationLevel) {
                            _indentationStack.Push(indentationLevel);

                            _pendingTokenQueue.Enqueue(preprocToken);
                            token = CreateToken(TokenType.DM_Indent, '\t');
                        } else if (indentationLevel < currentIndentationLevel) {
                            _pendingTokenQueue.Enqueue(preprocToken);
                            do {
                                _indentationStack.Pop();
                                _pendingTokenQueue.Enqueue(CreateToken(TokenType.DM_Dedent, '\r'));
                            } while (indentationLevel < _indentationStack.Peek());

                            if (indentationLevel == _indentationStack.Peek()) {
                                token = _pendingTokenQueue.Dequeue();
                            } else {
                                token = CreateToken(TokenType.Error, null, "Invalid indentation");
                            }
                        } else {
                            token = preprocToken;
                        }
                    } else {
                        token = preprocToken;
                    }
                } else {
                    switch (preprocToken.Type) {
                        case TokenType.DM_Preproc_Whitespace: {
                            while (Advance().Type == TokenType.DM_Preproc_Whitespace && !AtEndOfSource) {
                            }

                            token = CreateToken(TokenType.DM_Whitespace, preprocToken.Text);
                            break;
                        }
                        case TokenType.DM_Preproc_Punctuator_LeftParenthesis: bracketNesting++; Advance(); token = CreateToken(TokenType.DM_LeftParenthesis, preprocToken.Text); break;
                        case TokenType.DM_Preproc_Punctuator_RightParenthesis: bracketNesting--; Advance(); token = CreateToken(TokenType.DM_RightParenthesis, preprocToken.Text); break;
                        case TokenType.DM_Preproc_Punctuator_LeftBracket: bracketNesting++; Advance(); token = CreateToken(TokenType.DM_LeftBracket, preprocToken.Text); break;
                        case TokenType.DM_Preproc_Punctuator_RightBracket: bracketNesting--; Advance(); token = CreateToken(TokenType.DM_RightBracket, preprocToken.Text); break;
                        case TokenType.DM_Preproc_Punctuator_Comma: Advance(); token = CreateToken(TokenType.DM_Comma, preprocToken.Text); break;
<<<<<<< HEAD
                        case TokenType.DM_Preproc_Punctuator_Colon: Advance(); token = CreateToken(TokenType.DM_Colon, preprocToken.Text); break;
                        case TokenType.DM_Preproc_Punctuator_Question:
                            switch (Advance().Type) {
                                case TokenType.DM_Preproc_Punctuator_Period:
                                    token = CreateToken(TokenType.DM_QuestionPeriod, "?.");
                                    Advance();
                                    break;

                                case TokenType.DM_Preproc_Punctuator_Colon:
                                    token = CreateToken(TokenType.DM_QuestionColon, "?:");
                                    Advance();
                                    break;

                                default:
                                    token = CreateToken(TokenType.DM_Question, "?");
                                    break;
=======
                        case TokenType.DM_Preproc_Punctuator_Period: {
                            if (Advance().Type == TokenType.DM_Preproc_Punctuator_Period)
                            {
                                if (Advance().Type == TokenType.DM_Preproc_Punctuator_Period)
                                {
                                    token = CreateToken(TokenType.DM_IndeterminateArgs, "...");
                                    Advance();
                                }
                                else
                                {
                                    token = CreateToken(TokenType.DM_SuperProc, "..");
                                }

                            } else {
                                token = CreateToken(TokenType.DM_Period, ".");
>>>>>>> 2d84a938
                            }
                            break;
                        case TokenType.DM_Preproc_Punctuator_Period:
                            switch (Advance().Type) {
                                case TokenType.DM_Preproc_Punctuator_Period:
                                    token = CreateToken(TokenType.DM_SuperProc, "..");
                                    Advance();
                                    break;

                                default:
                                    token = CreateToken(TokenType.DM_Period, ".");
                                    break;
                            }
                            break;
                        case TokenType.DM_Preproc_Punctuator: {
                            Advance();

                            string c = preprocToken.Text;
                            switch (c) {
                                case ";": token = CreateToken(TokenType.DM_Semicolon, c); break;
                                case "{": token = CreateToken(TokenType.DM_LeftCurlyBracket, c); break;
                                case "}": {
                                    _pendingTokenQueue.Enqueue(CreateToken(TokenType.DM_RightCurlyBracket, c));
                                    token = CreateToken(TokenType.Newline, '\n');

                                    break;
                                }
                                case "/": {
                                    Token current = GetCurrent();

                                    if (current.Type == TokenType.DM_Preproc_Punctuator && current.Text == "=") {
                                        Advance();

                                        token = CreateToken(TokenType.DM_SlashEquals, "/=");
                                    } else {
                                        token = CreateToken(TokenType.DM_Slash, c);
                                    }

                                    break;
                                }
                                case "=": {
                                    Token current = GetCurrent();

                                    if (current.Type == TokenType.DM_Preproc_Punctuator && current.Text == "=") {
                                        Advance();

                                        token = CreateToken(TokenType.DM_EqualsEquals, "==");
                                    } else {
                                        token = CreateToken(TokenType.DM_Equals, c);
                                    }

                                    break;
                                }
                                case "!": {
                                    Token current = GetCurrent();

                                    if (current.Type == TokenType.DM_Preproc_Punctuator && current.Text == "=") {
                                        Advance();

                                        token = CreateToken(TokenType.DM_ExclamationEquals, "!=");
                                    } else {
                                        token = CreateToken(TokenType.DM_Exclamation, c);
                                    }

                                    break;
                                }
                                case "^": {
                                    Token current = GetCurrent();

                                    if (current.Type == TokenType.DM_Preproc_Punctuator && current.Text == "=") {
                                        Advance();

                                        token = CreateToken(TokenType.DM_XorEquals, "^=");
                                    } else {
                                        token = CreateToken(TokenType.DM_Xor, c);
                                    }

                                    break;
                                }
                                case "%": {
                                    Token current = GetCurrent();

                                    if (current.Type == TokenType.DM_Preproc_Punctuator && current.Text == "=") {
                                        Advance();

                                        token = CreateToken(TokenType.DM_ModulusEquals, "%=");
                                    } else {
                                        token = CreateToken(TokenType.DM_Modulus, c);
                                    }

                                    break;
                                }
                                case "~": {
                                    Token current = GetCurrent();

                                    if (current.Type == TokenType.DM_Preproc_Punctuator && current.Text == "=") {
                                        Advance();

                                        token = CreateToken(TokenType.DM_TildeEquals, "~=");
                                    } else {
                                        token = CreateToken(TokenType.DM_Tilde, c);
                                    }

                                    break;
                                }
                                case "&": {
                                    Token current = GetCurrent();

                                    if (current.Type == TokenType.DM_Preproc_Punctuator && current.Text == "&") {
                                        Advance();

                                        token = CreateToken(TokenType.DM_AndAnd, "&&");
                                    } else if (current.Type == TokenType.DM_Preproc_Punctuator && current.Text == "=") {
                                        Advance();

                                        token = CreateToken(TokenType.DM_AndEquals, "&=");
                                    } else {
                                        token = CreateToken(TokenType.DM_And, c);
                                    }

                                    break;
                                }
                                case "+": {
                                    Token current = GetCurrent();

                                    if (current.Type == TokenType.DM_Preproc_Punctuator && current.Text == "+") {
                                        Advance();

                                        token = CreateToken(TokenType.DM_PlusPlus, "++");
                                    } else if (current.Type == TokenType.DM_Preproc_Punctuator && current.Text == "=") {
                                        Advance();

                                        token = CreateToken(TokenType.DM_PlusEquals, "+=");
                                    } else {
                                        token = CreateToken(TokenType.DM_Plus, c);
                                    }

                                    break;
                                }
                                case "-": {
                                    Token current = GetCurrent();

                                    if (current.Type == TokenType.DM_Preproc_Punctuator && current.Text == "-") {
                                        Advance();

                                        token = CreateToken(TokenType.DM_MinusMinus, "--");
                                    } else if (current.Type == TokenType.DM_Preproc_Punctuator && current.Text == "=") {
                                        Advance();

                                        token = CreateToken(TokenType.DM_MinusEquals, "-=");
                                    } else {
                                        token = CreateToken(TokenType.DM_Minus, c);
                                    }

                                    break;
                                }
                                case "*": {
                                    Token current = GetCurrent();

                                    if (current.Type == TokenType.DM_Preproc_Punctuator && current.Text == "*") {
                                        Advance();

                                        token = CreateToken(TokenType.DM_StarStar, "**");
                                    } else if (current.Type == TokenType.DM_Preproc_Punctuator && current.Text == "=") {
                                        Advance();

                                        token = CreateToken(TokenType.DM_StarEquals, "*=");
                                    } else {
                                        token = CreateToken(TokenType.DM_Star, c);
                                    }

                                    break;
                                }
                                case "|": {
                                    Token current = GetCurrent();

                                    if (current.Type == TokenType.DM_Preproc_Punctuator && current.Text == "|") {
                                        Advance();

                                        token = CreateToken(TokenType.DM_BarBar, "||");
                                    } else if (current.Type == TokenType.DM_Preproc_Punctuator && current.Text == "=") {
                                        Advance();

                                        token = CreateToken(TokenType.DM_BarEquals, "|=");
                                    } else {
                                        token = CreateToken(TokenType.DM_Bar, c);
                                    }

                                    break;
                                }
                                case "<": {
                                    Token current = GetCurrent();

                                    if (current.Type == TokenType.DM_Preproc_Punctuator && current.Text == "<") {
                                        current = Advance();

                                        if (current.Type == TokenType.DM_Preproc_Punctuator && current.Text == "=") {
                                            Advance();

                                            token = CreateToken(TokenType.DM_LeftShiftEquals, "<<=");
                                        } else {
                                            token = CreateToken(TokenType.DM_LeftShift, "<<");
                                        }
                                    } else if (current.Type == TokenType.DM_Preproc_Punctuator && current.Text == "=") {
                                        Advance();

                                        token = CreateToken(TokenType.DM_LessThanEquals, "<=");
                                    } else {
                                        token = CreateToken(TokenType.DM_LessThan, c);
                                    }

                                    break;
                                }
                                case ">": {
                                    Token current = GetCurrent();

                                    if (current.Type == TokenType.DM_Preproc_Punctuator && current.Text == ">") {
                                        current = Advance();

                                        if (current.Type == TokenType.DM_Preproc_Punctuator && current.Text == "=") {
                                            Advance();

                                            token = CreateToken(TokenType.DM_RightShiftEquals, ">>=");
                                        } else {
                                            token = CreateToken(TokenType.DM_RightShift, ">>");
                                        }
                                    } else if (current.Type == TokenType.DM_Preproc_Punctuator && current.Text == "=") {
                                        Advance();

                                        token = CreateToken(TokenType.DM_GreaterThanEquals, ">=");
                                    } else {
                                        token = CreateToken(TokenType.DM_GreaterThan, c);
                                    }

                                    break;
                                }
                                default: throw new Exception("Invalid punctuator token '" + c + "'");
                            }

                            break;
                        }
                        case TokenType.DM_Preproc_ConstantString: {
                            string tokenText = preprocToken.Text;
                            switch (preprocToken.Text[0]) {
                                case '"':
                                case '{': token = CreateToken(TokenType.DM_String, tokenText, preprocToken.Value); break;
                                case '\'': token = CreateToken(TokenType.DM_Resource, tokenText, preprocToken.Value); break;
                                case '@': token = CreateToken(TokenType.DM_RawString, tokenText, preprocToken.Value); break;
                                default: token = CreateToken(TokenType.Error, tokenText, "Invalid string"); break;
                            }

                            Advance();
                            break;
                        }
                        case TokenType.DM_Preproc_String: {
                            string tokenText = preprocToken.Text;

                            string stringStart = null, stringEnd = null;
                            switch (preprocToken.Text[0]) {
                                case '"': stringStart = "\""; stringEnd = "\""; break;
                                case '{': stringStart = "{\""; stringEnd = "\"}"; break;
                            }

                            if (stringEnd != null) {
                                StringBuilder stringTextBuilder = new StringBuilder(tokenText);

                                int stringNesting = 1;
                                while (!AtEndOfSource) {
                                    Token stringToken = Advance();

                                    stringTextBuilder.Append(stringToken.Text);
                                    if (stringToken.Type == TokenType.DM_Preproc_String) {
                                        if (stringToken.Text.StartsWith(stringStart)) {
                                            stringNesting++;
                                        } else if (stringToken.Text.EndsWith(stringEnd)) {
                                            stringNesting--;

                                            if (stringNesting == 0) break;
                                        }
                                    }
                                }

                                string stringText = stringTextBuilder.ToString();
                                string stringValue = stringText.Substring(stringStart.Length, stringText.Length - stringStart.Length - stringEnd.Length);
                                token = CreateToken(TokenType.DM_String, stringText, stringValue);
                            } else {
                                token = CreateToken(TokenType.Error, tokenText, "Invalid string");
                            }

                            Advance();
                            break;
                        }
                        case TokenType.DM_Preproc_Identifier: {
                            StringBuilder identifierTextBuilder = new StringBuilder();

                            do { //Preprocessor macros might end up making one identifier out of multiple tokens
                                identifierTextBuilder.Append(GetCurrent().Text);
                            } while (Advance().Type == TokenType.DM_Preproc_Identifier && !AtEndOfSource);

                            string identifierText = identifierTextBuilder.ToString();
                            if (Keywords.TryGetValue(identifierText, out TokenType keywordType)) {
                                token = CreateToken(keywordType, identifierText);
                            } else {
                                token = CreateToken(TokenType.DM_Identifier, identifierText);
                            }

                            break;
                        }
                        case TokenType.DM_Preproc_Number: {
                            Advance();

                            string text = preprocToken.Text;
                            if (text == "1.#INF") {
                                token = CreateToken(TokenType.DM_Float, text, Single.PositiveInfinity);
                            } else if (Int32.TryParse(text, out int intValue)) {
                                token = CreateToken(TokenType.DM_Integer, text, intValue);
                            } else if (Single.TryParse(text, out float floatValue)) {
                                token = CreateToken(TokenType.DM_Float, text, floatValue);
                            } else {
                                token = CreateToken(TokenType.Error, text, "Invalid number");
                            }

                            break;
                        }
                        case TokenType.Error:
                        case TokenType.Warning: token = preprocToken; Advance();  break;
                        default: token = CreateToken(TokenType.Error, preprocToken.Text, "Invalid token"); break;
                    }
                }
            }

            return token;
        }

        protected override Token Advance() {
            Token current = base.Advance();

            //Skip any newlines when inside brackets
            if (bracketNesting != 0) {
                while (current.Type == TokenType.Newline) current = Advance();
            }

            SourceName = current.SourceFile;
            CurrentLine = current.Line;
            CurrentColumn = current.Column;
            return current;
        }

        private int CheckIndentation() {
            int indentationLevel = 0;

            while (GetCurrent().Type == TokenType.DM_Preproc_Whitespace) {
                indentationLevel++;

                Advance();
            }

            return indentationLevel;
        }
    }
}<|MERGE_RESOLUTION|>--- conflicted
+++ resolved
@@ -113,7 +113,6 @@
                         case TokenType.DM_Preproc_Punctuator_LeftBracket: bracketNesting++; Advance(); token = CreateToken(TokenType.DM_LeftBracket, preprocToken.Text); break;
                         case TokenType.DM_Preproc_Punctuator_RightBracket: bracketNesting--; Advance(); token = CreateToken(TokenType.DM_RightBracket, preprocToken.Text); break;
                         case TokenType.DM_Preproc_Punctuator_Comma: Advance(); token = CreateToken(TokenType.DM_Comma, preprocToken.Text); break;
-<<<<<<< HEAD
                         case TokenType.DM_Preproc_Punctuator_Colon: Advance(); token = CreateToken(TokenType.DM_Colon, preprocToken.Text); break;
                         case TokenType.DM_Preproc_Punctuator_Question:
                             switch (Advance().Type) {
@@ -130,23 +129,6 @@
                                 default:
                                     token = CreateToken(TokenType.DM_Question, "?");
                                     break;
-=======
-                        case TokenType.DM_Preproc_Punctuator_Period: {
-                            if (Advance().Type == TokenType.DM_Preproc_Punctuator_Period)
-                            {
-                                if (Advance().Type == TokenType.DM_Preproc_Punctuator_Period)
-                                {
-                                    token = CreateToken(TokenType.DM_IndeterminateArgs, "...");
-                                    Advance();
-                                }
-                                else
-                                {
-                                    token = CreateToken(TokenType.DM_SuperProc, "..");
-                                }
-
-                            } else {
-                                token = CreateToken(TokenType.DM_Period, ".");
->>>>>>> 2d84a938
                             }
                             break;
                         case TokenType.DM_Preproc_Punctuator_Period:
