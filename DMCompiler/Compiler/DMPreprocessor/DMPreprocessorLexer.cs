using System.Diagnostics.CodeAnalysis;
using System.IO;
using System.Runtime.CompilerServices;
using System.Text;

namespace DMCompiler.Compiler.DMPreprocessor;

/// <summary>
/// This class acts as the first layer of digestion for the compiler, <br/>
/// taking in raw text and outputting vague tokens descriptive enough for the preprocessor to run on them.
/// </summary>
internal sealed class DMPreprocessorLexer {
    public readonly DMCompiler Compiler;
    private static readonly StringBuilder TokenTextBuilder = new();

    public readonly string IncludeDirectory;
    public readonly string File;

    private readonly StreamReader _source;
    private readonly bool _isDMStandard;
    private char _current;
    private int _currentLine = 1, _currentColumn;
    private readonly Queue<Token> _pendingTokenQueue = new(); // TODO: Possible to remove this?

    public DMPreprocessorLexer(DMCompiler compiler, string includeDirectory, string file, string source) {
        Compiler = compiler;
        IncludeDirectory = includeDirectory;
        File = file;

        _source = new StreamReader(new MemoryStream(Encoding.UTF8.GetBytes(source)), Encoding.UTF8);
        Advance();
    }

<<<<<<< HEAD
    public DMPreprocessorLexer(DMCompiler compiler, string includeDirectory, string file) {
        Compiler = compiler;
=======
    public DMPreprocessorLexer(string includeDirectory, string file, bool isDMStandard) {
>>>>>>> 68765936
        IncludeDirectory = includeDirectory;
        File = file;

        _source = new StreamReader(Path.Combine(includeDirectory, file), Encoding.UTF8);
        _isDMStandard = isDMStandard;
        Advance();
    }

    public Token NextToken(bool ignoreWhitespace = false) {
        if (_pendingTokenQueue.Count > 0) {
            Token token = _pendingTokenQueue.Dequeue();
            if (ignoreWhitespace) {
                do {
                    if (token.Type != TokenType.DM_Preproc_Whitespace)
                        return token;

                    if (_pendingTokenQueue.Count == 0)
                        break;

                    token = _pendingTokenQueue.Dequeue();
                } while (true);
            } else {
                return token;
            }
        }

        char c = GetCurrent();

        switch (c) {
            case '\0':
                return CreateToken(TokenType.EndOfFile, c);
            case '\r':
            case '\n':
                HandleLineEnd();

                return CreateToken(TokenType.Newline, "\n");
            case ' ':
            case '\t':
                int whitespaceLength = 1;
                while (Advance() is ' ' or '\t')
                    whitespaceLength++;

                return ignoreWhitespace
                    ? NextToken()
                    : CreateToken(TokenType.DM_Preproc_Whitespace, new string(c, whitespaceLength));
            case '}': Advance(); return CreateToken(TokenType.DM_Preproc_Punctuator, c);
            case ';': Advance(); return CreateToken(TokenType.DM_Preproc_Punctuator_Semicolon, c);
            case '.': Advance(); return CreateToken(TokenType.DM_Preproc_Punctuator_Period, c);
            case ':':
                switch (Advance()) {
                    case '=':
                        Advance();
                        return CreateToken(TokenType.DM_Preproc_Punctuator, ":=");
                    case ':':
                        Advance();
                        return CreateToken(TokenType.DM_Preproc_Punctuator, "::");
                    default:
                        return CreateToken(TokenType.DM_Preproc_Punctuator_Colon, c);
                }
            case ',': Advance(); return CreateToken(TokenType.DM_Preproc_Punctuator_Comma, c);
            case '(': Advance(); return CreateToken(TokenType.DM_Preproc_Punctuator_LeftParenthesis, c);
            case ')': Advance(); return CreateToken(TokenType.DM_Preproc_Punctuator_RightParenthesis, c);
            case '[': {
                if (Advance() == ']') {
                    if (Advance() == '=') {
                        Advance();
                        return CreateToken(TokenType.DM_Preproc_Punctuator, "[]=");
                    }

                    return CreateToken(TokenType.DM_Preproc_Punctuator, "[]");
                }

                return CreateToken(TokenType.DM_Preproc_Punctuator_LeftBracket, c);
            }
            case ']': Advance(); return CreateToken(TokenType.DM_Preproc_Punctuator_RightBracket, c);
            case '?': Advance(); return CreateToken(TokenType.DM_Preproc_Punctuator_Question, c);
            case '\\': {
                c = Advance();

                if (HandleLineEnd()) {
                    return CreateToken(TokenType.DM_Preproc_LineSplice, c);
                }

                //An escaped identifier.
                //The next character turns into an identifier.
                Advance();
                return CreateToken(TokenType.DM_Preproc_Identifier, c);
            }
            case '>': {
                switch (Advance()) {
                    case '>': {
                        if (Advance() == '=') {
                            Advance();

                            return CreateToken(TokenType.DM_Preproc_Punctuator, ">>=");
                        }

                        return CreateToken(TokenType.DM_Preproc_Punctuator, ">>");
                    }
                    case '=': Advance(); return CreateToken(TokenType.DM_Preproc_Punctuator, ">=");
                    default: return CreateToken(TokenType.DM_Preproc_Punctuator, '>');
                }
            }
            case '<': {
                switch (Advance()) {
                    case '<': {
                        if (Advance() == '=') {
                            Advance();

                            return CreateToken(TokenType.DM_Preproc_Punctuator, "<<=");
                        }

                        return CreateToken(TokenType.DM_Preproc_Punctuator, "<<");
                    }
                    case '=': Advance(); return CreateToken(TokenType.DM_Preproc_Punctuator, "<=");
                    case '>': Advance(); return CreateToken(TokenType.DM_Preproc_Punctuator, "<>");
                    default: return CreateToken(TokenType.DM_Preproc_Punctuator, '<');
                }
            }
            case '|': {
                switch (Advance()) {
                    case '|': {
                        switch (Advance()) {
                            case '=': Advance(); return CreateToken(TokenType.DM_Preproc_Punctuator, "||=");
                            default: return CreateToken(TokenType.DM_Preproc_Punctuator, "||");
                        }
                    }
                    case '=': Advance(); return CreateToken(TokenType.DM_Preproc_Punctuator, "|=");
                    default: return CreateToken(TokenType.DM_Preproc_Punctuator, '|');
                }
            }
            case '*': {
                switch (Advance()) {
                    case '*': Advance(); return CreateToken(TokenType.DM_Preproc_Punctuator, "**");
                    case '=': Advance(); return CreateToken(TokenType.DM_Preproc_Punctuator, "*=");
                    default: return CreateToken(TokenType.DM_Preproc_Punctuator, '*');
                }
            }
            case '+': {
                switch (Advance()) {
                    case '+': Advance(); return CreateToken(TokenType.DM_Preproc_Punctuator, "++");
                    case '=': Advance(); return CreateToken(TokenType.DM_Preproc_Punctuator, "+=");
                    default: return CreateToken(TokenType.DM_Preproc_Punctuator, '+');
                }
            }
            case '&': {
                switch (Advance()) {
                    case '&': {
                        switch (Advance()) {
                            case '=': Advance(); return CreateToken(TokenType.DM_Preproc_Punctuator, "&&=");
                            default: return CreateToken(TokenType.DM_Preproc_Punctuator, "&&");
                        }
                    }
                    case '=': Advance(); return CreateToken(TokenType.DM_Preproc_Punctuator, "&=");
                    default: return CreateToken(TokenType.DM_Preproc_Punctuator, '&');
                }
            }
            case '~': {
                switch (Advance()) {
                    case '=': Advance(); return CreateToken(TokenType.DM_Preproc_Punctuator, "~=");
                    case '!': Advance(); return CreateToken(TokenType.DM_Preproc_Punctuator, "~!");
                    default: return CreateToken(TokenType.DM_Preproc_Punctuator, '~');
                }
            }
            case '%': {
                switch (Advance()) {
                    case '=': Advance(); return CreateToken(TokenType.DM_Preproc_Punctuator, "%=");
                    case '%': {
                        if (Advance() == '=') {
                            Advance();
                            return CreateToken(TokenType.DM_Preproc_Punctuator, "%%=");
                        }

                        return CreateToken(TokenType.DM_Preproc_Punctuator, "%%");
                    }
                    default: return CreateToken(TokenType.DM_Preproc_Punctuator, '%');
                }
            }
            case '^': {
                switch (Advance()) {
                    case '=': Advance(); return CreateToken(TokenType.DM_Preproc_Punctuator, "^=");
                    default: return CreateToken(TokenType.DM_Preproc_Punctuator, '^');
                }
            }
            case '!': {
                switch (Advance()) {
                    case '=': Advance(); return CreateToken(TokenType.DM_Preproc_Punctuator, "!=");
                    default: return CreateToken(TokenType.DM_Preproc_Punctuator, '!');
                }
            }
            case '=': {
                switch (Advance()) {
                    case '=': Advance(); return CreateToken(TokenType.DM_Preproc_Punctuator, "==");
                    default: return CreateToken(TokenType.DM_Preproc_Punctuator, '=');
                }
            }
            case '-': {
                switch (Advance()) {
                    case '-': Advance(); return CreateToken(TokenType.DM_Preproc_Punctuator, "--");
                    case '=': Advance(); return CreateToken(TokenType.DM_Preproc_Punctuator, "-=");
                    default: return CreateToken(TokenType.DM_Preproc_Punctuator, '-');
                }
            }
            case '/': {
                switch (Advance()) {
                    case '/': {
                        do {
                            Advance();

                            if (c == '\\') {
                                Advance();

                                if (HandleLineEnd()) { //Line splice within a comment
                                    do {
                                        Advance();
                                    } while (GetCurrent() is ' ' or '\t' || HandleLineEnd());
                                }
                            }
                        } while (!AtLineEnd() && !AtEndOfSource());

                        return NextToken(ignoreWhitespace);
                    }
                    case '*': {
                        //Skip everything up to the "*/"
                        Advance();
                        var commentDepth = 1;
                        while (commentDepth > 0) {
                            if (GetCurrent() == '/') {
                                if (Advance() == '*') {
                                    // We found another comment - up the nest count
                                    commentDepth++;
                                    Advance();
                                } else if (GetCurrent() == '/') {
                                    // Encountered a line comment - skip to end of line
                                    do {
                                        Advance();
                                    } while (!AtLineEnd() && !AtEndOfSource());
                                }
                            } else if (GetCurrent() == '*') {
                                if (Advance() == '/') {
                                    // End of comment - decrease nest count
                                    commentDepth--;
                                    Advance();
                                }
                            } else if (AtEndOfSource()) {
                                return CreateToken(TokenType.Error, string.Empty,
                                    "Expected \"*/\" to end multiline comment");
                            } else if (!HandleLineEnd()) {
                                Advance();
                            }
                        }

                        while (GetCurrent() == ' ' || GetCurrent() == '\t') {
                            Advance();
                        }

                        return NextToken(ignoreWhitespace);
                    }
                    case '=': Advance(); return CreateToken(TokenType.DM_Preproc_Punctuator, "/=");
                    default: return CreateToken(TokenType.DM_Preproc_Punctuator, c);
                }
            }
            case '@': { //Raw string
                char delimiter = Advance();

                TokenTextBuilder.Clear();
                TokenTextBuilder.Append('@');
                TokenTextBuilder.Append(delimiter);

                bool isLong = false;
                c = Advance();
                if (delimiter == '{') {
                    TokenTextBuilder.Append(c);

                    if (c == '"') isLong = true;
                }

                if (isLong) {
                    bool nextCharCanTerm = false;

                    Advance();
                    do {
                        c = GetCurrent();

                        if (nextCharCanTerm && c == '}')
                            break;

                        if (HandleLineEnd()) {
                            TokenTextBuilder.Append('\n');
                        } else {
                            Advance();
                            TokenTextBuilder.Append(c);
                            nextCharCanTerm = false;
                        }

                        if (c == '"')
                            nextCharCanTerm = true;
                    } while (!AtEndOfSource());
                } else {
                    while (c != delimiter && !AtLineEnd() && !AtEndOfSource()) {
                        TokenTextBuilder.Append(c);
                        c = Advance();
                    }
                }

                TokenTextBuilder.Append(c);
                if (!HandleLineEnd())
                    Advance();

                string text = TokenTextBuilder.ToString();
                string value;

                if (isLong) {
                    // Long strings ignore a newline immediately after the @{" and before the "}
                    if (TokenTextBuilder[3] == '\n')
                        TokenTextBuilder.Remove(3, 1);
                    if (TokenTextBuilder[^3] == '\n')
                        TokenTextBuilder.Remove(TokenTextBuilder.Length - 3, 1);

                    value = TokenTextBuilder.ToString(3, TokenTextBuilder.Length - 5);
                } else {
                    value = TokenTextBuilder.ToString(2, TokenTextBuilder.Length - 3);
                }

                return CreateToken(TokenType.DM_Preproc_ConstantString, text, value);
            }
            case '\'':
            case '"':
                return LexString(false);
            case '{':
                return Advance() == '"' ?
                    LexString(true) :
                    CreateToken(TokenType.DM_Preproc_Punctuator, c);
            case '#': {
                bool isConcat = (Advance() == '#');
                if (isConcat) Advance();

                // Whitespace after '#' is ignored
                while (GetCurrent() is ' ' or '\t') {
                    Advance();
                }

                TokenTextBuilder.Clear();
                while (char.IsAsciiLetter(GetCurrent()) || GetCurrent() == '_') {
                    TokenTextBuilder.Append(GetCurrent());
                    Advance();
                }

                string text = TokenTextBuilder.ToString();
                if (text == string.Empty) {
                    return NextToken(ignoreWhitespace); // Skip this token
                } else if (isConcat) {
                    return CreateToken(TokenType.DM_Preproc_TokenConcat, $"##{text}", text);
                }

                if (TryMacroKeyword(text, out var macroKeyword))
                    return macroKeyword.Value;

                string macroAttempt = text.ToLower();
                if (TryMacroKeyword(macroAttempt, out var attemptKeyword)) { // if they mis-capitalized the keyword
                    Compiler.Emit(WarningCode.MiscapitalizedDirective, attemptKeyword.Value.Location,
                        $"#{text} is not a valid macro keyword. Did you mean '#{macroAttempt}'?");
                }

                return CreateToken(TokenType.DM_Preproc_ParameterStringify, $"#{text}", text);
            }
            default: {
                if (char.IsAsciiLetter(c) || c == '_') {
                    TokenTextBuilder.Clear();
                    TokenTextBuilder.Append(c);
                    while ((char.IsAsciiLetterOrDigit(Advance()) || GetCurrent() == '_') && !AtEndOfSource())
                        TokenTextBuilder.Append(GetCurrent());

                    return CreateToken(TokenType.DM_Preproc_Identifier, TokenTextBuilder.ToString());
                } else if (char.IsAsciiDigit(c)) {
                    bool error = false;

                    TokenTextBuilder.Clear();
                    TokenTextBuilder.Append(c);

                    while (!AtEndOfSource()) {
                        char next = Advance();
                        if ((c == 'e' || c == 'E') && (next == '-' || next == '+')) { //1e-10 or 1e+10
                            TokenTextBuilder.Append(next);
                            next = Advance();
                        } else if (c == '#' && next == 'I') { //1.#INF and 1.#IND
                            if (Advance() != 'N' || Advance() != 'F' && GetCurrent() != 'D') {
                                error = true;

                                break;
                            }

                            TokenTextBuilder.Append("IN");
                            TokenTextBuilder.Append(GetCurrent());
                            next = Advance();
                        }

                        c = next;
                        if (char.IsAsciiHexDigit(c) || c == '.' || c == 'x' || c == '#' || c == 'e' || c == 'E' || c == 'p' || c == 'P') {
                            TokenTextBuilder.Append(c);
                        } else {
                            break;
                        }
                    }

                    return error
                        ? CreateToken(TokenType.Error, string.Empty, "Invalid number")
                        : CreateToken(TokenType.DM_Preproc_Number, TokenTextBuilder.ToString());
                }

                Advance();
                return CreateToken(TokenType.Error, string.Empty, $"Unknown character: {c.ToString()}");
            }
        }
    }

    /// <returns>True if token was successfully set to a macro keyword token, false if not.</returns>
    private bool TryMacroKeyword(string text, [NotNullWhen(true)] out Token? token) {
        switch (text) {
            case "warn":
            case "warning": {
                TokenTextBuilder.Clear();
                while (!AtEndOfSource() && !AtLineEnd()) {
                    TokenTextBuilder.Append(GetCurrent());
                    Advance();
                }

                token = CreateToken(TokenType.DM_Preproc_Warning, "#warn" + TokenTextBuilder);
                break;
            }
            case "error": {
                TokenTextBuilder.Clear();
                while (!AtEndOfSource() && !AtLineEnd()) {
                    TokenTextBuilder.Append(GetCurrent());
                    Advance();
                }

                token = CreateToken(TokenType.DM_Preproc_Error, "#error" + TokenTextBuilder);
                break;
            }
            case "include": token = CreateToken(TokenType.DM_Preproc_Include, "#include"); break;
            case "define": token = CreateToken(TokenType.DM_Preproc_Define, "#define"); break;
            case "undef": token = CreateToken(TokenType.DM_Preproc_Undefine, "#undef"); break;
            case "if": token = CreateToken(TokenType.DM_Preproc_If, "#if"); break;
            case "ifdef": token = CreateToken(TokenType.DM_Preproc_Ifdef, "#ifdef"); break;
            case "ifndef": token = CreateToken(TokenType.DM_Preproc_Ifndef, "#ifndef"); break;
            case "elif": token = CreateToken(TokenType.DM_Preproc_Elif, "#elif"); break;
            case "else": token = CreateToken(TokenType.DM_Preproc_Else, "#else"); break;
            case "endif": token = CreateToken(TokenType.DM_Preproc_EndIf, "#endif"); break;
            //OD-specific directives
            case "pragma": token = CreateToken(TokenType.DM_Preproc_Pragma, "#pragma"); break;
            default:
                token = null; // maybe should use ref instead of out?
                return false;
        }
        return true;
    }


    ///<summary>
    /// Lex a string <br/>
    ///</summary>
    ///<remarks>
    /// If it contains string interpolations, it splits the string tokens into parts and lex the expressions as normal <br/>
    /// For example, "There are [amount] of them" becomes: <br/>
    ///    DM_Preproc_StringBegin("There are "), DM_Preproc_Identifier(amount), DM_Preproc_StringEnd(" of them") <br/>
    /// If there is no string interpolation, it outputs a DM_Preproc_ConstantString token instead
    /// </remarks>
    private Token LexString(bool isLong) {
        char terminator = GetCurrent();
        StringBuilder textBuilder = new StringBuilder();
        Queue<Token> stringTokens = new();
        string tokenTextStart = isLong ? "{" + terminator : char.ToString(terminator);
        string tokenTextEnd = isLong ? terminator + "}" : char.ToString(terminator);
        bool isConstant = true;
        bool foundTerminator = false;

        Advance();
        while (!(!isLong && AtLineEnd()) && !AtEndOfSource()) {
            char stringC = GetCurrent();

            if (HandleLineEnd()) {
                textBuilder.Append('\n');
            } else if (stringC == '[') {
                textBuilder.Append(stringC);
                stringTokens.Enqueue(isConstant // First case of '['
                    ? CreateToken(TokenType.DM_Preproc_StringBegin, tokenTextStart + textBuilder, textBuilder.ToString())
                    : CreateToken(TokenType.DM_Preproc_StringMiddle, textBuilder.ToString(), textBuilder.ToString()));

                isConstant = false;
                textBuilder.Clear();

                Advance();

                Token exprToken = NextToken();
                int bracketNesting = 0;
                while (!(bracketNesting == 0 && exprToken.Type == TokenType.DM_Preproc_Punctuator_RightBracket) && !AtEndOfSource()) {
                    stringTokens.Enqueue(exprToken);

                    if (exprToken.Type == TokenType.DM_Preproc_Punctuator_LeftBracket) bracketNesting++;
                    if (exprToken.Type == TokenType.DM_Preproc_Punctuator_RightBracket) bracketNesting--;
                    exprToken = NextToken();
                }

                if (exprToken.Type != TokenType.DM_Preproc_Punctuator_RightBracket)
                    return CreateToken(TokenType.Error, string.Empty, "Expected ']' to end expression");
                textBuilder.Append(']');
            } else if (stringC == '\\') {
                Advance();

                if (HandleLineEnd()) { //Line splice
                    // Ignore newlines & all incoming whitespace
                    while (AtLineEnd() || GetCurrent() is ' ' or '\t') {
                        if (!HandleLineEnd())
                            Advance(); // Was a space or tab so advance it
                    }
                } else {
                    textBuilder.Append(stringC);
                    textBuilder.Append(GetCurrent());
                    Advance();
                }
            } else if (stringC == terminator) {
                if (isLong) {
                    if (Advance() == '}') {
                        foundTerminator = true;
                        break;
                    }

                    textBuilder.Append(stringC);
                } else {
                    foundTerminator = true;
                    break;
                }
            } else {
                if (stringC != '\r') // \r\n becomes \n
                    textBuilder.Append(stringC);

                Advance();
            }
        }

        if (!AtEndOfSource() && !HandleLineEnd())
            Advance();

        if (!isLong && !foundTerminator)
            return CreateToken(TokenType.Error, string.Empty, $"Expected '{terminator}' to end string");
        if (isLong && !foundTerminator)
            return CreateToken(TokenType.Error, string.Empty, "Expected '}' to end long string");

        var text = textBuilder.ToString();

        if (isConstant) {
            return CreateToken(TokenType.DM_Preproc_ConstantString, tokenTextStart + text + tokenTextEnd, text);
        } else {
            foreach (var token in stringTokens)
                _pendingTokenQueue.Enqueue(token);

            _pendingTokenQueue.Enqueue(CreateToken(TokenType.DM_Preproc_StringEnd, text + tokenTextEnd, text));

            return _pendingTokenQueue.Dequeue();
        }
    }

    /// <summary>
    /// Checks if the current position is at the end of a line (carriage return or newline)
    /// </summary>
    private bool AtLineEnd() {
        return GetCurrent() is '\r' or '\n';
    }

    /// <summary>
    /// Handles the end of a line by consuming all carriage returns before a newline or the absence of a newline
    /// </summary>
    /// <remarks>If you skip a line ending without using this, the line counter will be incorrect</remarks>
    /// <returns>True if this handled a line ending, otherwise false</returns>
    private bool HandleLineEnd() {
        char c = GetCurrent();

        switch (c) {
            case '\r':
                while (c == '\r')
                    c = Advance();

                goto case '\n';
            case '\n':
                _currentLine++;
                _currentColumn = 1;

                if (c == '\n') // This line could have ended with only \r
                    Advance();

                return true;
            default:
                return false; // No line ending
        }
    }

    [MethodImpl(MethodImplOptions.AggressiveInlining)]
    private char GetCurrent() {
        return _current;
    }

    [MethodImpl(MethodImplOptions.AggressiveInlining)]
    private char Advance() {
        int value = _source.Read();

        if (value == -1) {
            _current = '\0';
        }  else {
            _currentColumn++;
            _current = (char)value;
        }

        return GetCurrent();
    }

    [MethodImpl(MethodImplOptions.AggressiveInlining)]
    private bool AtEndOfSource() {
        return _current == '\0';
    }

    [MethodImpl(MethodImplOptions.AggressiveInlining)]
    private Token CreateToken(TokenType type, string text, object? value = null) {
        return new Token(type, text, new Location(File, _currentLine, _currentColumn, _isDMStandard), value);
    }

    [MethodImpl(MethodImplOptions.AggressiveInlining)]
    private Token CreateToken(TokenType type, char text, object? value = null) {
        return new Token(type, text.ToString(), new Location(File, _currentLine, _currentColumn, _isDMStandard), value);
    }
}<|MERGE_RESOLUTION|>--- conflicted
+++ resolved
@@ -31,12 +31,8 @@
         Advance();
     }
 
-<<<<<<< HEAD
-    public DMPreprocessorLexer(DMCompiler compiler, string includeDirectory, string file) {
+    public DMPreprocessorLexer(DMCompiler compiler, string includeDirectory, string file, bool isDMStandard) {
         Compiler = compiler;
-=======
-    public DMPreprocessorLexer(string includeDirectory, string file, bool isDMStandard) {
->>>>>>> 68765936
         IncludeDirectory = includeDirectory;
         File = file;
 
