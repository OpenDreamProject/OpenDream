using System.Linq;
using System.Text;
using System.Threading.Tasks;
using OpenDreamRuntime.Objects;
using OpenDreamRuntime.Procs;
using OpenDreamShared.Dream;
using OpenDreamShared.Dream.Procs;

namespace OpenDreamRuntime {
    public enum ProcStatus {
        Cancelled,
        Returned,
        Deferred,
        Called,
    }

    public abstract class DreamProc {
        public DreamPath OwningType { get; }
        public string Name { get; }

        // This is currently publicly settable because the loading code doesn't know what our super is until after we are instantiated
        public DreamProc SuperProc { set; get; }

        public ProcAttributes Attributes { get; }

        public List<String>? ArgumentNames { get; }
        public List<DMValueType>? ArgumentTypes { get; }

        public string? VerbName { get; }
        public string? VerbCategory { get; } = string.Empty;
        public string? VerbDesc { get; }
        public sbyte? Invisibility { get; }

        protected DreamProc(DreamPath owningType, string name, DreamProc superProc, ProcAttributes attributes, List<String>? argumentNames, List<DMValueType>? argumentTypes, string? verbName, string? verbCategory, string? verbDesc, sbyte? invisibility) {
            OwningType = owningType;
            Name = name;
            SuperProc = superProc;
            Attributes = attributes;
            ArgumentNames = argumentNames;
            ArgumentTypes = argumentTypes;

            VerbName = verbName;
            if (verbCategory is not null)
            {
                // (de)serialization meme to reduce JSON size
                // It's string.Empty by default but we invert it to null to prevent serialization
                // Explicit null becomes treated as string.Empty
                VerbCategory = verbCategory == string.Empty ? null : verbCategory;
            }
            VerbDesc = verbDesc;
            Invisibility = invisibility;
        }

        public abstract ProcState CreateState(DreamThread thread, DreamObject? src, DreamObject? usr, DreamProcArguments arguments);

        // Execute this proc. This will behave as if the proc has `set waitfor = 0`
        public DreamValue Spawn(DreamObject src, DreamProcArguments arguments, DreamObject? usr = null) {
            var context = new DreamThread(this.ToString());
            var state = CreateState(context, src, usr, arguments);
            context.PushProcState(state);
            return context.Resume();
        }

        public override string ToString() {
            if (OwningType == DreamPath.Root) {
                return Name;
            } else {
                return $"{OwningType}/{Name}";
            }
        }
    }

    sealed class CancellingRuntime : Exception {
        public CancellingRuntime(string message)
            : base(message)
        {}
    }

    sealed class PropagatingRuntime : Exception {
        public PropagatingRuntime(string message)
            : base(message)
        {}
    }

    public abstract class ProcState {
        private static int _idCounter = 0;
        public int Id { get; } = ++_idCounter;

        public DreamThread Thread { get; set; }
        public DreamValue Result { set; get; } = DreamValue.Null;

<<<<<<< HEAD
        public bool WaitFor => Proc != null ? !Proc.Attributes.HasFlag(ProcAttributes.DisableWaitfor) : true;
=======
        public bool WaitFor { get; set; } = true;
>>>>>>> 66dce4ba

        public ProcState(DreamThread thread) {
            Thread = thread;
        }

        public ProcStatus Resume() {
            try {
                return InternalResume();
            } catch (CancellingRuntime exception) {
                Thread.CancelAll();
                Thread.HandleException(exception);
                return ProcStatus.Cancelled;
            } catch (PropagatingRuntime exception) {
                Thread.HandleException(exception);
                Thread.PopProcState();
                return ProcStatus.Returned;
            } catch (Exception exception) {
                Thread.HandleException(exception);
                return ProcStatus.Returned;
            }
        }

        public virtual (string?, int?) SourceLine => (null, null);

        public abstract DreamProc? Proc { get; }

        protected abstract ProcStatus InternalResume();

        public abstract void AppendStackFrame(StringBuilder builder);

        // Most implementations won't require this, so give it a default
        public virtual void ReturnedInto(DreamValue value) {}

        public virtual void Cancel() {}
    }

    public sealed class DreamThread {
        private static System.Threading.ThreadLocal<Stack<DreamThread>> CurrentlyExecuting = new(() => new(), trackAllValues: true);
        public static IEnumerable<DreamThread> InspectExecutingThreads() {
            return CurrentlyExecuting.Value!.Concat(CurrentlyExecuting.Values.SelectMany(x => x));
        }

        private static int _idCounter = 0;
        public int Id { get; } = ++_idCounter;

        private const int MaxStackDepth = 256;

        private ProcState? _current;
        private Stack<ProcState> _stack = new();

        // The amount of stack frames containing `WaitFor = false`
        private int _syncCount = 0;

        public string Name { get; }

        public DreamThread(string name) {
            Name = name;
        }

        public static DreamValue Run(DreamProc proc, DreamObject src, DreamObject usr, DreamProcArguments? arguments) {
            var context = new DreamThread(proc.ToString());
            var state = proc.CreateState(context, src, usr, arguments ?? new DreamProcArguments(null));
            context.PushProcState(state);
            return context.Resume();
        }

        public static DreamValue Run(string name, Func<AsyncNativeProc.State, Task<DreamValue>> anonymousFunc) {
            var context = new DreamThread(name);
            var state = AsyncNativeProc.CreateAnonymousState(context, anonymousFunc);
            context.PushProcState(state);
            return context.Resume();
        }

        public DreamValue Resume() {
            try {
                CurrentlyExecuting.Value!.Push(this);
                while (_current != null) {
                    // _current.Resume may mutate our state!!!
                    switch (_current.Resume()) {
                        // The entire Thread is stopping
                        case ProcStatus.Cancelled:
                            var current = _current;
                            _current = null;
                            _stack.Clear();
                            return current.Result;

                        // Our top-most proc just returned a value
                        case ProcStatus.Returned:
                            var returned = _current.Result;
                            PopProcState();

                            // If our stack is empty, the context has finished execution
                            // so we can return the result to our native caller
                            if (_current == null) {
                                return returned;
                            }

                            // ... otherwise we just push the return value onto the dm caller's stack
                            _current.ReturnedInto(returned);
                            break;

                        // The context is done executing for now
                        case ProcStatus.Deferred:
                            // We return the current return value here even though it may not be the final result
                            return _current.Result;

                        // Our top-most proc just called a function
                        // This means _current has changed!
                        case ProcStatus.Called:
                            // Nothing to do. The loop will call into _current.Resume for us.
                            break;
                    }
                }
            } finally {
                if (CurrentlyExecuting.Value!.Pop() != this) {
                    throw new InvalidOperationException("DreamThread stack corrupted");
                }
            }

            throw new InvalidOperationException();
        }

        public void PushProcState(ProcState state) {
            if (_stack.Count >= MaxStackDepth) {
                throw new CancellingRuntime("stack depth limit reached");
            }

            if (state.WaitFor == false) {
                _syncCount++;
            }

            if (_current != null) {
                _stack.Push(_current);
            }
            _current = state;
        }

        public void PopProcState() {
            if (_current?.WaitFor == false) {
                _syncCount--;
            }

            if (!_stack.TryPop(out _current)) {
                _current = null;
            }
        }

        // Used by implementations of DreamProc::InternalContinue to defer execution to be resumed later.
        // This function may mutate `ProcState.Thread` on any of the states within this DreamThread's call stack
        public ProcStatus HandleDefer() {
            // When there are no `WaitFor = false` procs in our stack, just use the current thread
            if (_syncCount <= 0) {
                return ProcStatus.Deferred;
            }

            // Move over all stacks up to and including the first with `WaitFor = false` to a new DreamThread
            Stack<ProcState> newStackReversed = new();

            // `WaitFor = true` frames
            while (_current is not null && _current.WaitFor) {
                var frame = _current;
                PopProcState();
                newStackReversed.Push(frame);
            }

            // `WaitFor = false` frame
            if(_current == null) throw new InvalidOperationException();
            newStackReversed.Push(_current);
            PopProcState();

            DreamThread newThread = new DreamThread("defer " + Name);
            foreach (var frame in newStackReversed) {
                frame.Thread = newThread;
                newThread.PushProcState(frame);
            }

            // Our returning proc state is expected to be on the stack at this point, so put it back
            // For this small moment, the proc state will be on both threads.
            PushProcState(newStackReversed.Peek());

            // The old thread was emptied?
            if (_current == null) {
                throw new InvalidOperationException();
            }

            return ProcStatus.Returned;
        }

        public void AppendStackTrace(StringBuilder builder) {
            builder.Append("   ");
            if(_current is null)
            {
                builder.Append("(init)...");
            }
            else
            {
                _current.AppendStackFrame(builder);
            }
            builder.AppendLine();

            foreach (var frame in _stack) {
                builder.Append("   ");
                frame.AppendStackFrame(builder);
                builder.AppendLine();
            }
        }

        public void CancelAll() {
            _current?.Cancel();

            foreach (var state in _stack) {
                state.Cancel();
            }
        }

        public void HandleException(Exception exception)
        {
            _current?.Cancel();

            if (_current is DMProcState state) {
                state.ReturnPools();
            }

            var dreamMan = IoCManager.Resolve<IDreamManager>();
            dreamMan.LastDMException = exception;

            StringBuilder builder = new();
            builder.AppendLine($"Exception occurred: {exception.Message}");

            builder.AppendLine("=DM StackTrace=");
            AppendStackTrace(builder);
            builder.AppendLine();

            builder.AppendLine("=C# StackTrace=");
            builder.AppendLine(exception.ToString());
            builder.AppendLine();

            dreamMan.WriteWorldLog(builder.ToString(), LogLevel.Error);

            IoCManager.Resolve<Procs.DebugAdapter.IDreamDebugManager>()?.HandleException(this, exception);
        }

        public IEnumerable<ProcState> InspectStack() {
            if (_current is not null) {
                yield return _current;
            }
            foreach (var entry in _stack) {
                yield return entry;
            }
        }
    }
}<|MERGE_RESOLUTION|>--- conflicted
+++ resolved
@@ -89,11 +89,7 @@
         public DreamThread Thread { get; set; }
         public DreamValue Result { set; get; } = DreamValue.Null;
 
-<<<<<<< HEAD
-        public bool WaitFor => Proc != null ? !Proc.Attributes.HasFlag(ProcAttributes.DisableWaitfor) : true;
-=======
         public bool WaitFor { get; set; } = true;
->>>>>>> 66dce4ba
 
         public ProcState(DreamThread thread) {
             Thread = thread;
