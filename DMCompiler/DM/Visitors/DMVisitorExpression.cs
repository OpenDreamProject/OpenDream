--- conflicted
+++ resolved
@@ -94,13 +94,11 @@
                 case "args":
                     Result = new Expressions.Args(identifier.Location);
                     break;
-<<<<<<< HEAD
+                case "opendream_procpath": // Our saner alternative to .....
+                    Result = new Expressions.OpenDreamProcpath(identifier.Location);
+                    break;
                 case "global":
                     Result = new Expressions.Global(identifier.Location);
-=======
-                case "opendream_procpath": // Our saner alternative to .....
-                    Result = new Expressions.OpenDreamProcpath(identifier.Location);
->>>>>>> 52fd30a2
                     break;
                 default:
                 {
