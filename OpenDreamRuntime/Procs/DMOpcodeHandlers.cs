using System.Diagnostics.CodeAnalysis;
using System.IO;
using System.Runtime.CompilerServices;
using System.Runtime.InteropServices;
using System.Text;
using System.Threading.Tasks;
using DMCompiler.Bytecode;
using OpenDreamRuntime.Objects;
using OpenDreamRuntime.Objects.Types;
using OpenDreamRuntime.Procs.Native;
using OpenDreamRuntime.Resources;
using OpenDreamShared.Dream;
using Robust.Shared.Random;
using Vector4 = Robust.Shared.Maths.Vector4;

namespace OpenDreamRuntime.Procs {
    internal static class DMOpcodeHandlers {
        #region Values
        public static ProcStatus PushReferenceValue(DMProcState state) {
            DreamReference reference = state.ReadReference();

            state.Push(state.GetReferenceValue(reference));
            return ProcStatus.Continue;
        }

        public static ProcStatus Assign(DMProcState state) {
            DreamReference reference = state.ReadReference();
            DreamValue value = state.Pop();

            state.AssignReference(reference, value);
            state.Push(value);
            return ProcStatus.Continue;
        }

        public static ProcStatus AssignInto(DMProcState state) {
            DreamReference reference = state.ReadReference();
            DreamValue value = state.Pop();
            DreamValue first = state.GetReferenceValue(reference);

            //TODO call operator:= for DreamObjects
            state.AssignReference(reference, value);
            state.Push(value);

            return ProcStatus.Continue;
        }


        public static ProcStatus CreateList(DMProcState state) {
            int size = state.ReadInt();
            var list = state.Proc.ObjectTree.CreateList(size);

            foreach (DreamValue value in state.PopCount(size)) {
                list.AddValue(value);
            }

            state.Push(new DreamValue(list));
            return ProcStatus.Continue;
        }

        public static ProcStatus CreateAssociativeList(DMProcState state) {
            int size = state.ReadInt();
            var list = state.Proc.ObjectTree.CreateList(size);

            ReadOnlySpan<DreamValue> popped = state.PopCount(size * 2);
            for (int i = 0; i < popped.Length; i += 2) {
                DreamValue key = popped[i];

                if (key.IsNull) {
                    list.AddValue(popped[i + 1]);
                } else {
                    list.SetValue(key, popped[i + 1], allowGrowth: true);
                }
            }

            state.Push(new DreamValue(list));
            return ProcStatus.Continue;
        }

        private static IDreamValueEnumerator GetContentsEnumerator(DreamObjectTree objectTree, AtomManager atomManager, DreamValue value, TreeEntry? filterType) {
            if (!value.TryGetValueAsDreamList(out var list)) {
                if (value.TryGetValueAsDreamObject(out var dreamObject)) {
                    if (dreamObject == null)
                        return new DreamValueArrayEnumerator(Array.Empty<DreamValue>());

                    if (dreamObject is DreamObjectAtom) {
                        list = dreamObject.GetVariable("contents").MustGetValueAsDreamList();
                    } else if (dreamObject is DreamObjectWorld) {
                        // Use a different enumerator for /area and /turf that only enumerates those rather than all atoms
                        if (filterType?.ObjectDefinition.IsSubtypeOf(objectTree.Area) == true) {
                            return new DreamObjectEnumerator(atomManager.Areas, filterType);
                        } else if (filterType?.ObjectDefinition.IsSubtypeOf(objectTree.Turf) == true) {
                            return new DreamObjectEnumerator(atomManager.Turfs, filterType);
                        } else if (filterType?.ObjectDefinition.IsSubtypeOf(objectTree.Obj) == true) {
                            return new DreamObjectEnumerator(atomManager.Objects, filterType);
                        } else if (filterType?.ObjectDefinition.IsSubtypeOf(objectTree.Mob) == true) {
                            return new DreamObjectEnumerator(atomManager.Mobs, filterType);
                        }

                        return new WorldContentsEnumerator(atomManager, filterType);
                    }
                }
            }

            if (list != null) {
                // world.contents has its own special enumerator to prevent the huge copy
                if (list is WorldContentsList)
                    return new WorldContentsEnumerator(atomManager, filterType);

                var values = list.GetValues().ToArray();

                return filterType == null
                    ? new DreamValueArrayEnumerator(values)
                    : new FilteredDreamValueArrayEnumerator(values, filterType);
            }
            // BYOND ignores all floats, strings, types, etc. here and just doesn't run the loop.
            return new DreamValueArrayEnumerator(Array.Empty<DreamValue>());
        }

        public static ProcStatus CreateListEnumerator(DMProcState state) {
            var enumerator = GetContentsEnumerator(state.Proc.ObjectTree, state.Proc.AtomManager, state.Pop(), null);

            state.EnumeratorStack.Push(enumerator);
            return ProcStatus.Continue;
        }

        public static ProcStatus CreateFilteredListEnumerator(DMProcState state) {
            var filterTypeId = state.ReadInt();
            var filterType = state.Proc.ObjectTree.GetTreeEntry(filterTypeId);
            var enumerator = GetContentsEnumerator(state.Proc.ObjectTree, state.Proc.AtomManager, state.Pop(), filterType);

            state.EnumeratorStack.Push(enumerator);
            return ProcStatus.Continue;
        }

        public static ProcStatus CreateTypeEnumerator(DMProcState state) {
            DreamValue typeValue = state.Pop();
            if (!typeValue.TryGetValueAsType(out var type)) {
                throw new Exception($"Cannot create a type enumerator with type {typeValue}");
            }

            if (type == state.Proc.ObjectTree.Client) {
                state.EnumeratorStack.Push(new DreamObjectEnumerator(state.DreamManager.Clients));
                return ProcStatus.Continue;
            }

            if (type.ObjectDefinition.IsSubtypeOf(state.Proc.ObjectTree.Atom)) {
                state.EnumeratorStack.Push(new WorldContentsEnumerator(state.Proc.AtomManager, type));
                return ProcStatus.Continue;
            }

            if (type.ObjectDefinition.IsSubtypeOf(state.Proc.ObjectTree.Datum)) {
                state.EnumeratorStack.Push(new DreamObjectEnumerator(state.DreamManager.Datums, type));
                return ProcStatus.Continue;
            }

            throw new Exception($"Type enumeration of {type} is not supported");
        }

        public static ProcStatus CreateRangeEnumerator(DMProcState state) {
            DreamValue step = state.Pop();
            DreamValue rangeEnd = state.Pop();
            DreamValue rangeStart = state.Pop();

            if (!step.TryGetValueAsFloat(out var stepValue))
                throw new Exception($"Invalid step {step}, must be a number");
            if (!rangeEnd.TryGetValueAsFloat(out var rangeEndValue))
                throw new Exception($"Invalid end {rangeEnd}, must be a number");
            if (!rangeStart.TryGetValueAsFloat(out var rangeStartValue))
                throw new Exception($"Invalid start {rangeStart}, must be a number");

            state.EnumeratorStack.Push(new DreamValueRangeEnumerator(rangeStartValue, rangeEndValue, stepValue));
            return ProcStatus.Continue;
        }

        public static ProcStatus CreateObject(DMProcState state) {
            var argumentInfo = state.ReadProcArguments();
            var val = state.Pop();
            if (!val.TryGetValueAsType(out var objectType)) {
                if (val.TryGetValueAsString(out var pathString)) {
                    if (!state.Proc.ObjectTree.TryGetTreeEntry(new DreamPath(pathString), out objectType)) {
                        ThrowCannotCreateUnknownObject(val);
                    }
                } else {
                    ThrowCannotCreateObjectFromInvalid(val);
                }
            }

            var objectDef = objectType.ObjectDefinition;
            var proc = objectDef.GetProc("New");
            var arguments = state.PopProcArguments(proc, argumentInfo.Type, argumentInfo.StackSize);

            if (objectDef.IsSubtypeOf(state.Proc.ObjectTree.Turf)) {
                // Turfs are special. They're never created outside of map initialization
                // So instead this will replace an existing turf's type and return that same turf
                DreamValue loc = arguments.GetArgument(0);
                if (!loc.TryGetValueAsDreamObject<DreamObjectTurf>(out var turf))
                    ThrowInvalidTurfLoc(loc);

                state.Proc.DreamMapManager.SetTurf(turf, objectDef, arguments);

                state.Push(loc);
                return ProcStatus.Continue;
            }

            DreamObject newObject = state.Proc.ObjectTree.CreateObject(objectType);
            var s = newObject.InitProc(state.Thread, state.Usr, arguments);
            if (s is not null) {
                state.Thread.PushProcState(s);
                return ProcStatus.Called;
            }

            state.Push(new DreamValue(newObject));
            return ProcStatus.Continue;
        }

        [MethodImpl(MethodImplOptions.NoInlining)]
        private static void ThrowInvalidTurfLoc(DreamValue loc) {
            throw new Exception($"Invalid turf loc {loc}");
        }

        [MethodImpl(MethodImplOptions.NoInlining)]
        private static void ThrowCannotCreateObjectFromInvalid(DreamValue val) {
            throw new Exception($"Cannot create object from invalid type {val}");
        }

        [MethodImpl(MethodImplOptions.NoInlining)]
        private static void ThrowCannotCreateUnknownObject(DreamValue val) {
            throw new Exception($"Cannot create unknown object {val}");
        }

        public static ProcStatus DestroyEnumerator(DMProcState state) {
            state.EnumeratorStack.Pop();
            return ProcStatus.Continue;
        }

        public static ProcStatus Enumerate(DMProcState state) {
            IDreamValueEnumerator enumerator = state.EnumeratorStack.Peek();
            DreamReference outputRef = state.ReadReference();
            int jumpToIfFailure = state.ReadInt();

            if (!enumerator.Enumerate(state, outputRef))
                state.Jump(jumpToIfFailure);

            return ProcStatus.Continue;
        }

        public static ProcStatus EnumerateNoAssign(DMProcState state) {
            IDreamValueEnumerator enumerator = state.EnumeratorStack.Peek();
            int jumpToIfFailure = state.ReadInt();

            if (!enumerator.Enumerate(state, null))
                state.Jump(jumpToIfFailure);

            return ProcStatus.Continue;
        }

        /// <summary>
        /// Helper function of <see cref="FormatString"/> to handle text macros that are "suffix" (coming after the noun) pronouns
        /// </summary>
        /// <param name="pronouns">This should be in MALE,FEMALE,PLURAL,NEUTER order.</param>
        private static void HandleSuffixPronoun(ref StringBuilder formattedString, ReadOnlySpan<DreamValue> interps, int prevInterpIndex, string[] pronouns)
        {
            DreamObject? dreamObject;
            if (prevInterpIndex == -1 || prevInterpIndex >= interps.Length) // We should probably be throwing here
            {
                return;
            }
            interps[prevInterpIndex].TryGetValueAsDreamObject(out dreamObject);
            if (dreamObject == null)
            {
                return;
            }
            bool hasGender = dreamObject.TryGetVariable("gender", out var objectGender); // NOTE: in DM, this has to be a native property.
            if (!hasGender)
            {
                return;
            }
            if (!objectGender.TryGetValueAsString(out var genderStr))
                return;

            switch(genderStr)
            {
                case "male":
                    formattedString.Append(pronouns[0]);
                    return;
                case "female":
                    formattedString.Append(pronouns[1]);
                    return;
                case "plural":
                    formattedString.Append(pronouns[2]);
                    return;
                case "neuter":
                    formattedString.Append(pronouns[3]);
                    return;
                default:
                    return;
            }

        }

        private static void ToRoman(ref StringBuilder formattedString, ReadOnlySpan<DreamValue> interps, int nextInterpIndex, bool upperCase) {
            char[] arr;
            if(upperCase) {
                arr = new char[] { 'M', 'D', 'C', 'L', 'X', 'V', 'I' };
            } else {
                arr = new char[] { 'm', 'd', 'c', 'l', 'x', 'v', 'i' };
            }

            int[] numArr = new int[] { 1000, 500, 100, 50, 10, 5, 1 };

            if(!interps[nextInterpIndex].TryGetValueAsFloat(out float value)) {
                return;
            }

            if(float.IsNaN(value)) {
                formattedString.Append('�'); //fancy-ish way to represent
                return;
            }

            if(value < 0) {
                formattedString.Append('-');
                value = MathF.Abs(value);
            }

            if (float.IsInfinity(value)) {
                formattedString.Append('∞');
                return;
            }

            var intValue = (int)value;
            var i = 0;

            while (intValue != 0) {
                if(intValue >= numArr[i]) {
                    intValue -= numArr[i];
                    formattedString.Append(arr[i]);
                } else {
                    i++;
                }
            }
        }
        public static ProcStatus FormatString(DMProcState state) {
            string unformattedString = state.ReadString();
            StringBuilder formattedString = new StringBuilder();

            int interpCount = state.ReadInt();

            StringFormatEncoder.FormatSuffix? postPrefix = null; // Prefix that needs the effects of a suffix

            ReadOnlySpan<DreamValue> interps = state.PopCount(interpCount);
            int nextInterpIndex = 0; // If we find a prefix macro, this is what it points to
            int prevInterpIndex = -1; // If we find a suffix macro, this is what it points to (treating -1 as a 'null' state here)

            foreach(char c in unformattedString)
            {
                if (!StringFormatEncoder.Decode(c, out var formatType)) {
                    formattedString.Append(c);
                    continue;
                }
                switch (formatType) {
                    //Interp values
                    case StringFormatEncoder.FormatSuffix.StringifyWithArticle:{
                        // TODO: use postPrefix for \th interpolation
                        formattedString.Append(interps[nextInterpIndex].Stringify());
                        prevInterpIndex = nextInterpIndex;
                        nextInterpIndex++;
                        continue;
                    }
                    case StringFormatEncoder.FormatSuffix.ReferenceOfValue: {
                        formattedString.Append(state.DreamManager.CreateRef(interps[nextInterpIndex]));
                        //suffix macro marker is not updated because suffixes do not point to \ref[] interpolations
                        nextInterpIndex++;
                        continue;
                    }
                    case StringFormatEncoder.FormatSuffix.StringifyNoArticle:
                    {
                        if (interps[nextInterpIndex].TryGetValueAsDreamObject(out var dreamObject) && dreamObject != null) {
                            formattedString.Append(dreamObject.GetNameUnformatted());
                        }

                        // NOTE probably should put this above the TryGetAsDreamObject function and continue if formatting has occured
                        if(postPrefix != null) { // Cursed Hack
                            switch(postPrefix) {
                                case StringFormatEncoder.FormatSuffix.LowerRoman:
                                    ToRoman(ref formattedString, interps, nextInterpIndex, false);
                                    break;
                                case StringFormatEncoder.FormatSuffix.UpperRoman:
                                    ToRoman(ref formattedString, interps, nextInterpIndex, true);
                                    break;
                                default: break;
                            }
                            postPrefix = null;
                        }
                        //Things that aren't objects just print nothing in this case
                        prevInterpIndex = nextInterpIndex;
                        nextInterpIndex++;
                        continue;
                    }
                    //Macro values//
                    //Prefix macros
                    case StringFormatEncoder.FormatSuffix.UpperDefiniteArticle:
                    case StringFormatEncoder.FormatSuffix.LowerDefiniteArticle:
                    {
                        if (interps[nextInterpIndex].TryGetValueAsDreamObject(out var dreamObject) && dreamObject != null)
                        {
                            bool hasName = dreamObject.TryGetVariable("name", out var objectName);
                            if (!hasName) continue;
                            string nameStr = objectName.Stringify();
                            if (!DreamObject.StringIsProper(nameStr))
                            {
                                formattedString.Append(formatType == StringFormatEncoder.FormatSuffix.UpperDefiniteArticle ? "The " : "the ");
                            }
                        }
                        continue;
                    }
                    case StringFormatEncoder.FormatSuffix.UpperIndefiniteArticle:
                    case StringFormatEncoder.FormatSuffix.LowerIndefiniteArticle:
                    {
                        bool wasCapital = formatType == StringFormatEncoder.FormatSuffix.UpperIndefiniteArticle; // saves some wordiness with the ternaries below
                        if (interps[nextInterpIndex].TryGetValueAsDreamObject(out var dreamObject) && dreamObject != null)
                        {
                            bool hasName = dreamObject.TryGetVariable("name", out var objectName);
                            string nameStr = objectName.Stringify();
                            if (!hasName) continue; // datums that lack a name var don't use articles
                            if (DreamObject.StringIsProper(nameStr)) continue; // Proper nouns don't need articles, I guess.

                            if (dreamObject.TryGetVariable("gender", out var gender)) // Aayy babe whats ya pronouns
                            {
                                if (gender.TryGetValueAsString(out var str) && str == "plural") // NOTE: In Byond, this part does not work if var/gender is not a native property of this object.
                                {
                                    formattedString.Append(wasCapital ? "Some" : "some");
                                    continue;
                                }
                            }
                            if (DreamObject.StringStartsWithVowel(nameStr))
                            {
                                formattedString.Append(wasCapital ? "An " : "an ");
                                continue;
                            }
                            formattedString.Append(wasCapital ? "A " : "a ");
                            continue;
                        }
                        continue;
                    }
                    //Suffix macros
                    case StringFormatEncoder.FormatSuffix.UpperSubjectPronoun:
                        HandleSuffixPronoun(ref formattedString, interps, prevInterpIndex, new string[] { "He", "She", "They", "Tt" });
                        break;
                    case StringFormatEncoder.FormatSuffix.LowerSubjectPronoun:
                        HandleSuffixPronoun(ref formattedString, interps, prevInterpIndex, new string[] { "he", "she", "they", "it" });
                        break;
                    case StringFormatEncoder.FormatSuffix.UpperPossessiveAdjective:
                        HandleSuffixPronoun(ref formattedString, interps, prevInterpIndex, new string[] { "His", "Her", "Their", "Its" });
                        break;
                    case StringFormatEncoder.FormatSuffix.LowerPossessiveAdjective:
                        HandleSuffixPronoun(ref formattedString, interps, prevInterpIndex, new string[] { "his", "her", "their", "its" });
                        break;
                    case StringFormatEncoder.FormatSuffix.ObjectPronoun:
                        HandleSuffixPronoun(ref formattedString, interps, prevInterpIndex, new string[] { "him", "her", "them", "it" });
                        break;
                    case StringFormatEncoder.FormatSuffix.ReflexivePronoun:
                        HandleSuffixPronoun(ref formattedString, interps, prevInterpIndex, new string[] { "himself", "herself", "themself", "itself" });
                        break;
                    case StringFormatEncoder.FormatSuffix.UpperPossessivePronoun:
                        HandleSuffixPronoun(ref formattedString, interps, prevInterpIndex, new string[] { "His", "Hers", "Theirs", "Its" });
                        break;
                    case StringFormatEncoder.FormatSuffix.LowerPossessivePronoun:
                        HandleSuffixPronoun(ref formattedString, interps, prevInterpIndex, new string[] { "his", "hers", "theirs", "its" });
                        break;
                    case StringFormatEncoder.FormatSuffix.PluralSuffix:
                        if (interps[prevInterpIndex].TryGetValueAsFloat(out var pluralNumber) && pluralNumber == 1)
                        {
                            continue;
                        }
                        formattedString.Append("s");
                        continue;
                    case StringFormatEncoder.FormatSuffix.OrdinalIndicator:
                        var interp = interps[prevInterpIndex];
                        if (interp.TryGetValueAsInteger(out var ordinalNumber)) {

                            // For some mystical reason byond converts \th to integers
                            // This is slightly hacky but the only reliable way I know how to replace the number
                            // Need to call stringy to make sure its the right length to cut
                            formattedString.Length -= interps[prevInterpIndex].Stringify().Length;
                            formattedString.Append(ordinalNumber);
                            switch (ordinalNumber) {
                                case 1:
                                    formattedString.Append("st");
                                    break;
                                case 2:
                                    formattedString.Append("nd");
                                    break;
                                case 3:
                                    formattedString.Append("rd");
                                    break;
                                default:
                                    formattedString.Append("th");
                                    break;
                            }
                        } else if (interp.IsNull) {
                            formattedString.Append("0th");
                        } else if(interp.TryGetValueAsString(out var interpString)) {
                            var lastIdx = formattedString.ToString().LastIndexOf(interpString);
                            if (lastIdx != -1) { // Can this even fail?
                                formattedString.Remove(lastIdx, interpString.Length);
                                formattedString.Append("0th");
                            }
                        } else if (interp.TryGetValueAsDreamObject(out var interpObj)) {
                            var typeStr = interpObj.ObjectDefinition.Type.ToString();
                            var lastIdx = formattedString.ToString().LastIndexOf(typeStr);
                            if (lastIdx != -1) { // Can this even fail?
                                formattedString.Remove(lastIdx, typeStr.Length);
                                formattedString.Append("0th");
                            }
                        } else {
                            // TODO: if the preceding expression value is not a float, it should be replaced with 0 (0th)
                            // we support this behavior for some non-floats but not all, so just append 0th anyways for now
                            formattedString.Append("0th");
                        }
                        continue;
                    case StringFormatEncoder.FormatSuffix.LowerRoman:
                        postPrefix = formatType;
                        continue;
                    case StringFormatEncoder.FormatSuffix.UpperRoman:
                        postPrefix = formatType;
                        continue;
                    default:
                        if (Enum.IsDefined(typeof(StringFormatEncoder.FormatSuffix), formatType)) {
                            //Likely an unimplemented text macro, ignore it
                            break;
                        }

                        throw new Exception("Invalid special character");
                }
            }

            state.Push(new DreamValue(formattedString.ToString()));
            return ProcStatus.Continue;
        }

        public static ProcStatus Initial(DMProcState state) {
            DreamValue key = state.Pop();
            DreamValue owner = state.Pop();

            // number indices always perform a normal list access here
            if (key.TryGetValueAsInteger(out _)) {
                state.Push(state.GetIndex(owner, key));
                return ProcStatus.Continue;
            }

            if (!key.TryGetValueAsString(out string property)) {
                throw new Exception("Invalid var for initial() call: " + key);
            }

            if (owner.TryGetValueAsDreamObject(out DreamObject dreamObject)) {
                // Calling initial() on a null value just returns null
                if (dreamObject == null) {
                    state.Push(DreamValue.Null);
                    return ProcStatus.Continue;
                }

                state.Push(dreamObject.Initial(property));
                return ProcStatus.Continue;
            }

            DreamObjectDefinition objectDefinition;
            if (owner.TryGetValueAsDreamObject(out DreamObject dreamObject2)) {
                objectDefinition = dreamObject2.ObjectDefinition;
            } else if (owner.TryGetValueAsType(out var ownerType)) {
                objectDefinition = ownerType.ObjectDefinition;
            } else {
                throw new Exception($"Invalid owner for initial() call {owner}");
            }

            state.Push(objectDefinition.Variables[property]);
            return ProcStatus.Continue;
        }

        public static ProcStatus IsNull(DMProcState state) {
            DreamValue value = state.Pop();

            state.Push(new DreamValue((value.IsNull) ? 1 : 0));
            return ProcStatus.Continue;
        }

        public static ProcStatus IsInList(DMProcState state) {
            DreamValue listValue = state.Pop();
            DreamValue value = state.Pop();

            if (listValue.TryGetValueAsDreamObject(out var listObject) && listObject != null) {
                DreamList? list = listObject as DreamList;

                if (list == null) {
                    if (listObject is DreamObjectAtom or DreamObjectWorld) {
                        list = listObject.GetVariable("contents").MustGetValueAsDreamList();
                    } else {
                        // BYOND ignores all floats, strings, types, etc. here and just returns 0.
                        state.Push(DreamValue.False);
                    }
                }

                state.Push(new DreamValue(list.ContainsValue(value) ? 1 : 0));
            } else {
                state.Push(DreamValue.False);
            }

            return ProcStatus.Continue;
        }

        public static ProcStatus Pop(DMProcState state) {
            state.PopDrop();
            return ProcStatus.Continue;
        }

        public static ProcStatus PopReference(DMProcState state) {
            DreamReference reference = state.ReadReference();
            state.PopReference(reference);
            return ProcStatus.Continue;
        }

        public static ProcStatus PushFloat(DMProcState state) {
            float value = state.ReadFloat();

            state.Push(new DreamValue(value));
            return ProcStatus.Continue;
        }

        public static ProcStatus PushNull(DMProcState state) {
            state.Push(DreamValue.Null);
            return ProcStatus.Continue;
        }

        public static ProcStatus PushType(DMProcState state) {
            int typeId = state.ReadInt();
            var type = state.Proc.ObjectTree.Types[typeId];

            state.Push(new DreamValue(type));
            return ProcStatus.Continue;
        }

        public static ProcStatus PushProc(DMProcState state) {
            int procId = state.ReadInt();

            state.Push(new DreamValue(state.Proc.ObjectTree.Procs[procId]));
            return ProcStatus.Continue;
        }

        public static ProcStatus PushProcStub(DMProcState state) {
            int ownerTypeId = state.ReadInt();
            var owner = state.Proc.ObjectTree.GetTreeEntry(ownerTypeId);

            state.Push(DreamValue.CreateProcStub(owner));
            return ProcStatus.Continue;
        }

        public static ProcStatus PushVerbStub(DMProcState state) {
            int ownerTypeId = state.ReadInt();
            var owner = state.Proc.ObjectTree.GetTreeEntry(ownerTypeId);

            state.Push(DreamValue.CreateVerbStub(owner));
            return ProcStatus.Continue;
        }

        public static ProcStatus PushResource(DMProcState state) {
            string resourcePath = state.ReadString();

            state.Push(new DreamValue(state.Proc.DreamResourceManager.LoadResource(resourcePath)));
            return ProcStatus.Continue;
        }

        public static ProcStatus PushString(DMProcState state) {
            state.Push(new DreamValue(state.ReadString()));
            return ProcStatus.Continue;
        }

        public static ProcStatus PushGlobalVars(DMProcState state) {
            state.Push(new DreamValue(new DreamGlobalVars(state.Proc.ObjectTree.List.ObjectDefinition)));
            return ProcStatus.Continue;
        }
        #endregion Values

        #region Math
        public static ProcStatus Add(DMProcState state) {
            DreamValue second = state.Pop();
            DreamValue first = state.Pop();
            DreamValue output = default;

            if (second.IsNull) {
                output = first;
            } else if (first.IsNull) {
                output = second;
            } else switch (first.Type) {
                case DreamValue.DreamValueType.Float: {
                    float firstFloat = first.MustGetValueAsFloat();

                    if (second.Type == DreamValue.DreamValueType.Float) {
                        output = new DreamValue(firstFloat + second.MustGetValueAsFloat());
                    }
                    break;
                }
                case DreamValue.DreamValueType.String when second.Type == DreamValue.DreamValueType.String:
                    output = new DreamValue(first.MustGetValueAsString() + second.MustGetValueAsString());
                    break;
                case DreamValue.DreamValueType.DreamObject: {
                    output = first.MustGetValueAsDreamObject()!.OperatorAdd(second);
                    break;
                }
            }

            if (output.Type != 0) {
                state.Push(output);
            } else {
                ThrowInvalidAddOperation(first, second);
            }

            return ProcStatus.Continue;
        }

        [MethodImpl(MethodImplOptions.NoInlining)]
        private static void ThrowInvalidAddOperation(DreamValue first, DreamValue second) {
            throw new Exception("Invalid add operation on " + first + " and " + second);
        }

        public static ProcStatus Append(DMProcState state) {
            DreamReference reference = state.ReadReference();
            DreamValue second = state.Pop();
            DreamValue first = state.GetReferenceValue(reference, peek: true);

            DreamValue result;
            if (first.TryGetValueAsDreamResource(out _) || first.TryGetValueAsDreamObject<DreamObjectIcon>(out _)) {
                // Implicitly create a new /icon and ICON_ADD blend it
                // Note that BYOND creates something other than an /icon, but it behaves the same as one in most reasonable interactions
                var iconObj = state.Proc.ObjectTree.CreateObject<DreamObjectIcon>(state.Proc.ObjectTree.Icon);
                if (!state.Proc.DreamResourceManager.TryLoadIcon(first, out var from))
                    throw new Exception($"Failed to create an icon from {from}");

                iconObj.Icon.InsertStates(from, DreamValue.Null, DreamValue.Null, DreamValue.Null);
                DreamProcNativeIcon.Blend(iconObj.Icon, second, DreamIconOperationBlend.BlendType.Add, 0, 0);
                result = new DreamValue(iconObj);
            } else if (first.TryGetValueAsDreamObject(out var firstObj)) {
                if (firstObj != null) {
                    state.PopReference(reference);
                    state.Push(firstObj.OperatorAppend(second));

                    return ProcStatus.Continue;
                } else {
                    result = second;
                }
            } else if (!second.IsNull) {
                switch (first.Type) {
                    case DreamValue.DreamValueType.Float when second.Type == DreamValue.DreamValueType.Float:
                        result = new DreamValue(first.MustGetValueAsFloat() + second.MustGetValueAsFloat());
                        break;
                    case DreamValue.DreamValueType.String when second.Type == DreamValue.DreamValueType.String:
                        result = new DreamValue(first.MustGetValueAsString() + second.MustGetValueAsString());
                        break;
                    default:
                        throw new Exception("Invalid append operation on " + first + " and " + second);
                }
            } else {
                result = first;
            }

            state.AssignReference(reference, result);
            state.Push(result);
            return ProcStatus.Continue;
        }

        public static ProcStatus Increment(DMProcState state) {
            DreamReference reference = state.ReadReference();
            DreamValue value = state.GetReferenceValue(reference, peek: true);

            //If it's not a number, it turns into 1
            state.AssignReference(reference, new(value.UnsafeGetValueAsFloat() + 1));

            state.Push(value);
            return ProcStatus.Continue;
        }

        public static ProcStatus Decrement(DMProcState state) {
            DreamReference reference = state.ReadReference();
            DreamValue value = state.GetReferenceValue(reference, peek: true);

            //If it's not a number, it turns into -1
            state.AssignReference(reference, new(value.UnsafeGetValueAsFloat() - 1));

            state.Push(value);
            return ProcStatus.Continue;
        }

        public static ProcStatus BitAnd(DMProcState state) {
            DreamValue second = state.Pop();
            DreamValue first = state.Pop();

            if (!first.IsDreamObject<DreamList>() && !first.IsNull && !second.IsNull) {
                state.Push(new DreamValue(first.MustGetValueAsInteger() & second.MustGetValueAsInteger()));
            } else if (first.TryGetValueAsDreamList(out var list)) {
                DreamList newList = state.Proc.ObjectTree.CreateList();

                if (second.TryGetValueAsDreamList(out var secondList)) {
                    int len = list.GetLength();

                    for (int i = 1; i <= len; i++) {
                        DreamValue value = list.GetValue(new DreamValue(i));

                        if (secondList.ContainsValue(value)) {
                            DreamValue associativeValue = list.GetValue(value);

                            newList.AddValue(value);
                            if (!associativeValue.IsNull) newList.SetValue(value, associativeValue);
                        }
                    }
                } else {
                    int len = list.GetLength();

                    for (int i = 1; i <= len; i++) {
                        DreamValue value = list.GetValue(new DreamValue(i));

                        if (value == second) {
                            DreamValue associativeValue = list.GetValue(value);

                            newList.AddValue(value);
                            if (!associativeValue.IsNull) newList.SetValue(value, associativeValue);
                        }
                    }
                }

                state.Push(new DreamValue(newList));
            } else {
                state.Push(new DreamValue(0));
            }

            return ProcStatus.Continue;
        }

        public static ProcStatus BitNot(DMProcState state) {
            var input = state.Pop();
            if (input.TryGetValueAsInteger(out var value)) {
                state.Push(new DreamValue((~value) & 0xFFFFFF));
            } else {
                if (input.TryGetValueAsDreamObject<DreamObjectMatrix>(out _)) { // TODO ~ on /matrix
                    throw new NotImplementedException("/matrix does not support the '~' operator yet");
                }

                state.Push(new DreamValue(16777215)); // 2^24 - 1
            }

            return ProcStatus.Continue;
        }

        public static ProcStatus BitOr(DMProcState state) {                        // x | y
            DreamValue second = state.Pop();
            DreamValue first = state.Pop();

            if (first.Type == DreamValue.DreamValueType.DreamObject) {              // Object | y
                if (!first.IsNull) {
                    state.Push(first.MustGetValueAsDreamObject()!.OperatorOr(second));
                } else {
                    state.Push(DreamValue.Null);
                }
            } else if (!second.IsNull) {                                      // Non-Object | y
                switch (first.Type) {
                    case DreamValue.DreamValueType.Float when second.Type == DreamValue.DreamValueType.Float:
                        state.Push(new DreamValue(first.MustGetValueAsInteger() | second.MustGetValueAsInteger()));
                        break;
                    default:
                        throw new Exception("Invalid or operation on " + first + " and " + second);
                }
            } else if (first.TryGetValueAsInteger(out int firstInt)) {
                state.Push(new DreamValue(firstInt));
            } else {
                throw new Exception("Invalid or operation on " + first + " and " + second);
            }

            return ProcStatus.Continue;
        }

        public static ProcStatus BitShiftLeft(DMProcState state) {
            DreamValue second = state.Pop();
            DreamValue first = state.Pop();

            switch (first.Type) {
                case DreamValue.DreamValueType.DreamObject when first.IsNull:
                    state.Push(new DreamValue(0));
                    break;
                case DreamValue.DreamValueType.Float when second.Type == DreamValue.DreamValueType.Float:
                    state.Push(new DreamValue(first.MustGetValueAsInteger() << second.MustGetValueAsInteger()));
                    break;
                default:
                    throw new Exception($"Invalid bit shift left operation on {first} and {second}");
            }

            return ProcStatus.Continue;
        }


        public static ProcStatus BitShiftLeftReference(DMProcState state) {
            DreamReference reference = state.ReadReference();
            DreamValue second = state.Pop();
            DreamValue first = state.GetReferenceValue(reference, peek: true);
            DreamValue result;
            switch (first.Type) {
                case DreamValue.DreamValueType.DreamObject when first.IsNull:
                    result = new DreamValue(0);
                    break;
                case DreamValue.DreamValueType.Float when second.Type == DreamValue.DreamValueType.Float:
                    result = new DreamValue(first.MustGetValueAsInteger() << second.MustGetValueAsInteger());
                    break;
                default:
                    throw new Exception($"Invalid bit shift left operation on {first} and {second}");
            }
            state.AssignReference(reference, result);
            state.Push(result);
            return ProcStatus.Continue;
        }

        public static ProcStatus BitShiftRight(DMProcState state) {
            DreamValue second = state.Pop();
            DreamValue first = state.Pop();

            if (first.IsNull) {
                state.Push(new DreamValue(0));
            } else if (first.Type == DreamValue.DreamValueType.Float && second.Type == DreamValue.DreamValueType.Float) {
                state.Push(new DreamValue(first.MustGetValueAsInteger() >> second.MustGetValueAsInteger()));
            } else {
                throw new Exception($"Invalid bit shift right operation on {first} and {second}");
            }

            return ProcStatus.Continue;
        }

        public static ProcStatus BitShiftRightReference(DMProcState state) {
            DreamReference reference = state.ReadReference();
            DreamValue second = state.Pop();
            DreamValue first = state.GetReferenceValue(reference, peek: true);
            DreamValue result;
            switch (first.Type) {
                case DreamValue.DreamValueType.DreamObject when first.IsNull:
                    result = new DreamValue(0);
                    break;
                case DreamValue.DreamValueType.Float when second.Type == DreamValue.DreamValueType.Float:
                    result = new DreamValue(first.MustGetValueAsInteger() >> second.MustGetValueAsInteger());
                    break;
                default:
                    throw new Exception($"Invalid bit shift right operation on {first} and {second}");
            }
            state.AssignReference(reference, result);
            state.Push(result);
            return ProcStatus.Continue;
        }

        public static ProcStatus BitXor(DMProcState state) {
            DreamValue second = state.Pop();
            DreamValue first = state.Pop();

            state.Push(BitXorValues(state.Proc.ObjectTree, first, second));
            return ProcStatus.Continue;
        }

        public static ProcStatus BitXorReference(DMProcState state) {
            DreamValue second = state.Pop();
            DreamReference reference = state.ReadReference();
            DreamValue first = state.GetReferenceValue(reference, peek: true);
            DreamValue result = BitXorValues(state.Proc.ObjectTree, first, second);

            state.AssignReference(reference, result);
            state.Push(result);
            return ProcStatus.Continue;
        }

        public static ProcStatus BooleanAnd(DMProcState state) {
            DreamValue a = state.Pop();
            int jumpPosition = state.ReadInt();

            if (!a.IsTruthy()) {
                state.Push(a);
                state.Jump(jumpPosition);
            }

            return ProcStatus.Continue;
        }

        public static ProcStatus BooleanNot(DMProcState state) {
            DreamValue value = state.Pop();

            state.Push(new DreamValue(value.IsTruthy() ? 0 : 1));
            return ProcStatus.Continue;
        }

        public static ProcStatus BooleanOr(DMProcState state) {
            DreamValue a = state.Pop();
            int jumpPosition = state.ReadInt();

            if (a.IsTruthy()) {
                state.Push(a);
                state.Jump(jumpPosition);
            }
            return ProcStatus.Continue;
        }

        public static ProcStatus Combine(DMProcState state) {
            DreamReference reference = state.ReadReference();
            DreamValue second = state.Pop();
            DreamValue first = state.GetReferenceValue(reference, peek: true);

            DreamValue result;
            if (first.TryGetValueAsDreamObject(out var firstObj)) {
                if (firstObj != null) {
                    state.PopReference(reference);
                    state.Push(firstObj.OperatorCombine(second));

                    return ProcStatus.Continue;
                } else {
                    result = second;
                }
            } else if (!second.IsNull) {
                if (first.TryGetValueAsInteger(out var firstInt) && second.TryGetValueAsInteger(out var secondInt)) {
                    result = new DreamValue(firstInt | secondInt);
                } else if (first.IsNull) {
                    result = second;
                } else {
                    throw new Exception("Invalid combine operation on " + first + " and " + second);
                }
            } else if (first.Type == DreamValue.DreamValueType.Float) {
                result = first;
            } else {
                throw new Exception("Invalid combine operation on " + first + " and " + second);
            }

            state.AssignReference(reference, result);
            state.Push(result);
            return ProcStatus.Continue;
        }

        public static ProcStatus Divide(DMProcState state) {
            DreamValue second = state.Pop();
            DreamValue first = state.Pop();

            state.Push(DivideValues(first, second));
            return ProcStatus.Continue;
        }

        public static ProcStatus DivideReference(DMProcState state) {
            DreamReference reference = state.ReadReference();
            DreamValue second = state.Pop();
            DreamValue first = state.GetReferenceValue(reference, peek: true);
            DreamValue result = DivideValues(first, second);

            state.AssignReference(reference, result);
            state.Push(result);
            return ProcStatus.Continue;
        }

        public static ProcStatus Mask(DMProcState state) {
            DreamReference reference = state.ReadReference();
            DreamValue second = state.Pop();
            DreamValue first = state.GetReferenceValue(reference, peek: true);

            DreamValue result;
            switch (first.Type) {
                case DreamValue.DreamValueType.DreamObject when !first.IsNull: {
                    state.PopReference(reference);
                    state.Push(first.MustGetValueAsDreamObject()!.OperatorMask(second));

                    return ProcStatus.Continue;
                }
                case DreamValue.DreamValueType.DreamObject: // null
                    result = new DreamValue(0);
                    break;
                case DreamValue.DreamValueType.Float when second.Type == DreamValue.DreamValueType.Float:
                    result = new DreamValue(first.MustGetValueAsInteger() & second.MustGetValueAsInteger());
                    break;
                default:
                    throw new Exception("Invalid mask operation on " + first + " and " + second);
            }

            state.AssignReference(reference, result);
            state.Push(result);
            return ProcStatus.Continue;
        }

        public static ProcStatus Modulus(DMProcState state) {
            DreamValue second = state.Pop();
            DreamValue first = state.Pop();
            state.Push(ModulusValues(first, second));
            return ProcStatus.Continue;
        }

        public static ProcStatus ModulusModulus(DMProcState state) {
            DreamValue second = state.Pop();
            DreamValue first = state.Pop();

            state.Push(ModulusModulusValues(first, second));

            return ProcStatus.Continue;
        }

        public static ProcStatus ModulusReference(DMProcState state) {
            DreamValue second = state.Pop();
            DreamReference reference = state.ReadReference();
            DreamValue first = state.GetReferenceValue(reference, peek: true);
            DreamValue result = ModulusValues(first, second);

            state.AssignReference(reference, result);
            state.Push(result);
            return ProcStatus.Continue;
        }

        public static ProcStatus ModulusModulusReference(DMProcState state) {
            DreamValue second = state.Pop();
            DreamReference reference = state.ReadReference();
            DreamValue first = state.GetReferenceValue(reference, peek: true);
            DreamValue result = ModulusModulusValues(first, second);

            state.AssignReference(reference, result);
            state.Push(result);
            return ProcStatus.Continue;
        }

        public static ProcStatus Multiply(DMProcState state) {
            DreamValue second = state.Pop();
            DreamValue first = state.Pop();

            state.Push(MultiplyValues(first, second));
            return ProcStatus.Continue;
        }

        public static ProcStatus MultiplyReference(DMProcState state) {
            DreamReference reference = state.ReadReference();
            DreamValue second = state.Pop();
            DreamValue first = state.GetReferenceValue(reference, peek: true);
            DreamValue result = MultiplyValues(first, second);

            state.AssignReference(reference, result);
            state.Push(result);
            return ProcStatus.Continue;
        }

        public static ProcStatus Negate(DMProcState state) {
            float value = state.Pop().UnsafeGetValueAsFloat();

            state.Push(new DreamValue(-value));

            return ProcStatus.Continue;
        }

        public static ProcStatus Power(DMProcState state) {
            DreamValue second = state.Pop();
            DreamValue first = state.Pop();

            if (first.TryGetValueAsFloat(out var floatFirst) && second.TryGetValueAsFloat(out var floatSecond)) {
                state.Push(new DreamValue(MathF.Pow(floatFirst, floatSecond)));
            } else {
                throw new Exception("Invalid power operation on " + first + " and " + second);
            }

            return ProcStatus.Continue;
        }

        public static ProcStatus Remove(DMProcState state) {
            DreamReference reference = state.ReadReference();
            DreamValue second = state.Pop();
            DreamValue first = state.GetReferenceValue(reference, peek: true);

            DreamValue result;
            switch (first.Type) {
                case DreamValue.DreamValueType.DreamObject when !first.IsNull:
                    state.PopReference(reference);
                    state.Push(first.MustGetValueAsDreamObject()!.OperatorRemove(second));

                    return ProcStatus.Continue;
                case DreamValue.DreamValueType.DreamObject when first.IsNull: // null is treated as 0
                case DreamValue.DreamValueType.Float:
                    if (second.Type != DreamValue.DreamValueType.Float && !second.IsNull)
                        goto default;

                    // UnsafeGetValueAsFloat() so that null is treated as 0.
                    result = new DreamValue(first.UnsafeGetValueAsFloat() - second.UnsafeGetValueAsFloat());
                    break;
                default:
                    throw new Exception($"Invalid remove operation on {first} and {second}");
            }

            state.AssignReference(reference, result);
            state.Push(result);
            return ProcStatus.Continue;
        }

        public static ProcStatus Subtract(DMProcState state) {
            DreamValue second = state.Pop();
            DreamValue first = state.Pop();
            DreamValue output = default;

            if (second.IsNull) {
                output = first;
            } else if (first.IsNull && second.Type == DreamValue.DreamValueType.Float) {
                output = new DreamValue(-second.MustGetValueAsFloat());
            } else switch (first.Type) {
                case DreamValue.DreamValueType.Float: {
                    float firstFloat = first.MustGetValueAsFloat();

                    if (second.Type == DreamValue.DreamValueType.Float)
                        output = new DreamValue(firstFloat - second.MustGetValueAsFloat());

                    break;
                }
                case DreamValue.DreamValueType.DreamObject: {
                    DreamObject? firstObject = first.MustGetValueAsDreamObject();
                    if (firstObject == null)
                        break;

                    output = firstObject.OperatorSubtract(second);
                    break;
                }
            }

            if (output.Type != 0) {
                state.Push(output);
            } else {
                throw new Exception($"Invalid subtract operation on {first} and {second}");
            }

            return ProcStatus.Continue;
        }
        #endregion Math

        #region Comparisons
        public static ProcStatus CompareEquals(DMProcState state) {
            DreamValue second = state.Pop();
            DreamValue first = state.Pop();

            state.Push(new DreamValue(IsEqual(first, second) ? 1 : 0));
            return ProcStatus.Continue;
        }

        public static ProcStatus CompareEquivalent(DMProcState state) {
            DreamValue second = state.Pop();
            DreamValue first = state.Pop();

            state.Push(new DreamValue(IsEquivalent(first, second) ? 1 : 0));
            return ProcStatus.Continue;
        }

        public static ProcStatus CompareGreaterThan(DMProcState state) {
            DreamValue second = state.Pop();
            DreamValue first = state.Pop();

            state.Push(new DreamValue(IsGreaterThan(first, second) ? 1 : 0));
            return ProcStatus.Continue;
        }

        public static ProcStatus CompareGreaterThanOrEqual(DMProcState state) {
            DreamValue second = state.Pop();
            DreamValue first = state.Pop();
            DreamValue result;

            if (first.TryGetValueAsFloat(out float lhs) && lhs == 0.0 && second.IsNull) result = new DreamValue(1);
            else if (first.IsNull && second.TryGetValueAsFloat(out float rhs) && rhs == 0.0) result = new DreamValue(1);
            else if (first.IsNull && second.TryGetValueAsString(out var s) && s == "") result = new DreamValue(1);
            else result = new DreamValue((IsEqual(first, second) || IsGreaterThan(first, second)) ? 1 : 0);

            state.Push(result);
            return ProcStatus.Continue;
        }

        public static ProcStatus CompareLessThan(DMProcState state) {
            DreamValue second = state.Pop();
            DreamValue first = state.Pop();

            state.Push(new DreamValue(IsLessThan(first, second) ? 1 : 0));
            return ProcStatus.Continue;
        }

        public static ProcStatus CompareLessThanOrEqual(DMProcState state) {
            DreamValue second = state.Pop();
            DreamValue first = state.Pop();
            DreamValue result;

            if (first.TryGetValueAsFloat(out float lhs) && lhs == 0.0 && second.IsNull) result = new DreamValue(1);
            else if (first.IsNull && second.TryGetValueAsFloat(out float rhs) && rhs == 0.0) result = new DreamValue(1);
            else if (first.IsNull && second.TryGetValueAsString(out var s) && s == "") result = new DreamValue(1);
            else result = new DreamValue((IsEqual(first, second) || IsLessThan(first, second)) ? 1 : 0);

            state.Push(result);
            return ProcStatus.Continue;
        }

        public static ProcStatus CompareNotEquals(DMProcState state) {
            DreamValue second = state.Pop();
            DreamValue first = state.Pop();

            state.Push(new DreamValue(IsEqual(first, second) ? 0 : 1));
            return ProcStatus.Continue;
        }

        public static ProcStatus CompareNotEquivalent(DMProcState state) {
            DreamValue second = state.Pop();
            DreamValue first = state.Pop();

            state.Push(new DreamValue(IsEquivalent(first, second) ? 0 : 1));
            return ProcStatus.Continue;
        }

        public static ProcStatus IsInRange(DMProcState state) {
            DreamValue end = state.Pop();
            DreamValue start = state.Pop();
            DreamValue var = state.Pop();

            if (var.Type != DreamValue.DreamValueType.Float) var = new DreamValue(0f);
            if (start.Type != DreamValue.DreamValueType.Float) start = new DreamValue(0f);
            if (end.Type != DreamValue.DreamValueType.Float) end = new DreamValue(0f);

            bool inRange = (IsEqual(start, var) || IsLessThan(start, var)) && (IsEqual(var, end) || IsLessThan(var, end));
            state.Push(new DreamValue(inRange ? 1 : 0));
            return ProcStatus.Continue;
        }

        public static ProcStatus IsType(DMProcState state) {
            DreamValue typeValue = state.Pop();
            DreamValue value = state.Pop();
            TreeEntry type;

            if (typeValue.TryGetValueAsDreamObject(out var typeObject)) {
                if (typeObject == null) {
                    state.Push(new DreamValue(0));
                    return ProcStatus.Continue;
                }

                type = typeObject.ObjectDefinition.TreeEntry;
            } else {
                if(!typeValue.TryGetValueAsType(out type)) {
                    throw new Exception($"istype() attempted to check non-path {typeValue}");
                }
            }

            if (value.TryGetValueAsDreamObject(out var dreamObject) && dreamObject != null) {
                state.Push(new DreamValue(dreamObject.IsSubtypeOf(type) ? 1 : 0));
            } else {
                state.Push(new DreamValue(0));
            }

            return ProcStatus.Continue;
        }
        #endregion Comparisons

        #region Flow
        public static ProcStatus Call(DMProcState state) {
            DreamReference procRef = state.ReadReference();
            var argumentInfo = state.ReadProcArguments();

            DreamObject instance;
            DreamProc proc;
            switch (procRef.Type) {
                case DMReference.Type.Self: {
                    instance = state.Instance;
                    proc = state.Proc;
                    break;
                }
                case DMReference.Type.SuperProc: {
                    instance = state.Instance;
                    proc = state.Proc.SuperProc;

                    if (proc == null) {
                        //Attempting to call a super proc where there is none will just return null
                        state.Push(DreamValue.Null);
                        return ProcStatus.Continue;
                    }

                    break;
                }
                case DMReference.Type.GlobalProc: {
                    instance = null;
                    proc = state.Proc.ObjectTree.Procs[procRef.Value];

                    break;
                }
                case DMReference.Type.SrcProc: {
                    instance = state.Instance;
                    if (!instance.TryGetProc(state.ResolveString(procRef.Value), out proc))
                        throw new Exception($"Type {instance.ObjectDefinition.Type} has no proc called \"{state.ResolveString(procRef.Value)}\"");

                    break;
                }
                default: throw new Exception($"Invalid proc reference type {procRef.Type}");
            }

            DreamProcArguments arguments = state.PopProcArguments(proc, argumentInfo.Type, argumentInfo.StackSize);

            return state.Call(proc, instance, arguments);
        }

        public static ProcStatus CallStatement(DMProcState state) {
            var argumentsInfo = state.ReadProcArguments();
            DreamValue source = state.Pop();

            switch (source.Type) {
                case DreamValue.DreamValueType.DreamObject: {
                    DreamObject? dreamObject = source.MustGetValueAsDreamObject();
                    DreamValue procId = state.Pop();
                    DreamProc? proc = null;

                    switch (procId.Type) {
                        case DreamValue.DreamValueType.String:
                            proc = dreamObject?.GetProc(procId.MustGetValueAsString());
                            break;
                        case DreamValue.DreamValueType.DreamProc: {
                            proc = procId.MustGetValueAsProc();
                            break;
                        }
                    }

                    if (proc != null) {
                        DreamProcArguments arguments = state.PopProcArguments(proc, argumentsInfo.Type, argumentsInfo.StackSize);

                        return state.Call(proc, dreamObject, arguments);
                    }

                    throw new Exception($"Invalid proc ({procId} on {dreamObject})");
                }
                case DreamValue.DreamValueType.DreamProc: {
                    var proc = source.MustGetValueAsProc();

                    DreamProcArguments arguments = state.PopProcArguments(proc, argumentsInfo.Type, argumentsInfo.StackSize);

                    return state.Call(proc, state.Instance, arguments);
                }
                case DreamValue.DreamValueType.String:
                    unsafe {
                        if(!source.TryGetValueAsString(out var dllName))
                            throw new Exception($"{source} is not a valid DLL");

                        var popProc = state.Pop();
                        if(!popProc.TryGetValueAsString(out var procName)) {
                            throw new Exception($"{popProc} is not a valid proc name");
                        }

                        DreamProcArguments arguments = state.PopProcArguments(null, argumentsInfo.Type, argumentsInfo.StackSize);

                        // DLL Invoke
                        var entryPoint = DllHelper.ResolveDllTarget(state.Proc.DreamResourceManager, dllName, procName);

                        Span<nint> argV = stackalloc nint[arguments.Count];
                        argV.Fill(0);
                        try {
                            for (var i = 0; i < argV.Length; i++) {
                                var arg = arguments.GetArgument(i).Stringify();
                                argV[i] = Marshal.StringToCoTaskMemUTF8(arg);
                            }

                            byte* ret;
                            if (arguments.Count > 0) {
                                fixed (nint* ptr = &argV[0]) {
                                    ret = entryPoint(arguments.Count, (byte**)ptr);
                                }
                            } else {
                                ret = entryPoint(0, (byte**)0);
                            }

                            if (ret == null) {
                                state.Push(DreamValue.Null);
                                return ProcStatus.Continue;
                            }

                            var retString = Marshal.PtrToStringUTF8((nint)ret);
                            state.Push(new DreamValue(retString));
                            return ProcStatus.Continue;
                        } finally {
                            foreach (var arg in argV) {
                                if (arg != 0)
                                    Marshal.ZeroFreeCoTaskMemUTF8(arg);
                            }
                        }
                    }
                default:
                    throw new Exception($"Call statement has an invalid source ({source})");
            }
        }

        public static ProcStatus Error(DMProcState state) {
            throw new Exception("Reached an error opcode");
        }

        public static ProcStatus Invalid(DMProcState state) {
            throw new Exception("Reached an invalid opcode!");
        }

        public static ProcStatus Jump(DMProcState state) {
            int position = state.ReadInt();

            state.Jump(position);
            return ProcStatus.Continue;
        }

        public static ProcStatus JumpIfFalse(DMProcState state) {
            int position = state.ReadInt();
            DreamValue value = state.Pop();

            if (!value.IsTruthy()) {
                state.Jump(position);
            }

            return ProcStatus.Continue;
        }

        public static ProcStatus JumpIfTrue(DMProcState state) {
            int position = state.ReadInt();
            DreamValue value = state.Pop();

            if (value.IsTruthy()) {
                state.Jump(position);
            }

            return ProcStatus.Continue;
        }
        public static ProcStatus JumpIfNull(DMProcState state) {
            int position = state.ReadInt();

            if (state.Peek().IsNull) {
                state.PopDrop();
                state.Jump(position);
            }

            return ProcStatus.Continue;
        }

        public static ProcStatus JumpIfNullNoPop(DMProcState state) {
            int position = state.ReadInt();

            if (state.Peek().IsNull) {
                state.Jump(position);
            }

            return ProcStatus.Continue;
        }

        public static ProcStatus JumpIfNullDereference(DMProcState state) {
            DreamReference reference = state.ReadReference();
            int position = state.ReadInt();

            if (state.IsNullDereference(reference)) {
                state.Push(DreamValue.Null);
                state.Jump(position);
            }

            return ProcStatus.Continue;
        }

        public static ProcStatus JumpIfTrueReference(DMProcState state) {
            DreamReference reference = state.ReadReference();
            int position = state.ReadInt();

            var value = state.GetReferenceValue(reference, true);

            if (value.IsTruthy()) {
                state.PopReference(reference);
                state.Push(value);
                state.Jump(position);
            }

            return ProcStatus.Continue;
        }

        public static ProcStatus JumpIfFalseReference(DMProcState state) {
            DreamReference reference = state.ReadReference();
            int position = state.ReadInt();

            var value = state.GetReferenceValue(reference, true);

            if (!value.IsTruthy()) {
                state.PopReference(reference);
                state.Push(value);
                state.Jump(position);
            }

            return ProcStatus.Continue;
        }

        public static ProcStatus DereferenceField(DMProcState state) {
            string name = state.ReadString();
            DreamValue owner = state.Pop();

            state.Push(state.DereferenceField(owner, name));
            return ProcStatus.Continue;
        }

        public static ProcStatus Return(DMProcState state) {
            state.SetReturn(state.Pop());
            return ProcStatus.Returned;
        }

        public static ProcStatus Throw(DMProcState state) {
            DreamValue value = state.Pop();

            throw new DMThrowException(value);
        }

        public static ProcStatus Try(DMProcState state) {
            state.StartTryBlock(state.ReadInt(), state.ReadReference().Value);
            return ProcStatus.Continue;
        }

        public static ProcStatus TryNoValue(DMProcState state) {
            state.StartTryBlock(state.ReadInt());
            return ProcStatus.Continue;
        }

        public static ProcStatus EndTry(DMProcState state) {
            state.EndTryBlock();
            return ProcStatus.Continue;
        }

        public static ProcStatus SwitchCase(DMProcState state) {
            int casePosition = state.ReadInt();
            DreamValue testValue = state.Pop();
            DreamValue value = state.Pop();

            if (IsEqual(value, testValue)) {
                state.Jump(casePosition);
            } else {
                state.Push(value);
            }

            return ProcStatus.Continue;
        }

        public static ProcStatus SwitchCaseRange(DMProcState state) {
            int casePosition = state.ReadInt();
            DreamValue rangeUpper = state.Pop();
            DreamValue rangeLower = state.Pop();
            DreamValue value = state.Pop();

            bool matchesLower = IsGreaterThan(value, rangeLower) || IsEqual(value, rangeLower);
            bool matchesUpper = IsLessThan(value, rangeUpper) || IsEqual(value, rangeUpper);
            if (matchesLower && matchesUpper) {
                state.Jump(casePosition);
            } else {
                state.Push(value);
            }

            return ProcStatus.Continue;
        }

        //Copy & run the interpreter in a new thread
        //Jump the current thread to after the spawn's code
        public static ProcStatus Spawn(DMProcState state) {
            int jumpTo = state.ReadInt();
            state.Pop().TryGetValueAsFloat(out var delay);
            int delayMilliseconds = (int)(delay * 100);

            // TODO: It'd be nicer if we could use something such as DreamThread.Spawn here
            // and have state.Spawn return a ProcState instead
            DreamThread newContext = state.Spawn();

            //Negative delays mean the spawned code runs immediately
            if (delayMilliseconds < 0) {
                newContext.Resume();
                // TODO: Does the rest of the proc get scheduled?
                // Does the value of the delay mean anything?
            } else {
                async void Wait() {
                    await state.ProcScheduler.CreateDelay(delay);
                    newContext.Resume();
                }

                Wait();
            }

            state.Jump(jumpTo);
            return ProcStatus.Continue;
        }

        public static ProcStatus DebuggerBreakpoint(DMProcState state) {
            return state.DebugManager.HandleBreakpoint(state);
        }
        #endregion Flow

        #region Builtins
        public static ProcStatus GetStep(DMProcState state) {
            var d = state.Pop();
            var l = state.Pop();

            if (!l.TryGetValueAsDreamObject<DreamObjectAtom>(out var loc)) {
                state.Push(DreamValue.Null);
                return ProcStatus.Continue;
            }

            var dir = d.MustGetValueAsInteger();
            if (dir >= 16) { // Anything greater than (NORTH | SOUTH | EAST | WEST) is not valid. < 0 is fine though!
                state.Push(DreamValue.Null);
                return ProcStatus.Continue;
            }

            var locPos = state.Proc.AtomManager.GetAtomPosition(loc);

            if ((dir & (int) AtomDirection.North) != 0)
                locPos.Y += 1;
            if ((dir & (int) AtomDirection.South) != 0) // A dir of NORTH | SOUTH will cancel out
                locPos.Y -= 1;

            if ((dir & (int) AtomDirection.East) != 0)
                locPos.X += 1;
            if ((dir & (int) AtomDirection.West) != 0) // A dir of EAST | WEST will cancel out
                locPos.X -= 1;

            state.Proc.DreamMapManager.TryGetTurfAt((locPos.X, locPos.Y), locPos.Z, out var turf);
            state.Push(new DreamValue(turf));
            return ProcStatus.Continue;
        }

        public static ProcStatus Length(DMProcState state) {
            var o = state.Pop();

            state.Push(DreamProcNativeRoot._length(o, true));
            return ProcStatus.Continue;
        }

        public static ProcStatus GetDir(DMProcState state) {
            var loc2R = state.Pop();
            var loc1R = state.Pop();

            if (!loc1R.TryGetValueAsDreamObject<DreamObjectAtom>(out var loc1)) {
                state.Push(new DreamValue(0));
                return ProcStatus.Continue;
            }

            if (!loc2R.TryGetValueAsDreamObject<DreamObjectAtom>(out var loc2)) {
                state.Push(new DreamValue(0));
                return ProcStatus.Continue;
            }

            var loc1Pos = state.Proc.AtomManager.GetAtomPosition(loc1);
            var loc2Pos = state.Proc.AtomManager.GetAtomPosition(loc2);

            if (loc1Pos.Z != loc2Pos.Z) { // They must be on the same z-level
                state.Push(new DreamValue(0));
                return ProcStatus.Continue;
            }

            int direction = 0;

            // East or West
            if (loc2Pos.X < loc1Pos.X)
                direction |= (int)AtomDirection.West;
            else if (loc2Pos.X > loc1Pos.X)
                direction |= (int)AtomDirection.East;

            // North or South
            if (loc2Pos.Y < loc1Pos.Y)
                direction |= (int) AtomDirection.South;
            else if (loc2Pos.Y > loc1Pos.Y)
                direction |= (int) AtomDirection.North;

            state.Push(new DreamValue(direction));
            return ProcStatus.Continue;
        }

        public static ProcStatus Gradient(DMProcState state) {
            var argumentInfo = state.ReadProcArguments();

            DreamValue gradientIndex = default, gradientColorSpace = DreamValue.Null;
            List<DreamValue> gradientValues = new();

            // Arguments need specially handled due to the fact that index can be either a keyed arg or the last arg
            // This is kinda ridiculous...
            if (argumentInfo.Type == DMCallArgumentsType.FromStackKeyed) {
                var stack = state.PopCount(argumentInfo.StackSize);
                var argumentCount = argumentInfo.StackSize / 2;

                gradientValues.EnsureCapacity(argumentCount - 1);
                for (int i = 0; i < argumentCount; i++) {
                    var argumentKey = stack[i * 2];
                    var argumentValue = stack[i * 2 + 1];

                    if (argumentKey.TryGetValueAsString(out var argumentKeyStr)) {
                        if (argumentKeyStr == "index") {
                            gradientIndex = argumentValue;
                            continue;
                        }

                        if (argumentKeyStr == "space") {
                            gradientColorSpace = argumentValue;
                            continue;
                        }
                    }

                    if (i == argumentCount - 1 && gradientIndex == default) {
                        gradientIndex = argumentValue;
                        continue;
                    }

                    gradientValues.Add(argumentValue);
                }
            } else if (argumentInfo.Type == DMCallArgumentsType.FromArgumentList) {
                if (!state.Pop().TryGetValueAsDreamList(out var argList))
                    throw new Exception("Invalid gradient() arguments");

                var argListValues = argList.GetValues();

                gradientValues.EnsureCapacity(argListValues.Count - 1);
                for (int i = 0; i < argListValues.Count; i++) {
                    var value = argListValues[i];

                    if (value.TryGetValueAsString(out var argumentKey)) {
                        if (argumentKey == "index") {
                            gradientIndex = argList.GetValue(value);
                            continue;
                        }

                        if (argumentKey == "space") {
                            gradientColorSpace = argList.GetValue(value);
                            continue;
                        }
                    }

                    if (i == argListValues.Count - 1 && gradientIndex == default) {
                        gradientIndex = value;
                        continue;
                    }

                    gradientValues.Add(value);
                }
            } else {
                var arguments = state.PopProcArguments(null, argumentInfo.Type, argumentInfo.StackSize);

                gradientIndex = arguments.Values[^1];
                for (int i = 0; i < arguments.Count - 1; i++) {
                    gradientValues.Add(arguments.Values[i]);
                }
            }

            if (gradientIndex == default)
                throw new Exception("No gradient index given");

            state.Push(CalculateGradient(gradientValues, gradientColorSpace, gradientIndex));
            return ProcStatus.Continue;
        }

        public static ProcStatus LocateCoord(DMProcState state) {
            var z = state.Pop();
            var y = state.Pop();
            var x = state.Pop();
            if (x.TryGetValueAsInteger(out var xInt) && y.TryGetValueAsInteger(out var yInt) &&
                z.TryGetValueAsInteger(out var zInt)) {
                state.Proc.DreamMapManager.TryGetTurfAt((xInt, yInt), zInt, out var turf);
                state.Push(new DreamValue(turf));
            } else {
                state.Push(DreamValue.Null);
            }

            return ProcStatus.Continue;
        }

        public static ProcStatus Locate(DMProcState state) {
            if (!state.Pop().TryGetValueAsDreamObject(out var container)) {
                state.Push(DreamValue.Null);
                return ProcStatus.Continue;
            }

            DreamValue value = state.Pop();

            DreamList? containerList;
            if (container is DreamObjectAtom or DreamObjectWorld) {
                // TODO: Using world.contents for this is hilariously bad due to using WorldContentsList.GetValues()
                container.GetVariable("contents").TryGetValueAsDreamList(out containerList);
            } else {
<<<<<<< HEAD
                promptTask = connection.Prompt(types, title.Stringify(), message.Stringify(), defaultValue.Stringify());
            }

            // Could use a better solution. Either no anonymous async native proc at all, or just a better way to call them.
            var waiter = AsyncNativeProc.CreateAnonymousState(state.Thread, async _ => await promptTask);
            state.Thread.PushProcState(waiter);
            return ProcStatus.Called;
        }

        public static ProcStatus? Ftp(DMProcState state) {
            DreamValue name = state.Pop();
            DreamValue file = state.Pop();
            if (!state.Pop().TryGetValueAsDreamObject(out var receiver) || receiver == null)
                return null;

            DreamConnection? connection;
            if (receiver is DreamObjectMob receiverMob) {
                connection = receiverMob.Connection;
            } else if (receiver is DreamObjectClient receiverClient) {
                connection = receiverClient.Connection;
            } else {
                throw new Exception("Invalid ftp() recipient");
            }

            if (!file.TryGetValueAsDreamResource(out var resource)) {
                if (file.TryGetValueAsString(out var resourcePath)) {
                    if (!state.Proc.DreamResourceManager.DoesFileExist(resourcePath))
                        return null; // Do nothing

                    resource = state.Proc.DreamResourceManager.LoadResource(resourcePath);
                } else if (file.TryGetValueAsDreamObject<DreamObjectIcon>(out var icon)) {
                    resource = icon.Icon.GenerateDMI();
                } else {
                    throw new Exception($"{file} is not a valid file");
                }
            }

            if (!name.TryGetValueAsString(out var suggestedName))
                suggestedName = Path.GetFileName(resource.ResourcePath) ?? string.Empty;

            connection.SendFile(resource, suggestedName);
            return null;
        }

        public static ProcStatus? LocateCoord(DMProcState state) {
            var z = state.Pop();
            var y = state.Pop();
            var x = state.Pop();
            if (x.TryGetValueAsInteger(out var xInt) && xInt > 0 && y.TryGetValueAsInteger(out var yInt) &&
                yInt > 0 && z.TryGetValueAsInteger(out var zInt) && zInt > 0) {
                state.Proc.DreamMapManager.TryGetTurfAt((xInt, yInt), zInt, out var turf);
                state.Push(new DreamValue(turf));
            } else {
                state.Push(DreamValue.Null);
            }

            return null;
        }

        public static ProcStatus? Locate(DMProcState state) {
            if (!state.Pop().TryGetValueAsDreamObject(out var container)) {
                state.Push(DreamValue.Null);
                return null;
            }

            DreamValue value = state.Pop();

            DreamList? containerList;
            if (container is DreamObjectAtom) {
                container.GetVariable("contents").TryGetValueAsDreamList(out containerList);
            } else {
=======
>>>>>>> 8bff1d55
                containerList = container as DreamList;
            }

            if (value.TryGetValueAsString(out var refString)) {
                state.Push(state.DreamManager.LocateRef(refString));
            } else if (value.TryGetValueAsType(out var ancestor)) {
                if (containerList == null) {
                    state.Push(DreamValue.Null);

                    return ProcStatus.Continue;
                }

                foreach (DreamValue containerItem in containerList.GetValues()) {
                    DreamObjectDefinition itemDef;
                    if (containerItem.TryGetValueAsType(out var type)) {
                        itemDef = type.ObjectDefinition;
                    } else if (containerItem.TryGetValueAsDreamObject(out var dmObject) && dmObject != null) {
                        itemDef = dmObject.ObjectDefinition;
                    } else {
                        continue;
                    }

                    if (itemDef.IsSubtypeOf(ancestor)) {
                        state.Push(containerItem);

                        return ProcStatus.Continue;
                    }
                }

                state.Push(DreamValue.Null);
            } else {
                if (containerList == null) {
                    state.Push(DreamValue.Null);

                    return ProcStatus.Continue;
                }

                foreach (DreamValue containerItem in containerList.GetValues()) {
                    if (IsEqual(containerItem, value)) {
                        state.Push(containerItem);

                        return ProcStatus.Continue;
                    }
                }

                state.Push(DreamValue.Null);
            }

            return ProcStatus.Continue;
        }

        public static ProcStatus PickWeighted(DMProcState state) {
            int count = state.ReadInt();

            (DreamValue Value, float CumulativeWeight)[] values = new (DreamValue, float)[count];
            float totalWeight = 0;
            for (int i = 0; i < count; i++) {
                DreamValue value = state.Pop();
                if (!state.Pop().TryGetValueAsFloat(out var weight))
                {
                    // Breaking change, no clue what weight BYOND is giving to non-nums
                    throw new Exception($"pick() weight '{weight}' is not a number");
                }

                totalWeight += weight;
                values[i] = (value, totalWeight);
            }

            double pick = state.DreamManager.Random.NextDouble() * totalWeight;
            for (int i = 0; i < values.Length; i++) {
                if (pick < values[i].CumulativeWeight) {
                    state.Push(values[i].Value);
                    break;
                }
            }

            return ProcStatus.Continue;
        }

        public static ProcStatus PickUnweighted(DMProcState state) {
            int count = state.ReadInt();

            DreamValue picked;
            if (count == 1) {
                DreamValue value = state.Pop();

                List<DreamValue> values;
                if (value.TryGetValueAsDreamList(out var list)) {
                    values = list.GetValues();
                } else {
                    state.Push(value);
                    return ProcStatus.Continue;
                }

                if (values.Count == 0)
                    throw new Exception("pick() from empty list");

                picked = values[state.DreamManager.Random.Next(0, values.Count)];
            } else {
                int pickedIndex = state.DreamManager.Random.Next(0, count);

                picked = state.PopCount(count)[pickedIndex];
            }

            state.Push(picked);
            return ProcStatus.Continue;
        }

        public static ProcStatus Prob(DMProcState state) {
            DreamValue P = state.Pop();

            if (P.TryGetValueAsFloat(out float probability)) {
                int result = (state.DreamManager.Random.Prob(probability / 100)) ? 1 : 0;

                state.Push(new DreamValue(result));
            } else {
                state.Push(new DreamValue(0));
            }

            return ProcStatus.Continue;
        }

        public static ProcStatus IsSaved(DMProcState state) {
            DreamValue key = state.Pop();
            DreamValue owner = state.Pop();

            // number indices always evaluate to false here
            if (key.TryGetValueAsFloat(out _)) {
                state.Push(DreamValue.False);
                return ProcStatus.Continue;
            }

            if (!key.TryGetValueAsString(out string property)) {
                throw new Exception($"Invalid var for issaved() call: {key}");
            }

            if (owner.TryGetValueAsDreamObject(out DreamObject dreamObject)) {
                state.Push(dreamObject.IsSaved(property) ? DreamValue.True : DreamValue.False);
                return ProcStatus.Continue;
            }

            DreamObjectDefinition objectDefinition;
            if (owner.TryGetValueAsDreamObject(out var dreamObject2)) {
                objectDefinition = dreamObject2.ObjectDefinition;
            } else if (owner.TryGetValueAsType(out var type)) {
                objectDefinition = type.ObjectDefinition;
            } else {
                throw new Exception($"Invalid owner for issaved() call {owner}");
            }

            //TODO: Add support for var/const/ and var/tmp/ once those are properly in
            if (objectDefinition.GlobalVariables.ContainsKey(property)) {
                state.Push(new DreamValue(0));
            } else {
                state.Push(new DreamValue(1));
            }

            return ProcStatus.Continue;
        }
        #endregion Builtins

        #region Others
        private static void PerformOutput(DreamValue a, DreamValue b) {
            if (a.TryGetValueAsDreamResource(out var resource)) {
                resource.Output(b);
            } else if (a.TryGetValueAsDreamObject(out var dreamObject)) {
                if (dreamObject == null)
                    return;

                dreamObject.OperatorOutput(b);
            } else {
                throw new NotImplementedException($"Unimplemented output operation between {a} and {b}");
            }
        }

        public static ProcStatus OutputReference(DMProcState state) {
            DreamReference leftRef = state.ReadReference();
            DreamValue right = state.Pop();

            if (leftRef.Type == DMReference.Type.ListIndex) {
                state.GetIndexReferenceValues(leftRef, out _, out var indexing, peek: true);

                if (indexing.TryGetValueAsDreamObject<DreamObjectSavefile>(out _)) {
                    // Savefiles get some special treatment.
                    // "savefile[A] << B" is the same as "savefile[A] = B"

                    state.AssignReference(leftRef, right);
                    return ProcStatus.Continue;
                }
            }

            PerformOutput(state.GetReferenceValue(leftRef), right);
            return ProcStatus.Continue;
        }

        public static ProcStatus Output(DMProcState state) {
            DreamValue right = state.Pop();
            DreamValue left = state.Pop();

            PerformOutput(left, right);
            return ProcStatus.Continue;
        }

        public static ProcStatus Input(DMProcState state) {
            DreamReference leftRef = state.ReadReference();
            DreamReference rightRef = state.ReadReference();

            if (leftRef.Type == DMReference.Type.ListIndex) {
                state.GetIndexReferenceValues(leftRef, out _, out var indexing, peek: true);

                if (indexing.TryGetValueAsDreamObject<DreamObjectSavefile>(out _)) {
                    // Savefiles get some special treatment.
                    // "savefile[A] >> B" is the same as "B = savefile[A]"

                    state.AssignReference(rightRef, state.GetReferenceValue(leftRef));
                    return ProcStatus.Continue;
                } else {
                    // Pop the reference's stack values
                    state.GetReferenceValue(leftRef);
                    state.GetReferenceValue(rightRef);
                }
            }

            throw new NotImplementedException($"Input operation is unimplemented for {leftRef} and {rightRef}");
        }

        public static ProcStatus Browse(DMProcState state) {
            state.Pop().TryGetValueAsString(out string? options);
            DreamValue body = state.Pop();
            if (!state.Pop().TryGetValueAsDreamObject(out var receiver) ||  receiver == null)
                return ProcStatus.Continue;

            IEnumerable<DreamConnection> clients;
            if (receiver is DreamObjectMob { Connection: {} mobConnection }) {
                clients = new[] { mobConnection };
            } else if (receiver is DreamObjectClient receiverClient) {
                clients = new[] { receiverClient.Connection };
            } else if (receiver == state.DreamManager.WorldInstance) {
                clients = state.DreamManager.Connections;
            } else {
                throw new Exception($"Invalid browse() recipient: expected mob, client, or world, got {receiver}");
            }

            string? browseValue;
            if (body.TryGetValueAsDreamResource(out var resource)) {
                browseValue = resource.ReadAsString();
            } else if (body.TryGetValueAsString(out browseValue) || body.IsNull) {
                // Got it.
            } else {
                throw new Exception($"Invalid browse() body: expected resource or string, got {body}");
            }

            foreach (DreamConnection client in clients) {
                client.Browse(browseValue, options);
            }

            return ProcStatus.Continue;
        }

        public static ProcStatus BrowseResource(DMProcState state) {
            DreamValue filename = state.Pop();
            var value = state.Pop();

            if (!value.TryGetValueAsDreamResource(out var file)) {
                if (state.Proc.DreamResourceManager.TryLoadIcon(value, out var icon)) {
                    file = icon;
                } else {
                    throw new NotImplementedException();
                }
            }

            if (!state.Pop().TryGetValueAsDreamObject(out var receiver) || receiver == null)
                return ProcStatus.Continue;

            DreamConnection? connection;
            if (receiver is DreamObjectMob receiverMob) {
                connection = receiverMob.Connection;
            } else if (receiver is DreamObjectClient receiverClient) {
                connection = receiverClient.Connection;
            } else {
                throw new Exception("Invalid browse_rsc() recipient");
            }

            connection?.BrowseResource(file, filename.IsNull ? Path.GetFileName(file.ResourcePath) : filename.GetValueAsString());
            return ProcStatus.Continue;
        }

        public static ProcStatus DeleteObject(DMProcState state) {
            state.Pop().TryGetValueAsDreamObject(out var dreamObject);

            if (dreamObject is not null) {
                dreamObject.Delete();

                if (dreamObject == state.Instance) // We just deleted our src, end the proc TODO: Is the entire thread cancelled?
                    return ProcStatus.Returned;
            }

            return ProcStatus.Continue;
        }

        public static ProcStatus OutputControl(DMProcState state) {
            string control = state.Pop().GetValueAsString();
            string message = state.Pop().Stringify();
            if (!state.Pop().TryGetValueAsDreamObject(out var receiver) || receiver == null)
                return ProcStatus.Continue;

            // TODO: When errors are more strict (or a setting for it added), a null receiver should error

            if (receiver is DreamObjectMob receiverMob) {
                receiverMob.Connection?.OutputControl(message, control);
            } else if (receiver is DreamObjectClient receiverClient) {
                receiverClient.Connection.OutputControl(message, control);
            } else if (receiver is DreamObjectWorld) {
                // Output to every player
                foreach (var connection in state.DreamManager.Connections) {
                    connection.OutputControl(message, control);
                }
            } else {
                throw new Exception($"Invalid output() recipient: {receiver}");
            }

            return ProcStatus.Continue;
        }

        public static ProcStatus Prompt(DMProcState state) {
            DMValueType types = (DMValueType)state.ReadInt();
            DreamValue list = state.Pop();
            DreamValue message, title, defaultValue;

            DreamValue firstArg = state.Pop();
            firstArg.TryGetValueAsDreamObject(out var recipient);

            if (recipient is DreamObjectMob or DreamObjectClient) {
                message = state.Pop();
                title = state.Pop();
                defaultValue = state.Pop();
            } else {
                recipient = state.Usr;
                message = firstArg;
                title = state.Pop();
                defaultValue = state.Pop();
                state.PopDrop(); //Fourth argument, should be null
            }

            DreamConnection? connection = null;
            if (recipient is DreamObjectMob recipientMob)
                connection = recipientMob.Connection;
            else if (recipient is DreamObjectClient recipientClient)
                connection = recipientClient.Connection;

            if (connection == null) {
                state.Push(DreamValue.Null);
                return ProcStatus.Continue;
            }

            Task<DreamValue> promptTask;
            if (list.TryGetValueAsDreamList(out var valueList)) {
                promptTask = connection.PromptList(types, valueList, title.Stringify(), message.Stringify(), defaultValue);
            } else {
                promptTask = connection.Prompt(types, title.Stringify(), message.Stringify(), defaultValue.Stringify());
            }

            // Could use a better solution. Either no anonymous async native proc at all, or just a better way to call them.
            var waiter = AsyncNativeProc.CreateAnonymousState(state.Thread, async _ => await promptTask);
            state.Thread.PushProcState(waiter);
            return ProcStatus.Called;
        }

        public static ProcStatus Ftp(DMProcState state) {
            DreamValue name = state.Pop();
            DreamValue file = state.Pop();
            if (!state.Pop().TryGetValueAsDreamObject(out var receiver) || receiver == null)
                return ProcStatus.Continue;

            DreamConnection? connection;
            if (receiver is DreamObjectMob receiverMob) {
                connection = receiverMob.Connection;
            } else if (receiver is DreamObjectClient receiverClient) {
                connection = receiverClient.Connection;
            } else {
                throw new Exception("Invalid ftp() recipient");
            }

            if (!file.TryGetValueAsDreamResource(out var resource)) {
                if (file.TryGetValueAsString(out var resourcePath)) {
                    if (!state.Proc.DreamResourceManager.DoesFileExist(resourcePath))
                        return ProcStatus.Continue; // Do nothing

                    resource = state.Proc.DreamResourceManager.LoadResource(resourcePath);
                } else if (file.TryGetValueAsDreamObject<DreamObjectIcon>(out var icon)) {
                    resource = icon.Icon.GenerateDMI();
                } else {
                    throw new Exception($"{file} is not a valid file");
                }
            }

            if (!name.TryGetValueAsString(out var suggestedName))
                suggestedName = Path.GetFileName(resource.ResourcePath) ?? string.Empty;

            connection.SendFile(resource, suggestedName);
            return ProcStatus.Continue;
        }

        ///<summary>Right now this is used exclusively by addtext() calls, to concatenate its arguments together,
        ///but later it might make sense to have this be a simplification path for detected repetitive additions of strings,
        ///so as to slightly reduce the amount of re-allocation taking place.
        ///</summary>.
        public static ProcStatus MassConcatenation(DMProcState state) {
            int count = state.ReadInt();

            // One or zero arguments -- shouldn't really ever happen. addtext() compiletimes with <2 args and stringification should probably be a different opcode
            if (count < 2) {
                // TODO: tweak this warning if this ever gets used for other sorts of string concat
                Logger.GetSawmill("opendream.opcodes").Warning($"addtext() called with {count} arguments at runtime.");
                state.Push(DreamValue.Null);
                return ProcStatus.Continue;
            }

            // An approximate guess at how big this string is going to be.
            int estimatedStringSize = count * 10; // FIXME: We can do better with string size prediction here.
            var builder = new StringBuilder(estimatedStringSize);

            foreach (DreamValue add in state.PopCount(count)) {
                if (add.TryGetValueAsString(out var addStr)) {
                    builder.Append(addStr);
                }
            }

            state.Push(new DreamValue(builder.ToString()));
            return ProcStatus.Continue;
        }

        public static ProcStatus DereferenceIndex(DMProcState state) {
            DreamValue index = state.Pop();
            DreamValue obj = state.Pop();

            state.Push(state.GetIndex(obj, index));
            return ProcStatus.Continue;
        }

        public static ProcStatus DereferenceCall(DMProcState state) {
            string name = state.ReadString();
            var argumentInfo = state.ReadProcArguments();
            var argumentValues = state.PopCount(argumentInfo.StackSize);
            DreamValue obj = state.Pop();

            if (!obj.TryGetValueAsDreamObject(out var instance) || instance == null)
                throw new Exception($"Cannot dereference proc \"{name}\" from {obj}");
            if (!instance.TryGetProc(name, out var proc))
                throw new Exception($"Type {instance.ObjectDefinition.Type} has no proc called \"{name}\"");

            var arguments = state.CreateProcArguments(argumentValues, proc, argumentInfo.Type, argumentInfo.StackSize);

            return state.Call(proc, instance, arguments);
        }
        #endregion Others

        #region Helpers
        [SuppressMessage("ReSharper", "CompareOfFloatsByEqualityOperator")]
        private static bool IsEqual(DreamValue first, DreamValue second) {
            switch (first.Type) {
                case DreamValue.DreamValueType.DreamObject: {
                    DreamObject? firstValue = first.MustGetValueAsDreamObject();

                    switch (second.Type) {
                        case DreamValue.DreamValueType.DreamObject: return firstValue == second.MustGetValueAsDreamObject();
                        case DreamValue.DreamValueType.Appearance:
                        case DreamValue.DreamValueType.DreamProc:
                        case DreamValue.DreamValueType.ProcStub:
                        case DreamValue.DreamValueType.VerbStub:
                        case DreamValue.DreamValueType.DreamType:
                        case DreamValue.DreamValueType.String:
                        case DreamValue.DreamValueType.Float: return false;
                    }

                    break;
                }
                case DreamValue.DreamValueType.Float: {
                    float firstValue = first.MustGetValueAsFloat();

                    switch (second.Type) {
                        case DreamValue.DreamValueType.Float: return firstValue == second.MustGetValueAsFloat();
                        case DreamValue.DreamValueType.DreamType:
                        case DreamValue.DreamValueType.DreamObject:
                        case DreamValue.DreamValueType.String: return false;
                    }

                    break;
                }
                case DreamValue.DreamValueType.String: {
                    string firstValue = first.MustGetValueAsString();

                    switch (second.Type) {
                        case DreamValue.DreamValueType.String: return firstValue == second.MustGetValueAsString();
                        case DreamValue.DreamValueType.DreamObject:
                        case DreamValue.DreamValueType.Float: return false;
                    }

                    break;
                }
                case DreamValue.DreamValueType.DreamType: {
                    var firstValue = first.MustGetValueAsType();

                    switch (second.Type) {
                        case DreamValue.DreamValueType.DreamType: return firstValue.Equals(second.MustGetValueAsType());
                        case DreamValue.DreamValueType.Float:
                        case DreamValue.DreamValueType.DreamObject:
                        case DreamValue.DreamValueType.String: return false;
                    }

                    break;
                }
                case DreamValue.DreamValueType.DreamProc: {
                    if (second.Type != DreamValue.DreamValueType.DreamProc)
                        return false;

                    return first.MustGetValueAsProc() == second.MustGetValueAsProc();
                }
                case DreamValue.DreamValueType.DreamResource: {
                    DreamResource firstValue = first.MustGetValueAsDreamResource();

                    switch (second.Type) {
                        case DreamValue.DreamValueType.DreamResource: return firstValue.ResourcePath == second.MustGetValueAsDreamResource().ResourcePath;
                        default: return false;
                    }
                }
                case DreamValue.DreamValueType.Appearance: {
                    if (!second.TryGetValueAsAppearance(out var secondValue))
                        return false;

                    IconAppearance firstValue = first.MustGetValueAsAppearance();
                    return firstValue.Equals(secondValue);
                }
            }

            throw new NotImplementedException($"Equal comparison for {first} and {second} is not implemented");
        }

        private static bool IsEquivalent(DreamValue first, DreamValue second) {
            if (first.TryGetValueAsDreamObject(out var firstObject) && firstObject != null) {
                return firstObject.OperatorEquivalent(second).IsTruthy();
            }

            // Behaviour is otherwise equivalent (pun intended) to ==
            return IsEqual(first, second);
        }

        private static bool IsGreaterThan(DreamValue first, DreamValue second) {
            switch (first.Type) {
                case DreamValue.DreamValueType.Float when second.Type == DreamValue.DreamValueType.Float:
                    return first.MustGetValueAsFloat() > second.MustGetValueAsFloat();
                case DreamValue.DreamValueType.Float when second.IsNull:
                    return first.MustGetValueAsFloat() > 0;
                case DreamValue.DreamValueType.String when second.Type == DreamValue.DreamValueType.String:
                    return string.Compare(first.MustGetValueAsString(), second.MustGetValueAsString(), StringComparison.Ordinal) > 0;
                default: {
                    if (first.IsNull) {
                        if (second.Type == DreamValue.DreamValueType.Float) return 0 > second.MustGetValueAsFloat();
                        if (second.TryGetValueAsString(out var s)) return false;
                        if (second.IsNull) return false;
                    }
                    throw new Exception("Invalid greater than comparison on " + first + " and " + second);
                }
            }
        }

        private static bool IsLessThan(DreamValue first, DreamValue second) {
            switch (first.Type) {
                case DreamValue.DreamValueType.Float when second.Type == DreamValue.DreamValueType.Float:
                    return first.MustGetValueAsFloat() < second.MustGetValueAsFloat();
                case DreamValue.DreamValueType.Float when second.IsNull:
                    return first.MustGetValueAsFloat() < 0;
                case DreamValue.DreamValueType.String when second.Type == DreamValue.DreamValueType.String:
                    return string.Compare(first.MustGetValueAsString(), second.MustGetValueAsString(), StringComparison.Ordinal) < 0;
                default: {
                    if (first.IsNull) {
                        if (second.Type == DreamValue.DreamValueType.Float) return 0 < second.MustGetValueAsFloat();
                        if (second.TryGetValueAsString(out var s)) return s != "";
                        if (second.IsNull) return false;
                    }
                    throw new Exception("Invalid less than comparison between " + first + " and " + second);
                }
            }
        }

        private static DreamValue MultiplyValues(DreamValue first, DreamValue second) {
            if (first.IsNull || second.IsNull) {
                return new(0);
            } else if (first.TryGetValueAsDreamObject(out var firstObject)) {
                return firstObject!.OperatorMultiply(second);
            } else if (first.Type == DreamValue.DreamValueType.Float && second.Type == DreamValue.DreamValueType.Float) {
                return new(first.MustGetValueAsFloat() * second.MustGetValueAsFloat());
            } else {
                throw new Exception($"Invalid multiply operation on {first} and {second}");
            }
        }

        private static DreamValue DivideValues(DreamValue first, DreamValue second) {
            if (first.IsNull) {
                return new(0);
            } else if (first.TryGetValueAsFloat(out var firstFloat) && second.TryGetValueAsFloat(out var secondFloat)) {
                if (secondFloat == 0) {
                    throw new Exception("Division by zero");
                }
                return new(firstFloat / secondFloat);
            } else {
                throw new Exception("Invalid divide operation on " + first + " and " + second);
            }
        }

        private static DreamValue BitXorValues(DreamObjectTree objectTree, DreamValue first, DreamValue second) {
            if (first.TryGetValueAsDreamList(out var list)) {
                DreamList newList = objectTree.CreateList();
                List<DreamValue> values;

                if (second.TryGetValueAsDreamList(out DreamList secondList)) {
                    values = secondList.GetValues();
                } else {
                    values = new List<DreamValue>() { second };
                }

                foreach (DreamValue value in values) {
                    bool inFirstList = list.ContainsValue(value);
                    bool inSecondList = secondList.ContainsValue(value);

                    if (inFirstList ^ inSecondList) {
                        newList.AddValue(value);

                        DreamValue associatedValue = inFirstList ? list.GetValue(value) : secondList.GetValue(value);
                        if (!associatedValue.IsNull) newList.SetValue(value, associatedValue);
                    }
                }

                return new DreamValue(newList);
            } else {
                return new DreamValue(first.MustGetValueAsInteger() ^ second.MustGetValueAsInteger());
            }
        }

        private static DreamValue ModulusValues(DreamValue first, DreamValue second) {
            if (first.IsNull)
                return new(0);
            if (first.Type == DreamValue.DreamValueType.Float && second.Type == DreamValue.DreamValueType.Float) {
                return new DreamValue(first.MustGetValueAsInteger() % second.MustGetValueAsInteger());
            } else {
                throw new Exception("Invalid modulus operation on " + first + " and " + second);
            }
        }

        private static DreamValue ModulusModulusValues(DreamValue first, DreamValue second) {
            if (first.TryGetValueAsFloat(out var firstFloat) && second.TryGetValueAsFloat(out var secondFloat)) {
                // BYOND docs say that A %% B is equivalent to B * fract(A/B)
                // BREAKING CHANGE: The floating point precision is slightly different between OD and BYOND, giving slightly different values
                var fraction = firstFloat / secondFloat;
                fraction -= MathF.Truncate(fraction);
                return new DreamValue(fraction * secondFloat);
            }
            throw new Exception("Invalid modulusmodulus operation on " + first + " and " + second);
        }

        private static DreamValue CalculateGradient(List<DreamValue> gradientValues, DreamValue colorSpaceValue, DreamValue indexValue) {
            if (gradientValues.Count == 1) {
                if (!gradientValues[0].TryGetValueAsDreamList(out var gradientList))
                    throw new Exception("Invalid gradient() values; expected either a list or at least 2 values");

                gradientValues = gradientList.GetValues();
            }

            if (!indexValue.TryGetValueAsFloat(out float index))
                throw new FormatException("Failed to parse index as float");

            colorSpaceValue.TryGetValueAsInteger(out var colorSpace);

            bool loop = gradientValues.Contains(new("loop"));

            // true: look for int: false look for color
            bool colorOrInt = true;

            float workingFloat = 0;
            float maxValue = 1;
            float minValue = 0;
            float leftBound = 0;
            float rightBound = 1;

            Color? left = null;
            Color? right = null;

            foreach (DreamValue value in gradientValues) {
                if (colorOrInt && value.TryGetValueAsFloat(out float flt)) { // Int
                    colorOrInt = false;
                    workingFloat = flt;
                    maxValue = Math.Max(maxValue, flt);
                    minValue = Math.Min(minValue, flt);
                    continue; // Successful parse
                }

                if (!value.TryGetValueAsString(out string? strValue)) {
                    strValue = "#00000000";
                }

                if (strValue == "loop") continue;

                if (!ColorHelpers.TryParseColor(strValue, out Color color))
                    color = new(0, 0, 0, 0);

                if (loop && index >= maxValue) {
                    index %= maxValue;
                }

                if (workingFloat >= index) {
                    right = color;
                    rightBound = workingFloat;
                    break;
                } else {
                    left = color;
                    leftBound = workingFloat;
                }

                if (colorOrInt) {
                    workingFloat = 1;
                }

                colorOrInt = true;
            }

            // Convert the index to a 0-1 range
            float normalized = (index - leftBound) / (rightBound - leftBound);

            // Cheap way to make sure the gradient works at the extremes (eg 1 and 0)
            if (!left.HasValue || (right.HasValue && normalized == 1) || (right.HasValue && normalized == 0)) {
                if (right?.AByte == 255) {
                    return new DreamValue(right?.ToHexNoAlpha().ToLower() ?? "#00000000");
                }
                return new DreamValue(right?.ToHex().ToLower() ?? "#00000000");
            } else if (!right.HasValue) {
                if (left?.AByte == 255) {
                    return new DreamValue(left?.ToHexNoAlpha().ToLower() ?? "#00000000");
                }
                return new DreamValue(left?.ToHex().ToLower() ?? "#00000000");
            } else if (!left.HasValue && !right.HasValue) {
                throw new InvalidOperationException("Failed to find any colors");
            }

            Color returnVal;
            switch (colorSpace) {
                case 0: // RGB
                    returnVal = Color.InterpolateBetween(left.GetValueOrDefault(), right.GetValueOrDefault(), normalized);
                    break;
                case 1 or 2: // HSV/HSL
                    Vector4 vec1 = new(Color.ToHsv(left.GetValueOrDefault()));
                    Vector4 vec2 = new(Color.ToHsv(right.GetValueOrDefault()));

                    // Some precision is lost when converting back to HSV at very small values this fixes that issue
                    if (normalized < 0.05f) {
                        normalized += 0.001f;
                    }

                    // This time it's overshooting
                    // dw these numbers are insanely arbitrary
                    if(normalized > 0.9f) {
                        normalized -= 0.00445f;
                    }

                    float newHue;
                    float delta = vec2.X - vec1.X;
                    if (vec1.X > vec2.X) {
                        (vec1.X, vec2.X) = (vec2.X, vec1.X);
                        delta = -delta;
                        normalized = 1 - normalized;
                    }

                    if (delta > 0.5f) { // 180deg
                        vec1.X += 1f; // 360deg
                        newHue = (vec1.X + normalized * (vec2.X - vec1.X)) % 1; // 360deg
                    } else {
                        newHue = vec1.X + normalized * delta;
                    }

                    Vector4 holder = new(
                        newHue,
                        vec1.Y + normalized * (vec2.Y - vec1.Y),
                        vec1.Z + normalized * (vec2.Z - vec1.Z),
                        vec1.W + normalized * (vec2.W - vec1.W));

                    returnVal = Color.FromHsv(holder);
                    break;
                default:
                    throw new NotSupportedException("Cannot interpolate colorspace");
            }

            if (returnVal.AByte == 255)
                return new DreamValue(returnVal.ToHexNoAlpha().ToLower());
            return new DreamValue(returnVal.ToHex().ToLower());
        }
        #endregion Helpers
    }
}<|MERGE_RESOLUTION|>--- conflicted
+++ resolved
@@ -1839,8 +1839,8 @@
             var z = state.Pop();
             var y = state.Pop();
             var x = state.Pop();
-            if (x.TryGetValueAsInteger(out var xInt) && y.TryGetValueAsInteger(out var yInt) &&
-                z.TryGetValueAsInteger(out var zInt)) {
+            if (x.TryGetValueAsInteger(out var xInt) && xInt > 0 && y.TryGetValueAsInteger(out var yInt) &&
+                yInt > 0 && z.TryGetValueAsInteger(out var zInt) && zInt > 0) {
                 state.Proc.DreamMapManager.TryGetTurfAt((xInt, yInt), zInt, out var turf);
                 state.Push(new DreamValue(turf));
             } else {
@@ -1863,80 +1863,6 @@
                 // TODO: Using world.contents for this is hilariously bad due to using WorldContentsList.GetValues()
                 container.GetVariable("contents").TryGetValueAsDreamList(out containerList);
             } else {
-<<<<<<< HEAD
-                promptTask = connection.Prompt(types, title.Stringify(), message.Stringify(), defaultValue.Stringify());
-            }
-
-            // Could use a better solution. Either no anonymous async native proc at all, or just a better way to call them.
-            var waiter = AsyncNativeProc.CreateAnonymousState(state.Thread, async _ => await promptTask);
-            state.Thread.PushProcState(waiter);
-            return ProcStatus.Called;
-        }
-
-        public static ProcStatus? Ftp(DMProcState state) {
-            DreamValue name = state.Pop();
-            DreamValue file = state.Pop();
-            if (!state.Pop().TryGetValueAsDreamObject(out var receiver) || receiver == null)
-                return null;
-
-            DreamConnection? connection;
-            if (receiver is DreamObjectMob receiverMob) {
-                connection = receiverMob.Connection;
-            } else if (receiver is DreamObjectClient receiverClient) {
-                connection = receiverClient.Connection;
-            } else {
-                throw new Exception("Invalid ftp() recipient");
-            }
-
-            if (!file.TryGetValueAsDreamResource(out var resource)) {
-                if (file.TryGetValueAsString(out var resourcePath)) {
-                    if (!state.Proc.DreamResourceManager.DoesFileExist(resourcePath))
-                        return null; // Do nothing
-
-                    resource = state.Proc.DreamResourceManager.LoadResource(resourcePath);
-                } else if (file.TryGetValueAsDreamObject<DreamObjectIcon>(out var icon)) {
-                    resource = icon.Icon.GenerateDMI();
-                } else {
-                    throw new Exception($"{file} is not a valid file");
-                }
-            }
-
-            if (!name.TryGetValueAsString(out var suggestedName))
-                suggestedName = Path.GetFileName(resource.ResourcePath) ?? string.Empty;
-
-            connection.SendFile(resource, suggestedName);
-            return null;
-        }
-
-        public static ProcStatus? LocateCoord(DMProcState state) {
-            var z = state.Pop();
-            var y = state.Pop();
-            var x = state.Pop();
-            if (x.TryGetValueAsInteger(out var xInt) && xInt > 0 && y.TryGetValueAsInteger(out var yInt) &&
-                yInt > 0 && z.TryGetValueAsInteger(out var zInt) && zInt > 0) {
-                state.Proc.DreamMapManager.TryGetTurfAt((xInt, yInt), zInt, out var turf);
-                state.Push(new DreamValue(turf));
-            } else {
-                state.Push(DreamValue.Null);
-            }
-
-            return null;
-        }
-
-        public static ProcStatus? Locate(DMProcState state) {
-            if (!state.Pop().TryGetValueAsDreamObject(out var container)) {
-                state.Push(DreamValue.Null);
-                return null;
-            }
-
-            DreamValue value = state.Pop();
-
-            DreamList? containerList;
-            if (container is DreamObjectAtom) {
-                container.GetVariable("contents").TryGetValueAsDreamList(out containerList);
-            } else {
-=======
->>>>>>> 8bff1d55
                 containerList = container as DreamList;
             }
 
