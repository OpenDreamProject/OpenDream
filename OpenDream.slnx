<Solution>
  <Configurations>
    <BuildType Name="Debug" />
    <BuildType Name="Release" />
    <BuildType Name="Tools" />
    <Platform Name="Any CPU" />
    <Platform Name="x64" />
  </Configurations>
  <Folder Name="/RobustToolbox/">
    <Project Path="RobustToolbox/Avalonia.Base/Avalonia.Base.csproj" />
    <Project Path="RobustToolbox/Lidgren.Network/Lidgren.Network.csproj" />
    <Project Path="RobustToolbox/NetSerializer/NetSerializer/NetSerializer.csproj" />
    <Project Path="RobustToolbox/OpenToolkit.GraphicsLibraryFramework/OpenToolkit.GraphicsLibraryFramework.csproj" />
    <Project Path="RobustToolbox/Robust.Analyzers/Robust.Analyzers.csproj" />
    <Project Path="RobustToolbox/Robust.Client.Injectors/Robust.Client.Injectors.csproj" />
    <Project Path="RobustToolbox/Robust.Client.NameGenerator/Robust.Client.NameGenerator.csproj" />
    <Project Path="RobustToolbox/Robust.Client.WebView/Robust.Client.WebView.csproj" />
    <Project Path="RobustToolbox/Robust.Client/Robust.Client.csproj" />
    <Project Path="RobustToolbox/Robust.LoaderApi/Robust.LoaderApi/Robust.LoaderApi.csproj" />
    <Project Path="RobustToolbox/Robust.Packaging/Robust.Packaging.csproj" />
    <Project Path="RobustToolbox/Robust.Serialization.Generator/Robust.Serialization.Generator.csproj" />
    <Project Path="RobustToolbox/Robust.Server/Robust.Server.csproj" />
    <Project Path="RobustToolbox/Robust.Shared.CompNetworkGenerator/Robust.Shared.CompNetworkGenerator.csproj" />
    <Project Path="RobustToolbox/Robust.Shared.Maths/Robust.Shared.Maths.csproj" />
    <Project Path="RobustToolbox/Robust.Shared.Scripting/Robust.Shared.Scripting.csproj" />
    <Project Path="RobustToolbox/Robust.Shared/Robust.Shared.csproj" />
    <Project Path="RobustToolbox/Robust.UnitTesting/Robust.UnitTesting.csproj" />
    <Project Path="RobustToolbox/Robust.Xaml/Robust.Xaml.csproj">
        <BuildType Solution="Tools|Any CPU" Project="Debug" />
        <BuildType Solution="Tools|x64" Project="Release" />
    </Project>
  </Folder>
  <Folder Name="/RobustToolbox/cefglue/">
    <Project Path="RobustToolbox/cefglue/CefGlue/CefGlue.csproj" />
  </Folder>
  <Folder Name="/RobustToolbox/MSBuild/">
    <File Path="RobustToolbox/MSBuild/Robust.Analyzers.targets" />
    <File Path="RobustToolbox/MSBuild/Robust.DefineConstants.targets" />
    <File Path="RobustToolbox/MSBuild/Robust.Engine.targets" />
    <File Path="RobustToolbox/MSBuild/Robust.Properties.targets" />
    <File Path="RobustToolbox/MSBuild/XamlIL.targets" />
  </Folder>
  <Folder Name="/RobustToolbox/XamlX/">
    <Project Path="RobustToolbox/XamlX/src/XamlX.IL.Cecil/XamlX.IL.Cecil.csproj" />
    <Project Path="RobustToolbox/XamlX/src/XamlX.Runtime/XamlX.Runtime.csproj" />
    <Project Path="RobustToolbox/XamlX/src/XamlX/XamlX.csproj" />
  </Folder>
  <Folder Name="/TestGame/">
    <File Path="TestGame/code.dm" />
    <File Path="TestGame/environment.dme" />
    <File Path="TestGame/map_z1.dmm" />
    <File Path="TestGame/map_z2.dmm" />
    <File Path="TestGame/map_z3.dmm" />
    <File Path="TestGame/renderer_tests.dm" />
    <File Path="TestGame/TestInterface.dmf" />
  </Folder>
  <Folder Name="/TestGame/icons/">
    <File Path="TestGame/icons/displace.dmi" />
    <File Path="TestGame/icons/mob.dmi" />
    <File Path="TestGame/icons/turf.dmi" />
    <File Path="TestGame/icons/bee.dmi" />
  </Folder>
  <Folder Name="/TestGame/icons/effects/">
    <File Path="TestGame/icons/effects/effects.dmi" />
    <File Path="TestGame/icons/effects/lines.dmi" />
  </Folder>
  <Project Path="Content.IntegrationTests/Content.IntegrationTests.csproj" />
  <Project Path="Content.Tests/Content.Tests.csproj" />
  <Project Path="DMCompiler/DMCompiler.csproj" />
  <Project Path="DMDisassembler/DMDisassembler.csproj" />
  <Project Path="OpenDreamClient/OpenDreamClient.csproj" />
  <Project Path="OpenDreamPackageTool/OpenDreamPackageTool.csproj" />
  <Project Path="OpenDreamPackaging/OpenDreamPackaging.csproj" />
  <Project Path="OpenDreamRuntime/OpenDreamRuntime.csproj" />
  <Project Path="OpenDreamServer/OpenDreamServer.csproj" />
  <Project Path="OpenDreamShared/OpenDreamShared.csproj" />
<<<<<<< HEAD
  <Project Path="RobustToolbox/Robust.Xaml/Robust.Xaml.csproj" />
=======
>>>>>>> 107794d8
</Solution><|MERGE_RESOLUTION|>--- conflicted
+++ resolved
@@ -25,10 +25,7 @@
     <Project Path="RobustToolbox/Robust.Shared.Scripting/Robust.Shared.Scripting.csproj" />
     <Project Path="RobustToolbox/Robust.Shared/Robust.Shared.csproj" />
     <Project Path="RobustToolbox/Robust.UnitTesting/Robust.UnitTesting.csproj" />
-    <Project Path="RobustToolbox/Robust.Xaml/Robust.Xaml.csproj">
-        <BuildType Solution="Tools|Any CPU" Project="Debug" />
-        <BuildType Solution="Tools|x64" Project="Release" />
-    </Project>
+    <Project Path="RobustToolbox/Robust.Xaml/Robust.Xaml.csproj" />
   </Folder>
   <Folder Name="/RobustToolbox/cefglue/">
     <Project Path="RobustToolbox/cefglue/CefGlue/CefGlue.csproj" />
@@ -74,8 +71,4 @@
   <Project Path="OpenDreamRuntime/OpenDreamRuntime.csproj" />
   <Project Path="OpenDreamServer/OpenDreamServer.csproj" />
   <Project Path="OpenDreamShared/OpenDreamShared.csproj" />
-<<<<<<< HEAD
-  <Project Path="RobustToolbox/Robust.Xaml/Robust.Xaml.csproj" />
-=======
->>>>>>> 107794d8
 </Solution>