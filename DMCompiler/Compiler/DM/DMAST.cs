using System;
using System.Collections.Generic;
using OpenDreamShared.Compiler;
using OpenDreamShared.Dream;
using OpenDreamShared.Dream.Procs;
using Robust.Shared.Analyzers;

namespace DMCompiler.Compiler.DM {
    public interface DMASTVisitor : ASTVisitor {
        public void VisitFile(DMASTFile file) { throw new NotImplementedException(); }
        public void VisitBlockInner(DMASTBlockInner block) { throw new NotImplementedException(); }
        public void VisitProcBlockInner(DMASTProcBlockInner procBlock) { throw new NotImplementedException(); }
        public void VisitObjectDefinition(DMASTObjectDefinition statement) { throw new NotImplementedException(); }
        public void VisitPath(DMASTPath path) { throw new NotImplementedException(); }
        public void VisitObjectVarDefinition(DMASTObjectVarDefinition objectVarDefinition) { throw new NotImplementedException(); }
        public void VisitMultipleObjectVarDefinitions(DMASTMultipleObjectVarDefinitions multipleObjectVarDefinitions) { throw new NotImplementedException(); }
        public void VisitObjectVarOverride(DMASTObjectVarOverride objectVarOverride) { throw new NotImplementedException(); }
        public void VisitProcStatementExpression(DMASTProcStatementExpression statementExpression) { throw new NotImplementedException(); }
        public void VisitProcStatementVarDeclaration(DMASTProcStatementVarDeclaration varDeclaration) { throw new NotImplementedException(); }
        public void VisitProcStatementReturn(DMASTProcStatementReturn statementReturn) { throw new NotImplementedException(); }
        public void VisitProcStatementBreak(DMASTProcStatementBreak statementBreak) { throw new NotImplementedException(); }
        public void VisitProcStatementContinue(DMASTProcStatementContinue statementContinue) { throw new NotImplementedException(); }
        public void VisitProcStatementGoto(DMASTProcStatementGoto statementGoto) { throw new NotImplementedException(); }
        public void VisitProcStatementLabel(DMASTProcStatementLabel statementLabel) { throw new NotImplementedException(); }
        public void VisitProcStatementDel(DMASTProcStatementDel statementDel) { throw new NotImplementedException(); }
        public void VisitProcStatementSet(DMASTProcStatementSet statementSet) { throw new NotImplementedException(); }
        public void VisitProcStatementSpawn(DMASTProcStatementSpawn statementSpawn) { throw new NotImplementedException(); }
        public void VisitProcStatementIf(DMASTProcStatementIf statementIf) { throw new NotImplementedException(); }
        public void VisitProcStatementFor(DMASTProcStatementFor statementFor) { throw new NotImplementedException(); }
        public void VisitProcStatementInfLoop(DMASTProcStatementInfLoop statementInfLoop) {throw new NotImplementedException(); }
        public void VisitProcStatementWhile(DMASTProcStatementWhile statementWhile) { throw new NotImplementedException(); }
        public void VisitProcStatementDoWhile(DMASTProcStatementDoWhile statementDoWhile) { throw new NotImplementedException(); }
        public void VisitProcStatementSwitch(DMASTProcStatementSwitch statementSwitch) { throw new NotImplementedException(); }
        public void VisitProcStatementBrowse(DMASTProcStatementBrowse statementBrowse) { throw new NotImplementedException(); }
        public void VisitProcStatementBrowseResource(DMASTProcStatementBrowseResource statementBrowseResource) { throw new NotImplementedException(); }
        public void VisitProcStatementOutputControl(DMASTProcStatementOutputControl statementOutputControl) { throw new NotImplementedException(); }
        public void VisitProcStatementOutput(DMASTProcStatementOutput statementOutput) { throw new NotImplementedException(); }
        public void VisitProcStatementInput(DMASTProcStatementInput statementInput) { throw new NotImplementedException(); }
        public void VisitProcStatementTryCatch(DMASTProcStatementTryCatch statementTryCatch) { throw new NotImplementedException(); }
        public void VisitProcStatementThrow(DMASTProcStatementThrow statementThrow) { throw new NotImplementedException(); }
        public void VisitProcDefinition(DMASTProcDefinition procDefinition) { throw new NotImplementedException(); }
        public void VisitVoid(DMASTVoid voidNode) { throw new NotImplementedException(); }
        public void VisitIdentifier(DMASTIdentifier identifier) { throw new NotImplementedException(); }
        public void VisitIdentifierWrapped(DMASTIdentifierWrapped identifier) { throw new NotImplementedException(); }
        public void VisitGlobalIdentifier(DMASTGlobalIdentifier globalIdentifier) { throw new NotImplementedException(); }
        public void VisitConstantInteger(DMASTConstantInteger constant) { throw new NotImplementedException(); }
        public void VisitConstantFloat(DMASTConstantFloat constant) { throw new NotImplementedException(); }
        public void VisitConstantString(DMASTConstantString constant) { throw new NotImplementedException(); }
        public void VisitConstantResource(DMASTConstantResource constant) { throw new NotImplementedException(); }
        public void VisitConstantNull(DMASTConstantNull constant) { throw new NotImplementedException(); }
        public void VisitConstantPath(DMASTConstantPath constant) { throw new NotImplementedException(); }
        public void VisitUpwardPathSearch(DMASTUpwardPathSearch upwardPathSearch) { throw new NotImplementedException(); }
        public void VisitSwitchCaseRange(DMASTSwitchCaseRange switchCaseRange) { throw new NotImplementedException(); }
        public void VisitStringFormat(DMASTStringFormat stringFormat) { throw new NotImplementedException(); }
        public void VisitList(DMASTList list) { throw new NotImplementedException(); }
        public void VisitNewList(DMASTNewList newList) { throw new NotImplementedException(); }
        public void VisitAddText(DMASTAddText input) { throw new NotImplementedException(); }
        public void VisitProb(DMASTProb prob) { throw new NotImplementedException(); }
        public void VisitInput(DMASTInput input) { throw new NotImplementedException(); }
        public void VisitInitial(DMASTInitial initial) { throw new NotImplementedException(); }
        public void VisitNameof(DMASTNameof nameof) { throw new NotImplementedException(); }
        public void VisitIsSaved(DMASTIsSaved isSaved) { throw new NotImplementedException(); }
        public void VisitIsType(DMASTIsType isType) { throw new NotImplementedException(); }
        public void VisitImplicitIsType(DMASTImplicitIsType isType) { throw new NotImplementedException(); }
        public void VisitLocateCoordinates(DMASTLocateCoordinates locateCoordinates) { throw new NotImplementedException(); }
        public void VisitLocate(DMASTLocate locate) { throw new NotImplementedException(); }
        public void VisitGradient(DMASTGradient gradient) { throw new NotImplementedException(); }
        public void VisitPick(DMASTPick pick) { throw new NotImplementedException(); }
        public void VisitCall(DMASTCall call) { throw new NotImplementedException(); }
        public void VisitAssign(DMASTAssign assign) { throw new NotImplementedException(); }
        public void VisitVarDeclExpression(DMASTVarDeclExpression vardecl) { throw new NotImplementedException(); }
        public void VisitNewPath(DMASTNewPath newPath) { throw new NotImplementedException(); }
        public void VisitNewExpr(DMASTNewExpr newExpr) { throw new NotImplementedException(); }
        public void VisitNewInferred(DMASTNewInferred newInferred) { throw new NotImplementedException(); }
        public void VisitNot(DMASTNot not) { throw new NotImplementedException(); }
        public void VisitNegate(DMASTNegate negate) { throw new NotImplementedException(); }
        public void VisitEqual(DMASTEqual equal) { throw new NotImplementedException(); }
        public void VisitNotEqual(DMASTNotEqual notEqual) { throw new NotImplementedException(); }
        public void VisitEquivalent(DMASTEquivalent equivalent) { throw new NotImplementedException(); }
        public void VisitNotEquivalent(DMASTNotEquivalent notEquivalent) { throw new NotImplementedException(); }
        public void VisitLessThan(DMASTLessThan lessThan) { throw new NotImplementedException(); }
        public void VisitLessThanOrEqual(DMASTLessThanOrEqual lessThanOrEqual) { throw new NotImplementedException(); }
        public void VisitGreaterThan(DMASTGreaterThan greaterThan) { throw new NotImplementedException(); }
        public void VisitGreaterThanOrEqual(DMASTGreaterThanOrEqual greaterThanOrEqual) { throw new NotImplementedException(); }
        public void VisitMultiply(DMASTMultiply multiply) { throw new NotImplementedException(); }
        public void VisitDivide(DMASTDivide divide) { throw new NotImplementedException(); }
        public void VisitModulus(DMASTModulus modulus) { throw new NotImplementedException(); }
        public void VisitModulusModulus(DMASTModulusModulus modulusModulus) { throw new NotImplementedException(); }
        public void VisitPower(DMASTPower power) { throw new NotImplementedException(); }
        public void VisitAdd(DMASTAdd add) { throw new NotImplementedException(); }
        public void VisitSubtract(DMASTSubtract subtract) { throw new NotImplementedException(); }
        public void VisitPreIncrement(DMASTPreIncrement preIncrement) { throw new NotImplementedException(); }
        public void VisitPreDecrement(DMASTPreDecrement preDecrement) { throw new NotImplementedException(); }
        public void VisitPostIncrement(DMASTPostIncrement postIncrement) { throw new NotImplementedException(); }
        public void VisitPostDecrement(DMASTPostDecrement postDecrement) { throw new NotImplementedException(); }
        public void VisitTernary(DMASTTernary ternary) { throw new NotImplementedException(); }
        public void VisitAppend(DMASTAppend append) { throw new NotImplementedException(); }
        public void VisitRemove(DMASTRemove remove) { throw new NotImplementedException(); }
        public void VisitCombine(DMASTCombine combine) { throw new NotImplementedException(); }
        public void VisitMask(DMASTMask mask) { throw new NotImplementedException(); }
        public void VisitLogicalAndAssign(DMASTLogicalAndAssign landAssign) { throw new NotImplementedException(); }
        public void VisitLogicalOrAssign(DMASTLogicalOrAssign lorAssign) { throw new NotImplementedException(); }
        public void VisitMultiplyAssign(DMASTMultiplyAssign multiplyAssign) { throw new NotImplementedException(); }
        public void VisitDivideAssign(DMASTDivideAssign divideAssign) { throw new NotImplementedException(); }
        public void VisitLeftShiftAssign(DMASTLeftShiftAssign leftShiftAssign) { throw new NotImplementedException(); }
        public void VisitRightShiftAssign(DMASTRightShiftAssign rightShiftAssign) { throw new NotImplementedException(); }
        public void VisitXorAssign(DMASTXorAssign xorAssign) { throw new NotImplementedException(); }
        public void VisitModulusAssign(DMASTModulusAssign modulusAssign) { throw new NotImplementedException(); }
        public void VisitModulusModulusAssign(DMASTModulusModulusAssign modulusModulusAssign) { throw new NotImplementedException(); }
        public void VisitOr(DMASTOr or) { throw new NotImplementedException(); }
        public void VisitAnd(DMASTAnd and) { throw new NotImplementedException(); }
        public void VisitBinaryAnd(DMASTBinaryAnd binaryAnd) { throw new NotImplementedException(); }
        public void VisitBinaryXor(DMASTBinaryXor binaryXor) { throw new NotImplementedException(); }
        public void VisitBinaryOr(DMASTBinaryOr binaryOr) { throw new NotImplementedException(); }
        public void VisitBinaryNot(DMASTBinaryNot binaryNot) { throw new NotImplementedException(); }
        public void VisitLeftShift(DMASTLeftShift leftShift) { throw new NotImplementedException(); }
        public void VisitRightShift(DMASTRightShift rightShift) { throw new NotImplementedException(); }
        public void VisitIn(DMASTExpressionIn expressionIn) { throw new NotImplementedException(); }
        public void VisitInRange(DMASTExpressionInRange expressionInRange) { throw new NotImplementedException(); }
        public void VisitProcCall(DMASTProcCall procCall) { throw new NotImplementedException(); }
        public void VisitCallParameter(DMASTCallParameter callParameter) { throw new NotImplementedException(); }
        public void VisitDefinitionParameter(DMASTDefinitionParameter definitionParameter) { throw new NotImplementedException(); }
        public void VisitDereference(DMASTDereference deref) { throw new NotImplementedException(); }
        public void VisitCallableProcIdentifier(DMASTCallableProcIdentifier procIdentifier) { throw new NotImplementedException(); }
        public void VisitCallableSuper(DMASTCallableSuper super) { throw new NotImplementedException(); }
        public void VisitCallableSelf(DMASTCallableSelf self) { throw new NotImplementedException(); }
        public void VisitCallableGlobalProc(DMASTCallableGlobalProc globalIdentifier) { throw new NotImplementedException(); }

    }

    public abstract class DMASTNode : ASTNode<DMASTVisitor> {
        protected DMASTNode(Location location) {
            Location = location;
        }

        public readonly Location Location;

        public abstract void Visit(DMASTVisitor visitor);
    }

    public abstract class DMASTStatement : DMASTNode {
        protected DMASTStatement(Location location) : base(location) {
        }
    }

    public abstract class DMASTProcStatement : DMASTNode {
        protected DMASTProcStatement(Location location)
            : base(location) {
        }

        /// <returns>
        /// Returns true if this statement is either T or an aggregation of T (stored by an <see cref="DMASTAggregate{T}"/> instance). False otherwise.
        /// </returns>
        public bool IsAggregateOr<T>() where T : DMASTProcStatement {
            return (this is T or DMASTAggregate<T>);
        }
    }

    public abstract class DMASTExpression : DMASTNode {
        protected DMASTExpression(Location location) : base(location) {
        }

        public virtual IEnumerable<DMASTExpression> Leaves() {
            yield break;
        }
    }

    public abstract class DMASTExpressionConstant : DMASTExpression {
        protected DMASTExpressionConstant(Location location) : base(location) {
        }
    }

    public interface DMASTCallable {
    }

    public sealed class DMASTFile : DMASTNode {
        public readonly DMASTBlockInner BlockInner;

        public DMASTFile(Location location, DMASTBlockInner blockInner) : base(location) {
            BlockInner = blockInner;
        }

        public override void Visit(DMASTVisitor visitor) {
            visitor.VisitFile(this);
        }
    }

    public sealed class DMASTBlockInner : DMASTNode {
        public readonly DMASTStatement[] Statements;

        public DMASTBlockInner(Location location, DMASTStatement[] statements) : base(location) {
            Statements = statements;
        }

        public override void Visit(DMASTVisitor visitor) {
            visitor.VisitBlockInner(this);
        }
    }

    public sealed class DMASTProcBlockInner : DMASTNode {
        public readonly DMASTProcStatement[] Statements;

        /// <remarks>
        /// SetStatements is held separately because all set statements need to be, to borrow cursed JS terms, "hoisted" to the top of the block, before anything else.<br/>
        /// This isn't SPECIFICALLY a <see cref="DMASTProcStatementSet"/> array because some of these may be DMASTAggregate instances.
        /// </remarks>
        public readonly DMASTProcStatement[] SetStatements;

        /// <summary> Initializes an empty block. </summary>
        public DMASTProcBlockInner(Location location) : base(location) {
            Statements = Array.Empty<DMASTProcStatement>();
            SetStatements = Array.Empty<DMASTProcStatement>();
        }

        /// <summary> Initializes a block with only one statement (which may be a <see cref="DMASTProcStatementSet"/> :o) </summary>
        public DMASTProcBlockInner(Location location, DMASTProcStatement statement) : base(location) {
            if (statement.IsAggregateOr<DMASTProcStatementSet>()) { // If this is a Set statement or a set of Set statements
                Statements = Array.Empty<DMASTProcStatement>();
                SetStatements = new[] { statement };
            } else {
                Statements = new[] { statement };
                SetStatements = Array.Empty<DMASTProcStatement>();
            }
        }

        public DMASTProcBlockInner(Location location, DMASTProcStatement[] statements, DMASTProcStatement[]? setStatements)
            : base(location) {
            Statements = statements;
            SetStatements = setStatements ?? Array.Empty<DMASTProcStatement>();
        }

        public override void Visit(DMASTVisitor visitor) {
            visitor.VisitProcBlockInner(this);
        }
    }

    public sealed class DMASTObjectDefinition : DMASTStatement {
        /// <summary> Unlike other Path variables stored by AST nodes, this path is guaranteed to be the real, absolute path of this object definition block. <br/>
        /// That includes any inherited pathing from being tabbed into a different, base definition.
        /// </summary>
        public DreamPath Path;
        public readonly DMASTBlockInner? InnerBlock;

        public DMASTObjectDefinition(Location location, DreamPath path, DMASTBlockInner? innerBlock) : base(location) {
            Path = path;
            InnerBlock = innerBlock;
        }

        public override void Visit(DMASTVisitor visitor) {
            visitor.VisitObjectDefinition(this);
        }
    }

    /// <remarks> Also includes proc overrides; see the <see cref="IsOverride"/> member. Verbs too.</remarks>
    public sealed class DMASTProcDefinition : DMASTStatement {
        public readonly DreamPath ObjectPath;
        public readonly string Name;
        public readonly bool IsOverride;
        public readonly bool IsVerb;
        public readonly DMASTDefinitionParameter[] Parameters;
        public readonly DMASTProcBlockInner? Body;

        public DMASTProcDefinition(Location location, DreamPath path, DMASTDefinitionParameter[] parameters, DMASTProcBlockInner? body) : base(location) {
            int procElementIndex = path.FindElement("proc");

            if (procElementIndex == -1) {
                procElementIndex = path.FindElement("verb");

                if (procElementIndex != -1) IsVerb = true;
                else IsOverride = true;
            }

            if (procElementIndex != -1) path = path.RemoveElement(procElementIndex);

            ObjectPath = (path.Elements.Length > 1) ? path.FromElements(0, -2) : DreamPath.Root;
            Name = path.LastElement;
            Parameters = parameters;
            Body = body;
        }

        public override void Visit(DMASTVisitor visitor) {
            visitor.VisitProcDefinition(this);
        }
    }

    //TODO: This can probably be replaced with a DreamPath nullable
    public sealed class DMASTPath : DMASTNode {
        public DreamPath Path;

        public DMASTPath(Location location, DreamPath path) : base(location) {
            Path = path;
        }

        public override void Visit(DMASTVisitor visitor) {
            visitor.VisitPath(this);
        }
    }

    public sealed class DMASTObjectVarDefinition : DMASTStatement {
        /// <summary>The path of the object that we are a property of.</summary>
        public DreamPath ObjectPath => _varDecl.ObjectPath;

        /// <summary>The actual type of the variable itself.</summary>
        public DreamPath? Type => _varDecl.IsList ? DreamPath.List : _varDecl.TypePath;

        public string Name => _varDecl.VarName;
        public DMASTExpression Value;

        private readonly ObjVarDeclInfo _varDecl;

        public bool IsStatic => _varDecl.IsStatic;
        public bool IsGlobal => _varDecl.IsStatic; // TODO: Standardize our phrasing in the codebase. Are we calling these Statics or Globals?
        public bool IsConst => _varDecl.IsConst;
        public bool IsTmp => _varDecl.IsTmp;

        public readonly DMValueType ValType;

        public DMASTObjectVarDefinition(Location location, DreamPath path, DMASTExpression value, DMValueType valType = DMValueType.Anything) : base(location) {
            _varDecl = new ObjVarDeclInfo(path);
            Value = value;
            ValType = valType;
        }

        public override void Visit(DMASTVisitor visitor) {
            visitor.VisitObjectVarDefinition(this);
        }
    }

    public sealed class DMASTMultipleObjectVarDefinitions : DMASTStatement {
        public readonly DMASTObjectVarDefinition[] VarDefinitions;

        public DMASTMultipleObjectVarDefinitions(Location location, DMASTObjectVarDefinition[] varDefinitions) : base(location) {
            VarDefinitions = varDefinitions;
        }

        public override void Visit(DMASTVisitor visitor) {
            visitor.VisitMultipleObjectVarDefinitions(this);
        }
    }

    public sealed class DMASTObjectVarOverride : DMASTStatement {
        public readonly DreamPath ObjectPath;
        public readonly string VarName;
        public DMASTExpression Value;

        public DMASTObjectVarOverride(Location location, DreamPath path, DMASTExpression value) : base(location) {
            ObjectPath = path.FromElements(0, -2);
            VarName = path.LastElement;
            Value = value;
        }

        public override void Visit(DMASTVisitor visitor) {
            visitor.VisitObjectVarOverride(this);
        }
    }

    public sealed class DMASTProcStatementExpression : DMASTProcStatement {
        public DMASTExpression Expression;

        public DMASTProcStatementExpression(Location location, DMASTExpression expression) : base(location) {
            Expression = expression;
        }

        public override void Visit(DMASTVisitor visitor) {
            visitor.VisitProcStatementExpression(this);
        }
    }

    public sealed class DMASTProcStatementVarDeclaration : DMASTProcStatement {
        public DMASTExpression? Value;

        public DreamPath? Type => _varDecl.IsList ? DreamPath.List : _varDecl.TypePath;
        public string Name => _varDecl.VarName;
        public bool IsGlobal => _varDecl.IsStatic;
        public bool IsConst => _varDecl.IsConst;

        private readonly ProcVarDeclInfo _varDecl;

        public DMASTProcStatementVarDeclaration(Location location, DMASTPath path, DMASTExpression? value) : base(location) {
            _varDecl = new ProcVarDeclInfo(path.Path);
            Value = value;
        }

        public override void Visit(DMASTVisitor visitor) {
            visitor.VisitProcStatementVarDeclaration(this);
        }
    }

    /// <summary>
    /// A kinda-abstract class that represents several statements that were created in unison by one "super-statement" <br/>
    /// Such as, a var declaration that actually declares several vars at once (which in our parser must become "one" statement, hence this thing)
    /// </summary>
    /// <typeparam name="T">The DMASTProcStatement-derived class that this AST node holds.</typeparam>

    public sealed class DMASTAggregate<T> : DMASTProcStatement where T : DMASTProcStatement { // Gotta be honest? I like this "where" syntax better than C++20 concepts
        public T[] Statements { get; }

        public DMASTAggregate(Location location, T[] statements) : base(location) {
            Statements = statements;
        }

        public override void Visit(DMASTVisitor visitor) {
            foreach (T statement in Statements)
                statement.Visit(visitor);
        }
    }

    public sealed class DMASTProcStatementReturn : DMASTProcStatement {
        public DMASTExpression? Value;

        public DMASTProcStatementReturn(Location location, DMASTExpression? value) : base(location) {
            Value = value;
        }

        public override void Visit(DMASTVisitor visitor) {
            visitor.VisitProcStatementReturn(this);
        }
    }

    public sealed class DMASTProcStatementBreak : DMASTProcStatement {
        public readonly DMASTIdentifier? Label;

        public DMASTProcStatementBreak(Location location, DMASTIdentifier? label = null) : base(location) {
            Label = label;
        }

        public override void Visit(DMASTVisitor visitor) {
            visitor.VisitProcStatementBreak(this);
        }
    }

    public sealed class DMASTProcStatementContinue : DMASTProcStatement {
        public readonly DMASTIdentifier? Label;

        public DMASTProcStatementContinue(Location location, DMASTIdentifier? label = null) : base(location) {
            Label = label;
        }

        public override void Visit(DMASTVisitor visitor) {
            visitor.VisitProcStatementContinue(this);
        }
    }

    public sealed class DMASTProcStatementGoto : DMASTProcStatement {
        public readonly DMASTIdentifier Label;

        public DMASTProcStatementGoto(Location location, DMASTIdentifier label) : base(location) {
            Label = label;
        }

        public override void Visit(DMASTVisitor visitor) {
            visitor.VisitProcStatementGoto(this);
        }
    }

    public sealed class DMASTProcStatementLabel : DMASTProcStatement {
        public readonly string Name;
        public readonly DMASTProcBlockInner? Body;

        public DMASTProcStatementLabel(Location location, string name, DMASTProcBlockInner? body) : base(location) {
            Name = name;
            Body = body;
        }

        public override void Visit(DMASTVisitor visitor) {
            visitor.VisitProcStatementLabel(this);
        }
    }

    public sealed class DMASTProcStatementDel : DMASTProcStatement {
        public DMASTExpression Value;

        public DMASTProcStatementDel(Location location, DMASTExpression value) : base(location) {
            Value = value;
        }

        public override void Visit(DMASTVisitor visitor) {
            visitor.VisitProcStatementDel(this);
        }
    }

    public sealed class DMASTProcStatementSet : DMASTProcStatement {
        public readonly string Attribute;
        public readonly DMASTExpression Value;
        public readonly bool WasInKeyword; // Marks whether this was a "set x in y" expression, or a "set x = y" one

        public DMASTProcStatementSet(Location location, string attribute, DMASTExpression value, bool wasInKeyword) : base(location) {
            Attribute = attribute;
            Value = value;
            WasInKeyword = wasInKeyword;
        }

        public override void Visit(DMASTVisitor visitor) {
            visitor.VisitProcStatementSet(this);
        }
    }

    public sealed class DMASTProcStatementSpawn : DMASTProcStatement {
        public DMASTExpression Delay;
        public readonly DMASTProcBlockInner Body;

        public DMASTProcStatementSpawn(Location location, DMASTExpression delay, DMASTProcBlockInner body) : base(location) {
            Delay = delay;
            Body = body;
        }

        public override void Visit(DMASTVisitor visitor) {
            visitor.VisitProcStatementSpawn(this);
        }
    }

    public sealed class DMASTProcStatementIf : DMASTProcStatement {
        public DMASTExpression Condition;
        public readonly DMASTProcBlockInner Body;
        public readonly DMASTProcBlockInner? ElseBody;

        public DMASTProcStatementIf(Location location, DMASTExpression condition, DMASTProcBlockInner body, DMASTProcBlockInner? elseBody = null) : base(location) {
            Condition = condition;
            Body = body;
            ElseBody = elseBody;
        }

        public override void Visit(DMASTVisitor visitor) {
            visitor.VisitProcStatementIf(this);
        }
    }

    public sealed class DMASTProcStatementFor : DMASTProcStatement {
        public DMASTExpression? Expression1, Expression2, Expression3;
        public DMValueType? DMTypes;
        public readonly DMASTProcBlockInner Body;

        public DMASTProcStatementFor(Location location, DMASTExpression? expr1, DMASTExpression? expr2, DMASTExpression? expr3, DMValueType? dmTypes, DMASTProcBlockInner body) : base(location) {
            Expression1 = expr1;
            Expression2 = expr2;
            Expression3 = expr3;
            DMTypes = dmTypes;
            Body = body;
        }

        public override void Visit(DMASTVisitor visitor) {
            visitor.VisitProcStatementFor(this);
        }
    }

    public sealed class DMASTProcStatementInfLoop : DMASTProcStatement {
        public readonly DMASTProcBlockInner Body;

        public DMASTProcStatementInfLoop(Location location, DMASTProcBlockInner body) : base(location){
            Body = body;
        }

        public override void Visit(DMASTVisitor visitor){
            visitor.VisitProcStatementInfLoop(this);
        }
    }

    public sealed class DMASTProcStatementWhile : DMASTProcStatement {
        public DMASTExpression Conditional;
        public readonly DMASTProcBlockInner Body;

        public DMASTProcStatementWhile(Location location, DMASTExpression conditional, DMASTProcBlockInner body) : base(location) {
            Conditional = conditional;
            Body = body;
        }

        public override void Visit(DMASTVisitor visitor) {
            visitor.VisitProcStatementWhile(this);
        }
    }

    public sealed class DMASTProcStatementDoWhile : DMASTProcStatement {
        public DMASTExpression Conditional;
        public readonly DMASTProcBlockInner Body;

        public DMASTProcStatementDoWhile(Location location, DMASTExpression conditional, DMASTProcBlockInner body) : base(location) {
            Conditional = conditional;
            Body = body;
        }

        public override void Visit(DMASTVisitor visitor) {
            visitor.VisitProcStatementDoWhile(this);
        }
    }

    public sealed class DMASTProcStatementSwitch : DMASTProcStatement {
        [Virtual]
        public class SwitchCase {
            public readonly DMASTProcBlockInner Body;

            protected SwitchCase(DMASTProcBlockInner body) {
                Body = body;
            }
        }

        public sealed class SwitchCaseDefault : SwitchCase {
            public SwitchCaseDefault(DMASTProcBlockInner body) : base(body) { }
        }

        public sealed class SwitchCaseValues : SwitchCase {
            public readonly DMASTExpression[] Values;

            public SwitchCaseValues(DMASTExpression[] values, DMASTProcBlockInner body) : base(body) {
                Values = values;
            }
        }

        public DMASTExpression Value;
        public readonly SwitchCase[] Cases;

        public DMASTProcStatementSwitch(Location location, DMASTExpression value, SwitchCase[] cases) : base(location) {
            Value = value;
            Cases = cases;
        }

        public override void Visit(DMASTVisitor visitor) {
            visitor.VisitProcStatementSwitch(this);
        }
    }

    public sealed class DMASTProcStatementBrowse : DMASTProcStatement {
        public DMASTExpression Receiver;
        public DMASTExpression Body;
        public DMASTExpression Options;

        public DMASTProcStatementBrowse(Location location, DMASTExpression receiver, DMASTExpression body, DMASTExpression options) : base(location) {
            Receiver = receiver;
            Body = body;
            Options = options;
        }

        public override void Visit(DMASTVisitor visitor) {
            visitor.VisitProcStatementBrowse(this);
        }
    }

    public sealed class DMASTProcStatementBrowseResource : DMASTProcStatement {
        public DMASTExpression Receiver;
        public DMASTExpression File;
        public DMASTExpression Filename;

        public DMASTProcStatementBrowseResource(Location location, DMASTExpression receiver, DMASTExpression file, DMASTExpression filename) : base(location) {
            Receiver = receiver;
            File = file;
            Filename = filename;
        }

        public override void Visit(DMASTVisitor visitor) {
            visitor.VisitProcStatementBrowseResource(this);
        }
    }

    public sealed class DMASTProcStatementOutputControl : DMASTProcStatement {
        public DMASTExpression Receiver;
        public DMASTExpression Message;
        public DMASTExpression Control;

        public DMASTProcStatementOutputControl(Location location, DMASTExpression receiver, DMASTExpression message, DMASTExpression control) : base(location) {
            Receiver = receiver;
            Message = message;
            Control = control;
        }

        public override void Visit(DMASTVisitor visitor) {
            visitor.VisitProcStatementOutputControl(this);
        }
    }

    public sealed class DMASTProcStatementOutput : DMASTProcStatement {
        public DMASTExpression A, B;

        public DMASTProcStatementOutput(Location location, DMASTExpression a, DMASTExpression b) : base(location) {
            A = a;
            B = b;
        }

        public override void Visit(DMASTVisitor visitor) {
            visitor.VisitProcStatementOutput(this);
        }
    }

    public sealed class DMASTProcStatementInput : DMASTProcStatement {
        public DMASTExpression A, B;

        public DMASTProcStatementInput(Location location, DMASTExpression a, DMASTExpression b) : base(location) {
            A = a;
            B = b;
        }

        public override void Visit(DMASTVisitor visitor) {
            visitor.VisitProcStatementInput(this);
        }
    }

    public sealed class DMASTProcStatementTryCatch : DMASTProcStatement {
        public readonly DMASTProcBlockInner TryBody;
        public readonly DMASTProcBlockInner? CatchBody;
        public readonly DMASTProcStatement? CatchParameter;

        public DMASTProcStatementTryCatch(Location location, DMASTProcBlockInner tryBody, DMASTProcBlockInner? catchBody, DMASTProcStatement? catchParameter) : base(location) {
            TryBody = tryBody;
            CatchBody = catchBody;
            CatchParameter = catchParameter;
        }

        public override void Visit(DMASTVisitor visitor) {
            visitor.VisitProcStatementTryCatch(this);
        }
    }

    public sealed class DMASTProcStatementThrow : DMASTProcStatement {
        public DMASTExpression Value;

        public DMASTProcStatementThrow(Location location, DMASTExpression value) : base(location) {
            Value = value;
        }

        public override void Visit(DMASTVisitor visitor) {
            visitor.VisitProcStatementThrow(this);
        }
    }

<<<<<<< HEAD
    public sealed class DMASTIdentifier : DMASTExpression {
=======
    public class DMASTVoid : DMASTExpression {
        public DMASTVoid(Location location) : base(location) {

        }

        public override void Visit(DMASTVisitor visitor) {
            visitor.VisitVoid(this);
        }
    }

    public class DMASTIdentifier : DMASTExpression {
>>>>>>> 12cabe2c
        public readonly string Identifier;

        public DMASTIdentifier(Location location, string identifier) : base(location) {
            Identifier = identifier;
        }

        public override void Visit(DMASTVisitor visitor) {
            visitor.VisitIdentifier(this);
        }
    }

    public sealed class DMASTIdentifierWrapped : DMASTExpression {
        public readonly DMASTIdentifier Identifier;

        public DMASTIdentifierWrapped(Location location, DMASTIdentifier identifier) : base(location) {
            Identifier = identifier;
        }

        public override void Visit(DMASTVisitor visitor) {
            visitor.VisitIdentifierWrapped(this);
        }
    }

    public sealed class DMASTGlobalIdentifier : DMASTExpression {
        public readonly string Identifier;

        public DMASTGlobalIdentifier(Location location, string identifier) : base(location) {
            Identifier = identifier;
        }

        public override void Visit(DMASTVisitor visitor) {
            visitor.VisitGlobalIdentifier(this);
        }
    }

    public sealed class DMASTConstantInteger : DMASTExpressionConstant {
        public readonly int Value;

        public DMASTConstantInteger(Location location, int value) : base(location) {
            Value = value;
        }

        public override void Visit(DMASTVisitor visitor) {
            visitor.VisitConstantInteger(this);
        }
    }

    public sealed class DMASTConstantFloat : DMASTExpressionConstant {
        public readonly float Value;

        public DMASTConstantFloat(Location location, float value) : base(location) {
            Value = value;
        }

        public override void Visit(DMASTVisitor visitor) {
            visitor.VisitConstantFloat(this);
        }
    }

    public sealed class DMASTConstantString : DMASTExpressionConstant {
        public readonly string Value;

        public DMASTConstantString(Location location, string value) : base(location) {
            Value = value;
        }

        public override void Visit(DMASTVisitor visitor) {
            visitor.VisitConstantString(this);
        }
    }

    public sealed class DMASTConstantResource : DMASTExpressionConstant {
        public readonly string Path;

        public DMASTConstantResource(Location location, string path) : base(location) {
            Path = path;
        }

        public override void Visit(DMASTVisitor visitor) {
            visitor.VisitConstantResource(this);
        }
    }

    public sealed class DMASTConstantNull : DMASTExpressionConstant {
        public DMASTConstantNull(Location location)
            : base(location)
        {}
        public override void Visit(DMASTVisitor visitor) {
            visitor.VisitConstantNull(this);
        }
    }

    public sealed class DMASTConstantPath : DMASTExpressionConstant {
        public readonly DMASTPath Value;

        public DMASTConstantPath(Location location, DMASTPath value) : base(location) {
            Value = value;
        }

        public override void Visit(DMASTVisitor visitor) {
            visitor.VisitConstantPath(this);
        }
    }

    public sealed class DMASTUpwardPathSearch : DMASTExpressionConstant {
        public readonly DMASTExpressionConstant Path;
        public readonly DMASTPath Search;

        public DMASTUpwardPathSearch(Location location, DMASTExpressionConstant path, DMASTPath search) : base(location) {
            Path = path;
            Search = search;
        }

        public override void Visit(DMASTVisitor visitor) {
            visitor.VisitUpwardPathSearch(this);
        }
    }

    public sealed class DMASTSwitchCaseRange : DMASTExpression {
        public DMASTExpression RangeStart, RangeEnd;

        public DMASTSwitchCaseRange(Location location, DMASTExpression rangeStart, DMASTExpression rangeEnd) : base(location) {
            RangeStart = rangeStart;
            RangeEnd = rangeEnd;
        }

        public override void Visit(DMASTVisitor visitor) {
            visitor.VisitSwitchCaseRange(this);
        }
    }

    public sealed class DMASTStringFormat : DMASTExpression {
        public readonly string Value;
        public readonly DMASTExpression?[] InterpolatedValues;

        public DMASTStringFormat(Location location, string value, DMASTExpression?[] interpolatedValues) : base(location) {
            Value = value;
            InterpolatedValues = interpolatedValues;
        }

        public override void Visit(DMASTVisitor visitor) {
            visitor.VisitStringFormat(this);
        }
    }

    public sealed class DMASTList : DMASTExpression {
        public readonly DMASTCallParameter[] Values;

        public DMASTList(Location location, DMASTCallParameter[] values) : base(location) {
            Values = values;
        }

        public override void Visit(DMASTVisitor visitor) {
            visitor.VisitList(this);
        }
    }

    public sealed class DMASTAddText : DMASTExpression {
        public readonly DMASTCallParameter[] Parameters;

        public DMASTAddText(Location location, DMASTCallParameter[] parameters) : base(location) {
            Parameters = parameters;
        }

        public override void Visit(DMASTVisitor visitor) {
            visitor.VisitAddText(this);
        }
    }

    public sealed class DMASTProb : DMASTExpression {
        public readonly DMASTExpression P;

        public DMASTProb(Location location, DMASTExpression p) : base(location) {
            P = p;
        }

        public override void Visit(DMASTVisitor visitor) {
            visitor.VisitProb(this);
        }
    }

    public sealed class DMASTNewList : DMASTExpression {
        public readonly DMASTCallParameter[] Parameters;

        public DMASTNewList(Location location, DMASTCallParameter[] parameters) : base(location) {
            Parameters = parameters;
        }

        public override void Visit(DMASTVisitor visitor) {
            visitor.VisitNewList(this);
        }
    }

    public sealed class DMASTInput : DMASTExpression {
        public readonly DMASTCallParameter[] Parameters;
        public DMValueType? Types;
        public readonly DMASTExpression? List;

        public DMASTInput(Location location, DMASTCallParameter[] parameters, DMValueType? types, DMASTExpression? list) : base(location) {
            Parameters = parameters;
            Types = types;
            List = list;
        }

        public override void Visit(DMASTVisitor visitor) {
            visitor.VisitInput(this);
        }
    }

    public sealed class DMASTInitial : DMASTExpression {
        public readonly DMASTExpression Expression;

        public DMASTInitial(Location location, DMASTExpression expression) : base(location) {
            Expression = expression;
        }

        public override void Visit(DMASTVisitor visitor) {
            visitor.VisitInitial(this);
        }
    }

    public sealed class DMASTNameof : DMASTExpression {
        public DMASTExpression Expression;

        public DMASTNameof(Location location, DMASTExpression expression) : base(location) {
            Expression = expression;
        }

        public override void Visit(DMASTVisitor visitor) {
            visitor.VisitNameof(this);
        }
    }

    public sealed class DMASTIsSaved : DMASTExpression {
        public readonly DMASTExpression Expression;

        public DMASTIsSaved(Location location, DMASTExpression expression) : base(location) {
            Expression = expression;
        }

        public override void Visit(DMASTVisitor visitor) {
            visitor.VisitIsSaved(this);
        }
    }

    public sealed class DMASTIsType : DMASTExpression {
        public readonly DMASTExpression Value;
        public readonly DMASTExpression Type;

        public DMASTIsType(Location location, DMASTExpression value, DMASTExpression type) : base(location) {
            Value = value;
            Type = type;
        }

        public override void Visit(DMASTVisitor visitor) {
            visitor.VisitIsType(this);
        }
    }

    public sealed class DMASTImplicitIsType : DMASTExpression {
        public readonly DMASTExpression Value;

        public DMASTImplicitIsType(Location location, DMASTExpression value) : base(location) {
            Value = value;
        }

        public override void Visit(DMASTVisitor visitor) {
            visitor.VisitImplicitIsType(this);
        }
    }

    public sealed class DMASTLocateCoordinates : DMASTExpression {
        public readonly DMASTExpression X, Y, Z;

        public DMASTLocateCoordinates(Location location, DMASTExpression x, DMASTExpression y, DMASTExpression z) : base(location) {
            X = x;
            Y = y;
            Z = z;
        }

        public override void Visit(DMASTVisitor visitor) {
            visitor.VisitLocateCoordinates(this);
        }
    }

    public sealed class DMASTLocate : DMASTExpression {
        public readonly DMASTExpression? Expression;
        public readonly DMASTExpression? Container;

        public DMASTLocate(Location location, DMASTExpression? expression, DMASTExpression? container) : base(location) {
            Expression = expression;
            Container = container;
        }

        public override void Visit(DMASTVisitor visitor) {
            visitor.VisitLocate(this);
        }
    }

    public sealed class DMASTGradient : DMASTExpression {
        public readonly DMASTCallParameter[] Parameters;

        public DMASTGradient(Location location, DMASTCallParameter[] parameters) : base(location) {
            Parameters = parameters;
        }

        public override void Visit(DMASTVisitor visitor) {
            visitor.VisitGradient(this);
        }
    }

    public sealed class DMASTPick : DMASTExpression {
        public struct PickValue {
            public readonly DMASTExpression? Weight;
            public readonly DMASTExpression Value;

            public PickValue(DMASTExpression? weight, DMASTExpression value) {
                Weight = weight;
                Value = value;
            }
        }

        public readonly PickValue[] Values;

        public DMASTPick(Location location, PickValue[] values) : base(location) {
            Values = values;
        }

        public override void Visit(DMASTVisitor visitor) {
            visitor.VisitPick(this);
        }
    }

    public sealed class DMASTCall : DMASTExpression {
        public readonly DMASTCallParameter[] CallParameters, ProcParameters;

        public DMASTCall(Location location, DMASTCallParameter[] callParameters, DMASTCallParameter[] procParameters) : base(location) {
            CallParameters = callParameters;
            ProcParameters = procParameters;
        }

        public override void Visit(DMASTVisitor visitor) {
            visitor.VisitCall(this);
        }
    }

    public sealed class DMASTAssign : DMASTExpression {
        public DMASTExpression Expression, Value;

        public DMASTAssign(Location location, DMASTExpression expression, DMASTExpression value) : base(location) {
            Expression = expression;
            Value = value;
        }

        public override IEnumerable<DMASTExpression> Leaves() { yield return Expression; yield return Value; }

        public override void Visit(DMASTVisitor visitor) {
            visitor.VisitAssign(this);
        }
    }

    public sealed class DMASTVarDeclExpression : DMASTExpression {
        public readonly DMASTPath DeclPath;

        public DMASTVarDeclExpression(Location location, DMASTPath path) : base(location) {
            DeclPath = path;
        }
        public override void Visit(DMASTVisitor visitor) {
            visitor.VisitVarDeclExpression(this);
        }

    }

    public sealed class DMASTNewPath : DMASTExpression {
        public readonly DMASTPath Path;
        public readonly DMASTCallParameter[] Parameters;

        public DMASTNewPath(Location location, DMASTPath path, DMASTCallParameter[] parameters) : base(location) {
            Path = path;
            Parameters = parameters;
        }

        public override void Visit(DMASTVisitor visitor) {
            visitor.VisitNewPath(this);
        }
    }

<<<<<<< HEAD
    public sealed class DMASTNewIdentifier : DMASTExpression {
        public readonly DMASTIdentifier Identifier;
        public readonly DMASTCallParameter[] Parameters;

        public DMASTNewIdentifier(Location location, DMASTIdentifier identifier, DMASTCallParameter[] parameters) : base(location) {
            Identifier = identifier;
            Parameters = parameters;
        }

        public override void Visit(DMASTVisitor visitor) {
            visitor.VisitNewIdentifier(this);
        }
    }

    public sealed class DMASTNewDereference : DMASTExpression {
        public readonly DMASTDereference Dereference;
=======
    public class DMASTNewExpr : DMASTExpression {
        public DMASTExpression Expression;
>>>>>>> 12cabe2c
        public readonly DMASTCallParameter[] Parameters;

        public DMASTNewExpr(Location location, DMASTExpression expression, DMASTCallParameter[] parameters) : base(location) {
            Expression = expression;
            Parameters = parameters;
        }

        public override void Visit(DMASTVisitor visitor) {
            visitor.VisitNewExpr(this);
        }
    }

<<<<<<< HEAD
    public sealed class DMASTNewListIndex : DMASTExpression {
            public readonly DMASTListIndex ListIdx;
            public readonly DMASTCallParameter[] Parameters;

            public DMASTNewListIndex(Location location, DMASTListIndex listIdx, DMASTCallParameter[] parameters) : base(location) {
                ListIdx = listIdx;
                Parameters = parameters;
            }

            public override void Visit(DMASTVisitor visitor) {
                visitor.VisitNewListIndex(this);
            }
        }

    public sealed class DMASTNewInferred : DMASTExpression {
=======
    public class DMASTNewInferred : DMASTExpression {
>>>>>>> 12cabe2c
        public readonly DMASTCallParameter[] Parameters;

        public DMASTNewInferred(Location location, DMASTCallParameter[] parameters) : base(location) {
            Parameters = parameters;
        }

        public override void Visit(DMASTVisitor visitor) {
            visitor.VisitNewInferred(this);
        }
    }

    public sealed class DMASTNot : DMASTExpression {
        public DMASTExpression Expression;

        public DMASTNot(Location location, DMASTExpression expression) : base(location) {
            Expression = expression;
        }

        public override IEnumerable<DMASTExpression> Leaves() { yield return Expression; }

        public override void Visit(DMASTVisitor visitor) {
            visitor.VisitNot(this);
        }
    }

    public sealed class DMASTNegate : DMASTExpression {
        public DMASTExpression Expression;

        public DMASTNegate(Location location, DMASTExpression expression) : base(location) {
            Expression = expression;
        }

        public override IEnumerable<DMASTExpression> Leaves() { yield return Expression; }
        public override void Visit(DMASTVisitor visitor) {
            visitor.VisitNegate(this);
        }
    }

    public sealed class DMASTEqual : DMASTExpression {
        public DMASTExpression A, B;

        public DMASTEqual(Location location, DMASTExpression a, DMASTExpression b) : base(location) {
            A = a;
            B = b;
        }

        public override IEnumerable<DMASTExpression> Leaves() { yield return A; yield return B; }

        public override void Visit(DMASTVisitor visitor) {
            visitor.VisitEqual(this);
        }
    }

    public sealed class DMASTNotEqual : DMASTExpression {
        public DMASTExpression A, B;

        public DMASTNotEqual(Location location, DMASTExpression a, DMASTExpression b) : base(location) {
            A = a;
            B = b;
        }

        public override IEnumerable<DMASTExpression> Leaves() { yield return A; yield return B; }

        public override void Visit(DMASTVisitor visitor) {
            visitor.VisitNotEqual(this);
        }
    }

    public sealed class DMASTEquivalent : DMASTExpression {
        public readonly DMASTExpression A, B;

        public DMASTEquivalent(Location location, DMASTExpression a, DMASTExpression b) : base(location) {
            A = a;
            B = b;
        }

        public override IEnumerable<DMASTExpression> Leaves() { yield return A; yield return B; }

        public override void Visit(DMASTVisitor visitor) {
            visitor.VisitEquivalent(this);
        }
    }

    public sealed class DMASTNotEquivalent : DMASTExpression {
        public readonly DMASTExpression A, B;

        public DMASTNotEquivalent(Location location, DMASTExpression a, DMASTExpression b) : base(location) {
            A = a;
            B = b;
        }

        public override IEnumerable<DMASTExpression> Leaves() { yield return A; yield return B; }

        public override void Visit(DMASTVisitor visitor) {
            visitor.VisitNotEquivalent(this);
        }
    }

    public sealed class DMASTLessThan : DMASTExpression {
        public DMASTExpression A, B;

        public DMASTLessThan(Location location, DMASTExpression a, DMASTExpression b) : base(location) {
            A = a;
            B = b;
        }

        public override IEnumerable<DMASTExpression> Leaves() { yield return A; yield return B; }

        public override void Visit(DMASTVisitor visitor) {
            visitor.VisitLessThan(this);
        }
    }

    public sealed class DMASTLessThanOrEqual : DMASTExpression {
        public DMASTExpression A, B;

        public DMASTLessThanOrEqual(Location location, DMASTExpression a, DMASTExpression b) : base(location) {
            A = a;
            B = b;
        }

        public override IEnumerable<DMASTExpression> Leaves() { yield return A; yield return B; }

        public override void Visit(DMASTVisitor visitor) {
            visitor.VisitLessThanOrEqual(this);
        }
    }

    public sealed class DMASTGreaterThan : DMASTExpression {
        public DMASTExpression A, B;

        public DMASTGreaterThan(Location location, DMASTExpression a, DMASTExpression b) : base(location) {
            A = a;
            B = b;
        }

        public override IEnumerable<DMASTExpression> Leaves() { yield return A; yield return B; }

        public override void Visit(DMASTVisitor visitor) {
            visitor.VisitGreaterThan(this);
        }
    }

    public sealed class DMASTGreaterThanOrEqual : DMASTExpression {
        public DMASTExpression A, B;

        public DMASTGreaterThanOrEqual(Location location, DMASTExpression a, DMASTExpression b) : base(location) {
            A = a;
            B = b;
        }

        public override IEnumerable<DMASTExpression> Leaves() { yield return A; yield return B; }

        public override void Visit(DMASTVisitor visitor) {
            visitor.VisitGreaterThanOrEqual(this);
        }
    }

    public sealed class DMASTMultiply : DMASTExpression {
        public DMASTExpression A, B;

        public DMASTMultiply(Location location, DMASTExpression a, DMASTExpression b) : base(location) {
            A = a;
            B = b;
        }

        public override IEnumerable<DMASTExpression> Leaves() { yield return A; yield return B; }

        public override void Visit(DMASTVisitor visitor) {
            visitor.VisitMultiply(this);
        }
    }

    public sealed class DMASTDivide : DMASTExpression {
        public DMASTExpression A, B;

        public DMASTDivide(Location location, DMASTExpression a, DMASTExpression b) : base(location) {
            A = a;
            B = b;
        }

        public override IEnumerable<DMASTExpression> Leaves() { yield return A; yield return B; }

        public override void Visit(DMASTVisitor visitor) {
            visitor.VisitDivide(this);
        }
    }

    public sealed class DMASTModulus : DMASTExpression {
        public DMASTExpression A, B;

        public DMASTModulus(Location location, DMASTExpression a, DMASTExpression b) : base(location) {
            A = a;
            B = b;
        }

        public override IEnumerable<DMASTExpression> Leaves() { yield return A; yield return B; }

        public override void Visit(DMASTVisitor visitor) {
            visitor.VisitModulus(this);
        }
    }

    public sealed class DMASTModulusModulus : DMASTExpression {
        public readonly DMASTExpression A, B;

        public DMASTModulusModulus(Location location, DMASTExpression a, DMASTExpression b) : base(location) {
            A = a;
            B = b;
        }

        public override IEnumerable<DMASTExpression> Leaves() { yield return A; yield return B; }

        public override void Visit(DMASTVisitor visitor) {
            visitor.VisitModulusModulus(this);
        }
    }

    public sealed class DMASTPower : DMASTExpression {
        public DMASTExpression A, B;

        public DMASTPower(Location location, DMASTExpression a, DMASTExpression b) : base(location) {
            A = a;
            B = b;
        }

        public override IEnumerable<DMASTExpression> Leaves() { yield return A; yield return B; }

        public override void Visit(DMASTVisitor visitor) {
            visitor.VisitPower(this);
        }
    }

    public sealed class DMASTAdd : DMASTExpression {
        public DMASTExpression A, B;

        public DMASTAdd(Location location, DMASTExpression a, DMASTExpression b) : base(location) {
            A = a;
            B = b;
        }

        public override IEnumerable<DMASTExpression> Leaves() { yield return A; yield return B; }

        public override void Visit(DMASTVisitor visitor) {
            visitor.VisitAdd(this);
        }
    }

    public sealed class DMASTSubtract : DMASTExpression {
        public DMASTExpression A, B;

        public DMASTSubtract(Location location, DMASTExpression a, DMASTExpression b) : base(location) {
            A = a;
            B = b;
        }

        public override IEnumerable<DMASTExpression> Leaves() { yield return A; yield return B; }

        public override void Visit(DMASTVisitor visitor) {
            visitor.VisitSubtract(this);
        }
    }

    public sealed class DMASTPreIncrement : DMASTExpression {
        public readonly DMASTExpression Expression;

        public DMASTPreIncrement(Location location, DMASTExpression expression) : base(location) {
            Expression = expression;
        }

        public override IEnumerable<DMASTExpression> Leaves() { yield return Expression; }

        public override void Visit(DMASTVisitor visitor) {
            visitor.VisitPreIncrement(this);
        }
    }

    public sealed class DMASTPreDecrement : DMASTExpression {
        public readonly DMASTExpression Expression;

        public DMASTPreDecrement(Location location, DMASTExpression expression) : base(location) {
            Expression = expression;
        }

        public override IEnumerable<DMASTExpression> Leaves() { yield return Expression; }

        public override void Visit(DMASTVisitor visitor) {
            visitor.VisitPreDecrement(this);
        }
    }

    public sealed class DMASTPostIncrement : DMASTExpression {
        public readonly DMASTExpression Expression;

        public DMASTPostIncrement(Location location, DMASTExpression expression) : base(location) {
            Expression = expression;
        }

        public override IEnumerable<DMASTExpression> Leaves() { yield return Expression; }

        public override void Visit(DMASTVisitor visitor) {
            visitor.VisitPostIncrement(this);
        }
    }

    public sealed class DMASTPostDecrement : DMASTExpression {
        public readonly DMASTExpression Expression;

        public DMASTPostDecrement(Location location, DMASTExpression expression) : base(location) {
            Expression = expression;
        }

        public override IEnumerable<DMASTExpression> Leaves() { yield return Expression; }

        public override void Visit(DMASTVisitor visitor) {
            visitor.VisitPostDecrement(this);
        }
    }

    public sealed class DMASTTernary : DMASTExpression {
        public readonly DMASTExpression A, B, C;

        public DMASTTernary(Location location, DMASTExpression a, DMASTExpression b, DMASTExpression c) : base(location) {
            A = a;
            B = b;
            C = c;
        }

        public override IEnumerable<DMASTExpression> Leaves() { yield return A; yield return B; yield return C;  }

        public override void Visit(DMASTVisitor visitor) {
            visitor.VisitTernary(this);
        }
    }

    public sealed class DMASTAppend : DMASTExpression {
        public DMASTExpression A, B;

        public DMASTAppend(Location location, DMASTExpression a, DMASTExpression b) : base(location) {
            A = a;
            B = b;
        }

        public override IEnumerable<DMASTExpression> Leaves() { yield return A; yield return B; }

        public override void Visit(DMASTVisitor visitor) {
            visitor.VisitAppend(this);
        }
    }

    public sealed class DMASTRemove : DMASTExpression {
        public DMASTExpression A, B;

        public DMASTRemove(Location location, DMASTExpression a, DMASTExpression b) : base(location) {
            A = a;
            B = b;
        }
        public override IEnumerable<DMASTExpression> Leaves() { yield return A; yield return B; }

        public override void Visit(DMASTVisitor visitor) {
            visitor.VisitRemove(this);
        }
    }

    public sealed class DMASTCombine : DMASTExpression {
        public DMASTExpression A, B;

        public DMASTCombine(Location location, DMASTExpression a, DMASTExpression b) : base(location) {
            A = a;
            B = b;
        }

        public override IEnumerable<DMASTExpression> Leaves() { yield return A; yield return B; }

        public override void Visit(DMASTVisitor visitor) {
            visitor.VisitCombine(this);
        }
    }

    public sealed class DMASTMask : DMASTExpression {
        public DMASTExpression A, B;

        public DMASTMask(Location location, DMASTExpression a, DMASTExpression b) : base(location) {
            A = a;
            B = b;
        }

        public override IEnumerable<DMASTExpression> Leaves() { yield return A; yield return B; }

        public override void Visit(DMASTVisitor visitor) {
            visitor.VisitMask(this);
        }
    }

    public sealed class DMASTLogicalAndAssign : DMASTExpression {
        public readonly DMASTExpression A, B;

        public DMASTLogicalAndAssign(Location location, DMASTExpression a, DMASTExpression b) : base(location) {
            A = a;
            B = b;
        }
        public override IEnumerable<DMASTExpression> Leaves() { yield return A; yield return B; }

        public override void Visit(DMASTVisitor visitor) {
            visitor.VisitLogicalAndAssign(this);
        }
    }

    public sealed class DMASTLogicalOrAssign : DMASTExpression {
        public readonly DMASTExpression A, B;

        public DMASTLogicalOrAssign(Location location, DMASTExpression a, DMASTExpression b) : base(location) {
            A = a;
            B = b;
        }
        public override IEnumerable<DMASTExpression> Leaves() { yield return A; yield return B; }

        public override void Visit(DMASTVisitor visitor) {
            visitor.VisitLogicalOrAssign(this);
        }
    }

    public sealed class DMASTMultiplyAssign : DMASTExpression {
        public readonly DMASTExpression A, B;

        public DMASTMultiplyAssign(Location location, DMASTExpression a, DMASTExpression b) : base(location) {
            A = a;
            B = b;
        }

        public override IEnumerable<DMASTExpression> Leaves() { yield return A; yield return B; }
        public override void Visit(DMASTVisitor visitor) {
            visitor.VisitMultiplyAssign(this);
        }
    }

    public sealed class DMASTDivideAssign : DMASTExpression {
        public readonly DMASTExpression A, B;

        public DMASTDivideAssign(Location location, DMASTExpression a, DMASTExpression b) : base(location) {
            A = a;
            B = b;
        }

        public override IEnumerable<DMASTExpression> Leaves() { yield return A; yield return B; }
        public override void Visit(DMASTVisitor visitor) {
            visitor.VisitDivideAssign(this);
        }
    }

    public sealed class DMASTLeftShiftAssign : DMASTExpression {
        public readonly DMASTExpression A, B;

        public DMASTLeftShiftAssign(Location location, DMASTExpression a, DMASTExpression b) : base(location) {
            A = a;
            B = b;
        }
        public override IEnumerable<DMASTExpression> Leaves() { yield return A; yield return B; }

        public override void Visit(DMASTVisitor visitor) {
            visitor.VisitLeftShiftAssign(this);
        }
    }

    public sealed class DMASTRightShiftAssign : DMASTExpression {
        public readonly DMASTExpression A, B;

        public DMASTRightShiftAssign(Location location, DMASTExpression a, DMASTExpression b) : base(location) {
            A = a;
            B = b;
        }
        public override IEnumerable<DMASTExpression> Leaves() { yield return A; yield return B; }

        public override void Visit(DMASTVisitor visitor) {
            visitor.VisitRightShiftAssign(this);
        }
    }

    public sealed class DMASTXorAssign : DMASTExpression {
        public readonly DMASTExpression A, B;

        public DMASTXorAssign(Location location, DMASTExpression a, DMASTExpression b) : base(location) {
            A = a;
            B = b;
        }
        public override IEnumerable<DMASTExpression> Leaves() { yield return A; yield return B; }

        public override void Visit(DMASTVisitor visitor) {
            visitor.VisitXorAssign(this);
        }
    }

    public sealed class DMASTModulusAssign : DMASTExpression {
        public readonly DMASTExpression A, B;

        public DMASTModulusAssign(Location location, DMASTExpression a, DMASTExpression b) : base(location) {
            A = a;
            B = b;
        }
        public override IEnumerable<DMASTExpression> Leaves() { yield return A; yield return B; }

        public override void Visit(DMASTVisitor visitor) {
            visitor.VisitModulusAssign(this);
        }
    }

    public sealed class DMASTModulusModulusAssign : DMASTExpression {
        public readonly DMASTExpression A, B;

        public DMASTModulusModulusAssign(Location location, DMASTExpression a, DMASTExpression b) : base(location) {
            A = a;
            B = b;
        }
        public override IEnumerable<DMASTExpression> Leaves() { yield return A; yield return B; }

        public override void Visit(DMASTVisitor visitor) {
            visitor.VisitModulusModulusAssign(this);
        }
    }

    public sealed class DMASTOr : DMASTExpression {
        public DMASTExpression A, B;

        public DMASTOr(Location location, DMASTExpression a, DMASTExpression b) : base(location) {
            A = a;
            B = b;
        }
        public override IEnumerable<DMASTExpression> Leaves() { yield return A; yield return B; }

        public override void Visit(DMASTVisitor visitor) {
            visitor.VisitOr(this);
        }
    }

    public sealed class DMASTAnd : DMASTExpression {
        public DMASTExpression A, B;

        public DMASTAnd(Location location, DMASTExpression a, DMASTExpression b) : base(location) {
            A = a;
            B = b;
        }
        public override IEnumerable<DMASTExpression> Leaves() { yield return A; yield return B; }
        public override void Visit(DMASTVisitor visitor) {
            visitor.VisitAnd(this);
        }
    }

    public sealed class DMASTBinaryAnd : DMASTExpression {
        public DMASTExpression A, B;

        public DMASTBinaryAnd(Location location, DMASTExpression a, DMASTExpression b) : base(location) {
            A = a;
            B = b;
        }
        public override IEnumerable<DMASTExpression> Leaves() { yield return A; yield return B; }

        public override void Visit(DMASTVisitor visitor) {
            visitor.VisitBinaryAnd(this);
        }
    }

    public sealed class DMASTBinaryXor : DMASTExpression {
        public readonly DMASTExpression A, B;

        public DMASTBinaryXor(Location location, DMASTExpression a, DMASTExpression b) : base(location) {
            A = a;
            B = b;
        }
        public override IEnumerable<DMASTExpression> Leaves() { yield return A; yield return B; }

        public override void Visit(DMASTVisitor visitor) {
            visitor.VisitBinaryXor(this);
        }
    }

    public sealed class DMASTBinaryOr : DMASTExpression {
        public DMASTExpression A, B;

        public DMASTBinaryOr(Location location, DMASTExpression a, DMASTExpression b) : base(location) {
            A = a;
            B = b;
        }

        public override IEnumerable<DMASTExpression> Leaves() { yield return A; yield return B; }
        public override void Visit(DMASTVisitor visitor) {
            visitor.VisitBinaryOr(this);
        }
    }

    public sealed class DMASTBinaryNot : DMASTExpression {
        public DMASTExpression Value;

        public DMASTBinaryNot(Location location, DMASTExpression value) : base(location) {
            Value = value;
        }
        public override IEnumerable<DMASTExpression> Leaves() { yield return Value; }

        public override void Visit(DMASTVisitor visitor) {
            visitor.VisitBinaryNot(this);
        }
    }

    public sealed class DMASTLeftShift : DMASTExpression {
        public DMASTExpression A, B;

        public DMASTLeftShift(Location location, DMASTExpression a, DMASTExpression b) : base(location) {
            A = a;
            B = b;
        }

        public override IEnumerable<DMASTExpression> Leaves() { yield return A; yield return B; }
        public override void Visit(DMASTVisitor visitor) {
            visitor.VisitLeftShift(this);
        }
    }

    public sealed class DMASTRightShift : DMASTExpression {
        public DMASTExpression A, B;

        public DMASTRightShift(Location location, DMASTExpression a, DMASTExpression b) : base(location) {
            A = a;
            B = b;
        }

        public override IEnumerable<DMASTExpression> Leaves() { yield return A; yield return B; }
        public override void Visit(DMASTVisitor visitor) {
            visitor.VisitRightShift(this);
        }
    }

    public sealed class DMASTExpressionIn : DMASTExpression {
        public readonly DMASTExpression Value;
        public readonly DMASTExpression List;

        public DMASTExpressionIn(Location location, DMASTExpression value, DMASTExpression list) : base(location) {
            Value = value;
            List = list;
        }

        public override IEnumerable<DMASTExpression> Leaves() { yield return Value; yield return List; }

        public override void Visit(DMASTVisitor visitor) {
            visitor.VisitIn(this);
        }
    }

    public sealed class DMASTExpressionInRange : DMASTExpression {
        public DMASTExpression Value;
        public DMASTExpression StartRange;
        public DMASTExpression EndRange;
        public readonly DMASTExpression? Step;

        public DMASTExpressionInRange(Location location, DMASTExpression value, DMASTExpression startRange, DMASTExpression endRange, DMASTExpression? step = null) : base(location) {
            Value = value;
            StartRange = startRange;
            EndRange = endRange;
            Step = step;
        }

        public override IEnumerable<DMASTExpression> Leaves() { yield return Value; yield return StartRange; yield return EndRange; }

        public override void Visit(DMASTVisitor visitor) {
            visitor.VisitInRange(this);
        }
    }

<<<<<<< HEAD
    public sealed class DMASTListIndex : DMASTExpression {
        public DMASTExpression Expression;
        public DMASTExpression Index;
        public readonly bool Conditional;

        public DMASTListIndex(Location location, DMASTExpression expression, DMASTExpression index, bool conditional) : base(location) {
            Expression = expression;
            Index = index;
            Conditional = conditional;
        }
        public override IEnumerable<DMASTExpression> Leaves() { yield return Expression; yield return Index; }

        public override void Visit(DMASTVisitor visitor) {
            visitor.VisitListIndex(this);
        }
    }

    public sealed class DMASTProcCall : DMASTExpression {
=======
    public class DMASTProcCall : DMASTExpression {
>>>>>>> 12cabe2c
        public readonly DMASTCallable Callable;
        public readonly DMASTCallParameter[] Parameters;

        public DMASTProcCall(Location location, DMASTCallable callable, DMASTCallParameter[] parameters) : base(location) {
            Callable = callable;
            Parameters = parameters;
        }

        public override void Visit(DMASTVisitor visitor) {
            visitor.VisitProcCall(this);
        }
    }

    public sealed class DMASTCallParameter : DMASTNode {
        public DMASTExpression Value;
        public readonly DMASTExpression? Key;

        public DMASTCallParameter(Location location, DMASTExpression value, DMASTExpression? key = null) : base(location) {
            Value = value;
            Key = key;
        }

        public override void Visit(DMASTVisitor visitor) {
            visitor.VisitCallParameter(this);
        }
    }

    public sealed class DMASTDefinitionParameter : DMASTNode {
        public DreamPath? ObjectType => _paramDecl.IsList ? DreamPath.List : _paramDecl.TypePath;
        public string Name => _paramDecl.VarName;
        public DMASTExpression? Value;
        public readonly DMValueType Type;
        public DMASTExpression PossibleValues;

        private readonly ProcParameterDeclInfo _paramDecl;

        public DMASTDefinitionParameter(Location location, DMASTPath astPath, DMASTExpression? value, DMValueType type, DMASTExpression possibleValues) : base(location) {
            _paramDecl = new ProcParameterDeclInfo(astPath.Path);

            Value = value;
            Type = type;
            PossibleValues = possibleValues;
        }

        public override void Visit(DMASTVisitor visitor) {
            visitor.VisitDefinitionParameter(this);
        }
    }

<<<<<<< HEAD
    [Virtual]
    public class DMASTDereference : DMASTExpression, DMASTCallable {
        public enum DereferenceType {
            Direct,
            Search,
        }
=======
>>>>>>> 12cabe2c


    public class DMASTDereference : DMASTExpression {
        public enum OperationKind {
            Invalid,

            Field, // x.y
            FieldSafe, // x?.y
            FieldSearch, // x:y
            FieldSafeSearch, // x?:y

            Index, // x[y]
            IndexSafe, // x?[y]

            Call, // x.y()
            CallSafe, // x?.y()
            CallSearch, // x:y()
            CallSafeSearch, // x?:y()
        }

        public struct Operation {
            public OperationKind Kind;

            // Field*, Call*
            public DMASTIdentifier Identifier;

            // Index*
            public DMASTExpression Index;

            // Call*
            public DMASTCallParameter[] Parameters;
        }

<<<<<<< HEAD
    public sealed class DMASTDereferenceProc : DMASTDereference {
        public DMASTDereferenceProc(Location location, DMASTExpression expression, string property, DereferenceType type, bool conditional) : base(location, expression, property, type, conditional) { }
=======
        public DMASTExpression Expression;

        // Always contains at least one operation
        public Operation[] Operations;
>>>>>>> 12cabe2c

        public DMASTDereference(Location location, DMASTExpression expression, Operation[] operations) : base(location) {
            Expression = expression;
            Operations = operations;
        }
        public override void Visit(DMASTVisitor visitor) {
            visitor.VisitDereference(this);
        }
    }

    public sealed class DMASTCallableProcIdentifier : DMASTExpression, DMASTCallable {
        public readonly string Identifier;

        public DMASTCallableProcIdentifier(Location location, string identifier) : base(location) {
            Identifier = identifier;
        }

        public override void Visit(DMASTVisitor visitor) {
            visitor.VisitCallableProcIdentifier(this);
        }
    }

    public sealed class DMASTCallableSuper : DMASTExpression, DMASTCallable {
        public DMASTCallableSuper(Location location) : base(location){}
        public override void Visit(DMASTVisitor visitor) {
            visitor.VisitCallableSuper(this);
        }
    }

    public sealed class DMASTCallableSelf : DMASTExpression, DMASTCallable {
        public DMASTCallableSelf(Location location) : base(location){}
        public override void Visit(DMASTVisitor visitor) {
            visitor.VisitCallableSelf(this);
        }
    }

    public sealed class DMASTCallableGlobalProc : DMASTExpression, DMASTCallable {
        public readonly string Identifier;

        public DMASTCallableGlobalProc(Location location, string identifier) : base(location) {
            Identifier = identifier;
        }

        public override void Visit(DMASTVisitor visitor) {
            visitor.VisitCallableGlobalProc(this);
        }
    }
}<|MERGE_RESOLUTION|>--- conflicted
+++ resolved
@@ -720,9 +720,6 @@
         }
     }
 
-<<<<<<< HEAD
-    public sealed class DMASTIdentifier : DMASTExpression {
-=======
     public class DMASTVoid : DMASTExpression {
         public DMASTVoid(Location location) : base(location) {
 
@@ -734,7 +731,6 @@
     }
 
     public class DMASTIdentifier : DMASTExpression {
->>>>>>> 12cabe2c
         public readonly string Identifier;
 
         public DMASTIdentifier(Location location, string identifier) : base(location) {
@@ -1122,27 +1118,8 @@
         }
     }
 
-<<<<<<< HEAD
-    public sealed class DMASTNewIdentifier : DMASTExpression {
-        public readonly DMASTIdentifier Identifier;
-        public readonly DMASTCallParameter[] Parameters;
-
-        public DMASTNewIdentifier(Location location, DMASTIdentifier identifier, DMASTCallParameter[] parameters) : base(location) {
-            Identifier = identifier;
-            Parameters = parameters;
-        }
-
-        public override void Visit(DMASTVisitor visitor) {
-            visitor.VisitNewIdentifier(this);
-        }
-    }
-
-    public sealed class DMASTNewDereference : DMASTExpression {
-        public readonly DMASTDereference Dereference;
-=======
     public class DMASTNewExpr : DMASTExpression {
         public DMASTExpression Expression;
->>>>>>> 12cabe2c
         public readonly DMASTCallParameter[] Parameters;
 
         public DMASTNewExpr(Location location, DMASTExpression expression, DMASTCallParameter[] parameters) : base(location) {
@@ -1155,25 +1132,7 @@
         }
     }
 
-<<<<<<< HEAD
-    public sealed class DMASTNewListIndex : DMASTExpression {
-            public readonly DMASTListIndex ListIdx;
-            public readonly DMASTCallParameter[] Parameters;
-
-            public DMASTNewListIndex(Location location, DMASTListIndex listIdx, DMASTCallParameter[] parameters) : base(location) {
-                ListIdx = listIdx;
-                Parameters = parameters;
-            }
-
-            public override void Visit(DMASTVisitor visitor) {
-                visitor.VisitNewListIndex(this);
-            }
-        }
-
-    public sealed class DMASTNewInferred : DMASTExpression {
-=======
     public class DMASTNewInferred : DMASTExpression {
->>>>>>> 12cabe2c
         public readonly DMASTCallParameter[] Parameters;
 
         public DMASTNewInferred(Location location, DMASTCallParameter[] parameters) : base(location) {
@@ -1840,28 +1799,7 @@
         }
     }
 
-<<<<<<< HEAD
-    public sealed class DMASTListIndex : DMASTExpression {
-        public DMASTExpression Expression;
-        public DMASTExpression Index;
-        public readonly bool Conditional;
-
-        public DMASTListIndex(Location location, DMASTExpression expression, DMASTExpression index, bool conditional) : base(location) {
-            Expression = expression;
-            Index = index;
-            Conditional = conditional;
-        }
-        public override IEnumerable<DMASTExpression> Leaves() { yield return Expression; yield return Index; }
-
-        public override void Visit(DMASTVisitor visitor) {
-            visitor.VisitListIndex(this);
-        }
-    }
-
-    public sealed class DMASTProcCall : DMASTExpression {
-=======
     public class DMASTProcCall : DMASTExpression {
->>>>>>> 12cabe2c
         public readonly DMASTCallable Callable;
         public readonly DMASTCallParameter[] Parameters;
 
@@ -1911,15 +1849,6 @@
         }
     }
 
-<<<<<<< HEAD
-    [Virtual]
-    public class DMASTDereference : DMASTExpression, DMASTCallable {
-        public enum DereferenceType {
-            Direct,
-            Search,
-        }
-=======
->>>>>>> 12cabe2c
 
 
     public class DMASTDereference : DMASTExpression {
@@ -1953,15 +1882,10 @@
             public DMASTCallParameter[] Parameters;
         }
 
-<<<<<<< HEAD
-    public sealed class DMASTDereferenceProc : DMASTDereference {
-        public DMASTDereferenceProc(Location location, DMASTExpression expression, string property, DereferenceType type, bool conditional) : base(location, expression, property, type, conditional) { }
-=======
         public DMASTExpression Expression;
 
         // Always contains at least one operation
         public Operation[] Operations;
->>>>>>> 12cabe2c
 
         public DMASTDereference(Location location, DMASTExpression expression, Operation[] operations) : base(location) {
             Expression = expression;
