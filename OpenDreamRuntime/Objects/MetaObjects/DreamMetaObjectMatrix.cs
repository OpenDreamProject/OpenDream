﻿using OpenDreamShared.Dream;
<<<<<<< HEAD
using OpenDreamRuntime.Procs;
=======
using System.Collections.Immutable;
>>>>>>> f0472a3d

namespace OpenDreamRuntime.Objects.MetaObjects {
    sealed class DreamMetaObjectMatrix : IDreamMetaObject {
        public static readonly float[] IdentityMatrixArray = {1f, 0f, 0f, 0f, 1f, 0f};

        public bool ShouldCallNew => true;
        public IDreamMetaObject? ParentType { get; set; }

        [Dependency] private readonly IDreamManager _dreamManager = default!;
        [Dependency] private readonly IDreamObjectTree _objectTree = default!;

        public DreamMetaObjectMatrix() {
            IoCManager.InjectDependencies(this);
        }

        /// <summary> Used to create a float array understandable by <see cref="IconAppearance.Transform"/> to be a transform. </summary>
        /// <returns>The matrix's values in an array, in [a,d,b,e,c,f] order.</returns>
        /// <remarks>This will not verify that this is a /matrix</remarks>
        public static float[] MatrixToTransformFloatArray(DreamObject matrix) {
            float[] array = new float[6];
            matrix.GetVariable("a").TryGetValueAsFloat(out array[0]);
            matrix.GetVariable("d").TryGetValueAsFloat(out array[1]);
            matrix.GetVariable("b").TryGetValueAsFloat(out array[2]);
            matrix.GetVariable("e").TryGetValueAsFloat(out array[3]);
            matrix.GetVariable("c").TryGetValueAsFloat(out array[4]);
            matrix.GetVariable("f").TryGetValueAsFloat(out array[5]);
            return array;
        }

        /// <remarks>
        /// This does elect to actually call /matrix/New() with the old matrix's values, <br/>
        /// if anything, for the sake of support for having derived classes of /matrix.
        /// </remarks>
        /// <param name="matrix">The matrix to clone.</param>
        /// <returns>A clone of the given matrix.</returns>
        public static DreamObject MatrixClone(IDreamObjectTree ObjectTree, DreamObject matrix) {
            var newMatrix = ObjectTree.CreateObject(matrix.ObjectDefinition.TreeEntry);
            var args = new List<DreamValue>(6);
            foreach(float f in EnumerateMatrix(matrix)) {
                args.Add(new DreamValue(f));
            }
            newMatrix.InitSpawn(new Procs.DreamProcArguments(args));
            return newMatrix;
        }

        /// <summary>
        /// Simple helper for quickly making a basic matrix given its six values, in a-to-f order.
        /// </summary>
        /// <remarks>
        /// Note that this skips over making a New() call, so hopefully you're not doing anything meaningful in there, DM-side. <br/>
        /// <see langword="FIXME:"/> actually call /New(), if necessary, when creating a matrix in this way.
        /// </remarks>
        /// <returns>A matrix created with a to f manually set to the floats given.</returns>
        public static DreamObject MakeMatrix(IDreamObjectTree ObjectTree, float a, float b, float c, float d, float e, float f) {
            var newMatrix = ObjectTree.CreateObject(ObjectTree.Matrix);
            newMatrix.SetVariableValue("a", new(a));
            newMatrix.SetVariableValue("b", new(b));
            newMatrix.SetVariableValue("c", new(c));
            newMatrix.SetVariableValue("d", new(d));
            newMatrix.SetVariableValue("e", new(e));
            newMatrix.SetVariableValue("f", new(f));
            return newMatrix;
        }

        public static float Determinant(DreamObject matrix) {
            try {
                return matrix.GetVariable("a").MustGetValueAsFloat() *
                       matrix.GetVariable("e").MustGetValueAsFloat() -
                       matrix.GetVariable("d").MustGetValueAsFloat() *
                       matrix.GetVariable("b").MustGetValueAsFloat();
            } catch(InvalidCastException) {
                return 0f;
            } catch(KeyNotFoundException) {
                return 0f;
            }
        }

        /// <summary>Inverts the given matrix, in-place.</summary>
        /// <returns>true if inversion was possible, false if not.</returns>
        public static bool TryInvert(DreamObject matrix) {
            var determinant = Determinant(matrix);
            if (determinant == 0f)
                return false;
            var oldValues = EnumerateMatrix(matrix).ToImmutableArray();
            //Just going by what we used to have as DM code within DMStandard. No clue if the math is right, here
            matrix.SetVariableValue("a", new DreamValue( // a = e
                    oldValues[4] / determinant
            ));
            matrix.SetVariableValue("b", new DreamValue( // b = -b
                    -oldValues[1] / determinant
            ));
            matrix.SetVariableValue("c", new DreamValue( // c = b*f - e*c
                    (oldValues[1] * oldValues[5] - oldValues[4] * oldValues[2]) / determinant
            ));
            matrix.SetVariableValue("d", new DreamValue( // d = -d
                    -oldValues[3] / determinant
            ));
            matrix.SetVariableValue("e", new DreamValue( // e = a
                    oldValues[0] / determinant
            ));
            matrix.SetVariableValue("f", new DreamValue( // f = d*c - a*f
                    (oldValues[3] * oldValues[2] - oldValues[0] * oldValues[5]) / determinant
            ));
            return true;
        }

        /// <summary>
        /// Used when printing this matrix to enumerate its values in order.
        /// </summary>
        /// <returns>The matrix's values in [a,b,c,d,e,f] order.</returns>
        /// <remarks>This will not verify that this is a /matrix</remarks>
        public static IEnumerable<float> EnumerateMatrix(DreamObject matrix) {
            float ret = 0f;
            matrix.GetVariable("a").TryGetValueAsFloat(out ret);
            yield return ret;
            matrix.GetVariable("b").TryGetValueAsFloat(out ret);
            yield return ret;
            matrix.GetVariable("c").TryGetValueAsFloat(out ret);
            yield return ret;
            matrix.GetVariable("d").TryGetValueAsFloat(out ret);
            yield return ret;
            matrix.GetVariable("e").TryGetValueAsFloat(out ret);
            yield return ret;
            matrix.GetVariable("f").TryGetValueAsFloat(out ret);
            yield return ret;
        }

<<<<<<< HEAD
        public ProcStatus? OperatorMultiply(DreamValue a, DreamValue b, DMProcState state) {
=======
        /// <summary> Scales a given matrix by the two scaling factors given.</summary>
        /// <remarks> Note that this does use <see cref="DreamObject.SetVariableValue"/>.</remarks>
        /// <exception cref="InvalidOperationException">Thrown if the matrix has non-float members.</exception>
        public static void ScaleMatrix(DreamObject matrix, float x, float y) {
            try {
                matrix.SetVariableValue("a", new DreamValue(matrix.GetVariable("a").MustGetValueAsFloat() * x));
                matrix.SetVariableValue("b", new DreamValue(matrix.GetVariable("b").MustGetValueAsFloat() * x));
                matrix.SetVariableValue("c", new DreamValue(matrix.GetVariable("c").MustGetValueAsFloat() * x));

                matrix.SetVariableValue("d", new DreamValue(matrix.GetVariable("d").MustGetValueAsFloat() * y));
                matrix.SetVariableValue("e", new DreamValue(matrix.GetVariable("e").MustGetValueAsFloat() * y));
                matrix.SetVariableValue("f", new DreamValue(matrix.GetVariable("f").MustGetValueAsFloat() * y));
            } catch(InvalidCastException) { // If any of these MustGet()s fail, try to give a more descriptive runtime
                throw new InvalidOperationException($"Invalid matrix '{matrix}' cannot be scaled");
            }
        }

        public DreamValue OperatorMultiply(DreamValue a, DreamValue b) {
>>>>>>> f0472a3d
            if (!a.TryGetValueAsDreamObjectOfType(_objectTree.Matrix, out DreamObject left))
                throw new ArgumentException($"Invalid matrix {a}");

            left.GetVariable("a").TryGetValueAsFloat(out float lA);
            left.GetVariable("b").TryGetValueAsFloat(out float lB);
            left.GetVariable("c").TryGetValueAsFloat(out float lC);
            left.GetVariable("d").TryGetValueAsFloat(out float lD);
            left.GetVariable("e").TryGetValueAsFloat(out float lE);
            left.GetVariable("f").TryGetValueAsFloat(out float lF);

            if (b.TryGetValueAsFloat(out float bFloat)) {
<<<<<<< HEAD
                DreamObject output = _objectTree.CreateObject(_objectTree.Matrix);
                output.SetVariable("a", new(lA * bFloat));
                output.SetVariable("b", new(lB * bFloat));
                output.SetVariable("c", new(lC * bFloat));
                output.SetVariable("d", new(lD * bFloat));
                output.SetVariable("e", new(lE * bFloat));
                output.SetVariable("f", new(lF * bFloat));

                state.Push(new DreamValue(output));
                return null;
=======
                DreamObject output = MakeMatrix(_objectTree,
                        lA * bFloat,lB * bFloat,lC * bFloat,
                        lD * bFloat,lE * bFloat,lF * bFloat
                    );
                return new(output);
>>>>>>> f0472a3d
            } else if (b.TryGetValueAsDreamObjectOfType(_objectTree.Matrix, out DreamObject right)) {
                right.GetVariable("a").TryGetValueAsFloat(out float rA);
                right.GetVariable("b").TryGetValueAsFloat(out float rB);
                right.GetVariable("c").TryGetValueAsFloat(out float rC);
                right.GetVariable("d").TryGetValueAsFloat(out float rD);
                right.GetVariable("e").TryGetValueAsFloat(out float rE);
                right.GetVariable("f").TryGetValueAsFloat(out float rF);

                DreamObject output = MakeMatrix(_objectTree,
                    rA * lA + rD * lB, // a
                    rB * lA + rE * lB, // b
                    rC * lA + rF * lB + lC, // c
                    rA * lD + rD * lE, // d
                    rB * lD + rE * lE, // e
                    rC * lD + rF * lE + lF // f
                );

                state.Push(new DreamValue(output));
                return null;
            }
            DreamObject zeromatrix = new DreamObject(_objectTree.Matrix.ObjectDefinition);
            zeromatrix.SetVariable("a", new DreamValue(0.0f));
            zeromatrix.SetVariable("e", new DreamValue(0.0f));
            state.Push(new DreamValue(zeromatrix)); //if multiplication failed, return a 0 matrix, because byond does
            return null;
        }

        public ProcStatus? OperatorMultiplyRef(DreamValue a, DreamValue b, DMProcState state) {
            return this.OperatorMultiply(a,b,state);
        }

        public ProcStatus? OperatorEquivalent(DreamValue a, DreamValue b, DMProcState state) {
            if (a.TryGetValueAsDreamObjectOfType(_objectTree.Matrix, out DreamObject? left) && b.TryGetValueAsDreamObjectOfType(_objectTree.Matrix, out DreamObject? right)) {
                const string elements = "abcdef";
                for (int i = 0; i < elements.Length; i++) {
                    left.GetVariable(elements[i].ToString()).TryGetValueAsFloat(out var leftValue); // sets leftValue to 0 if this isn't a float
                    right.GetVariable(elements[i].ToString()).TryGetValueAsFloat(out var rightValue); // ditto
                    if (leftValue != rightValue) {
                        state.Push(DreamValue.False);
                        return null;
                    }
                }
                state.Push(DreamValue.True);
                return null;
            }
            state.Push(DreamValue.False);
            return null;
        }
        public ProcStatus? OperatorNotEquivalent(DreamValue a, DreamValue b, DMProcState state) {
            if (a.TryGetValueAsDreamObjectOfType(_objectTree.Matrix, out DreamObject? left) && b.TryGetValueAsDreamObjectOfType(_objectTree.Matrix, out DreamObject? right)) {
                const string elements = "abcdef";
                for (int i = 0; i < elements.Length; i++) {
                    left.GetVariable(elements[i].ToString()).TryGetValueAsFloat(out var leftValue); // sets leftValue to 0 if this isn't a float
                    right.GetVariable(elements[i].ToString()).TryGetValueAsFloat(out var rightValue); // ditto
                    if (leftValue != rightValue) {
                        state.Push(DreamValue.True);
                        return null;
                    }
                }
                state.Push(DreamValue.False);
                return null;
            }
            state.Push(DreamValue.True);
            return null;
        }

        public ProcStatus? OperatorBitNot(DreamValue a, DMProcState state)
        {
            throw new NotImplementedException("/matrix does not support the '~' operator yet");
        }
    }
}<|MERGE_RESOLUTION|>--- conflicted
+++ resolved
@@ -1,9 +1,6 @@
 ﻿using OpenDreamShared.Dream;
-<<<<<<< HEAD
 using OpenDreamRuntime.Procs;
-=======
 using System.Collections.Immutable;
->>>>>>> f0472a3d
 
 namespace OpenDreamRuntime.Objects.MetaObjects {
     sealed class DreamMetaObjectMatrix : IDreamMetaObject {
@@ -131,9 +128,6 @@
             yield return ret;
         }
 
-<<<<<<< HEAD
-        public ProcStatus? OperatorMultiply(DreamValue a, DreamValue b, DMProcState state) {
-=======
         /// <summary> Scales a given matrix by the two scaling factors given.</summary>
         /// <remarks> Note that this does use <see cref="DreamObject.SetVariableValue"/>.</remarks>
         /// <exception cref="InvalidOperationException">Thrown if the matrix has non-float members.</exception>
@@ -151,8 +145,7 @@
             }
         }
 
-        public DreamValue OperatorMultiply(DreamValue a, DreamValue b) {
->>>>>>> f0472a3d
+        public ProcStatus? OperatorMultiply(DreamValue a, DreamValue b, DMProcState state) {
             if (!a.TryGetValueAsDreamObjectOfType(_objectTree.Matrix, out DreamObject left))
                 throw new ArgumentException($"Invalid matrix {a}");
 
@@ -164,24 +157,12 @@
             left.GetVariable("f").TryGetValueAsFloat(out float lF);
 
             if (b.TryGetValueAsFloat(out float bFloat)) {
-<<<<<<< HEAD
-                DreamObject output = _objectTree.CreateObject(_objectTree.Matrix);
-                output.SetVariable("a", new(lA * bFloat));
-                output.SetVariable("b", new(lB * bFloat));
-                output.SetVariable("c", new(lC * bFloat));
-                output.SetVariable("d", new(lD * bFloat));
-                output.SetVariable("e", new(lE * bFloat));
-                output.SetVariable("f", new(lF * bFloat));
-
-                state.Push(new DreamValue(output));
-                return null;
-=======
                 DreamObject output = MakeMatrix(_objectTree,
                         lA * bFloat,lB * bFloat,lC * bFloat,
                         lD * bFloat,lE * bFloat,lF * bFloat
                     );
-                return new(output);
->>>>>>> f0472a3d
+                state.Push(new DreamValue(output));
+                return null;
             } else if (b.TryGetValueAsDreamObjectOfType(_objectTree.Matrix, out DreamObject right)) {
                 right.GetVariable("a").TryGetValueAsFloat(out float rA);
                 right.GetVariable("b").TryGetValueAsFloat(out float rB);
