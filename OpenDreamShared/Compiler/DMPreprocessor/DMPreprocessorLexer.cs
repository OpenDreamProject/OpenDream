﻿using System;
using System.Collections.Generic;
using System.Text;

namespace OpenDreamShared.Compiler.DMPreprocessor {
    class DMPreprocessorLexer : TextLexer {
        public DMPreprocessorLexer(string sourceName, string source) : base(sourceName, source) { }

        public Token GetNextTokenIgnoringWhitespace() {
            Token nextToken = GetNextToken();
            while (nextToken.Type == TokenType.DM_Preproc_Whitespace) nextToken = GetNextToken();

            return nextToken;
        }

        protected override Token ParseNextToken() {
            Token token = base.ParseNextToken();

            if (token.Type == TokenType.Unknown) {
                char c = GetCurrent();

                switch (c) {
                    case ' ':
                    case '\t': token = CreateToken(TokenType.DM_Preproc_Whitespace, c); Advance(); break;
                    case '\\':
                    case '}':
                    case '!':
                    case '&':
                    case '|':
                    case '%':
                    case '>':
                    case '<':
                    case '^':
                    case ':':
                    case ';':
                    case '?':
                    case '+':
                    case '-':
                    case '*':
                    case '~':
                    case '=': Advance(); token = CreateToken(TokenType.DM_Preproc_Punctuator, c); break;
                    case '.': Advance(); token = CreateToken(TokenType.DM_Preproc_Punctuator_Period, c); break;
                    case ',': Advance(); token = CreateToken(TokenType.DM_Preproc_Punctuator_Comma, c); break;
                    case '(': Advance(); token = CreateToken(TokenType.DM_Preproc_Punctuator_LeftParenthesis, c); break;
                    case ')': Advance(); token = CreateToken(TokenType.DM_Preproc_Punctuator_RightParenthesis, c); break;
                    case '[': Advance(); token = CreateToken(TokenType.DM_Preproc_Punctuator_LeftBracket, c); break;
                    case ']': Advance(); token = CreateToken(TokenType.DM_Preproc_Punctuator_RightBracket, c); break;
                    case '/': {
                        if (Advance() == '/') {
                            while (Advance() != '\n' && !AtEndOfSource) ;

                            token = CreateToken(TokenType.Skip, "//");
                        } else if (GetCurrent() == '*') {
                            //Skip everything up to the "*/"
                            Advance();
                            while (true) {
                                bool isStar = GetCurrent() == '*';

                                if (isStar && Advance() == '/')
                                {
                                    Advance();
                                    while (GetCurrent() == ' ' || GetCurrent() == '\t')
                                    {
                                        Advance();
                                    }
                                    break;
                                }
                                else if (AtEndOfSource) return CreateToken(TokenType.Error, null, "Expected \"*/\" to end multiline comment");
                                else if (!isStar) Advance();
                            }
<<<<<<< HEAD
                            
=======

>>>>>>> aeee0abf
                            token = CreateToken(TokenType.Skip, "/* */");
                        } else {
                            token = CreateToken(TokenType.DM_Preproc_Punctuator, c);
                        }

                        break;
                    }
                    case '@': { //Raw string
                        char delimiter = Advance();
                        StringBuilder textBuilder = new StringBuilder();

                        textBuilder.Append('@');
                        textBuilder.Append(delimiter);
                        do {
                            c = Advance();

                            textBuilder.Append(c);
                        } while (c != delimiter && c != '\n');
                        Advance();

                        string text = textBuilder.ToString();
                        token = CreateToken(TokenType.DM_Preproc_ConstantString, text, text.Substring(2, text.Length - 3));
                        break;
                    }
                    case '\'':
                    case '"': {
                        token = LexString(false);

                        break;
                    }
                    case '{': {
                        if (Advance() == '"') {
                            token = LexString(true);
                        } else {
                            token = CreateToken(TokenType.DM_Preproc_Punctuator, c);
                        }

                        break;
                    }
                    case '#': {
                        StringBuilder textBuilder = new StringBuilder(Convert.ToString(c));
                        while ((IsAlphabetic(Advance()) ||GetCurrent() == '_' || GetCurrent() == '#') && !AtEndOfSource) {
                            textBuilder.Append(GetCurrent());
                        }

                        string text = textBuilder.ToString();
                        if (text == "#include") {
                            token = CreateToken(TokenType.DM_Preproc_Include, text);
                        } else if (text == "#define") {
                            token = CreateToken(TokenType.DM_Preproc_Define, text);
                        } else if (text == "#undef") {
                            token = CreateToken(TokenType.DM_Preproc_Undefine, text);
                        } else if (text == "#if") {
                            token = CreateToken(TokenType.DM_Preproc_If, text);
                        } else if (text == "#ifdef") {
                            token = CreateToken(TokenType.DM_Preproc_Ifdef, text);
                        } else if (text == "#ifndef") {
                            token = CreateToken(TokenType.DM_Preproc_Ifndef, text);
                        } else if (text == "#else") {
                            token = CreateToken(TokenType.DM_Preproc_Else, text);
                        } else if (text == "#endif") {
                            token = CreateToken(TokenType.DM_Preproc_EndIf, text);
                        } else if (text.StartsWith("##")) {
                            token = CreateToken(TokenType.DM_Preproc_TokenConcat, text, text.Substring(2));
                        } else {
                            token = CreateToken(TokenType.DM_Preproc_ParameterStringify, text, text.Substring(1));
                        }

                        break;
                    }
                    default: {
                        if (IsAlphabetic(c) || c == '_') {
                            StringBuilder textBuilder = new StringBuilder(Convert.ToString(c));
                            while ((IsAlphanumeric(Advance()) || GetCurrent() == '_') && !AtEndOfSource) textBuilder.Append(GetCurrent());

                            token = CreateToken(TokenType.DM_Preproc_Identifier, textBuilder.ToString());
                        } else if (IsNumeric(c)) {
                            StringBuilder textBuilder = new StringBuilder(Convert.ToString(c));
                            bool error = false;

                            while (!AtEndOfSource) {
                                char next = Advance();
                                if ((c == 'e' || c == 'E') && (next == '-' || next == '+')) { //1e-10 or 1e+10
                                    textBuilder.Append(next);
                                    next = Advance();
                                } else if (c == '#' && next == 'I') { //1.#INF
                                    if (Advance() != 'N' || Advance() != 'F') {
                                        error = true;

                                        break;
                                    }

                                    textBuilder.Append("INF");
                                    next = Advance();
                                }

                                c = next;
                                if (IsNumeric(c) || c == '.' || c == '#' || c == 'e' || c == 'E' || c == 'p' || c == 'P') {
                                    textBuilder.Append(c);
                                } else {
                                    break;
                                }
                            }

                            if (!error) token = CreateToken(TokenType.DM_Preproc_Number, textBuilder.ToString());
                            else token = CreateToken(TokenType.Error, null, "Invalid number");
                        } else {
                            Advance();
                        }

                        break;
                    }
                }
            }

            return token;
        }

        protected override char Advance() {
            char current = base.Advance();
            if (current == '\\') {
                if (_source[_currentPosition] == '\n') { //Skip a newline if it comes after a backslash
                    base.Advance();
                    
                    current = Advance();
                    while (current == ' ' || current == '\t' || current == '\n')
                    {
                        current = Advance();
                    }
                }
            }

            return current;
        }

        //Lexes a string
        //If it contains string interpolations, it splits the string tokens into parts and lexes the expressions as normal
        //For example, "There are [amount] of them" becomes:
        //    DM_Preproc_String("There are "), DM_Preproc_Identifier(amount), DM_Preproc_String(" of them")
        //If there is no string interpolation, it outputs a DM_Preproc_ConstantString token instead
        private Token LexString(bool isLong) {
            char terminator = GetCurrent();
            StringBuilder textBuilder = new StringBuilder(isLong ? "{" + terminator : Convert.ToString(terminator));
            Queue<Token> stringTokens = new();

            Advance();
            while (!(!isLong && GetCurrent() == '\n') && !AtEndOfSource) {
                char stringC = GetCurrent();

                textBuilder.Append(stringC);
                if (stringC == '[') {
                    stringTokens.Enqueue(CreateToken(TokenType.DM_Preproc_String, textBuilder.ToString()));
                    textBuilder.Clear();

                    Advance();

                    Token exprToken = GetNextToken();
                    int bracketNesting = 0;
                    while (!(bracketNesting == 0 && exprToken.Type == TokenType.DM_Preproc_Punctuator_RightBracket) && !AtEndOfSource) {
                        stringTokens.Enqueue(exprToken);

                        if (exprToken.Type == TokenType.DM_Preproc_Punctuator_LeftBracket) bracketNesting++;
                        if (exprToken.Type == TokenType.DM_Preproc_Punctuator_RightBracket) bracketNesting--;
                        exprToken = GetNextToken();
                    }

                    if (exprToken.Type != TokenType.DM_Preproc_Punctuator_RightBracket) return CreateToken(TokenType.Error, null, "Expected ']' to end expression");
                    textBuilder.Append(']');
                } else if (stringC == '\\') {
                    Advance();
                    textBuilder.Append(GetCurrent());
                    
                    Advance();
                } else if (stringC == terminator) {
                    if (isLong) {
                        stringC = Advance();

                        if (stringC == '}') {
                            textBuilder.Append('}');

                            break;
                        }
                    } else {
                        break;
                    }
                } else {
                    Advance();
                }
            }

            Advance();

            string text = textBuilder.ToString();
            if (!isLong && !(text.EndsWith(terminator) && text.Length != 1)) return CreateToken(TokenType.Error, null, "Expected '" + terminator + "' to end string");
            else if (isLong && !text.EndsWith("}")) return CreateToken(TokenType.Error, null, "Expected '}' to end long string");

            if (stringTokens.Count == 0) {
                string stringValue = isLong ? text.Substring(2, text.Length - 4) : text.Substring(1, text.Length - 2);

                return CreateToken(TokenType.DM_Preproc_ConstantString, text, stringValue);
            } else {
                stringTokens.Enqueue(CreateToken(TokenType.DM_Preproc_String, textBuilder.ToString()));

                foreach (Token stringToken in stringTokens) {
                    _pendingTokenQueue.Enqueue(stringToken);
                }

                return CreateToken(TokenType.Skip, null);
            }
        }
    }
}<|MERGE_RESOLUTION|>--- conflicted
+++ resolved
@@ -68,11 +68,7 @@
                                 else if (AtEndOfSource) return CreateToken(TokenType.Error, null, "Expected \"*/\" to end multiline comment");
                                 else if (!isStar) Advance();
                             }
-<<<<<<< HEAD
-                            
-=======
-
->>>>>>> aeee0abf
+
                             token = CreateToken(TokenType.Skip, "/* */");
                         } else {
                             token = CreateToken(TokenType.DM_Preproc_Punctuator, c);
