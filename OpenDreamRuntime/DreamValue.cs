﻿using System.Diagnostics.CodeAnalysis;
using System.Text.Json;
using System.Text.Json.Serialization;
using OpenDreamRuntime.Objects;
using OpenDreamRuntime.Objects.MetaObjects;
using OpenDreamRuntime.Resources;
using OpenDreamShared.Dream;
using OpenDreamRuntime.Procs;
using Robust.Shared.Serialization;
using Robust.Shared.Serialization.Manager;
using Robust.Shared.Serialization.Markdown;
using Robust.Shared.Serialization.Markdown.Validation;
using Robust.Shared.Serialization.TypeSerializers.Interfaces;
<<<<<<< HEAD
using OpenDreamRuntime.Rendering;
=======
using OpenDreamRuntime.Procs.Native;
>>>>>>> ef128491

namespace OpenDreamRuntime {
    [JsonConverter(typeof(DreamValueJsonConverter))]
    public struct DreamValue : IEquatable<DreamValue> {
        [Flags]
        public enum DreamValueType {
            String = 1,
            Float = 2,
            DreamResource = 4,
            DreamObject = 8,
            DreamType = 16,
            DreamProc = 32,
            ProcArguments = 64,

            // Special types for representing /datum/proc paths
            ProcStub = 128,
            VerbStub = 256
        }

        public static readonly DreamValue Null = new DreamValue((DreamObject?)null);
        public static DreamValue True => new DreamValue(1f);
        public static DreamValue False => new DreamValue(0f);

        public DreamValueType Type { get; private init; }

        private object? _refValue;
        private readonly float _floatValue;

        public DreamValue(String value) {
            Type = DreamValueType.String;
            _refValue = value;
        }

        public DreamValue(float value) {
            Type = DreamValueType.Float;
            _floatValue = value;
        }

        public DreamValue(int value) : this((float)value) { }

        public DreamValue(UInt32 value) : this((float)value) { }

        public DreamValue(double value) : this((float)value) { }

        public DreamValue(DreamResource value) {
            Type = DreamValueType.DreamResource;
            _refValue = value;
        }

        /// <remarks> This constructor is also how one creates nulls. </remarks>
        public DreamValue(DreamObject? value) {
            Type = DreamValueType.DreamObject;
            _refValue = value;
        }

        public DreamValue(IDreamObjectTree.TreeEntry value) {
            Type = DreamValueType.DreamType;
            _refValue = value;
        }

        public DreamValue(DreamProc value) {
            Type = DreamValueType.DreamProc;
            _refValue = value;
        }

        public DreamValue(DreamProcArguments value) {
            Type = DreamValueType.ProcArguments;
            _refValue = value; // TODO: Remove this boxing. DreamValue probably shouldn't be holding proc args in the first place.
        }

        public DreamValue(object value) {
            if (value is int intValue) {
                _floatValue = intValue;
            } else if (value is float floatValue) {
                _floatValue = floatValue;
            } else {
                _refValue = value;
            }

            Type = value switch {
                string => DreamValueType.String,
                int => DreamValueType.Float,
                float => DreamValueType.Float,
                DreamResource => DreamValueType.DreamResource,
                DreamObject => DreamValueType.DreamObject,
                IDreamObjectTree.TreeEntry => DreamValueType.DreamType,
                DreamProc => DreamValueType.DreamProc,
                DreamProcArguments => DreamValueType.ProcArguments,
                _ => throw new ArgumentException($"Invalid DreamValue value ({value}, {value.GetType()})")
            };
        }

        public static DreamValue CreateProcStub(IDreamObjectTree.TreeEntry type) {
            return new DreamValue {
                Type = DreamValueType.ProcStub,
                _refValue = type
            };
        }

        public static DreamValue CreateVerbStub(IDreamObjectTree.TreeEntry type) {
            return new DreamValue {
                Type = DreamValueType.VerbStub,
                _refValue = type
            };
        }

        public override string ToString() {
            if (Type == DreamValueType.Float)
                return _floatValue.ToString();
            else if (_refValue == null) {
                return "null";
            } else if (Type == DreamValueType.String) {
                return $"\"{_refValue}\"";
            } else {
                return _refValue.ToString() ?? "<ToString() = null>";
            }
        }

        [Obsolete("Deprecated. Use TryGetValueAsString() or MustGetValueAsString() instead.")]
        public string GetValueAsString() {
            return MustGetValueAsString();
        }

        public bool TryGetValueAsString([NotNullWhen(true)] out string? value) {
            if (Type == DreamValueType.String) {
                value = (string)_refValue;
                return true;
            } else {
                value = null;
                return false;
            }
        }

        public string MustGetValueAsString() {
            try {
                return (string)_refValue;
            } catch (InvalidCastException) {
                throw new InvalidCastException("Value " + this + " was not the expected type of string");
            }
        }

        //Casts a float value to an integer
        [Obsolete("Deprecated. Use TryGetValueAsInteger() or MustGetValueAsInteger() instead.")]
        public int GetValueAsInteger() {
            return MustGetValueAsInteger();
        }

        public bool TryGetValueAsInteger(out int value) {
            if (Type == DreamValueType.Float) {
                value = (int)_floatValue;
                return true;
            } else {
                value = 0;
                return false;
            }
        }

        public int MustGetValueAsInteger() {
            try {
                return (int)_floatValue;
            } catch (InvalidCastException) {
                throw new InvalidCastException($"Value {this} was not the expected type of integer");
            }
        }

        [Obsolete("Deprecated. Use TryGetValueAsFloat() or MustGetValueAsFloat() instead.")]
        public float GetValueAsFloat() {
            return MustGetValueAsFloat();
        }

        public bool TryGetValueAsFloat(out float value) {
            if (Type == DreamValueType.Float) {
                value = _floatValue;
                return true;
            } else {
                value = 0;
                return false;
            }
        }

        public float MustGetValueAsFloat() {
            if (Type != DreamValueType.Float)
                throw new InvalidCastException($"Value {this} was not the expected type of float");

            return _floatValue;
        }

        public bool TryGetValueAsDreamResource([NotNullWhen(true)] out DreamResource? value) {
            if (Type == DreamValueType.DreamResource) {
                value = (DreamResource)_refValue;
                return true;
            } else {
                value = null;
                return false;
            }
        }

        public DreamResource MustGetValueAsDreamResource() {
            try {
                return (DreamResource)_refValue;
            } catch (InvalidCastException) {
                throw new InvalidCastException("Value " + this + " was not the expected type of DreamResource");
            }
        }

        [Obsolete("Deprecated. Use TryGetValueAsDreamObject() or MustGetValueAsDreamObject() instead.")]
        public DreamObject? GetValueAsDreamObject() {
            DreamObject? dreamObject = MustGetValueAsDreamObject();

            if (dreamObject?.Deleted == true) {
                _refValue = null;

                return null;
            } else {
                return dreamObject;
            }
        }

        public bool TryGetValueAsDreamObject(out DreamObject? dreamObject) {
            if (Type == DreamValueType.DreamObject) {
                dreamObject = MustGetValueAsDreamObject();
                return true;
            } else {
                dreamObject = null;
                return false;
            }
        }

        public DreamObject? MustGetValueAsDreamObject() {
            try {
                DreamObject? dreamObject = (DreamObject?) _refValue;
                if (dreamObject?.Deleted == true) {
                    _refValue = null;
                    return null;
                }

                return dreamObject;
            } catch (InvalidCastException) {
                throw new InvalidCastException($"Value {this} was not the expected type of DreamObject");
            }
        }

        public bool TryGetValueAsDreamObjectOfType(IDreamObjectTree.TreeEntry type, [NotNullWhen(true)] out DreamObject? dreamObject) {
            return TryGetValueAsDreamObject(out dreamObject) && dreamObject != null && dreamObject.IsSubtypeOf(type);
        }

        [Obsolete("Deprecated. Use TryGetValueAsDreamList() or MustGetValueAsDreamList() instead.")]
        public DreamList GetValueAsDreamList() {
            return MustGetValueAsDreamList();
        }

        public bool TryGetValueAsDreamList([NotNullWhen(true)] out DreamList? list) {
            if (TryGetValueAsDreamObject(out var obj) && obj is DreamList listObject) {
                list = listObject;

                return true;
            } else {
                list = null;

                return false;
            }
        }

        public DreamList MustGetValueAsDreamList() {
            try {
                return (DreamList)_refValue;
            } catch (InvalidCastException) {
                throw new InvalidCastException("Value " + this + " was not the expected type of DreamList");
            }
        }

        public bool TryGetValueAsType(out IDreamObjectTree.TreeEntry type) {
            if (Type == DreamValueType.DreamType) {
                type = (IDreamObjectTree.TreeEntry)_refValue;

                return true;
            } else {
                type = null;

                return false;
            }
        }

        public IDreamObjectTree.TreeEntry MustGetValueAsType() {
            if (Type != DreamValueType.DreamType) // Could be a proc or verb stub, they hold they same value
                throw new InvalidCastException($"Value {this} was not the expected type of DreamPath");

            return (IDreamObjectTree.TreeEntry)_refValue;
        }

        public bool TryGetValueAsProc(out DreamProc proc) {
            if (Type == DreamValueType.DreamProc) {
                proc = (DreamProc)_refValue;

                return true;
            } else {
                proc = null;

                return false;
            }
        }

        public DreamProc MustGetValueAsProc() {
            try {
                return (DreamProc)_refValue;
            } catch (InvalidCastException) {
                throw new InvalidCastException("Value " + this + " was not the expected type of DreamProc");
            }
        }

        public bool TryGetValueAsProcStub(out IDreamObjectTree.TreeEntry type) {
            if (Type == DreamValueType.ProcStub) {
                type = (IDreamObjectTree.TreeEntry) _refValue;

                return true;
            } else {
                type = null;

                return false;
            }
        }

        public bool TryGetValueAsVerbStub(out IDreamObjectTree.TreeEntry type) {
            if (Type == DreamValueType.VerbStub) {
                type = (IDreamObjectTree.TreeEntry) _refValue;

                return true;
            } else {
                type = null;

                return false;
            }
        }

        public bool TryGetValueAsProcArguments(out DreamProcArguments args) {
            if (Type == DreamValueType.ProcArguments) {
                args = (DreamProcArguments)_refValue;

                return true;
            }

            args = default;
            return false;
        }

        public DreamProcArguments MustGetValueAsProcArguments() {
            try {
                return (DreamProcArguments) _refValue;
            } catch (InvalidCastException) {
                throw new InvalidCastException($"Value {this} was not the expected type of ProcArguments");
            }
        }

        public bool IsTruthy() {
            switch (Type) {
                case DreamValue.DreamValueType.DreamObject:
                    return _refValue != null && ((DreamObject)_refValue).Deleted == false;
                case DreamValue.DreamValueType.DreamResource:
                case DreamValue.DreamValueType.DreamType:
                case DreamValue.DreamValueType.DreamProc:
                case DreamValue.DreamValueType.ProcStub:
                case DreamValue.DreamValueType.VerbStub:
                    return true;
                case DreamValue.DreamValueType.Float:
                    return _floatValue != 0;
                case DreamValue.DreamValueType.String:
                    return (string)_refValue != "";
                default:
                    throw new NotImplementedException($"Truthy evaluation for {this} is not implemented");
            }
        }

        public string Stringify() {
            switch (Type) {
                case DreamValueType.String:
                    TryGetValueAsString(out var stringString);
                    return stringString;
                case DreamValueType.Float:
                    return _floatValue.ToString();
                case DreamValueType.DreamResource:
                    TryGetValueAsDreamResource(out var rscPath);
                    return rscPath.ResourcePath;
                case DreamValueType.DreamType:
                    TryGetValueAsType(out var type);
                    return type.Path.PathString;
                case DreamValueType.DreamProc:
                    var proc = MustGetValueAsProc();

                    return proc.ToString();
                case DreamValueType.ProcStub:
                case DreamValueType.VerbStub:
                    var owner = (IDreamObjectTree.TreeEntry) _refValue;
                    var lastElement = (Type == DreamValueType.ProcStub) ? "/proc" : "/verb";

                    return $"{owner.Path}{lastElement}";
                case DreamValueType.DreamObject: {
                    if (TryGetValueAsDreamObject(out var dreamObject) && dreamObject != null) {
                        return dreamObject.GetDisplayName();
                    }

                    return String.Empty;
                }
                default:
                    throw new NotImplementedException("Cannot stringify " + this);
            }
        }

        public override bool Equals(object? obj) => obj is DreamValue other && Equals(other);

        public bool Equals(DreamValue other) {
            if (Type != other.Type) return false;
            if (Type == DreamValueType.Float) return _floatValue == other._floatValue;
            if (_refValue == null) return other._refValue == null;
            return _refValue.Equals(other._refValue);
        }

        public override int GetHashCode() {
            if (_refValue != null) {
                return _refValue.GetHashCode();
            }

            return _floatValue.GetHashCode();
        }

        public static bool operator ==(DreamValue a, DreamValue b) {
            return a.Equals(b);
        }

        public static bool operator !=(DreamValue a, DreamValue b) {
            return !a.Equals(b);
        }
    }

    #region Serialization
    public sealed class DreamValueJsonConverter : JsonConverter<DreamValue> {
        [Dependency] private readonly IDreamObjectTree _objectTree = default!;
        [Dependency] private readonly DreamResourceManager _resourceManager = default!;

        public DreamValueJsonConverter() {
            IoCManager.InjectDependencies(this);
        }

        public override void Write(Utf8JsonWriter writer, DreamValue value, JsonSerializerOptions options) {
            writer.WriteStartObject();
            writer.WriteNumber("Type", (int)value.Type);

            switch (value.Type) {
                case DreamValue.DreamValueType.String: writer.WriteString("Value", value.MustGetValueAsString()); break;
                case DreamValue.DreamValueType.Float: writer.WriteNumber("Value", value.MustGetValueAsFloat()); break;
                case DreamValue.DreamValueType.DreamObject: {
                    var dreamObject = value.MustGetValueAsDreamObject();

                    if (dreamObject == null) {
                        writer.WriteNull("Value");
                    } else {
                        writer.WriteString("Value", dreamObject.ObjectDefinition.Type.PathString);

                        if (!dreamObject.IsSubtypeOf(_objectTree.Icon)) {
                            throw new NotImplementedException($"Json serialization for {value} is not implemented");
                        }

                        // TODO Check what happens with multiple states
                        var icon = DreamMetaObjectIcon.ObjectToDreamIcon[dreamObject];
                        var resource = icon.GenerateDMI();
                        var base64 = Convert.ToBase64String(resource.ResourceData);
                        writer.WriteString("icon-data", base64);
                    }

                    break;
                }
                default: throw new NotImplementedException($"Json serialization for {value} is not implemented");
            }

            writer.WriteEndObject();
        }

        public override DreamValue Read(ref Utf8JsonReader reader, Type typeToConvert, JsonSerializerOptions options) {
            if (reader.TokenType != JsonTokenType.StartObject) throw new Exception("Expected StartObject token");
            reader.Read();

            if (reader.GetString() != "Type") throw new Exception("Expected type property");
            reader.Read();
            DreamValue.DreamValueType type = (DreamValue.DreamValueType)reader.GetInt32();
            reader.Read();

            if (reader.GetString() != "Value") throw new Exception("Expected value property");
            reader.Read();

            DreamValue value;
            switch (type) {
                case DreamValue.DreamValueType.String: value = new DreamValue(reader.GetString()); break;
                case DreamValue.DreamValueType.Float: value = new DreamValue((float)reader.GetSingle()); break;
                case DreamValue.DreamValueType.DreamObject: {
                    string? objectTypePath = reader.GetString();

                    if (objectTypePath == null) {
                        value = DreamValue.Null;
                    } else {
                        var objectDef = _objectTree.GetTreeEntry(new DreamPath(objectTypePath)).ObjectDefinition;
                        if (!objectDef.IsSubtypeOf(_objectTree.Icon)) {
                            throw new NotImplementedException($"Json deserialization for type {objectTypePath} is not implemented");
                        }

                        reader.Read();
                        if (reader.GetString() != "icon-data") throw new Exception("Expected icon-data property");
                        reader.Read();

                        string? iconDataBase64 = reader.GetString();
                        if (iconDataBase64 == null) throw new Exception("Expected a string for icon-data");

                        byte[] iconData = Convert.FromBase64String(iconDataBase64);
                        IconResource resource = _resourceManager.CreateIconResource(iconData);
                        DreamObject iconObj = _objectTree.CreateObject(_objectTree.Icon);
                        DreamIcon icon = DreamMetaObjectIcon.InitializeIcon(_resourceManager, iconObj);

                        icon.InsertStates(resource, DreamValue.Null, DreamValue.Null, DreamValue.Null);
                        value = new DreamValue(iconObj);
                    }

                    break;
                }
                default: throw new NotImplementedException($"Json deserialization for type {type} is not implemented");
            }
            reader.Read();

            if (reader.TokenType != JsonTokenType.EndObject) throw new Exception("Expected EndObject token");

            return value;
        }
    }

    // The following allows for serializing using DreamValues with ISerializationManager
    // Currently only implemented to the point that they can be used for DreamFilters

    public sealed class DreamValueDataNode : DataNode<DreamValueDataNode>, IEquatable<DreamValueDataNode> {
        public DreamValueDataNode(DreamValue value) : base(NodeMark.Invalid, NodeMark.Invalid) {
            Value = value;
        }

        public DreamValue Value { get; set; }
        public override bool IsEmpty => false;

        public override DreamValueDataNode Copy() {
            return new DreamValueDataNode(Value) {Tag = Tag, Start = Start, End = End};
        }

        public override DreamValueDataNode? Except(DreamValueDataNode node) {
            return Value == node.Value ? null : Copy();
        }

        public override DreamValueDataNode PushInheritance(DreamValueDataNode node) {
            return Copy();
        }

        public bool Equals(DreamValueDataNode? other) {
            return Value == other?.Value;
        }
    }

    [TypeSerializer]
    public sealed class DreamValueStringSerializer : ITypeReader<string, DreamValueDataNode> {
        public string Read(ISerializationManager serializationManager,
            DreamValueDataNode node,
            IDependencyCollection dependencies,
            SerializationHookContext hookCtx,
            ISerializationContext? context = null,
            ISerializationManager.InstantiationDelegate<string>? instanceProvider = null) {
            if (!node.Value.TryGetValueAsString(out var strValue))
                throw new Exception($"Value {node.Value} was not a string");

            return strValue;
        }

        public ValidationNode Validate(ISerializationManager serializationManager, DreamValueDataNode node,
            IDependencyCollection dependencies,
            ISerializationContext? context = null) {
            if (node.Value.TryGetValueAsString(out _))
                return new ValidatedValueNode(node);

            return new ErrorNode(node, $"Value {node.Value} is not a string");
        }
    }

    [TypeSerializer]
    public sealed class DreamValueFloatSerializer : ITypeReader<float, DreamValueDataNode> {
        public float Read(ISerializationManager serializationManager,
            DreamValueDataNode node,
            IDependencyCollection dependencies,
            SerializationHookContext hookCtx,
            ISerializationContext? context = null,
            ISerializationManager.InstantiationDelegate<float>? instanceProvider = null) {
            if (!node.Value.TryGetValueAsFloat(out var floatValue))
                throw new Exception($"Value {node.Value} was not a float");

            return floatValue;
        }

        public ValidationNode Validate(ISerializationManager serializationManager,
            DreamValueDataNode node,
            IDependencyCollection dependencies,
            ISerializationContext? context = null) {
            if (node.Value.TryGetValueAsFloat(out _))
                return new ValidatedValueNode(node);

            return new ErrorNode(node, $"Value {node.Value} is not a float");
        }
    }

    [TypeSerializer]
    public sealed class DreamValueColorSerializer : ITypeReader<Color, DreamValueDataNode> {
        public Color Read(ISerializationManager serializationManager,
            DreamValueDataNode node,
            IDependencyCollection dependencies,
            SerializationHookContext hookCtx,
            ISerializationContext? context = null,
            ISerializationManager.InstantiationDelegate<Color>? instanceProvider = null) {
            if (!node.Value.TryGetValueAsString(out var strValue) || !ColorHelpers.TryParseColor(strValue, out var color))
                throw new Exception($"Value {node.Value} was not a color");

            return color;
        }

        public ValidationNode Validate(ISerializationManager serializationManager,
            DreamValueDataNode node,
            IDependencyCollection dependencies,
            ISerializationContext? context = null) {
            if (node.Value.TryGetValueAsString(out var strValue) && ColorHelpers.TryParseColor(strValue, out _))
                return new ValidatedValueNode(node);

            return new ErrorNode(node, $"Value {node.Value} is not a color");
        }
    }

    [TypeSerializer]
    public sealed class DreamValueMatrix3Serializer : ITypeReader<Matrix3, DreamValueDataNode> {
        private readonly IDreamObjectTree _objectTree = IoCManager.Resolve<IDreamObjectTree>();

        public Matrix3 Read(ISerializationManager serializationManager,
            DreamValueDataNode node,
            IDependencyCollection dependencies,
            SerializationHookContext hookCtx,
            ISerializationContext? context = null,
            ISerializationManager.InstantiationDelegate<Matrix3>? instanceProvider = null) {
            if (!node.Value.TryGetValueAsDreamObjectOfType(_objectTree.Matrix, out var matrixObject))
                throw new Exception($"Value {node.Value} was not a matrix");

            // Matrix3 except not really because DM matrix is actually 3x2
            matrixObject.GetVariable("a").TryGetValueAsFloat(out var a);
            matrixObject.GetVariable("b").TryGetValueAsFloat(out var b);
            matrixObject.GetVariable("c").TryGetValueAsFloat(out var c);
            matrixObject.GetVariable("d").TryGetValueAsFloat(out var d);
            matrixObject.GetVariable("e").TryGetValueAsFloat(out var e);
            matrixObject.GetVariable("f").TryGetValueAsFloat(out var f);
            return new Matrix3(a, d, 0f, b, e, 0f, c, f, 1f);
        }

        public ValidationNode Validate(ISerializationManager serializationManager,
            DreamValueDataNode node,
            IDependencyCollection dependencies,
            ISerializationContext? context = null) {
            if (node.Value.TryGetValueAsDreamObjectOfType(_objectTree.Matrix, out _))
                return new ValidatedValueNode(node);

            return new ErrorNode(node, $"Value {node.Value} is not a matrix");
        }
    }

<<<<<<< HEAD

    [TypeSerializer]
    public sealed class DreamValueIconSerializer : ITypeReader<int, DreamValueDataNode> {
        private readonly DreamResourceManager _dreamResourceManager = IoCManager.Resolve<DreamResourceManager>();

        public int Read(ISerializationManager serializationManager,
=======
    [TypeSerializer]
    public sealed class DreamValueColorMatrixSerializer : ITypeReader<ColorMatrix, DreamValueDataNode>, ITypeCopyCreator<ColorMatrix> {
        public ColorMatrix Read(ISerializationManager serializationManager,
>>>>>>> ef128491
            DreamValueDataNode node,
            IDependencyCollection dependencies,
            SerializationHookContext hookCtx,
            ISerializationContext? context = null,
<<<<<<< HEAD
            ISerializationManager.InstantiationDelegate<int>? instanceProvider = null) {
            if (!_dreamResourceManager.TryLoadIcon(node.Value, out IconResource icon))
                throw new Exception($"Value {node.Value} was not a valid IconResource type");

            return icon.Id;
=======
            ISerializationManager.InstantiationDelegate<ColorMatrix>? instanceProvider = null) {
            if (node.Value.TryGetValueAsString(out string maybeColorString)) {
                if (ColorHelpers.TryParseColor(maybeColorString, out Color basicColor)) {
                    return new ColorMatrix(basicColor);
                }
            } else if(node.Value.TryGetValueAsDreamList(out DreamList matrixList)) {
                if(DreamProcNativeHelpers.TryParseColorMatrix(matrixList, out ColorMatrix matrix)) {
                    return matrix;
                }
            }
            throw new Exception($"Value {node.Value} was not a color matrix");
>>>>>>> ef128491
        }

        public ValidationNode Validate(ISerializationManager serializationManager,
            DreamValueDataNode node,
            IDependencyCollection dependencies,
            ISerializationContext? context = null) {
<<<<<<< HEAD
            if (_dreamResourceManager.TryLoadIcon(node.Value, out IconResource icon))
                return new ValidatedValueNode(node);

            return new ErrorNode(node, $"Value {node.Value} is not an Icon");
        }
    }

    [TypeSerializer]
    public sealed class DreamValueFlagsSerializer : ITypeReader<short, DreamValueDataNode> {
        private readonly DreamResourceManager _dreamResourceManager = IoCManager.Resolve<DreamResourceManager>();

        public short Read(ISerializationManager serializationManager,
            DreamValueDataNode node,
            IDependencyCollection dependencies,
            SerializationHookContext hookCtx,
            ISerializationContext? context = null,
            ISerializationManager.InstantiationDelegate<short>? instanceProvider = null) {
            return (short) node.Value.MustGetValueAsInteger();
        }

        public ValidationNode Validate(ISerializationManager serializationManager,
            DreamValueDataNode node,
            IDependencyCollection dependencies,
            ISerializationContext? context = null) {
            if (node.Value.TryGetValueAsInteger(out int val) && val < short.MaxValue)
                return new ValidatedValueNode(node);

            return new ErrorNode(node, $"Value {node.Value} is not a valid flag set");
=======

            if (node.Value.TryGetValueAsDreamList(out var _))
                return new ValidatedValueNode(node);
            //TODO: Improve validation
            return new ErrorNode(node, $"Value {node.Value} is not a color matrix");
        }

        public ColorMatrix CreateCopy(ISerializationManager serializationManager, ColorMatrix source,
           SerializationHookContext hookCtx,
           ISerializationContext? context = null) {
            return new(source);
>>>>>>> ef128491
        }
    }
    #endregion Serialization
}<|MERGE_RESOLUTION|>--- conflicted
+++ resolved
@@ -11,11 +11,7 @@
 using Robust.Shared.Serialization.Markdown;
 using Robust.Shared.Serialization.Markdown.Validation;
 using Robust.Shared.Serialization.TypeSerializers.Interfaces;
-<<<<<<< HEAD
-using OpenDreamRuntime.Rendering;
-=======
 using OpenDreamRuntime.Procs.Native;
->>>>>>> ef128491
 
 namespace OpenDreamRuntime {
     [JsonConverter(typeof(DreamValueJsonConverter))]
@@ -683,29 +679,67 @@
         }
     }
 
-<<<<<<< HEAD
 
     [TypeSerializer]
     public sealed class DreamValueIconSerializer : ITypeReader<int, DreamValueDataNode> {
         private readonly DreamResourceManager _dreamResourceManager = IoCManager.Resolve<DreamResourceManager>();
 
         public int Read(ISerializationManager serializationManager,
-=======
+            DreamValueDataNode node,
+            IDependencyCollection dependencies,
+            SerializationHookContext hookCtx,
+            ISerializationContext? context = null,
+            ISerializationManager.InstantiationDelegate<int>? instanceProvider = null) {
+            if (!_dreamResourceManager.TryLoadIcon(node.Value, out IconResource icon))
+                throw new Exception($"Value {node.Value} was not a valid IconResource type");
+
+            return icon.Id;
+        }
+
+        public ValidationNode Validate(ISerializationManager serializationManager,
+            DreamValueDataNode node,
+            IDependencyCollection dependencies,
+            ISerializationContext? context = null) {
+            if (_dreamResourceManager.TryLoadIcon(node.Value, out IconResource icon))
+                return new ValidatedValueNode(node);
+
+            return new ErrorNode(node, $"Value {node.Value} is not an Icon");
+        }
+    }
+
+    [TypeSerializer]
+    public sealed class DreamValueFlagsSerializer : ITypeReader<short, DreamValueDataNode> {
+        private readonly DreamResourceManager _dreamResourceManager = IoCManager.Resolve<DreamResourceManager>();
+
+        public short Read(ISerializationManager serializationManager,
+            DreamValueDataNode node,
+            IDependencyCollection dependencies,
+            SerializationHookContext hookCtx,
+            ISerializationContext? context = null,
+            ISerializationManager.InstantiationDelegate<short>? instanceProvider = null) {
+            return (short) node.Value.MustGetValueAsInteger();
+        }
+
+        public ValidationNode Validate(ISerializationManager serializationManager,
+            DreamValueDataNode node,
+            IDependencyCollection dependencies,
+            ISerializationContext? context = null) {
+            if (node.Value.TryGetValueAsInteger(out int val) && val < short.MaxValue)
+                return new ValidatedValueNode(node);
+
+            return new ErrorNode(node, $"Value {node.Value} is not a valid flag set");
+        }
+    }
+    #endregion Serialization
+
+
     [TypeSerializer]
     public sealed class DreamValueColorMatrixSerializer : ITypeReader<ColorMatrix, DreamValueDataNode>, ITypeCopyCreator<ColorMatrix> {
         public ColorMatrix Read(ISerializationManager serializationManager,
->>>>>>> ef128491
             DreamValueDataNode node,
             IDependencyCollection dependencies,
             SerializationHookContext hookCtx,
             ISerializationContext? context = null,
-<<<<<<< HEAD
-            ISerializationManager.InstantiationDelegate<int>? instanceProvider = null) {
-            if (!_dreamResourceManager.TryLoadIcon(node.Value, out IconResource icon))
-                throw new Exception($"Value {node.Value} was not a valid IconResource type");
-
-            return icon.Id;
-=======
             ISerializationManager.InstantiationDelegate<ColorMatrix>? instanceProvider = null) {
             if (node.Value.TryGetValueAsString(out string maybeColorString)) {
                 if (ColorHelpers.TryParseColor(maybeColorString, out Color basicColor)) {
@@ -717,43 +751,12 @@
                 }
             }
             throw new Exception($"Value {node.Value} was not a color matrix");
->>>>>>> ef128491
         }
 
         public ValidationNode Validate(ISerializationManager serializationManager,
             DreamValueDataNode node,
             IDependencyCollection dependencies,
             ISerializationContext? context = null) {
-<<<<<<< HEAD
-            if (_dreamResourceManager.TryLoadIcon(node.Value, out IconResource icon))
-                return new ValidatedValueNode(node);
-
-            return new ErrorNode(node, $"Value {node.Value} is not an Icon");
-        }
-    }
-
-    [TypeSerializer]
-    public sealed class DreamValueFlagsSerializer : ITypeReader<short, DreamValueDataNode> {
-        private readonly DreamResourceManager _dreamResourceManager = IoCManager.Resolve<DreamResourceManager>();
-
-        public short Read(ISerializationManager serializationManager,
-            DreamValueDataNode node,
-            IDependencyCollection dependencies,
-            SerializationHookContext hookCtx,
-            ISerializationContext? context = null,
-            ISerializationManager.InstantiationDelegate<short>? instanceProvider = null) {
-            return (short) node.Value.MustGetValueAsInteger();
-        }
-
-        public ValidationNode Validate(ISerializationManager serializationManager,
-            DreamValueDataNode node,
-            IDependencyCollection dependencies,
-            ISerializationContext? context = null) {
-            if (node.Value.TryGetValueAsInteger(out int val) && val < short.MaxValue)
-                return new ValidatedValueNode(node);
-
-            return new ErrorNode(node, $"Value {node.Value} is not a valid flag set");
-=======
 
             if (node.Value.TryGetValueAsDreamList(out var _))
                 return new ValidatedValueNode(node);
@@ -765,8 +768,7 @@
            SerializationHookContext hookCtx,
            ISerializationContext? context = null) {
             return new(source);
->>>>>>> ef128491
-        }
-    }
-    #endregion Serialization
+        }
+    }
+
 }