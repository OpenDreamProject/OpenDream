using OpenDreamShared.Compiler;
using DMCompiler.Compiler.DM;
using OpenDreamShared.Dream;
using OpenDreamShared.Json;
using System.Collections.Generic;
using OpenDreamShared.Dream.Procs;

namespace DMCompiler.DM.Expressions {
    // "abc[d]"
    class StringFormat : DMExpression {
        string Value { get; }
        DMExpression[] Expressions { get; }

        public StringFormat(Location location, string value, DMExpression[] expressions) : base(location) {
            Value = value;
            Expressions = expressions;
        }

        public override void EmitPushValue(DMObject dmObject, DMProc proc) {
            foreach (DMExpression expression in Expressions) {
                expression.EmitPushValue(dmObject, proc);
            }

            proc.FormatString(Value);
        }
    }

    // arglist(...)
    class Arglist : DMExpression {
        private readonly DMExpression _expr;

        public Arglist(Location location, DMExpression expr) : base(location) {
            _expr = expr;
        }

        public override void EmitPushValue(DMObject dmObject, DMProc proc) {
            DMCompiler.Emit(WarningCode.BadExpression, Location, "invalid use of arglist");
        }

        public void EmitPushArglist(DMObject dmObject, DMProc proc) {
            _expr.EmitPushValue(dmObject, proc);
        }
    }

    // new x (...)
    class New : DMExpression {
        private readonly DMExpression _expr;
        private readonly ArgumentList _arguments;

        public New(Location location, DMExpression expr, ArgumentList arguments) : base(location) {
            _expr = expr;
            _arguments = arguments;
        }

        public override void EmitPushValue(DMObject dmObject, DMProc proc) {
            var argumentInfo = _arguments.EmitArguments(dmObject, proc);

            _expr.EmitPushValue(dmObject, proc);
            proc.CreateObject(argumentInfo.Type, argumentInfo.StackSize);
        }
    }

    // new /x/y/z (...)
    class NewPath : DMExpression {
        private readonly DreamPath _targetPath;
        private readonly ArgumentList _arguments;

        public NewPath(Location location, DreamPath targetPath, ArgumentList arguments) : base(location) {
            _targetPath = targetPath;
            _arguments = arguments;
        }

        public override void EmitPushValue(DMObject dmObject, DMProc proc) {
            if (!DMObjectTree.TryGetTypeId(_targetPath, out var typeId)) {
                DMCompiler.Emit(WarningCode.ItemDoesntExist, Location, $"Type {_targetPath} does not exist");

                return;
            }

            var argumentInfo = _arguments.EmitArguments(dmObject, proc);

            proc.PushType(typeId);
            proc.CreateObject(argumentInfo.Type, argumentInfo.StackSize);
        }
    }

    // locate()
    class LocateInferred : DMExpression {
        private readonly DreamPath _path;
        private readonly DMExpression? _container;

        public LocateInferred(Location location, DreamPath path, DMExpression? container) : base(location) {
            _path = path;
            _container = container;
        }

        public override void EmitPushValue(DMObject dmObject, DMProc proc) {
            if (!DMObjectTree.TryGetTypeId(_path, out var typeId)) {
                DMCompiler.Emit(WarningCode.ItemDoesntExist, Location, $"Type {_path} does not exist");

                return;
            }

            proc.PushType(typeId);

            if (_container != null) {
                _container.EmitPushValue(dmObject, proc);
            } else {
                if (DMCompiler.Settings.NoStandard) {
                    throw new CompileErrorException(Location, "Implicit locate() container is not available with --no-standard");
                }

                DMReference world = DMReference.CreateGlobal(dmObject.GetGlobalVariableId("world").Value);
                proc.PushReferenceValue(world);
            }

            proc.Locate();
        }
    }

    // locate(x)
    class Locate : DMExpression {
        private readonly DMExpression _path;
        private readonly DMExpression? _container;

        public Locate(Location location, DMExpression path, DMExpression? container) : base(location) {
            _path = path;
            _container = container;
        }

        public override void EmitPushValue(DMObject dmObject, DMProc proc) {
            _path.EmitPushValue(dmObject, proc);

            if (_container != null) {
                _container.EmitPushValue(dmObject, proc);
            } else {
                if (DMCompiler.Settings.NoStandard) {
                    throw new CompileErrorException(Location, "Implicit locate() container is not available with --no-standard");
                }

                DMReference world = DMReference.CreateGlobal(dmObject.GetGlobalVariableId("world").Value);
                proc.PushReferenceValue(world);
            }

            proc.Locate();
        }
    }

    // locate(x, y, z)
    class LocateCoordinates : DMExpression {
        private readonly DMExpression _x, _y, _z;

        public LocateCoordinates(Location location, DMExpression x, DMExpression y, DMExpression z) : base(location) {
            _x = x;
            _y = y;
            _z = z;
        }

        public override void EmitPushValue(DMObject dmObject, DMProc proc) {
            _x.EmitPushValue(dmObject, proc);
            _y.EmitPushValue(dmObject, proc);
            _z.EmitPushValue(dmObject, proc);
            proc.LocateCoordinates();
        }
    }

    // gradient(Gradient, index)
    // gradient(Item1, Item2, ..., index)
    class Gradient : DMExpression {
        private readonly ArgumentList _arguments;

        public Gradient(Location location, ArgumentList arguments) : base(location) {
            _arguments = arguments;
        }

        public override void EmitPushValue(DMObject dmObject, DMProc proc) {
            var argInfo = _arguments.EmitArguments(dmObject, proc);

            proc.Gradient(argInfo.Type, argInfo.StackSize);
        }
    }

    // pick(prob(50);x, prob(200);y)
    // pick(50;x, 200;y)
    // pick(x, y)
    class Pick : DMExpression {
        public struct PickValue {
            public readonly DMExpression? Weight;
            public readonly DMExpression Value;

            public PickValue(DMExpression? weight, DMExpression value) {
                Weight = weight;
                Value = value;
            }
        }

        private readonly PickValue[] _values;

        public Pick(Location location, PickValue[] values) : base(location) {
            _values = values;
        }

        public override void EmitPushValue(DMObject dmObject, DMProc proc) {
            bool weighted = false;
            foreach (PickValue pickValue in _values) {
                if (pickValue.Weight != null) {
                    weighted = true;
                    break;
                }
            }

            if (weighted) {
                if (_values.Length == 1) {
                    DMCompiler.ForcedWarning(Location, "Weighted pick() with one argument");
                }

                foreach (PickValue pickValue in _values) {
                    DMExpression weight = pickValue.Weight ?? DMExpression.Create(dmObject, proc, new DMASTConstantInteger(Location, 100)); //Default of 100

                    weight.EmitPushValue(dmObject, proc);
                    pickValue.Value.EmitPushValue(dmObject, proc);
                }

                proc.PickWeighted(_values.Length);
            } else {
                foreach (PickValue pickValue in _values) {
                    if (pickValue.Value is Arglist args) {
                        // This will just push a list which pick() accepts
                        // Really hacky and won't verify that the value is actually a list
                        args.EmitPushArglist(dmObject, proc);
                    } else {
                        pickValue.Value.EmitPushValue(dmObject, proc);
                    }
                }

                proc.PickUnweighted(_values.Length);
            }
        }
    }

    // addtext(...)
    // https://www.byond.com/docs/ref/#/proc/addtext
    class AddText : DMExpression {
        private readonly DMExpression[] _parameters;

        public AddText(Location location, DMExpression[] paras) : base(location) {
            _parameters = paras;
        }

        public override void EmitPushValue(DMObject dmObject, DMProc proc) {
            //We don't have to do any checking of our parameters since that was already done by VisitAddText(), hopefully. :)

            //Push addtext's arguments
            foreach (DMExpression parameter in _parameters) {
                parameter.EmitPushValue(dmObject, proc);
            }

            proc.MassConcatenation(_parameters.Length);
        }
    }

    // prob(P)
    class Prob : DMExpression {
        public readonly DMExpression P;

        public Prob(Location location, DMExpression p) : base(location) {
            P = p;
        }

        public override void EmitPushValue(DMObject dmObject, DMProc proc) {
            P.EmitPushValue(dmObject, proc);
            proc.Prob();
        }
    }

    // issaved(x)
    class IsSaved : DMExpression {
        private readonly DMExpression _expr;

        public IsSaved(Location location, DMExpression expr) : base(location) {
            _expr = expr;
        }

        public override void EmitPushValue(DMObject dmObject, DMProc proc) {
<<<<<<< HEAD
            switch (_expr)
            {
                case Dereference deref:
                    deref.EmitPushIsSaved(dmObject, proc);
                    return;
=======
            switch (_expr) {
>>>>>>> 026a9838
                case Field field:
                    field.EmitPushIsSaved(proc);
                    return;
                case Local:
                    proc.PushFloat(0);
                    return;
                default:
                    throw new CompileErrorException(Location, $"can't get saved value of {_expr}");
            }
        }
    }

    // istype(x, y)
    class IsType : DMExpression {
        private readonly DMExpression _expr;
        private readonly DMExpression _path;

        public IsType(Location location, DMExpression expr, DMExpression path) : base(location) {
            _expr = expr;
            _path = path;
        }

        public override void EmitPushValue(DMObject dmObject, DMProc proc) {
            _expr.EmitPushValue(dmObject, proc);
            _path.EmitPushValue(dmObject, proc);
            proc.IsType();
        }
    }

    // istype(x)
    class IsTypeInferred : DMExpression {
        private readonly DMExpression _expr;
        private readonly DreamPath _path;

        public IsTypeInferred(Location location, DMExpression expr, DreamPath path) : base(location) {
            _expr = expr;
            _path = path;
        }

        public override void EmitPushValue(DMObject dmObject, DMProc proc) {
            if (!DMObjectTree.TryGetTypeId(_path, out var typeId)) {
                DMCompiler.Emit(WarningCode.ItemDoesntExist, Location, $"Type {_path} does not exist");

                return;
            }

            _expr.EmitPushValue(dmObject, proc);
            proc.PushType(typeId);
            proc.IsType();
        }
    }

    // list(...)
    class List : DMExpression {
        private readonly (DMExpression? Key, DMExpression Value)[] _values;
        private readonly bool _isAssociative;

        public List(Location location, (DMExpression? Key, DMExpression Value)[] values) : base(location) {
            _values = values;

            _isAssociative = false;
            foreach (var value in values) {
                if (value.Key != null) {
                    _isAssociative = true;
                    break;
                }
            }
        }

        public override void EmitPushValue(DMObject dmObject, DMProc proc) {
            foreach (var value in _values) {
                if (_isAssociative) {
                    if (value.Key == null) {
                        proc.PushNull();
                    } else {
                        value.Key.EmitPushValue(dmObject, proc);
                    }
                }

                value.Value.EmitPushValue(dmObject, proc);
            }

            if (_isAssociative) {
                proc.CreateAssociativeList(_values.Length);
            } else {
                proc.CreateList(_values.Length);
            }
        }

        public override bool TryAsJsonRepresentation(out object? json) {
            List<object?> list = new();
            Dictionary<string, object?> associatedValues = new();

            foreach (var value in _values) {
                if (!value.Value.TryAsJsonRepresentation(out var jsonValue)) {
                    json = null;
                    return false;
                }

                if (value.Key != null) {
                    if (value.Key is not Expressions.String keyString) { //Only string keys are supported
                        json = null;
                        return false;
                    }

                    associatedValues.Add(keyString.Value, jsonValue);
                } else {
                    list.Add(jsonValue);
                }
            }

            Dictionary<string, object> jsonRepresentation = new();
            jsonRepresentation.Add("type", JsonVariableType.List);
            if (list.Count > 0) jsonRepresentation.Add("values", list);
            if (associatedValues.Count > 0) jsonRepresentation.Add("associatedValues", associatedValues);
            json = jsonRepresentation;
            return true;
        }
    }

    // newlist(...)
    class NewList : DMExpression {
        private readonly DMExpression[] _parameters;

        public NewList(Location location, DMExpression[] parameters) : base(location) {
            _parameters = parameters;
        }

        public override void EmitPushValue(DMObject dmObject, DMProc proc) {
            foreach (DMExpression parameter in _parameters) {
                parameter.EmitPushValue(dmObject, proc);
                proc.CreateObject(DMCallArgumentsType.None, 0);
            }

            proc.CreateList(_parameters.Length);
        }

        public override bool TryAsJsonRepresentation(out object? json) {
            json = null;
            DMCompiler.UnimplementedWarning(Location, "DMM overrides for newlist() are not implemented");
            return true; //TODO
        }
    }

    // input(...)
    class Input : DMExpression {
        private readonly DMExpression[] _arguments;
        private readonly DMValueType _types;
        private readonly DMExpression? _list;

        public Input(Location location, DMExpression[] arguments, DMValueType types,
            DMExpression? list) : base(location) {
            if (arguments.Length is 0 or > 4) {
                throw new CompileErrorException(location, "input() must have 1 to 4 arguments");
            }

            _arguments = arguments;
            _types = types;
            _list = list;
        }

        public override void EmitPushValue(DMObject dmObject, DMProc proc) {
            // Push input's four arguments, pushing null for the missing ones
            for (int i = 3; i >= 0; i--) {
                if (i < _arguments.Length) {
                    _arguments[i].EmitPushValue(dmObject, proc);
                } else {
                    proc.PushNull();
                }
            }

            // The list of values to be selected from (or null for none)
            if (_list != null) {
                _list.EmitPushValue(dmObject, proc);
            } else {
                proc.PushNull();
            }

            proc.Prompt(_types);
        }
    }

    // initial(x)
    class Initial : DMExpression {
        private readonly DMExpression _expr;

        public Initial(Location location, DMExpression expr) : base(location) {
            _expr = expr;
        }

        public override void EmitPushValue(DMObject dmObject, DMProc proc) {
            if (_expr is LValue lValue) {
                lValue.EmitPushInitial(dmObject, proc);
                return;
            }

            throw new CompileErrorException(Location, $"can't get initial value of {_expr}");
        }
    }

    // nameof(x)
    class Nameof : DMExpression {
        private readonly DMExpression _expr;

        public Nameof(Location location, DMExpression expr) : base(location) {
            _expr = expr;
        }

        public override void EmitPushValue(DMObject dmObject, DMProc proc) {
            proc.PushString(_expr.GetNameof(dmObject, proc));
        }
    }

    // call(...)(...)
    class CallStatement : DMExpression {
        private readonly DMExpression _a; // Procref, Object, LibName
        private readonly DMExpression? _b; // ProcName, FuncName
        private readonly ArgumentList _procArgs;

        public CallStatement(Location location, DMExpression a, ArgumentList procArgs) : base(location) {
            _a = a;
            _procArgs = procArgs;
        }

        public CallStatement(Location location, DMExpression a, DMExpression b, ArgumentList procArgs) : base(location) {
            _a = a;
            _b = b;
            _procArgs = procArgs;
        }

        public override void EmitPushValue(DMObject dmObject, DMProc proc) {
            var argumentInfo = _procArgs.EmitArguments(dmObject, proc);

            _b?.EmitPushValue(dmObject, proc);
            _a.EmitPushValue(dmObject, proc);
            proc.CallStatement(argumentInfo.Type, argumentInfo.StackSize);
        }
    }

    // __TYPE__
    class ProcOwnerType : DMExpression {
        public ProcOwnerType(Location location)
            : base(location)
        {}

        public override void EmitPushValue(DMObject dmObject, DMProc proc) {
            // BYOND returns null if this is called in a global proc
            if (dmObject.Path == DreamPath.Root) {
                proc.PushNull();
            } else {
                proc.PushType(dmObject.Id);
            }
        }
    }

    // __PROC__
    class ProcType : DMExpression {
        public ProcType(Location location)
            : base(location)
        {}

        public override void EmitPushValue(DMObject dmObject, DMProc proc) {
            proc.PushProc(proc.Id);
        }
    }
}<|MERGE_RESOLUTION|>--- conflicted
+++ resolved
@@ -282,15 +282,10 @@
         }
 
         public override void EmitPushValue(DMObject dmObject, DMProc proc) {
-<<<<<<< HEAD
-            switch (_expr)
-            {
+            switch (_expr) {
                 case Dereference deref:
                     deref.EmitPushIsSaved(dmObject, proc);
                     return;
-=======
-            switch (_expr) {
->>>>>>> 026a9838
                 case Field field:
                     field.EmitPushIsSaved(proc);
                     return;
