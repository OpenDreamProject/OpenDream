--- conflicted
+++ resolved
@@ -1439,7 +1439,6 @@
             }
 
             if (value.TryGetValueAsString(out string refString)) {
-<<<<<<< HEAD
                 if(int.TryParse(refString, out var refID))
                 {
                     state.Push(new DreamValue(DreamObject.GetFromReferenceID(state.DreamManager, refID)));
@@ -1447,11 +1446,6 @@
                 else if (state.DreamManager.Tags.ContainsKey(refString))
                 {
                     state.Push(new DreamValue(state.DreamManager.Tags[refString].Peek()));
-=======
-                if (int.TryParse(refString, out var refId))
-                {
-                    state.Push(new DreamValue(DreamObject.GetFromReferenceID(state.DreamManager, refId)));
->>>>>>> 9ccd22af
                 }
                 else
                 {
