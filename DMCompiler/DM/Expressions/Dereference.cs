--- conflicted
+++ resolved
@@ -39,25 +39,18 @@
         public required DMExpression Index { get; init; }
     }
 
-<<<<<<< HEAD
     public sealed class CallOperation : NamedOperation {
         /// <summary>
         /// The argument list inside the call operation's parentheses. (eg. x(args, ...))
         /// </summary>
         public required ArgumentList Parameters { get; init; }
     }
-=======
-        public readonly DMExpression Expression;
-        public override DreamPath? Path { get; }
-        public override DreamPath? NestedPath { get; }
-        public override bool PathIsFuzzy => Path == null;
-        public override DMComplexValueType ValType { get; }
->>>>>>> 44f69efc
 
     public readonly DMExpression Expression;
     public override DreamPath? Path { get; }
     public override DreamPath? NestedPath { get; }
     public override bool PathIsFuzzy => Path == null;
+    public override DMComplexValueType ValType { get; }
 
     private readonly Operation[] _operations;
 
@@ -67,42 +60,37 @@
         Path = path;
         _operations = operations;
 
-<<<<<<< HEAD
         if (_operations.Length == 0) {
             throw new InvalidOperationException("deref expression has no operations");
-=======
-            NestedPath = _operations[^1].Path;
-            ValType = DetermineValType();
-        }
-
-        private DMComplexValueType DetermineValType() {
-            var type = Expression.ValType;
-            var i = 0;
-            while (!type.IsAnything && i < _operations.Length) {
-                var operation = _operations[i++];
-
-                if (type.TypePath is null || DMObjectTree.GetDMObject(type.TypePath.Value, false) is not { } dmObject) {
-                    // We're dereferencing something without a type-path, this could be anything
-                    type = DMValueType.Anything;
-                    break;
-                }
-
-                type = operation switch {
-                    FieldOperation fieldOperation => dmObject.GetVariable(fieldOperation.Identifier)?.ValType ?? DMValueType.Anything,
-                    IndexOperation => DMValueType.Anything, // Lists currently can't be typed, this could be anything
-                    CallOperation callOperation => dmObject.GetProcReturnTypes(callOperation.Identifier) ?? DMValueType.Anything,
-                    _ => throw new InvalidOperationException("Unimplemented dereference operation")
-                };
+        }
+
+        NestedPath = _operations[^1].Path;
+        ValType = DetermineValType();
+    }
+
+    private DMComplexValueType DetermineValType() {
+        var type = Expression.ValType;
+        var i = 0;
+        while (!type.IsAnything && i < _operations.Length) {
+            var operation = _operations[i++];
+
+            if (type.TypePath is null || DMObjectTree.GetDMObject(type.TypePath.Value, false) is not { } dmObject) {
+                // We're dereferencing something without a type-path, this could be anything
+                type = DMValueType.Anything;
+                break;
             }
 
-            return type;
->>>>>>> 44f69efc
-        }
-
-        NestedPath = _operations[^1].Path;
-    }
-
-<<<<<<< HEAD
+            type = operation switch {
+                FieldOperation fieldOperation => dmObject.GetVariable(fieldOperation.Identifier)?.ValType ?? DMValueType.Anything,
+                IndexOperation => DMValueType.Anything, // Lists currently can't be typed, this could be anything
+                CallOperation callOperation => dmObject.GetProcReturnTypes(callOperation.Identifier) ?? DMValueType.Anything,
+                _ => throw new InvalidOperationException("Unimplemented dereference operation")
+            };
+        }
+
+        return type;
+    }
+
     private void ShortCircuitHandler(DMProc proc, string endLabel, ShortCircuitMode shortCircuitMode) {
         switch (shortCircuitMode) {
             case ShortCircuitMode.PopNull:
@@ -113,95 +101,65 @@
                 break;
             default:
                 throw new InvalidOperationException();
-=======
-        private void EmitOperation(DMObject dmObject, DMProc proc, Operation operation, string endLabel, ShortCircuitMode shortCircuitMode) {
-            if (operation.Safe) {
-                ShortCircuitHandler(proc, endLabel, shortCircuitMode);
-            }
-
-            switch (operation) {
-                case FieldOperation fieldOperation:
-                    proc.DereferenceField(fieldOperation.Identifier);
-                    break;
-
-                case IndexOperation indexOperation:
-                    indexOperation.Index.EmitPushValue(dmObject, proc);
-                    proc.DereferenceIndex();
-                    break;
-
-                case CallOperation callOperation:
-                    var (argumentsType, argumentStackSize) = callOperation.Parameters.EmitArguments(dmObject, proc, null);
-                    proc.DereferenceCall(callOperation.Identifier, argumentsType, argumentStackSize);
-                    break;
-
-                default:
-                    throw new InvalidOperationException("Unimplemented dereference operation");
-            }
->>>>>>> 44f69efc
         }
     }
 
     private void EmitOperation(DMObject dmObject, DMProc proc, Operation operation, string endLabel, ShortCircuitMode shortCircuitMode) {
+        if (operation.Safe) {
+            ShortCircuitHandler(proc, endLabel, shortCircuitMode);
+        }
+
+        switch (operation) {
+            case FieldOperation fieldOperation:
+                proc.DereferenceField(fieldOperation.Identifier);
+                break;
+
+            case IndexOperation indexOperation:
+                indexOperation.Index.EmitPushValue(dmObject, proc);
+                proc.DereferenceIndex();
+                break;
+
+            case CallOperation callOperation:
+                var (argumentsType, argumentStackSize) = callOperation.Parameters.EmitArguments(dmObject, proc, null);
+                proc.DereferenceCall(callOperation.Identifier, argumentsType, argumentStackSize);
+                break;
+
+        default:
+            throw new InvalidOperationException("Unimplemented dereference operation");
+        }
+    }
+
+    public override void EmitPushValue(DMObject dmObject, DMProc proc) {
+        string endLabel = proc.NewLabelName();
+
+        Expression.EmitPushValue(dmObject, proc);
+
+        foreach (var operation in _operations) {
+            EmitOperation(dmObject, proc, operation, endLabel, ShortCircuitMode.KeepNull);
+        }
+
+        proc.AddLabel(endLabel);
+    }
+
+    public override bool CanReferenceShortCircuit() {
+        return _operations.Any(operation => operation.Safe);
+    }
+
+    public override DMReference EmitReference(DMObject dmObject, DMProc proc, string endLabel, ShortCircuitMode shortCircuitMode = ShortCircuitMode.KeepNull) {
+        Expression.EmitPushValue(dmObject, proc);
+
+        // Perform all except for our last operation
+        for (int i = 0; i < _operations.Length - 1; i++) {
+            EmitOperation(dmObject, proc, _operations[i], endLabel, shortCircuitMode);
+        }
+
+        var operation = _operations[^1];
+
         switch (operation) {
             case FieldOperation fieldOperation:
                 if (fieldOperation.Safe) {
                     ShortCircuitHandler(proc, endLabel, shortCircuitMode);
                 }
-                proc.DereferenceField(fieldOperation.Identifier);
-                break;
-
-            case IndexOperation indexOperation:
-                if (indexOperation.Safe) {
-                    ShortCircuitHandler(proc, endLabel, shortCircuitMode);
-                }
-                indexOperation.Index.EmitPushValue(dmObject, proc);
-                proc.DereferenceIndex();
-                break;
-
-            case CallOperation callOperation:
-                if (callOperation.Safe) {
-                    ShortCircuitHandler(proc, endLabel, shortCircuitMode);
-                }
-                var (argumentsType, argumentStackSize) = callOperation.Parameters.EmitArguments(dmObject, proc);
-                proc.DereferenceCall(callOperation.Identifier, argumentsType, argumentStackSize);
-                break;
-
-            default:
-                throw new InvalidOperationException("Unimplemented dereference operation");
-        }
-    }
-
-    public override void EmitPushValue(DMObject dmObject, DMProc proc) {
-        string endLabel = proc.NewLabelName();
-
-        Expression.EmitPushValue(dmObject, proc);
-
-        foreach (var operation in _operations) {
-            EmitOperation(dmObject, proc, operation, endLabel, ShortCircuitMode.KeepNull);
-        }
-
-        proc.AddLabel(endLabel);
-    }
-
-    public override bool CanReferenceShortCircuit() {
-        return _operations.Any(operation => operation.Safe);
-    }
-
-    public override DMReference EmitReference(DMObject dmObject, DMProc proc, string endLabel, ShortCircuitMode shortCircuitMode = ShortCircuitMode.KeepNull) {
-        Expression.EmitPushValue(dmObject, proc);
-
-        // Perform all except for our last operation
-        for (int i = 0; i < _operations.Length - 1; i++) {
-            EmitOperation(dmObject, proc, _operations[i], endLabel, shortCircuitMode);
-        }
-
-        var operation = _operations[^1];
-
-        switch (operation) {
-            case FieldOperation fieldOperation:
-                if (fieldOperation.Safe) {
-                    ShortCircuitHandler(proc, endLabel, shortCircuitMode);
-                }
                 return DMReference.CreateField(fieldOperation.Identifier);
 
             case IndexOperation indexOperation:
@@ -272,30 +230,12 @@
             EmitOperation(dmObject, proc, _operations[i], endLabel, ShortCircuitMode.KeepNull);
         }
 
-<<<<<<< HEAD
         var operation = _operations[^1];
 
         switch (operation) {
             case FieldOperation fieldOperation:
                 if (fieldOperation.Safe) {
                     proc.JumpIfNullNoPop(endLabel);
-=======
-        public override bool TryAsConstant([NotNullWhen(true)] out Constant? constant) {
-            var prevPath = _operations.Length == 1 ? Expression.Path : _operations[^2].Path;
-
-            var operation = _operations[^1];
-
-            if (operation is FieldOperation fieldOperation && prevPath is not null) {
-                var obj = DMObjectTree.GetDMObject(prevPath.Value);
-                var variable = obj!.GetVariable(fieldOperation.Identifier);
-                if (variable != null) {
-                    if (variable.IsConst)
-                        return variable.Value.TryAsConstant(out constant);
-                    if (variable.ValType.IsCompileTimeReadOnly) {
-                        variable.Value.TryAsConstant(out constant!);
-                        return true; // MUST be true.
-                    }
->>>>>>> 44f69efc
                 }
                 proc.PushString(fieldOperation.Identifier);
                 proc.IsSaved();
@@ -339,7 +279,7 @@
             if (variable != null) {
                 if (variable.IsConst)
                     return variable.Value.TryAsConstant(out constant);
-                if (variable.ValType.HasFlag(DMValueType.CompiletimeReadonly)) {
+                if (variable.ValType.IsCompileTimeReadOnly) {
                     variable.Value.TryAsConstant(out constant!);
                     return true; // MUST be true.
                 }
