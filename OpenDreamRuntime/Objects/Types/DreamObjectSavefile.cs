--- conflicted
+++ resolved
@@ -169,19 +169,11 @@
         _savefilesToFlush.Add(this); //mark this as needing flushing
     }
 
-<<<<<<< HEAD
-    public void ChangeDirectory(string path) {
-        _currentDirPath = new DreamPath(_currentDirPath).AddToPath(path).PathString;
-
-        if (!Directories.ContainsKey(_currentDirPath)) {
-            Directories.Add(_currentDirPath, new SavefileDirectory());
-=======
     private void ChangeDirectory(string path) {
         if (path.StartsWith('/')) {
             _currentDirPath = path;
         } else {
             _currentDirPath += path;
->>>>>>> 70774e48
         }
 
         Directories.TryAdd(_currentDirPath, new SavefileDirectory());
