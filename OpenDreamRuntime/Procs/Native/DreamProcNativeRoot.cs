﻿using System;
using System.Collections.Generic;
using System.Collections.Specialized;
<<<<<<< HEAD
using System.IO;
=======
using System.Globalization;
>>>>>>> 44932cb5
using System.Linq;
using System.Security.Cryptography;
using System.Text;
using System.Text.Json;
using System.Text.RegularExpressions;
using System.Threading.Tasks;
using System.Web;
using OpenDreamRuntime.Objects;
using OpenDreamRuntime.Resources;
using OpenDreamShared.Dream;
using OpenDreamShared.Resources;
using Robust.Shared.IoC;
using DreamValueType = OpenDreamRuntime.DreamValue.DreamValueType;

namespace OpenDreamRuntime.Procs.Native {
    static class DreamProcNativeRoot {
        // I don't want to edit 100 procs to have the DreamManager passed to them
        public static IDreamManager DreamManager;

        [DreamProc("abs")]
        [DreamProcParameter("A", Type = DreamValueType.Float)]
        public static DreamValue NativeProc_abs(DreamObject instance, DreamObject usr, DreamProcArguments arguments) {
            float number = arguments.GetArgument(0, "A").GetValueAsFloat();

            return new DreamValue(Math.Abs(number));
        }

        [DreamProc("alert")]
        [DreamProcParameter("Usr", Type = DreamValueType.DreamObject)]
        [DreamProcParameter("Message", Type = DreamValueType.String)]
        [DreamProcParameter("Title", Type = DreamValueType.String)]
        [DreamProcParameter("Button1", Type = DreamValueType.String)]
        [DreamProcParameter("Button2", Type = DreamValueType.String)]
        [DreamProcParameter("Button3", Type = DreamValueType.String)]
        public static async Task<DreamValue> NativeProc_alert(AsyncNativeProc.State state) {
            DreamObject mob;
            string message, title, button1, button2, button3;

            DreamValue usrArgument = state.Arguments.GetArgument(0, "Usr");
            if (usrArgument.TryGetValueAsDreamObjectOfType(DreamPath.Mob, out mob)) {
                message = state.Arguments.GetArgument(1, "Message").Stringify();
                title = state.Arguments.GetArgument(2, "Title").Stringify();
                button1 = state.Arguments.GetArgument(3, "Button1").Stringify();
                button2 = state.Arguments.GetArgument(4, "Button2").Stringify();
                button3 = state.Arguments.GetArgument(5, "Button3").Stringify();
            } else {
                mob = state.Usr;
                message = usrArgument.Stringify();
                title = state.Arguments.GetArgument(1, "Message").Stringify();
                button1 = state.Arguments.GetArgument(2, "Title").Stringify();
                button2 = state.Arguments.GetArgument(3, "Button1").Stringify();
                button3 = state.Arguments.GetArgument(4, "Button2").Stringify();
            }

            if (String.IsNullOrEmpty(button1)) button1 = "Ok";

            DreamConnection connection = DreamManager.GetConnectionFromMob(mob);
            return await connection.Alert(title, message, button1, button2, button3);
        }

        [DreamProc("animate")]
        [DreamProcParameter("Object", Type = DreamValueType.DreamObject)]
        [DreamProcParameter("time", Type = DreamValueType.Float)]
        [DreamProcParameter("loop", Type = DreamValueType.Float)]
        [DreamProcParameter("easing", Type = DreamValueType.String)]
        [DreamProcParameter("flags", Type = DreamValueType.Float)]
        public static DreamValue NativeProc_animate(DreamObject instance, DreamObject usr, DreamProcArguments arguments) {
            DreamObject obj = arguments.GetArgument(0, "Object").GetValueAsDreamObjectOfType(DreamPath.Atom);

            if (arguments.NamedArguments.TryGetValue("pixel_x", out DreamValue pixelX)) {
                obj.SetVariable("pixel_x", pixelX);
            }

            if (arguments.NamedArguments.TryGetValue("pixel_y", out DreamValue pixelY)) {
                obj.SetVariable("pixel_y", pixelY);
            }

            if (arguments.NamedArguments.TryGetValue("dir", out DreamValue dir)) {
                obj.SetVariable("dir", dir);
            }

            if (arguments.NamedArguments.TryGetValue("transform", out DreamValue transform)) {
                obj.SetVariable("transform", transform);
            }

            return DreamValue.Null;
        }

        [DreamProc("arccos")]
        [DreamProcParameter("X", Type = DreamValueType.Float)]
        public static DreamValue NativeProc_arccos(DreamObject instance, DreamObject usr, DreamProcArguments arguments) {
            DreamValue xValue = arguments.GetArgument(0, "X");
            float x = (xValue.Value == null) ? 0 : xValue.GetValueAsFloat();
            double acos = Math.Acos(x);

            return new DreamValue((float)(acos * 180 / Math.PI));
        }

        [DreamProc("arcsin")]
        [DreamProcParameter("X", Type = DreamValueType.Float)]
        public static DreamValue NativeProc_arcsin(DreamObject instance, DreamObject usr, DreamProcArguments arguments) {
            DreamValue xValue = arguments.GetArgument(0, "X");
            float x = (xValue.Value == null) ? 0 : xValue.GetValueAsFloat();
            double asin = Math.Asin(x);

            return new DreamValue((float)(asin * 180 / Math.PI));
        }

        [DreamProc("arctan")]
        [DreamProcParameter("A", Type = DreamValueType.Float)]
        public static DreamValue NativeProc_arctan(DreamObject instance, DreamObject usr, DreamProcArguments arguments) {
            DreamValue aValue = arguments.GetArgument(0, "A");
            float a = (aValue.Value == null) ? 0 : aValue.GetValueAsFloat();
            double atan = Math.Atan(a);

            return new DreamValue((float)(atan * 180 / Math.PI));
        }

        [DreamProc("ascii2text")]
        [DreamProcParameter("N", Type = DreamValueType.Float)]
        public static DreamValue NativeProc_ascii2text(DreamObject instance, DreamObject usr, DreamProcArguments arguments) {
            int ascii = arguments.GetArgument(0, "N").GetValueAsInteger();

            return new DreamValue(Convert.ToChar(ascii).ToString());
        }

        [DreamProc("ckey")]
        [DreamProcParameter("Key", Type = DreamValueType.String)]
        public static DreamValue NativeProc_ckey(DreamObject instance, DreamObject usr, DreamProcArguments arguments) {
            string key = arguments.GetArgument(0, "Key").GetValueAsString();

            key = Regex.Replace(key.ToLower(), "[\\^]|[^a-z0-9@]", ""); //Remove all punctuation and make lowercase
            return new DreamValue(key);
        }

        [DreamProc("ckeyEx")]
        [DreamProcParameter("Text", Type = DreamValueType.String)]
        public static DreamValue NativeProc_ckeyEx(DreamObject instance, DreamObject usr, DreamProcArguments arguments) {
            string text = arguments.GetArgument(0, "Text").GetValueAsString();

            text = Regex.Replace(text, "[\\^]|[^A-z0-9@_-]", ""); //Remove all punctuation except - and _
            return new DreamValue(text);
        }

        [DreamProc("clamp")]
        [DreamProcParameter("Value", Type = DreamValueType.Float | DreamValueType.DreamObject)]
        [DreamProcParameter("Low", Type = DreamValueType.Float)]
        [DreamProcParameter("High", Type = DreamValueType.Float)]
        public static DreamValue NativeProc_clamp(DreamObject instance, DreamObject usr, DreamProcArguments arguments)
        {
            DreamValue value = arguments.GetArgument(0, "Value");
            float lVal = arguments.GetArgument(1, "Low").GetValueAsFloat();
            float hVal = arguments.GetArgument(2, "High").GetValueAsFloat();

            if (value.TryGetValueAsDreamList(out DreamList list))
            {
                DreamList tmp = DreamList.Create();
                foreach (DreamValue val in list.GetValues())
                {
                    tmp.AddValue(new DreamValue(Math.Clamp(val.GetValueAsFloat(), lVal, hVal)));
                }
                return new DreamValue(tmp);
            }
            else
            {
                return new DreamValue(Math.Clamp(value.GetValueAsFloat(), lVal, hVal));
            }
        }

        [DreamProc("cmptext")]
        [DreamProcParameter("T1", Type = DreamValueType.String)]
        public static DreamValue NativeProc_cmptext(DreamObject instance, DreamObject usr, DreamProcArguments arguments) {
            List<DreamValue> values = arguments.GetAllArguments();
            string t1 = values[0].GetValueAsString().ToLower();

            for (int i = 1; i < values.Count; i++) {
                if (values[i].GetValueAsString().ToLower() != t1) return new DreamValue(0);
            }

            return new DreamValue(1);
        }

        [DreamProc("copytext")]
        [DreamProcParameter("T", Type = DreamValueType.String)]
        [DreamProcParameter("Start", Type = DreamValueType.Float, DefaultValue = 1)]
        [DreamProcParameter("End", Type = DreamValueType.Float, DefaultValue = 0)]
        public static DreamValue NativeProc_copytext(DreamObject instance, DreamObject usr, DreamProcArguments arguments) {
            string text = arguments.GetArgument(0, "T").GetValueAsString();
            int start = arguments.GetArgument(1, "Start").GetValueAsInteger(); //1-indexed
            int end = arguments.GetArgument(2, "End").GetValueAsInteger(); //1-indexed

            if (end <= 0) end += text.Length + 1;
            else if (end > text.Length + 1) end = text.Length + 1;

            if (start == 0) return new DreamValue("");
            else if (start < 0) start += text.Length + 1;

            return new DreamValue(text.Substring(start - 1, end - start));
        }

        [DreamProc("cos")]
        [DreamProcParameter("X", Type = DreamValueType.Float)]
        public static DreamValue NativeProc_cos(DreamObject instance, DreamObject usr, DreamProcArguments arguments) {
            DreamValue xValue = arguments.GetArgument(0, "X");
            float x = (xValue.Value == null) ? 0 : xValue.GetValueAsFloat();
            double rad = x * (Math.PI / 180);

            return new DreamValue((float)Math.Cos(rad));
        }

        [DreamProc("CRASH")]
        [DreamProcParameter("msg", Type = DreamValueType.String)]
        public static DreamValue NativeProc_CRASH(DreamObject instance, DreamObject usr, DreamProcArguments arguments) {
            string message = arguments.GetArgument(0, "msg").GetValueAsString();

            throw new PropagatingRuntime(message);
        }

        [DreamProc("fcopy")]
        [DreamProcParameter("Src", Type = DreamValueType.String)]
        [DreamProcParameter("Dst", Type = DreamValueType.String)]
        public static DreamValue NativeProc_fcopy(DreamObject instance, DreamObject usr, DreamProcArguments arguments) {
            string src = arguments.GetArgument(0, "Src").GetValueAsString();
            string dst = arguments.GetArgument(1, "Dst").GetValueAsString();

            var resourceManager = IoCManager.Resolve<DreamResourceManager>();
            return new DreamValue(resourceManager.CopyFile(src, dst) ? 1 : 0);
        }

        [DreamProc("fcopy_rsc")]
        [DreamProcParameter("File", Type = DreamValueType.String)]
        public static DreamValue NativeProc_fcopy_rsc(DreamObject instance, DreamObject usr, DreamProcArguments arguments) {
            string filePath = arguments.GetArgument(0, "File").GetValueAsString();

            var resourceManager = IoCManager.Resolve<DreamResourceManager>();
            return new DreamValue(resourceManager.LoadResource(filePath));
        }

        [DreamProc("fdel")]
        [DreamProcParameter("File", Type = DreamValueType.String)]
        public static DreamValue NativeProc_fdel(DreamObject instance, DreamObject usr, DreamProcArguments arguments) {
            string filePath = arguments.GetArgument(0, "File").GetValueAsString();

            var resourceManager = IoCManager.Resolve<DreamResourceManager>();
            bool successful;
            if (filePath.EndsWith("/")) {
                successful = resourceManager.DeleteDirectory(filePath);
            } else {
                successful = resourceManager.DeleteFile(filePath);
            }

            return new DreamValue(successful ? 1 : 0);
        }

        [DreamProc("fexists")]
        [DreamProcParameter("File", Type = DreamValueType.String | DreamValueType.DreamResource)]
        public static DreamValue NativeProc_fexists(DreamObject instance, DreamObject usr, DreamProcArguments arguments) {
            DreamValue file = arguments.GetArgument(0, "File");
            string filePath;

            var resourceManager = IoCManager.Resolve<DreamResourceManager>();
            if (!file.TryGetValueAsString(out filePath)) {
                filePath = file.GetValueAsDreamResource().ResourcePath;
            }

            return new DreamValue(resourceManager.DoesFileExist(filePath) ? 1 : 0);
        }

        [DreamProc("file")]
        [DreamProcParameter("Path", Type = DreamValueType.String | DreamValueType.DreamResource)]
        public static DreamValue NativeProc_file(DreamObject instance, DreamObject usr, DreamProcArguments arguments) {
            DreamValue path = arguments.GetArgument(0, "Path");

            var resourceManager = IoCManager.Resolve<DreamResourceManager>();
            if (path.Type == DreamValueType.String) {
                DreamResource resource = resourceManager.LoadResource(path.GetValueAsString());

                return new DreamValue(resource);
            } else if (path.Type == DreamValueType.DreamResource) {
                return path;
            } else {
                throw new Exception("Invalid path argument");
            }
        }

        [DreamProc("file2text")]
        [DreamProcParameter("File", Type = DreamValueType.String | DreamValueType.DreamResource)]
        public static DreamValue NativeProc_file2text(DreamObject instance, DreamObject usr, DreamProcArguments arguments) {
            DreamValue file = arguments.GetArgument(0, "File");
            DreamResource resource;

            var resourceManager = IoCManager.Resolve<DreamResourceManager>();
            if (file.Type == DreamValueType.String) {
                resource = resourceManager.LoadResource(file.GetValueAsString());
            } else {
                resource = file.GetValueAsDreamResource();
            }

            string text = resource.ReadAsString();
            if (text != null) return new DreamValue(text);
            else return DreamValue.Null;
        }

        [DreamProc("findtext")]
        [DreamProcParameter("Haystack", Type = DreamValueType.String)]
        [DreamProcParameter("Needle", Type = DreamValueType.String)]
        [DreamProcParameter("Start", Type = DreamValueType.Float, DefaultValue = 1)]
        [DreamProcParameter("End", Type = DreamValueType.Float, DefaultValue = 0)]
        public static DreamValue NativeProc_findtext(DreamObject instance, DreamObject usr, DreamProcArguments arguments) {
            string text = arguments.GetArgument(0, "Haystack").GetValueAsString();
            string needle = arguments.GetArgument(1, "Needle").GetValueAsString();
            int start = arguments.GetArgument(2, "Start").GetValueAsInteger(); //1-indexed
            int end = arguments.GetArgument(3, "End").GetValueAsInteger(); //1-indexed

            if (end == 0) {
                end = text.Length + 1;
            }

            int needleIndex = text.IndexOf(needle, start - 1, end - start, StringComparison.OrdinalIgnoreCase);
            return new DreamValue(needleIndex + 1); //1-indexed
        }

        [DreamProc("findtextEx")]
        [DreamProcParameter("Haystack", Type = DreamValueType.String)]
        [DreamProcParameter("Needle", Type = DreamValueType.String)]
        [DreamProcParameter("Start", Type = DreamValueType.Float, DefaultValue = 1)]
        [DreamProcParameter("End", Type = DreamValueType.Float, DefaultValue = 0)]
        public static DreamValue NativeProc_findtextEx(DreamObject instance, DreamObject usr, DreamProcArguments arguments) {
            string text = arguments.GetArgument(0, "Haystack").GetValueAsString();
            string needle = arguments.GetArgument(1, "Needle").GetValueAsString();
            int start = arguments.GetArgument(2, "Start").GetValueAsInteger(); //1-indexed
            int end = arguments.GetArgument(3, "End").GetValueAsInteger(); //1-indexed

            if (end == 0) {
                end = text.Length + 1;
            }

            int needleIndex = text.IndexOf(needle, start - 1, end - start);
            if (needleIndex != -1) {
                return new DreamValue(needleIndex + 1); //1-indexed
            } else {
                return new DreamValue(0);
            }
        }

        [DreamProc("findlasttext")]
        [DreamProcParameter("Haystack", Type = DreamValueType.String)]
        [DreamProcParameter("Needle", Type = DreamValueType.String)]
        [DreamProcParameter("Start", Type = DreamValueType.Float, DefaultValue = 1)]
        [DreamProcParameter("End", Type = DreamValueType.Float, DefaultValue = 0)]
        public static DreamValue NativeProc_findlasttext(DreamObject instance, DreamObject usr, DreamProcArguments arguments) {
            string text = arguments.GetArgument(0, "Haystack").GetValueAsString().ToLower();
            string needle = arguments.GetArgument(1, "Needle").GetValueAsString().ToLower();
            int start = arguments.GetArgument(2, "Start").GetValueAsInteger(); //1-indexed
            int end = arguments.GetArgument(3, "End").GetValueAsInteger(); //1-indexed

            if (end == 0) {
                end = text.Length + 1;
            }

            int needleIndex = text.LastIndexOf(needle, end - 1, end - start, StringComparison.OrdinalIgnoreCase);
            if (needleIndex != -1) {
                return new DreamValue(needleIndex + 1); //1-indexed
            } else {
                return new DreamValue(0);
            }
        }

        [DreamProc("findlasttextEx")]
        [DreamProcParameter("Haystack", Type = DreamValueType.String)]
        [DreamProcParameter("Needle", Type = DreamValueType.String)]
        [DreamProcParameter("Start", Type = DreamValueType.Float, DefaultValue = 1)]
        [DreamProcParameter("End", Type = DreamValueType.Float, DefaultValue = 0)]
        public static DreamValue NativeProc_findlasttextEx(DreamObject instance, DreamObject usr, DreamProcArguments arguments) {
            string text = arguments.GetArgument(0, "Haystack").GetValueAsString();
            string needle = arguments.GetArgument(1, "Needle").GetValueAsString();
            int start = arguments.GetArgument(2, "Start").GetValueAsInteger(); //1-indexed
            int end = arguments.GetArgument(3, "End").GetValueAsInteger(); //1-indexed

            if (end == 0) {
                end = text.Length + 1;
            }

            int needleIndex = text.LastIndexOf(needle, end - 1, end - start);
            if (needleIndex != -1) {
                return new DreamValue(needleIndex + 1); //1-indexed
            } else {
                return new DreamValue(0);
            }
        }

        [DreamProc("flick")]
        [DreamProcParameter("Icon", Type = DreamValueType.String | DreamValueType.DreamResource)]
        [DreamProcParameter("Object", Type = DreamValueType.String | DreamValueType.DreamResource)]
        public static DreamValue NativeProc_flick(DreamObject instance, DreamObject usr, DreamProcArguments arguments) {
            //TODO: Implement flick()

            return DreamValue.Null;
        }

        [DreamProc("flist")]
        [DreamProcParameter("Path", Type = DreamValueType.String)]
        public static DreamValue NativeProc_flist(DreamObject instance, DreamObject usr, DreamProcArguments arguments) {
            string path = arguments.GetArgument(0, "Path").GetValueAsString();
            var resourceManager = IoCManager.Resolve<DreamResourceManager>();
            var listing = resourceManager.GetListing(path);
            DreamList list = DreamList.Create(listing);
            return new DreamValue(list);
        }

        [DreamProc("hascall")]
        [DreamProcParameter("Object", Type = DreamValueType.DreamObject)]
        [DreamProcParameter("ProcName", Type = DreamValueType.String)]
        public static DreamValue NativeProc_hascall(DreamObject instance, DreamObject usr, DreamProcArguments arguments)
        {
            var obj = arguments.GetArgument(0, "Object").GetValueAsDreamObject();
            var procName = arguments.GetArgument(1, "ProcName").GetValueAsString();
            return new DreamValue(obj.ObjectDefinition.HasProc(procName) ? 1 : 0);
        }

        [DreamProc("html_decode")]
        [DreamProcParameter("HtmlText", Type = DreamValueType.String)]
        public static DreamValue NativeProc_html_decode(DreamObject instance, DreamObject usr, DreamProcArguments arguments) {
            string htmlText = arguments.GetArgument(0, "HtmlText").GetValueAsString();

            return new DreamValue(HttpUtility.HtmlDecode(htmlText));
        }

        [DreamProc("html_encode")]
        [DreamProcParameter("PlainText", Type = DreamValueType.String)]
        public static DreamValue NativeProc_html_encode(DreamObject instance, DreamObject usr, DreamProcArguments arguments) {
            string plainText = arguments.GetArgument(0, "PlainText").GetValueAsString();

            return new DreamValue(HttpUtility.HtmlEncode(plainText));
        }

        [DreamProc("icon_states")]
        [DreamProcParameter("Icon", Type = DreamValueType.DreamResource)]
        [DreamProcParameter("mode", Type = DreamValueType.Float, DefaultValue = 0)]
        public static DreamValue NativeProc_icon_states(DreamObject instance, DreamObject usr, DreamProcArguments arguments)
        {
            var mode = arguments.GetArgument(1, "mode").GetValueAsInteger();
            if (mode != 0)
            {
                throw new NotImplementedException("Only mode 0 is implemented");
            }

            var resource = arguments.GetArgument(0, "Icon").GetValueAsDreamResource();
            DMIParser.ParsedDMIDescription parsedDMI = DMIParser.ParseDMI(new MemoryStream(resource.ResourceData));

            return new DreamValue(DreamList.Create(parsedDMI.States.Keys));
        }

        [DreamProc("image")]
        [DreamProcParameter("icon", Type = DreamValueType.DreamResource)]
        [DreamProcParameter("loc", Type = DreamValueType.DreamObject)]
        [DreamProcParameter("icon_state", Type = DreamValueType.String)]
        [DreamProcParameter("layer", Type = DreamValueType.Float)]
        [DreamProcParameter("dir", Type = DreamValueType.Float)]
        public static DreamValue NativeProc_image(DreamObject instance, DreamObject usr, DreamProcArguments arguments) {
            DreamObject imageObject = DreamManager.ObjectTree.CreateObject(DreamPath.Image);
            imageObject.InitSpawn(arguments);
            return new DreamValue(imageObject);
        }

        [DreamProc("isarea")]
        [DreamProcParameter("Loc1", Type = DreamValueType.DreamObject)]
        public static DreamValue NativeProc_isarea(DreamObject instance, DreamObject usr, DreamProcArguments arguments) {
            List<DreamValue> locs = arguments.GetAllArguments();

            foreach (DreamValue loc in locs) {
                if (!loc.TryGetValueAsDreamObjectOfType(DreamPath.Area, out _)) return new DreamValue(0);
            }

            return new DreamValue(1);
        }

        [DreamProc("isfile")]
        [DreamProcParameter("File")]
        public static DreamValue NativeProc_isfile(DreamObject instance, DreamObject usr, DreamProcArguments arguments) {
            DreamValue file = arguments.GetArgument(0, "File");

            return new DreamValue((file.Type == DreamValueType.DreamResource) ? 1 : 0);
        }

        [DreamProc("isicon")]
        [DreamProcParameter("Icon")]
        public static DreamValue NativeProc_isicon(DreamObject instance, DreamObject usr, DreamProcArguments arguments) {
            DreamValue icon = arguments.GetArgument(0, "Icon");
            if (icon.TryGetValueAsDreamObjectOfType(DreamPath.Icon, out _))
                return new DreamValue(1);
            else if (icon.TryGetValueAsDreamResource(out DreamResource resource)) {
                string[] DMIendings = {".dmi", ".bmp", ".png", ".jpg", ".gif"};
                return new DreamValue(DMIendings.Any(x => resource.ResourcePath.EndsWith(x)) ? 1 : 0);
            } else {
                return new DreamValue(0);
            }
        }

        [DreamProc("islist")]
        [DreamProcParameter("Object")]
        public static DreamValue NativeProc_islist(DreamObject instance, DreamObject usr, DreamProcArguments arguments) {
            bool isList = arguments.GetArgument(0, "Object").TryGetValueAsDreamList(out _);
            return new DreamValue(isList ? 1 : 0);
        }

        [DreamProc("isloc")]
        [DreamProcParameter("Loc1", Type = DreamValueType.DreamObject)]
        public static DreamValue NativeProc_isloc(DreamObject instance, DreamObject usr, DreamProcArguments arguments) {
            List<DreamValue> locs = arguments.GetAllArguments();

            foreach (DreamValue loc in locs) {
                if (loc.TryGetValueAsDreamObject(out DreamObject locObject)) {
                    bool isLoc = locObject.IsSubtypeOf(DreamPath.Mob) || locObject.IsSubtypeOf(DreamPath.Obj) || locObject.IsSubtypeOf(DreamPath.Turf) || locObject.IsSubtypeOf(DreamPath.Area);

                    if (!isLoc) {
                        return new DreamValue(0);
                    }
                } else {
                    return new DreamValue(0);
                }
            }

            return new DreamValue(1);
        }

        [DreamProc("ismob")]
        [DreamProcParameter("Loc1", Type = DreamValueType.DreamObject)]
        public static DreamValue NativeProc_ismob(DreamObject instance, DreamObject usr, DreamProcArguments arguments) {
            List<DreamValue> locs = arguments.GetAllArguments();

            foreach (DreamValue loc in locs) {
                if (loc.Type != DreamValueType.DreamObject || loc.Value == null || !loc.GetValueAsDreamObject().IsSubtypeOf(DreamPath.Mob)) {
                    return new DreamValue(0);
                }
            }

            return new DreamValue(1);
        }

        [DreamProc("ismovable")]
        [DreamProcParameter("Loc1", Type = DreamValueType.DreamObject)]
        public static DreamValue NativeProc_ismovable(DreamObject instance, DreamObject usr, DreamProcArguments arguments) {
            List<DreamValue> locs = arguments.GetAllArguments();

            foreach (DreamValue loc in locs) {
                if (!loc.TryGetValueAsDreamObjectOfType(DreamPath.Movable, out _)) {
                    return new DreamValue(0);
                }
            }

            return new DreamValue(1);
        }

        [DreamProc("isnull")]
        [DreamProcParameter("Val")]
        public static DreamValue NativeProc_isnull(DreamObject instance, DreamObject usr, DreamProcArguments arguments) {
            DreamValue value = arguments.GetArgument(0, "Val");

            return new DreamValue((value.Value == null) ? 1 : 0);
        }

        [DreamProc("isnum")]
        [DreamProcParameter("Val")]
        public static DreamValue NativeProc_isnum(DreamObject instance, DreamObject usr, DreamProcArguments arguments) {
            DreamValue value = arguments.GetArgument(0, "Val");

            return new DreamValue((value.Type == DreamValueType.Float) ? 1 : 0);
        }

        [DreamProc("ispath")]
        [DreamProcParameter("Val")]
        [DreamProcParameter("Type", Type = DreamValueType.DreamPath)]
        public static DreamValue NativeProc_ispath(DreamObject instance, DreamObject usr, DreamProcArguments arguments) {
            DreamValue value = arguments.GetArgument(0, "Val");
            DreamValue type = arguments.GetArgument(1, "Type");


            if (value.TryGetValueAsPath(out DreamPath valuePath)) {
                if (type.TryGetValueAsPath(out DreamPath typePath)) {
                    DreamObjectDefinition valueDefinition = DreamManager.ObjectTree.GetObjectDefinitionFromPath(valuePath);

                    return new DreamValue(valueDefinition.IsSubtypeOf(typePath) ? 1 : 0);
                } else {
                    return new DreamValue(1);
                }
            }

            return new DreamValue(0);
        }

        [DreamProc("istext")]
        [DreamProcParameter("Val")]
        public static DreamValue NativeProc_istext(DreamObject instance, DreamObject usr, DreamProcArguments arguments) {
            DreamValue value = arguments.GetArgument(0, "Val");

            return new DreamValue((value.Type == DreamValueType.String) ? 1 : 0);
        }

        [DreamProc("isturf")]
        [DreamProcParameter("Loc1", Type = DreamValueType.DreamObject)]
        public static DreamValue NativeProc_isturf(DreamObject instance, DreamObject usr, DreamProcArguments arguments) {
            List<DreamValue> locs = arguments.GetAllArguments();

            foreach (DreamValue loc in locs) {
                if (!loc.TryGetValueAsDreamObjectOfType(DreamPath.Turf, out _)) {
                    return new DreamValue(0);
                }
            }

            return new DreamValue(1);
        }

        private static DreamValue CreateValueFromJsonElement(JsonElement jsonElement) {
            if (jsonElement.ValueKind == JsonValueKind.Array) {
                DreamList list = DreamList.Create();

                foreach (JsonElement childElement in jsonElement.EnumerateArray()) {
                    DreamValue value = CreateValueFromJsonElement(childElement);

                    list.AddValue(value);
                }

                return new DreamValue(list);
            } else if (jsonElement.ValueKind == JsonValueKind.Object) {
                DreamList list = DreamList.Create();

                foreach (JsonProperty childProperty in jsonElement.EnumerateObject()) {
                    DreamValue value = CreateValueFromJsonElement(childProperty.Value);

                    list.SetValue(new DreamValue(childProperty.Name), value);
                }

                return new DreamValue(list);
            } else if (jsonElement.ValueKind == JsonValueKind.String) {
                return new DreamValue(jsonElement.GetString());
            } else if (jsonElement.ValueKind == JsonValueKind.Number) {
                return new DreamValue(jsonElement.GetUInt32());
            } else {
                throw new Exception("Invalid ValueKind " + jsonElement.ValueKind);
            }
        }

        public static object CreateJsonElementFromValue(DreamValue value) {
            if (value.TryGetValueAsFloat(out float floatValue)) {
                return floatValue;
            } else if (value.TryGetValueAsString(out string text)) {
                return HttpUtility.JavaScriptStringEncode(text);
            } else if (value.Type == DreamValueType.DreamPath) {
                return value.GetValueAsPath().ToString();
            } else if (value.TryGetValueAsDreamList(out DreamList list)) {
                if (list.IsAssociative()) {
                    Dictionary<Object, Object> jsonObject = new(list.GetLength());

                    foreach (DreamValue listValue in list.GetValues()) {
                        if (list.ContainsKey(listValue)) {
                            jsonObject.Add(listValue.Stringify(), CreateJsonElementFromValue(list.GetValue(listValue)));
                        } else {
                            jsonObject.Add(CreateJsonElementFromValue(listValue), null); // list[x] = null
                        }
                    }
                    return jsonObject;
                } else {
                    List<Object> jsonObject = new();

                    foreach (DreamValue listValue in list.GetValues()) {
                        jsonObject.Add(CreateJsonElementFromValue(listValue));
                    }

                    return jsonObject;
                }
            } else if (value.Type == DreamValueType.DreamObject) {
                if (value.Value == null) return null;

                return value.Stringify();
            } else {
                throw new Exception("Cannot json_encode " + value);
            }
        }

        [DreamProc("json_decode")]
        [DreamProcParameter("JSON", Type = DreamValueType.String)]
        public static DreamValue NativeProc_json_decode(DreamObject instance, DreamObject usr, DreamProcArguments arguments) {
            string jsonString = arguments.GetArgument(0, "JSON").GetValueAsString();
            JsonElement jsonRoot = JsonSerializer.Deserialize<JsonElement>(jsonString);

            return CreateValueFromJsonElement(jsonRoot);
        }

        [DreamProc("json_encode")]
        [DreamProcParameter("Value")]
        public static DreamValue NativeProc_json_encode(DreamObject instance, DreamObject usr, DreamProcArguments arguments) {
            object jsonObject = CreateJsonElementFromValue(arguments.GetArgument(0, "Value"));
            string result = JsonSerializer.Serialize(jsonObject);

            return new DreamValue(result);
        }

        private static DreamValue _length(DreamValue value, bool countBytes)
        {
            return value.Type switch
            {
                DreamValueType.String when countBytes => new DreamValue(value.GetValueAsString().Length),
                DreamValueType.String => new DreamValue(value.GetValueAsString().EnumerateRunes().Count()),
                DreamValueType.Float => new DreamValue(0),
                DreamValueType.DreamObject when value.TryGetValueAsDreamList(out var list) => new(list.GetLength()),
                DreamValueType.DreamObject => new DreamValue(0),
                DreamValueType.DreamPath => new DreamValue(0),
                _ => throw new Exception("Cannot check length of " + value + "")
            };
        }

        [DreamProc("length")]
        [DreamProcParameter("E")]
        public static DreamValue NativeProc_length(DreamObject instance, DreamObject usr, DreamProcArguments arguments)
        {
            DreamValue value = arguments.GetArgument(0, "E");
            return _length(value, true);
        }

        [DreamProc("length_char")]
        [DreamProcParameter("E")]
        public static DreamValue NativeProc_length_char(DreamObject instance, DreamObject usr, DreamProcArguments arguments)
        {
            DreamValue value = arguments.GetArgument(0, "E");
            return _length(value, false);
        }

        [DreamProc("list2params")]
        [DreamProcParameter("List")]
        public static DreamValue NativeProc_list2params(DreamObject instance, DreamObject usr, DreamProcArguments arguments)
        {
            if (!arguments.GetArgument(0, "List").TryGetValueAsDreamList(out DreamList list)) return new DreamValue(string.Empty);

            StringBuilder paramBuilder = new StringBuilder();

            List<DreamValue> values = list.GetValues();
            foreach (DreamValue entry in values) {
                if (list.ContainsKey(entry))
                {
                    paramBuilder.Append($"{HttpUtility.UrlEncode(entry.Value.ToString())}={HttpUtility.UrlEncode(list.GetValue(entry).Value.ToString())}");
                    paramBuilder.Append('&');
                } else {
                    paramBuilder.Append(HttpUtility.UrlEncode(entry.Value.ToString()));
                    paramBuilder.Append('&');
                }
            }

            //Remove trailing &
            paramBuilder.Remove(paramBuilder.Length-1, 1);
            return new DreamValue(paramBuilder.ToString());
        }

        [DreamProc("log")]
        [DreamProcParameter("X", Type = DreamValueType.Float)]
        [DreamProcParameter("Y")]
        public static DreamValue NativeProc_log(DreamObject instance, DreamObject usr, DreamProcArguments arguments) {
            float x = arguments.GetArgument(0, "X").GetValueAsFloat();
            DreamValue y = arguments.GetArgument(1, "Y");

            if (y.Value != null) {
                return new DreamValue((float)Math.Log(y.GetValueAsFloat(), x));
            } else {
                return new DreamValue(Math.Log(x));
            }
        }

        [DreamProc("lowertext")]
        [DreamProcParameter("T", Type = DreamValueType.String)]
        public static DreamValue NativeProc_lowertext(DreamObject instance, DreamObject usr, DreamProcArguments arguments) {
            string text = arguments.GetArgument(0, "T").GetValueAsString();

            return new DreamValue(text.ToLower());
        }

        [DreamProc("max")]
        [DreamProcParameter("A")]
        public static DreamValue NativeProc_max(DreamObject instance, DreamObject usr, DreamProcArguments arguments) {
            List<DreamValue> values;

            if (arguments.ArgumentCount == 1) {
                DreamList list = arguments.GetArgument(0, "A").GetValueAsDreamList();

                values = list.GetValues();
            } else {
                values = arguments.GetAllArguments();
            }

            DreamValue currentMax = values[0];

            for (int i = 1; i < values.Count; i++) {
                DreamValue value = values[i];

                if (value.Value == null) {
                    currentMax = value;
                } else if (value.Type == currentMax.Type) {
                    if (value.Type == DreamValueType.Float) {
                        if (value.GetValueAsFloat() > currentMax.GetValueAsFloat()) currentMax = value;
                    } else if (value.Type == DreamValueType.String) {
                        if (String.Compare(value.GetValueAsString(), currentMax.GetValueAsString()) > 0) currentMax = value;
                    }
                } else {
                    throw new Exception("Cannot compare " + currentMax + " and " + value);
                }
            }

            return currentMax;
        }

        [DreamProc("md5")]
        [DreamProcParameter("T", Type = DreamValueType.String | DreamValueType.DreamResource)]
        public static DreamValue NativeProc_md5(DreamObject instance, DreamObject usr, DreamProcArguments arguments) {
            if(arguments.ArgumentCount > 1) throw new Exception("md5() only takes one argument");
            DreamValue arg = arguments.GetArgument(0, "T");

            string text;
            if (arg.TryGetValueAsDreamResource(out DreamResource resource)) {
                text = resource.ReadAsString();
            } else if (!arg.TryGetValueAsString(out text)) {
                return DreamValue.Null;
            }

            MD5 md5 = MD5.Create();
            byte[] input = Encoding.UTF8.GetBytes(text);
            byte[] output = md5.ComputeHash(input);
            //Match BYOND formatting
            string hash = BitConverter.ToString(output).Replace("-", "").ToLower();
            return new DreamValue(hash);
        }

        [DreamProc("min")]
        [DreamProcParameter("A")]
        public static DreamValue NativeProc_min(DreamObject instance, DreamObject usr, DreamProcArguments arguments) {
            List<DreamValue> values;

            if (arguments.ArgumentCount == 1) {
                DreamList list = arguments.GetArgument(0, "A").GetValueAsDreamList();

                values = list.GetValues();
            } else {
                values = arguments.GetAllArguments();
            }

            DreamValue currentMin = values[0];
            if (currentMin.Value == null) return currentMin;

            for (int i = 1; i < values.Count; i++) {
                DreamValue value = values[i];

                if (value.Type == currentMin.Type) {
                    if (value.Type == DreamValueType.Float) {
                        if (value.GetValueAsFloat() < currentMin.GetValueAsFloat()) currentMin = value;
                    } else if (value.Type == DreamValueType.String) {
                        if (String.Compare(value.GetValueAsString(), currentMin.GetValueAsString()) < 0) currentMin = value;
                    }
                } else if (value.Value == null) {
                    return value;
                } else {
                    throw new Exception("Cannot compare " + currentMin + " and " + value);
                }
            }

            return currentMin;
        }

        [DreamProc("nonspantext")]
        [DreamProcParameter("Haystack", Type = DreamValueType.String)]
        [DreamProcParameter("Needles", Type = DreamValueType.String)]
        [DreamProcParameter("Start", Type = DreamValueType.Float, DefaultValue = 1)]
        public static DreamValue NativeProc_nonspantext(DreamObject instance, DreamObject usr, DreamProcArguments arguments)
        {
            string text = arguments.GetArgument(0, "Haystack").GetValueAsString();
            string needles = arguments.GetArgument(1, "Needles").GetValueAsString();
            int start = (int)arguments.GetArgument(2, "Start").GetValueAsFloat();

            if (start == 0 || start > text.Length) return new DreamValue(0);

            if (start < 0)
            {
                start += text.Length + 1;
            }
            var index = text.AsSpan(start - 1).IndexOfAny(needles);
            if (index == -1)
            {
                index = text.Length - start + 1;
            }

            return new DreamValue(index);
        }

        [DreamProc("num2text")]
        [DreamProcParameter("N")]
        [DreamProcParameter("Digits", Type = DreamValueType.Float)]
        [DreamProcParameter("Radix", Type = DreamValueType.Float)]
        public static DreamValue NativeProc_num2text(DreamObject instance, DreamObject usr, DreamProcArguments arguments) {
            DreamValue number = arguments.GetArgument(0, "N");

            if (number.TryGetValueAsFloat(out float floatValue)) {
                return new DreamValue(floatValue.ToString());
            } else {
                return new DreamValue("0");
            }
        }

        [DreamProc("oview")]
        [DreamProcParameter("Dist", Type = DreamValueType.Float, DefaultValue = 5)]
        [DreamProcParameter("Center", Type = DreamValueType.DreamObject)]
        public static DreamValue NativeProc_oview(DreamObject instance, DreamObject usr, DreamProcArguments arguments) { //TODO: View obstruction (dense turfs)
            int distance = 5;
            DreamObject center = usr;

            //Arguments are optional and can be passed in any order
            if (arguments.ArgumentCount > 0) {
                DreamValue firstArgument = arguments.GetArgument(0, "Dist");

                if (firstArgument.Type == DreamValueType.DreamObject) {
                    center = firstArgument.GetValueAsDreamObject();

                    if (arguments.ArgumentCount > 1) {
                        distance = arguments.GetArgument(1, "Center").GetValueAsInteger();
                    }
                } else {
                    distance = firstArgument.GetValueAsInteger();

                    if (arguments.ArgumentCount > 1) {
                        center = arguments.GetArgument(1, "Center").GetValueAsDreamObject();
                    }
                }
            }

            DreamList view = DreamList.Create();
            int centerX = center.GetVariable("x").GetValueAsInteger();
            int centerY = center.GetVariable("y").GetValueAsInteger();
            int centerZ = center.GetVariable("z").GetValueAsInteger();

            var mapMgr = IoCManager.Resolve<IDreamMapManager>();

            for (int x = Math.Max(centerX - distance, 1); x < Math.Min(centerX + distance, mapMgr.Size.X); x++) {
                for (int y = Math.Max(centerY - distance, 1); y < Math.Min(centerY + distance, mapMgr.Size.Y); y++) {
                    if (x == centerX && y == centerY) continue;

                    DreamObject turf = mapMgr.GetTurf(x, y, centerZ);

                    view.AddValue(new DreamValue(turf));
                    foreach (DreamValue content in turf.GetVariable("contents").GetValueAsDreamList().GetValues()) {
                        view.AddValue(content);
                    }
                }
            }

            return new DreamValue(view);
        }

        [DreamProc("oviewers")]
        [DreamProcParameter("Depth", Type = DreamValueType.Float)]
        [DreamProcParameter("Center", Type = DreamValueType.DreamObject)]
        public static DreamValue NativeProc_oviewers(DreamObject instance, DreamObject usr, DreamProcArguments arguments) { //TODO: View obstruction (dense turfs)
            DreamValue depthValue = new DreamValue(5);
            DreamObject center = usr;

            //Arguments are optional and can be passed in any order
            if (arguments.ArgumentCount > 0) {
                DreamValue firstArgument = arguments.GetArgument(0, "Depth");

                if (firstArgument.Type == DreamValueType.DreamObject) {
                    center = firstArgument.GetValueAsDreamObject();

                    if (arguments.ArgumentCount > 1) {
                        depthValue = arguments.GetArgument(1, "Center");
                    }
                } else {
                    depthValue = firstArgument;

                    if (arguments.ArgumentCount > 1) {
                        center = arguments.GetArgument(1, "Center").GetValueAsDreamObject();
                    }
                }
            }

            DreamList view = DreamList.Create();
            int depth = (depthValue.Type == DreamValueType.Float) ? depthValue.GetValueAsInteger() : 5; //TODO: Default to world.view
            int centerX = center.GetVariable("x").GetValueAsInteger();
            int centerY = center.GetVariable("y").GetValueAsInteger();

            foreach (DreamObject mob in DreamManager.Mobs) {
                int mobX = mob.GetVariable("x").GetValueAsInteger();
                int mobY = mob.GetVariable("y").GetValueAsInteger();

                if (mobX == centerX && mobY == centerY) continue;

                if (Math.Abs(centerX - mobX) <= depth && Math.Abs(centerY - mobY) <= depth) {
                    view.AddValue(new DreamValue(mob));
                }
            }

            return new DreamValue(view);
        }

        public static DreamList params2list(string queryString) {
            queryString = queryString.Replace(";", "&");
            NameValueCollection query = HttpUtility.ParseQueryString(queryString);
            DreamList list = DreamList.Create();

            foreach (string queryKey in query.AllKeys) {
                string[] queryValues = query.GetValues(queryKey);
                string queryValue = queryValues[^1]; //Use the last appearance of the key in the query

                if (queryKey != null) {
                    list.SetValue(new DreamValue(queryKey), new DreamValue(queryValue));
                } else {
                    list.AddValue(new DreamValue(queryValue));
                }
            }

            return list;
        }

        [DreamProc("params2list")]
        [DreamProcParameter("Params", Type = DreamValueType.String)]
        public static DreamValue NativeProc_params2list(DreamObject instance, DreamObject usr, DreamProcArguments arguments) {
            DreamValue paramsValue = arguments.GetArgument(0, "Params");
            DreamList result;

            if (paramsValue.TryGetValueAsString(out string paramsString)) {
                result = params2list(paramsString);
            } else {
                result = DreamList.Create();
            }

            return new DreamValue(result);
        }

        [DreamProc("prob")]
        [DreamProcParameter("P", Type = DreamValueType.Float)]
        public static DreamValue NativeProc_prob(DreamObject instance, DreamObject usr, DreamProcArguments arguments) {
            float probability = arguments.GetArgument(0, "P").GetValueAsFloat();

            return new DreamValue((DreamManager.Random.Next(0, 100) <= probability) ? 1 : 0);
        }

        [DreamProc("rand")]
        [DreamProcParameter("L", Type = DreamValueType.Float)]
        [DreamProcParameter("H", Type = DreamValueType.Float)]
        public static DreamValue NativeProc_rand(DreamObject instance, DreamObject usr, DreamProcArguments arguments) {
            if (arguments.ArgumentCount == 0) {
                return new DreamValue((float)DreamManager.Random.NextDouble());
            } else if (arguments.ArgumentCount == 1) {
                int high = (int)Math.Floor(arguments.GetArgument(0, "L").GetValueAsFloat());

                return new DreamValue(DreamManager.Random.Next(high));
            } else {
                int low = (int)Math.Floor(arguments.GetArgument(0, "L").GetValueAsFloat());
                int high = (int)Math.Floor(arguments.GetArgument(1, "H").GetValueAsFloat());

                return new DreamValue(DreamManager.Random.Next(Math.Min(low, high), Math.Max(low, high)));
            }
        }

        [DreamProc("rand_seed")]
        [DreamProcParameter("Seed", Type = DreamValueType.Float)]
        public static DreamValue NativeProc_rand_seed(DreamObject instance, DreamObject usr, DreamProcArguments arguments)
        {
            var seed = arguments.GetArgument(0, "Seed").GetValueAsInteger();
            DreamManager.Random = new Random(seed);
            return DreamValue.Null;
        }

        [DreamProc("ref")]
        [DreamProcParameter("Object", Type = DreamValueType.DreamObject)]
        public static DreamValue NativeProc_ref(DreamObject instance, DreamObject usr, DreamProcArguments arguments)
        {
            var obj = arguments.GetArgument(0, "Object").GetValueAsDreamObject();
            return new DreamValue(obj.CreateReferenceID(DreamManager));
        }

        [DreamProc("regex")]
        [DreamProcParameter("pattern", Type = DreamValueType.String | DreamValueType.DreamObject)]
        [DreamProcParameter("flags", Type = DreamValueType.Float)]
        public static DreamValue NativeProc_regex(DreamObject instance, DreamObject usr, DreamProcArguments arguments)
        {
            var patternOrRegex = arguments.GetArgument(0, "pattern");
            var flags = arguments.GetArgument(1, "flags");
            if (flags.TryGetValueAsInteger(out var specialMode) && patternOrRegex.TryGetValueAsString(out var text))
            {
                switch(specialMode)
                {
                    case 1:
                        return new DreamValue(Regex.Escape(text));
                    case 2:
                        return new DreamValue(text.Replace("$", "$$"));
                };
            }
            var newRegex = DreamManager.ObjectTree.CreateObject(DreamPath.Regex);
            newRegex.InitSpawn(arguments);
            return new DreamValue(newRegex);
        }

        [DreamProc("replacetext")]
        [DreamProcParameter("Haystack", Type = DreamValueType.String)]
        [DreamProcParameter("Needle", Type = DreamValueType.String)]
        [DreamProcParameter("Replacement", Type = DreamValueType.String)]
        [DreamProcParameter("Start", Type = DreamValueType.Float, DefaultValue = 1)]
        [DreamProcParameter("End", Type = DreamValueType.Float, DefaultValue = 0)]
        public static DreamValue NativeProc_replacetext(DreamObject instance, DreamObject usr, DreamProcArguments arguments) {
            string text = arguments.GetArgument(0, "Haystack").GetValueAsString();
            string needle = arguments.GetArgument(1, "Needle").GetValueAsString();
            string replacement = arguments.GetArgument(2, "Replacement").GetValueAsString();
            int start = arguments.GetArgument(3, "Start").GetValueAsInteger(); //1-indexed
            int end = arguments.GetArgument(4, "End").GetValueAsInteger(); //1-indexed

            if (end == 0) {
                end = text.Length + 1;
            }

            return new DreamValue(text.Substring(start - 1, end - start).Replace(needle, replacement, StringComparison.OrdinalIgnoreCase));
        }

        [DreamProc("rgb")]
        [DreamProcParameter("R", Type = DreamValueType.Float)]
        [DreamProcParameter("G", Type = DreamValueType.Float)]
        [DreamProcParameter("B", Type = DreamValueType.Float)]
        [DreamProcParameter("A", Type = DreamValueType.Float)]
        public static DreamValue NativeProc_rgb(DreamObject instance, DreamObject usr, DreamProcArguments arguments) {
            int r = (int)arguments.GetArgument(0, "R").GetValueAsFloat();
            int g = (int)arguments.GetArgument(1, "G").GetValueAsFloat();
            int b = (int)arguments.GetArgument(2, "B").GetValueAsFloat();
            DreamValue aValue = arguments.GetArgument(3, "A");

            if (aValue.Value == null) {
                return new DreamValue(String.Format("#{0:X2}{1:X2}{2:X2}", r, g, b));
            } else {
                int a = (int)aValue.GetValueAsFloat();

                return new DreamValue(String.Format("#{0:X2}{1:X2}{2:X2}{3:X2}", r, g, b, a));
            }
        }

        [DreamProc("rgb2num")]
        [DreamProcParameter("color", Type = DreamValueType.String)]
        [DreamProcParameter("space", Type = DreamValueType.Float, DefaultValue = 0)] // Same value as COLORSPACE_RGB
        public static DreamValue NativeProc_rgb2num(DreamObject instance, DreamObject usr, DreamProcArguments arguments) {
            string color = arguments.GetArgument(0, "color").GetValueAsString();
            int space = arguments.GetArgument(1, "space").GetValueAsInteger();

            if (space != 0)
            {
                //TODO implement other colorspace support
                throw new NotImplementedException("rgb2num() currently only supports COLORSPACE_RGB");
            }

            if (!ColorHelpers.IsValidHexLength(color))
            {
                throw new Exception("bad color");
            }

            color = ColorHelpers.ParseHexColor(color, false);

            DreamList list = DreamList.Create(CurrentRuntime);

            list.AddValue(new DreamValue(int.Parse(color.Substring(0, 2), NumberStyles.HexNumber)));
            list.AddValue(new DreamValue(int.Parse(color.Substring(2, 2), NumberStyles.HexNumber)));
            list.AddValue(new DreamValue(int.Parse(color.Substring(4, 2), NumberStyles.HexNumber)));
            
            if (color.Length == 8)
            {
                list.AddValue(new DreamValue(int.Parse(color.Substring(6, 2), NumberStyles.HexNumber)));
            }

            return new DreamValue(list);
        }

        [DreamProc("replacetextEx")]
        [DreamProcParameter("Haystack", Type = DreamValueType.String)]
        [DreamProcParameter("Needle", Type = DreamValueType.String)]
        [DreamProcParameter("Replacement", Type = DreamValueType.String)]
        [DreamProcParameter("Start", Type = DreamValueType.Float, DefaultValue = 1)]
        [DreamProcParameter("End", Type = DreamValueType.Float, DefaultValue = 0)]
        public static DreamValue NativeProc_replacetextEx(DreamObject instance, DreamObject usr, DreamProcArguments arguments) {
            string text = arguments.GetArgument(0, "Haystack").GetValueAsString();
            string needle = arguments.GetArgument(1, "Needle").GetValueAsString();
            string replacement = arguments.GetArgument(2, "Replacement").GetValueAsString();
            int start = arguments.GetArgument(3, "Start").GetValueAsInteger(); //1-indexed
            int end = arguments.GetArgument(4, "End").GetValueAsInteger(); //1-indexed

            if (end == 0) {
                end = text.Length + 1;
            }

            return new DreamValue(text.Substring(start - 1, end - start).Replace(needle, replacement, StringComparison.Ordinal));
        }

        [DreamProc("round")]
        [DreamProcParameter("A", Type = DreamValueType.Float)]
        [DreamProcParameter("B", Type = DreamValueType.Float)]
        public static DreamValue NativeProc_round(DreamObject instance, DreamObject usr, DreamProcArguments arguments) {
            float a = arguments.GetArgument(0, "A").GetValueAsFloat();

            if (arguments.ArgumentCount == 1) {
                return new DreamValue((float)Math.Floor(a));
            } else {
                float b = arguments.GetArgument(1, "B").GetValueAsFloat();

                return new DreamValue((float)Math.Round(a / b) * b);
            }
        }

        [DreamProc("roll")]
        [DreamProcParameter("ndice", Type = DreamValueType.Float | DreamValueType.String)]
        [DreamProcParameter("sides", Type = DreamValueType.Float)]
        public static DreamValue NativeProc_roll(DreamObject instance, DreamObject usr, DreamProcArguments arguments) {
            int dice = 1;
            int sides;
            int modifier = 0;
            if (arguments.ArgumentCount == 1) {
                string diceInput = arguments.GetArgument(0, "ndice").GetValueAsString();
                string[] diceList = diceInput.Split('d');
                if (diceList.Length < 2) {
                    if (!Int32.TryParse(diceList[0], out sides)) { throw new Exception("Invalid dice value: " + diceInput); }
                } else {
                    if (!Int32.TryParse(diceList[0], out dice)) { throw new Exception("Invalid dice value: " + diceInput); }
                    if (!Int32.TryParse(diceList[1], out sides)) {
                        string[] sideList = diceList[1].Split('+');
                        if (!Int32.TryParse(sideList[0], out sides)) { throw new Exception("Invalid dice value: " + diceInput); }
                        if (!Int32.TryParse(sideList[1], out modifier)) { throw new Exception("Invalid dice value: " + diceInput); }
                    }
                }
            } else if (!arguments.GetArgument(0, "ndice").TryGetValueAsInteger(out dice) || !arguments.GetArgument(1, "sides").TryGetValueAsInteger(out sides)) {
                return new DreamValue(0);
            }
            float total = modifier; // Adds the modifier to start with
            for (int i = 0; i < dice; i++) {
                total += DreamManager.Random.Next(1, sides + 1);
            }

            return new DreamValue(total);
        }

        [DreamProc("shutdown")]
        [DreamProcParameter("Addr", Type = DreamValueType.String | DreamValueType.DreamObject)]
        [DreamProcParameter("Natural", Type = DreamValueType.Float, DefaultValue = 0)]
        public static DreamValue NativeProc_shutdown(DreamObject instance, DreamObject usr, DreamProcArguments arguments)
        {
            DreamValue addrValue = arguments.GetArgument(0, "Addr");
            if (addrValue == DreamValue.Null) {
                //DreamManager.Shutdown = true;
            }
            else {
                throw new NotImplementedException();
            }
            return DreamValue.Null;
        }

        [DreamProc("sin")]
        [DreamProcParameter("X", Type = DreamValueType.Float)]
        public static DreamValue NativeProc_sin(DreamObject instance, DreamObject usr, DreamProcArguments arguments) {
            DreamValue xValue = arguments.GetArgument(0, "X");
            float x = (xValue.Value == null) ? 0 : xValue.GetValueAsFloat();
            double rad = x * (Math.PI / 180);

            return new DreamValue((float)Math.Sin(rad));
        }

        [DreamProc("sleep")]
        [DreamProcParameter("Delay", Type = DreamValueType.Float)]
        public static async Task<DreamValue> NativeProc_sleep(AsyncNativeProc.State state) {
            float delay = state.Arguments.GetArgument(0, "Delay").GetValueAsFloat();
            int delayMilliseconds = (int)(delay * 100);

            // This is obviously not the proper behaviour
            await Task.Delay(delayMilliseconds);
            return DreamValue.Null;
        }

        [DreamProc("sorttext")]
        [DreamProcParameter("T1", Type = DreamValueType.String)]
        [DreamProcParameter("T2", Type = DreamValueType.String)]
        public static DreamValue NativeProc_sorttext(DreamObject instance, DreamObject usr, DreamProcArguments arguments) {
            string t1 = arguments.GetArgument(0, "T1").GetValueAsString().ToLower();
            string t2 = arguments.GetArgument(1, "T2").GetValueAsString().ToLower();

            return new DreamValue(string.Compare(t2, t1));
        }

        [DreamProc("sorttextEx")]
        [DreamProcParameter("T1", Type = DreamValueType.String)]
        [DreamProcParameter("T2", Type = DreamValueType.String)]
        public static DreamValue NativeProc_sorttextEx(DreamObject instance, DreamObject usr, DreamProcArguments arguments) {
            string t1 = arguments.GetArgument(0, "T1").GetValueAsString();
            string t2 = arguments.GetArgument(1, "T2").GetValueAsString();

            return new DreamValue(string.Compare(t2, t1));
        }

        [DreamProc("sound")]
        [DreamProcParameter("file", Type = DreamValueType.DreamResource)]
        [DreamProcParameter("repeat", Type = DreamValueType.Float, DefaultValue = 0)]
        [DreamProcParameter("wait", Type = DreamValueType.Float)]
        [DreamProcParameter("channel", Type = DreamValueType.Float)]
        [DreamProcParameter("volume", Type = DreamValueType.Float)]
        public static DreamValue NativeProc_sound(DreamObject instance, DreamObject usr, DreamProcArguments arguments) {
            DreamObject soundObject = DreamManager.ObjectTree.CreateObject(DreamPath.Sound);
            soundObject.InitSpawn(arguments);
            return new DreamValue(soundObject);
        }

        [DreamProc("splittext")]
        [DreamProcParameter("Text", Type = DreamValueType.String)]
        [DreamProcParameter("Delimiter", Type = DreamValueType.String)]
        public static DreamValue NativeProc_splittext(DreamObject instance, DreamObject usr, DreamProcArguments arguments) {
            string text = arguments.GetArgument(0, "Text").GetValueAsString();
            string delimiter = arguments.GetArgument(1, "Delimiter").GetValueAsString();
            string[] splitText = text.Split(delimiter);
            DreamList list = DreamList.Create(splitText);

            return new DreamValue(list);
        }

        [DreamProc("sqrt")]
        [DreamProcParameter("A", Type = DreamValueType.Float)]
        public static DreamValue NativeProc_sqrt(DreamObject instance, DreamObject usr, DreamProcArguments arguments) {
            double a = arguments.GetArgument(0, "A").GetValueAsFloat();

            return new DreamValue((float)Math.Sqrt(a));
        }

        private static void OutputToStatPanel(DreamConnection connection, DreamValue name, DreamValue value) {
            if (name != DreamValue.Null) {
                connection.AddStatPanelLine(name.Stringify() + "\t" + value.Stringify());
            } else {
                connection.AddStatPanelLine(value.Stringify());
            }
        }

        [DreamProc("stat")]
        [DreamProcParameter("Name")]
        [DreamProcParameter("Value")]
        public static DreamValue NativeProc_stat(DreamObject instance, DreamObject usr, DreamProcArguments arguments) {
            DreamValue name = arguments.GetArgument(0, "Name");
            DreamValue value = arguments.GetArgument(1, "Value");
            DreamConnection connection = DreamManager.GetConnectionFromMob(usr);

            OutputToStatPanel(connection, name, value);
            return DreamValue.Null;
        }

        [DreamProc("statpanel")]
        [DreamProcParameter("Panel", Type = DreamValueType.String)]
        [DreamProcParameter("Name")]
        [DreamProcParameter("Value")]
        public static DreamValue NativeProc_statpanel(DreamObject instance, DreamObject usr, DreamProcArguments arguments) {
            string panel = arguments.GetArgument(0, "Panel").GetValueAsString();
            DreamValue name = arguments.GetArgument(1, "Name");
            DreamValue value = arguments.GetArgument(2, "Value");
            DreamConnection connection = DreamManager.GetConnectionFromMob(usr);

            connection.SetOutputStatPanel(panel);
            if (name != DreamValue.Null || value != DreamValue.Null) {
                OutputToStatPanel(connection, name, value);
            }

            return new DreamValue(connection.SelectedStatPanel == panel ? 1 : 0);
        }

        [DreamProc("tan")]
        [DreamProcParameter("X", Type = DreamValueType.Float)]
        public static DreamValue NativeProc_tan(DreamObject instance, DreamObject usr, DreamProcArguments arguments) {
            DreamValue xValue = arguments.GetArgument(0, "X");
            float x = (xValue.Value == null) ? 0 : xValue.GetValueAsFloat();
            double rad = x * (Math.PI / 180);

            return new DreamValue((float)Math.Tan(rad));
        }

        [DreamProc("text2ascii")]
        [DreamProcParameter("T", Type = DreamValueType.String)]
        [DreamProcParameter("pos", Type = DreamValueType.Float, DefaultValue = 1)]
        public static DreamValue NativeProc_text2ascii(DreamObject instance, DreamObject usr, DreamProcArguments arguments) {
            string text = arguments.GetArgument(0, "T").GetValueAsString();
            int pos = arguments.GetArgument(1, "pos").GetValueAsInteger(); //1-indexed

            if (pos > text.Length || pos < 1) {
                return new DreamValue(0);
            } else {
                return new DreamValue((int)text[pos - 1]);
            }
        }

        [DreamProc("text2file")]
        [DreamProcParameter("Text", Type = DreamValueType.String)]
        [DreamProcParameter("File", Type = DreamValueType.String)]
        public static DreamValue NativeProc_text2file(DreamObject instance, DreamObject usr, DreamProcArguments arguments) {
            string text = arguments.GetArgument(0, "Text").GetValueAsString();
            string file = arguments.GetArgument(1, "File").GetValueAsString();

            var resourceManager = IoCManager.Resolve<DreamResourceManager>();
            return new DreamValue(resourceManager.SaveTextToFile(file, text) ? 1 : 0);
        }

        [DreamProc("text2num")]
        [DreamProcParameter("T", Type = DreamValueType.String | DreamValueType.Float | DreamValueType.DreamObject)]
        [DreamProcParameter("radix", Type = DreamValueType.Float, DefaultValue = 10)]
        public static DreamValue NativeProc_text2num(DreamObject instance, DreamObject usr, DreamProcArguments arguments) {
            DreamValue value = arguments.GetArgument(0, "T");

            if (value.TryGetValueAsString(out string text)) {
                int radix = arguments.GetArgument(1, "radix").GetValueAsInteger();

                text = text.Trim();
                if (text.Length != 0) {
                    try {
                        if (radix == 10) {
                            return new DreamValue(Convert.ToSingle(text));
                        } else {
                            return new DreamValue(Convert.ToInt32(text, radix));
                        }
                    } catch (FormatException) {
                        return DreamValue.Null; //No digits, return null
                    }
                } else {
                    return DreamValue.Null;
                }
            } else if (value.Type == DreamValueType.Float) {
                return value;
            } else if (value == DreamValue.Null) {
                return DreamValue.Null;
            } else {
                throw new Exception("Invalid argument to text2num: " + value);
            }
        }

        [DreamProc("text2path")]
        [DreamProcParameter("T", Type = DreamValueType.String)]
        public static DreamValue NativeProc_text2path(DreamObject instance, DreamObject usr, DreamProcArguments arguments) {
            string text = arguments.GetArgument(0, "T").GetValueAsString();
            DreamPath path = new DreamPath(text);

            if (DreamManager.ObjectTree.HasTreeEntry(path)) {
                return new DreamValue(path);
            } else {
                return DreamValue.Null;
            }
        }

        [DreamProc("time2text")]
        [DreamProcParameter("timestamp", Type = DreamValueType.Float)]
        [DreamProcParameter("format", Type = DreamValueType.String)]
        public static DreamValue NativeProc_time2text(DreamObject instance, DreamObject usr, DreamProcArguments arguments) {
            int timestamp = arguments.GetArgument(0, "timestamp").GetValueAsInteger();
            string format = arguments.GetArgument(1, "format").GetValueAsString();
            long ticks = timestamp * (TimeSpan.TicksPerSecond / 10);
            if (timestamp >= 0 && timestamp <= 864000) ticks += DateTime.Today.Ticks;
            DateTime time = new DateTime(ticks);

            format = format.Replace("YYYY", "yyyy");
            format = format.Replace("YY", "yy");
            format = format.Replace("Month", "MMMM");
            format = format.Replace("MM", "M");
            format = format.Replace("Day", "dddd");
            format = format.Replace("DDD", "ddd");
            format = format.Replace("DD", "d");
            return new DreamValue(time.ToString(format));
        }

        [DreamProc("typesof")]
        [DreamProcParameter("Item1")]
        public static DreamValue NativeProc_typesof(DreamObject instance, DreamObject usr, DreamProcArguments arguments) {
            DreamList list = DreamList.Create();

            foreach (DreamValue type in arguments.GetAllArguments()) {
                DreamPath typePath = type.GetValueAsPath();

                if (typePath.LastElement == "proc") {
                    DreamPath objectTypePath = typePath.AddToPath("..");
                    DreamObjectDefinition objectDefinition = DreamManager.ObjectTree.GetObjectDefinitionFromPath(objectTypePath);

                    foreach (KeyValuePair<string, DreamProc> proc in objectDefinition.Procs) {
                        list.AddValue(new DreamValue(proc.Key));
                    }
                } else {
                    DreamObjectTree.DreamObjectTreeEntry objectTreeEntry = DreamManager.ObjectTree.GetTreeEntryFromPath(typePath);
                    List<DreamObjectTree.DreamObjectTreeEntry> objectTreeDescendants = objectTreeEntry.GetAllDescendants(true, true);

                    foreach (DreamObjectTree.DreamObjectTreeEntry objectTreeDescendant in objectTreeDescendants) {
                        list.AddValue(new DreamValue(objectTreeDescendant.ObjectDefinition.Type));
                    }
                }
            }

            return new DreamValue(list);
        }

        [DreamProc("uppertext")]
        [DreamProcParameter("T", Type = DreamValueType.String)]
        public static DreamValue NativeProc_uppertext(DreamObject instance, DreamObject usr, DreamProcArguments arguments) {
            string text = arguments.GetArgument(0, "T").GetValueAsString();

            return new DreamValue(text.ToUpper());
        }

        [DreamProc("url_decode")]
        [DreamProcParameter("UrlText", Type = DreamValueType.String)]
        public static DreamValue NativeProc_url_decode(DreamObject instance, DreamObject usr, DreamProcArguments arguments) {
            string urlText = arguments.GetArgument(0, "UrlText").GetValueAsString();

            return new DreamValue(HttpUtility.UrlDecode(urlText));
        }

        [DreamProc("url_encode")]
        [DreamProcParameter("PlainText", Type = DreamValueType.String)]
        [DreamProcParameter("format", Type = DreamValueType.Float, DefaultValue = 0)]
        public static DreamValue NativeProc_url_encode(DreamObject instance, DreamObject usr, DreamProcArguments arguments) {
            string plainText = arguments.GetArgument(0, "PlainText").GetValueAsString();
            int format = arguments.GetArgument(1, "format").GetValueAsInteger();

            return new DreamValue(HttpUtility.UrlEncode(plainText));
        }

        [DreamProc("view")]
        [DreamProcParameter("Dist", Type = DreamValueType.Float, DefaultValue = 5)]
        [DreamProcParameter("Center", Type = DreamValueType.DreamObject)]
        public static DreamValue NativeProc_view(DreamObject instance, DreamObject usr, DreamProcArguments arguments) { //TODO: View obstruction (dense turfs)
            int distance = 5;
            DreamObject center = usr;

            //Arguments are optional and can be passed in any order
            if (arguments.ArgumentCount > 0) {
                DreamValue firstArgument = arguments.GetArgument(0, "Dist");

                if (firstArgument.Type == DreamValueType.DreamObject) {
                    center = firstArgument.GetValueAsDreamObject();

                    if (arguments.ArgumentCount > 1) {
                        distance = arguments.GetArgument(1, "Center").GetValueAsInteger();
                    }
                } else {
                    distance = firstArgument.GetValueAsInteger();

                    if (arguments.ArgumentCount > 1) {
                        center = arguments.GetArgument(1, "Center").GetValueAsDreamObject();
                    }
                }
            }

            DreamList view = DreamList.Create();
            int centerX = center.GetVariable("x").GetValueAsInteger();
            int centerY = center.GetVariable("y").GetValueAsInteger();
            int centerZ = center.GetVariable("z").GetValueAsInteger();

            var mapMgr = IoCManager.Resolve<IDreamMapManager>();

            for (int x = Math.Max(centerX - distance, 1); x < Math.Min(centerX + distance, mapMgr.Size.X); x++) {
                for (int y = Math.Max(centerY - distance, 1); y < Math.Min(centerY + distance, mapMgr.Size.Y); y++) {
                    DreamObject turf = mapMgr.GetTurf(x, y, centerZ);

                    view.AddValue(new DreamValue(turf));
                    foreach (DreamValue content in turf.GetVariable("contents").GetValueAsDreamList().GetValues()) {
                        view.AddValue(content);
                    }
                }
            }

            return new DreamValue(view);
        }

        [DreamProc("viewers")]
        [DreamProcParameter("Depth", Type = DreamValueType.Float)]
        [DreamProcParameter("Center", Type = DreamValueType.DreamObject)]
        public static DreamValue NativeProc_viewers(DreamObject instance, DreamObject usr, DreamProcArguments arguments) { //TODO: View obstruction (dense turfs)
            DreamValue depthValue = new DreamValue(5);
            DreamObject center = usr;

            //Arguments are optional and can be passed in any order
            if (arguments.ArgumentCount > 0) {
                DreamValue firstArgument = arguments.GetArgument(0, "Depth");

                if (firstArgument.Type == DreamValueType.DreamObject) {
                    center = firstArgument.GetValueAsDreamObject();

                    if (arguments.ArgumentCount > 1) {
                        depthValue = arguments.GetArgument(1, "Center");
                    }
                } else {
                    depthValue = firstArgument;

                    if (arguments.ArgumentCount > 1) {
                        center = arguments.GetArgument(1, "Center").GetValueAsDreamObject();
                    }
                }
            }

            DreamList view = DreamList.Create();
            int depth = (depthValue.Type == DreamValueType.Float) ? depthValue.GetValueAsInteger() : 5; //TODO: Default to world.view
            int centerX = center.GetVariable("x").GetValueAsInteger();
            int centerY = center.GetVariable("y").GetValueAsInteger();

            foreach (DreamObject mob in DreamManager.Mobs) {
                int mobX = mob.GetVariable("x").GetValueAsInteger();
                int mobY = mob.GetVariable("y").GetValueAsInteger();

                if (Math.Abs(centerX - mobX) <= depth && Math.Abs(centerY - mobY) <= depth) {
                    view.AddValue(new DreamValue(mob));
                }
            }

            return new DreamValue(view);
        }

        [DreamProc("walk")]
        [DreamProcParameter("Ref", Type = DreamValueType.DreamObject)]
        [DreamProcParameter("Dir", Type = DreamValueType.Float)]
        [DreamProcParameter("Lag", Type = DreamValueType.Float, DefaultValue = 0)]
        [DreamProcParameter("Speed", Type = DreamValueType.Float, DefaultValue = 0)]
        public static DreamValue NativeProc_walk(DreamObject instance, DreamObject usr, DreamProcArguments arguments) {
            //TODO: Implement walk()

            return DreamValue.Null;
        }

        [DreamProc("walk_to")]
        [DreamProcParameter("Ref", Type = DreamValueType.DreamObject)]
        [DreamProcParameter("Trg", Type = DreamValueType.DreamObject)]
        [DreamProcParameter("Min", Type = DreamValueType.Float, DefaultValue = 0)]
        [DreamProcParameter("Lag", Type = DreamValueType.Float, DefaultValue = 0)]
        [DreamProcParameter("Speed", Type = DreamValueType.Float, DefaultValue = 0)]
        public static DreamValue NativeProc_walk_to(DreamObject instance, DreamObject usr, DreamProcArguments arguments) {
            //TODO: Implement walk_to()

            return DreamValue.Null;
        }

        [DreamProc("winset")]
        [DreamProcParameter("player", Type = DreamValueType.DreamObject)]
        [DreamProcParameter("control_id", Type = DreamValueType.String)]
        [DreamProcParameter("params", Type = DreamValueType.String)]
        public static DreamValue NativeProc_winset(DreamObject instance, DreamObject usr, DreamProcArguments arguments) {
            DreamValue player = arguments.GetArgument(0, "player");
            DreamValue controlId = arguments.GetArgument(1, "control_id");
            string winsetControlId = (controlId != DreamValue.Null) ? controlId.GetValueAsString() : null;
            string winsetParams = arguments.GetArgument(2, "params").GetValueAsString();
            DreamConnection connection;

            if (player.TryGetValueAsDreamObjectOfType(DreamPath.Mob, out DreamObject mob)) {
                connection = DreamManager.GetConnectionFromMob(mob);
            } else {
                DreamObject client = player.GetValueAsDreamObjectOfType(DreamPath.Client);

                connection = DreamManager.GetConnectionFromClient(client);
            }

            connection.WinSet(winsetControlId, winsetParams);
            return DreamValue.Null;
        }
    }
}<|MERGE_RESOLUTION|>--- conflicted
+++ resolved
@@ -1,11 +1,8 @@
 ﻿using System;
 using System.Collections.Generic;
 using System.Collections.Specialized;
-<<<<<<< HEAD
 using System.IO;
-=======
 using System.Globalization;
->>>>>>> 44932cb5
 using System.Linq;
 using System.Security.Cryptography;
 using System.Text;
@@ -1150,28 +1147,24 @@
             string color = arguments.GetArgument(0, "color").GetValueAsString();
             int space = arguments.GetArgument(1, "space").GetValueAsInteger();
 
-            if (space != 0)
-            {
+            if (space != 0) {
                 //TODO implement other colorspace support
                 throw new NotImplementedException("rgb2num() currently only supports COLORSPACE_RGB");
             }
 
-            if (!ColorHelpers.IsValidHexLength(color))
-            {
+
+            if (!ColorHelpers.TryParseColor(color, out var c, defaultAlpha: null)) {
                 throw new Exception("bad color");
             }
 
-            color = ColorHelpers.ParseHexColor(color, false);
-
-            DreamList list = DreamList.Create(CurrentRuntime);
-
-            list.AddValue(new DreamValue(int.Parse(color.Substring(0, 2), NumberStyles.HexNumber)));
-            list.AddValue(new DreamValue(int.Parse(color.Substring(2, 2), NumberStyles.HexNumber)));
-            list.AddValue(new DreamValue(int.Parse(color.Substring(4, 2), NumberStyles.HexNumber)));
-            
-            if (color.Length == 8)
-            {
-                list.AddValue(new DreamValue(int.Parse(color.Substring(6, 2), NumberStyles.HexNumber)));
+            DreamList list = DreamList.Create();
+
+            list.AddValue(new DreamValue(c.RByte));
+            list.AddValue(new DreamValue(c.GByte));
+            list.AddValue(new DreamValue(c.BByte));
+
+            if (color.Length == 9 || color.Length == 5) {
+                list.AddValue(new DreamValue(c.AByte));
             }
 
             return new DreamValue(list);
