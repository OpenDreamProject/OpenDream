using System;
using System.Collections.Generic;
using System.Linq;
using System.Text;
using DMCompiler.Compiler.DMPreprocessor;
using DMCompiler.DM.Expressions;
using OpenDreamShared.Compiler;
using OpenDreamShared.Dream;
using DereferenceType = DMCompiler.Compiler.DM.DMASTDereference.DereferenceType;
using OpenDreamShared.Dream.Procs;
using String = System.String;

namespace DMCompiler.Compiler.DM {
    public partial class DMParser : Parser<Token> {

        private DreamPath _currentPath = DreamPath.Root;

        private bool _unimplementedWarnings;

        private bool _allowVarDeclExpression = false;

        public DMParser(DMLexer lexer, bool unimplementedWarnings) : base(lexer) {
            _unimplementedWarnings = unimplementedWarnings;
        }

        private static readonly TokenType[] AssignTypes = {
            TokenType.DM_Equals,
            TokenType.DM_PlusEquals,
            TokenType.DM_MinusEquals,
            TokenType.DM_BarEquals,
            TokenType.DM_BarBarEquals,
            TokenType.DM_AndAndEquals,
            TokenType.DM_AndEquals,
            TokenType.DM_AndAndEquals,
            TokenType.DM_StarEquals,
            TokenType.DM_SlashEquals,
            TokenType.DM_LeftShiftEquals,
            TokenType.DM_RightShiftEquals,
            TokenType.DM_XorEquals,
            TokenType.DM_ModulusEquals,
            TokenType.DM_ModulusModulusEquals
        };

        /// <remarks>This (and other similar TokenType[] sets here) is public because <see cref="DMPreprocessorParser"/> needs it.</remarks>
        public static readonly TokenType[] ComparisonTypes = {
            TokenType.DM_EqualsEquals,
            TokenType.DM_ExclamationEquals,
            TokenType.DM_TildeEquals,
            TokenType.DM_TildeExclamation
        };

        public static readonly TokenType[] LtGtComparisonTypes = {
            TokenType.DM_LessThan,
            TokenType.DM_LessThanEquals,
            TokenType.DM_GreaterThan,
            TokenType.DM_GreaterThanEquals
        };

        private static readonly TokenType[] ShiftTypes = {
            TokenType.DM_LeftShift,
            TokenType.DM_RightShift
        };

        public static readonly TokenType[] PlusMinusTypes = {
            TokenType.DM_Plus,
            TokenType.DM_Minus,
        };

        public static readonly TokenType[] MulDivModTypes = {
            TokenType.DM_Star,
            TokenType.DM_Slash,
            TokenType.DM_Modulus,
            TokenType.DM_ModulusModulus

        };

        private static readonly TokenType[] DereferenceTypes = {
            TokenType.DM_Period,
            TokenType.DM_Colon,
            TokenType.DM_QuestionPeriod,
            TokenType.DM_QuestionColon
        };

        private static readonly TokenType[] WhitespaceTypes = {
            TokenType.DM_Whitespace,
            TokenType.DM_Indent,
            TokenType.DM_Dedent
        };

        private static readonly TokenType[] IdentifierTypes = {TokenType.DM_Identifier, TokenType.DM_Step};

        private static readonly TokenType[]  ValidPathElementTokens = {
            TokenType.DM_Identifier,
            TokenType.DM_Var,
            TokenType.DM_Proc,
            TokenType.DM_Step,
            TokenType.DM_Throw,
            TokenType.DM_Null,
            TokenType.DM_Switch,
            TokenType.DM_Spawn
        };

        private static readonly TokenType[] ForSeparatorTypes = {
            TokenType.DM_Semicolon,
            TokenType.DM_Comma
        };

        public DMASTFile File() {
            var loc = Current().Location;
            List<DMASTStatement> statements = new();

            while (Current().Type != TokenType.EndOfFile) {
                try {
                    List<DMASTStatement> blockInner = BlockInner();

                    if (blockInner != null) statements.AddRange(blockInner);
                } catch (CompileErrorException) { }

                if (Current().Type != TokenType.EndOfFile) {
                    Token skipFrom = Current();
                    LocateNextTopLevel();
                    Warning($"Error recovery had to skip to {Current().Location}", token: skipFrom);
                }
            }

            Newline();
            Consume(TokenType.EndOfFile, "Expected EOF");
            return new DMASTFile(loc, new DMASTBlockInner(loc, statements.ToArray()));
        }

        public List<DMASTStatement> BlockInner() {
            List<DMASTStatement> statements = new();

            do {
                Whitespace();

                try {
                    DMASTStatement statement = Statement();

                    if (statement != null) {
                        Whitespace();
                        statements.Add(statement);
                    } else {
                        if (statements.Count == 0) return null;
                    }
                } catch (CompileErrorException) {
                    LocateNextStatement();
                }
            } while (Delimiter());
            Whitespace();

            return statements;
        }

        public DMASTStatement Statement(bool requireDelimiter = true)
        {
            var loc = Current().Location;
            DMASTPath path = Path();

            if (path != null) {
                DreamPath oldPath = _currentPath;
                Whitespace();
                _currentPath = _currentPath.Combine(path.Path);
                if (_currentPath.LastElement == "proc") _currentPath = _currentPath.RemoveElement(-1);

                try {
                    DMASTStatement statement = null;

                    //Proc definition
                    if (Check(TokenType.DM_LeftParenthesis)) {
                        DMCompiler.VerbosePrint($"Parsing proc {_currentPath}()");
                        BracketWhitespace();
                        var parameters = DefinitionParameters();

                        if (Current().Type != TokenType.DM_RightParenthesis && Current().Type != TokenType.DM_Comma &&
                            !Check(TokenType.DM_IndeterminateArgs))
                        {
                            if (parameters.Count > 0) // Separate error handling mentions the missing right-paren
                            {
                                Error($"error: {parameters.Last().Name}: missing comma ',' or right-paren ')'", false);
                            }
                            parameters.AddRange(DefinitionParameters());
                        }
                        if (!Check(TokenType.DM_IndeterminateArgs) && Current().Type != TokenType.DM_RightParenthesis && Current().Type != TokenType.EndOfFile) {
                            // BYOND doesn't specify the arg
                            Error($"error: bag argument definition '{Current().PrintableText}'", false);
                            Advance();
                            BracketWhitespace();
                            Check(TokenType.DM_Comma);
                            BracketWhitespace();
                            parameters.AddRange(DefinitionParameters());
                        }

                        BracketWhitespace();
                        ConsumeRightParenthesis();
                        Whitespace();

                        DMASTProcBlockInner procBlock = ProcBlock();
                        if (procBlock == null) {
                            DMASTProcStatement procStatement = ProcStatement();

                            if (procStatement != null) {
                                procBlock = new DMASTProcBlockInner(loc, new DMASTProcStatement[] { procStatement });
                            }
                        }

                        statement = new DMASTProcDefinition(loc, _currentPath, parameters.ToArray(), procBlock);
                    }

                    //Object definition
                    if (statement == null) {
                        DMASTBlockInner block = Block();

                        if (block != null) {
                            DMCompiler.VerbosePrint($"Parsed object {_currentPath}");
                            statement = new DMASTObjectDefinition(loc, _currentPath, block);
                        }
                    }

                    //Var definition(s)
                    if (statement == null && _currentPath.FindElement("var") != -1) {
                        DreamPath varPath = _currentPath;
                        List<DMASTObjectVarDefinition> varDefinitions = new();

                        while (true) {
                            Whitespace();

                            DMASTExpression value = null;
                            PathArray(ref varPath, out value);

                            if (Check(TokenType.DM_Equals)) {
                                if (value != null) Warning("List doubly initialized");

                                Whitespace();
                                value = Expression();
                                if (value == null) Error("Expected an expression");
                            }

                            if (value == null) value = new DMASTConstantNull(loc);

                            var valType = AsTypes() ?? DMValueType.Anything;
                            var varDef = new DMASTObjectVarDefinition(loc, varPath, value, valType);

                            varDefinitions.Add(varDef);
                            if (Check(TokenType.DM_Comma)) {
                                Whitespace();
                                DMASTPath newVarPath = Path();
                                if (newVarPath == null) Error("Expected a var definition");
                                if (newVarPath.Path.Elements.Length > 1) Error("Invalid var name"); //TODO: This is valid DM

                                varPath = _currentPath.AddToPath("../" + newVarPath.Path.PathString);
                            } else {
                                break;
                            }
                        }

                        if (varDefinitions.Count == 1) {
                            statement = varDefinitions[0];
                        } else {
                            statement = new DMASTMultipleObjectVarDefinitions(loc, varDefinitions.ToArray());
                        }
                    }

                    //Var override
                    if (statement == null && Check(TokenType.DM_Equals)) {
                        Whitespace();
                        DMASTExpression value = Expression();
                        if (value == null) Error("Expected an expression");

                        statement = new DMASTObjectVarOverride(loc, _currentPath, value);
                    }

                    //Empty object definition
                    if (statement == null) {
                        DMCompiler.VerbosePrint($"Parsed object {_currentPath}");
                        statement = new DMASTObjectDefinition(loc, _currentPath, null);
                    }

                    if (requireDelimiter && !PeekDelimiter() && Current().Type != TokenType.DM_Dedent) {
                        Error("Expected end of object statement");
                    }

                    return statement;
                } finally {
                    _currentPath = oldPath;
                }
            }

            return null;
        }

        public DMASTPath Path(bool expression = false) {
            Token firstToken = Current();
            DreamPath.PathType pathType = DreamPath.PathType.Relative;
            bool hasPathTypeToken = true;

            if (Check(TokenType.DM_Slash)) {
                // Check if they did "/.whatever/" instead of ".whatever/"
                pathType = Check(TokenType.DM_Period) ? DreamPath.PathType.UpwardSearch : DreamPath.PathType.Absolute;
            } else if (Check(TokenType.DM_Colon)) {
                pathType = DreamPath.PathType.DownwardSearch;
            } else if (Check(TokenType.DM_Period)) {
                pathType = DreamPath.PathType.UpwardSearch;
            } else {
                hasPathTypeToken = false;

                if (expression) return null;
            }

            string pathElement = PathElement();
            if (pathElement != null) {
                List<string> pathElements = new() { pathElement };

                while (pathElement != null && Check(TokenType.DM_Slash)) {
                    pathElement = PathElement();

                    if (pathElement != null) {
                        pathElements.Add(pathElement);
                    }
                }

                return new DMASTPath(firstToken.Location, new DreamPath(pathType, pathElements.ToArray()));
            } else if (hasPathTypeToken) {
                if (expression) ReuseToken(firstToken);

                return null;
            }

            return null;
        }

        public string PathElement() {
            Token elementToken = Current();
            if (Check(ValidPathElementTokens)) {
                return elementToken.Text;
            } else {
                return null;
            }
        }

        public bool PathArray(ref DreamPath path, out DMASTExpression implied_value) {
            implied_value = null;
            if (Current().Type == TokenType.DM_LeftBracket)
            {
                var loc = Current().Location;
                // Trying to use path.IsDescendantOf(DreamPath.List) here doesn't work
                if (!path.Elements[..^1].Contains("list")) {
                    var elements = path.Elements.ToList();
                    elements.Insert(elements.IndexOf("var") + 1, "list");
                    path = new DreamPath("/" + String.Join("/", elements));
                }

                List<DMASTCallParameter> sizes = new(2); // Most common is 1D or 2D lists

                while (Check(TokenType.DM_LeftBracket))
                {
                    Whitespace();

                    var size = Expression();
                    if (size is not null)
                    {
                        sizes.Add(new DMASTCallParameter(size.Location, size));
                    }

                    ConsumeRightBracket();
                    Whitespace();
                }

                if (sizes.Count > 0) {
                    implied_value = new DMASTNewPath(loc, new DMASTPath(loc, DreamPath.List), sizes.ToArray());
                }

                return true;
            }
            return false;
        }

        public DMASTCallable Callable() {
            var loc = Current().Location;
            if (Check(TokenType.DM_SuperProc)) return new DMASTCallableSuper(loc);
            if (Check(TokenType.DM_Period)) return new DMASTCallableSelf(loc);

            return null;
        }

        public DMASTIdentifier Identifier() {
            Token token = Current();
            return Check(IdentifierTypes) ? new DMASTIdentifier(token.Location, token.Text) : null;
        }

        public DMASTBlockInner Block() {
            Token beforeBlockToken = Current();
            bool hasNewline = Newline();

            DMASTBlockInner block = BracedBlock();
            if (block == null) block = IndentedBlock();

            if (block == null && hasNewline) {
                ReuseToken(beforeBlockToken);
            }

            return block;
        }

        public DMASTBlockInner BracedBlock() {
            var loc = Current().Location;
            if (Check(TokenType.DM_LeftCurlyBracket)) {
                Whitespace();
                Newline();
                bool isIndented = Check(TokenType.DM_Indent);
                List<DMASTStatement> blockInner = BlockInner();
                if (isIndented) Check(TokenType.DM_Dedent);
                Newline();
                Consume(TokenType.DM_RightCurlyBracket, "Expected '}'");

                return new DMASTBlockInner(loc, blockInner.ToArray());
            }

            return null;
        }

        public DMASTBlockInner IndentedBlock() {
            var loc = Current().Location;
            if (Check(TokenType.DM_Indent)) {
                List<DMASTStatement> blockInner = BlockInner();

                if (blockInner != null) {
                    Newline();
                    Consume(TokenType.DM_Dedent, "Expected dedent");

                    return new DMASTBlockInner(loc, blockInner.ToArray());
                }
            }

            return null;
        }

        public DMASTProcBlockInner ProcBlock() {
            Token beforeBlockToken = Current();
            bool hasNewline = Newline();

            DMASTProcBlockInner procBlock = BracedProcBlock();
            if (procBlock == null) procBlock = IndentedProcBlock();

            if (procBlock == null && hasNewline) {
                ReuseToken(beforeBlockToken);
            }

            return procBlock;
        }

        public DMASTProcBlockInner BracedProcBlock() {
            var loc = Current().Location;
            if (Check(TokenType.DM_LeftCurlyBracket)) {
                DMASTProcBlockInner block;

                Whitespace();
                Newline();
                if (Current().Type == TokenType.DM_Indent) {
                    block = IndentedProcBlock();
                    Newline();
                    Consume(TokenType.DM_RightCurlyBracket, "Expected '}'");
                } else {
                    List<DMASTProcStatement> statements = new();

                    do {
                        List<DMASTProcStatement> blockInner = ProcBlockInner();
                        if (blockInner != null) statements.AddRange(blockInner);

                        if (!Check(TokenType.DM_RightCurlyBracket)) {
                            Error("Expected end of proc statement", throwException: false);
                            LocateNextStatement();
                            Delimiter();
                        } else {
                            break;
                        }
                    } while (true);

                    block = new DMASTProcBlockInner(loc, statements.ToArray());
                }

                return block;
            }

            return null;
        }

        public DMASTProcBlockInner IndentedProcBlock() {
            var loc = Current().Location;
            if (Check(TokenType.DM_Indent)) {
                List<DMASTProcStatement> statements = new();

                do {
                    List<DMASTProcStatement> blockInner = ProcBlockInner();
                    if (blockInner != null) statements.AddRange(blockInner);

                    if (!Check(TokenType.DM_Dedent)) {
                        Error("Expected end of proc statement", throwException: false);
                        LocateNextStatement();
                        Delimiter();
                    } else {
                        break;
                    }
                } while (true);

                return new DMASTProcBlockInner(loc, statements.ToArray());
            }

            return null;
        }

        public List<DMASTProcStatement> ProcBlockInner() {
            List<DMASTProcStatement> procStatements = new();

            DMASTProcStatement statement = null;
            do {
                Whitespace();

                try {
                    statement = ProcStatement();
                    if (statement != null) {
                        Whitespace();
                        procStatements.Add(statement);
                    }
                } catch (CompileErrorException) {
                    LocateNextStatement();

                    //LocateNextStatement() may have landed us on another indented/braced block
                    DMASTProcBlockInner blockInner = ProcBlock();
                    if (blockInner != null) procStatements.AddRange(blockInner.Statements);
                }
            } while (Delimiter() || statement is DMASTProcStatementLabel);
            Whitespace();

            if (procStatements.Count == 0) return null;
            return procStatements;
        }

        public DMASTProcStatement ProcStatement() {
            var loc = Current().Location;
            var leadingColon = Check(TokenType.DM_Colon);

            DMASTExpression expression = null;
            if (Current().Type != TokenType.DM_Var) {
                expression = Expression();
            }

            if (leadingColon && expression is not DMASTIdentifier)
            {
                Error("Expected a label identifier");
            }

            if (expression != null) {
                switch (expression) {
                    case DMASTIdentifier identifier:
                        Check(TokenType.DM_Colon);
                        return Label(identifier);
                    case DMASTRightShift rightShift:
                        // A right shift on its own becomes a special "input" statement
                        return new DMASTProcStatementInput(loc, rightShift.A, rightShift.B);
                    case DMASTLeftShift leftShift: {
                        // A left shift on its own becomes a special "output" statement
                        // Or something else depending on what's on the right ( browse(), browse_rsc(), or output() )
                        if (leftShift.B is DMASTProcCall {Callable: DMASTCallableProcIdentifier identifier} procCall) {
                            switch (identifier.Identifier) {
                                case "browse":
                                    if (procCall.Parameters.Length != 1 && procCall.Parameters.Length != 2)
                                        Error("browse() requires 1 or 2 parameters");

                                    DMASTExpression body = procCall.Parameters[0].Value;
                                    DMASTExpression options = (procCall.Parameters.Length == 2)
                                        ? procCall.Parameters[1].Value
                                        : new DMASTConstantNull(loc);
                                    return new DMASTProcStatementBrowse(loc, leftShift.A, body, options);
                                case "browse_rsc":
                                    if (procCall.Parameters.Length != 1 && procCall.Parameters.Length != 2)
                                        Error("browse_rsc() requires 1 or 2 parameters");

                                    DMASTExpression file = procCall.Parameters[0].Value;
                                    DMASTExpression filepath = (procCall.Parameters.Length == 2)
                                        ? procCall.Parameters[1].Value
                                        : new DMASTConstantNull(loc);
                                    return new DMASTProcStatementBrowseResource(loc, leftShift.A, file, filepath);
                                case "output":
                                    if (procCall.Parameters.Length != 2) Error("output() requires 2 parameters");

                                    DMASTExpression msg = procCall.Parameters[0].Value;
                                    DMASTExpression control = procCall.Parameters[1].Value;
                                    return new DMASTProcStatementOutputControl(loc, leftShift.A, msg, control);
                            }
                        }

                        return new DMASTProcStatementOutput(loc, leftShift.A, leftShift.B);
                    }
                }

                return new DMASTProcStatementExpression(loc, expression);
            } else {
                // These are sorted by frequency
                DMASTProcStatement procStatement = If();
                if (procStatement == null) procStatement = Return();
                if (procStatement == null) procStatement = ProcVarDeclaration();
                if (procStatement == null) procStatement = For();
                if (procStatement == null) procStatement = Set();
                if (procStatement == null) procStatement = Switch();
                if (procStatement == null) procStatement = Continue();
                if (procStatement == null) procStatement = Break();
                if (procStatement == null) procStatement = Spawn();
                if (procStatement == null) procStatement = While();
                if (procStatement == null) procStatement = DoWhile();
                if (procStatement == null) procStatement = Throw();
                if (procStatement == null) procStatement = Del();
                if (procStatement == null) procStatement = TryCatch();
                if (procStatement == null) procStatement = Goto();

                if (procStatement != null) {
                    Whitespace();
                }


                return procStatement;
            }
        }

        public DMASTProcStatement ProcVarDeclaration(bool allowMultiple = true) {
            Token firstToken = Current();
            bool wasSlash = Check(TokenType.DM_Slash);

            if (Check(TokenType.DM_Var)) {
                if (wasSlash) Error("Unsupported root variable declaration");

                Whitespace();
                DMASTProcStatementVarDeclaration[] vars = ProcVarEnd(allowMultiple);
                if (vars == null) Error("Expected a var declaration");

                if (vars.Length > 1) {
                    return new DMASTProcStatementMultipleVarDeclarations(firstToken.Location, vars);
                } else {
                    return vars[0];
                }
            } else if (wasSlash) {
                ReuseToken(firstToken);
            }

            return null;
        }

        public DMASTProcStatementVarDeclaration[] ProcVarBlock(DMASTPath varPath) {
            Token newlineToken = Current();
            bool hasNewline = Newline();

            if (Check(TokenType.DM_Indent)) {
                List<DMASTProcStatementVarDeclaration> varDeclarations = new();

                while (!Check(TokenType.DM_Dedent)) {
                    DMASTProcStatementVarDeclaration[] varDecl = ProcVarEnd(true, path: varPath);
                    if (varDecl == null) Error("Expected a var declaration");

                    varDeclarations.AddRange(varDecl);

                    Whitespace();
                    Delimiter();
                    Whitespace();
                }

                return varDeclarations.ToArray();
            } else if (Check(TokenType.DM_LeftCurlyBracket)) {
                Whitespace();
                Newline();
                bool isIndented = Check(TokenType.DM_Indent);

                List<DMASTProcStatementVarDeclaration> varDeclarations = new();
                TokenType type = isIndented ? TokenType.DM_Dedent : TokenType.DM_RightCurlyBracket;
                while (!Check(type)) {
                    DMASTProcStatementVarDeclaration[] varDecl = ProcVarEnd(true, path: varPath);
                    Delimiter();
                    Whitespace();
                    if (varDecl == null) Error("Expected a var declaration");

                    varDeclarations.AddRange(varDecl);
                }

                if (isIndented) Consume(TokenType.DM_RightCurlyBracket, "Expected '}'");
                if (isIndented) {
                    Newline();
                    Consume(TokenType.DM_RightCurlyBracket, "Expected '}'");
                }
                return varDeclarations.ToArray();
            }
            else if (hasNewline) {
                ReuseToken(newlineToken);
            }

            return null;
        }

        public DMASTProcStatementVarDeclaration[] ProcVarEnd(bool allowMultiple, DMASTPath path = null) {
            var loc = Current().Location;
            DMASTPath varPath = Path();

            if (allowMultiple) {
                DMASTProcStatementVarDeclaration[] block = ProcVarBlock(varPath);
                if (block != null) return block;
            }

            if (varPath == null) return null;
            if (path != null) varPath = new DMASTPath(loc, path.Path.Combine(varPath.Path));

            List<DMASTProcStatementVarDeclaration> varDeclarations = new();
            while (true) {
                DMASTExpression value = null;
                Whitespace();

                PathArray(ref varPath.Path, out value);

                if (Check(TokenType.DM_Equals)) {
                    Whitespace();
                    value = Expression();

                    if (value == null) Error("Expected an expression");
                }

                AsTypes();

                varDeclarations.Add(new DMASTProcStatementVarDeclaration(loc, varPath, value));
                if (allowMultiple && Check(TokenType.DM_Comma)) {
                    Whitespace();
                    varPath = Path();
                    if (varPath == null) Error("Expected a var declaration");
                } else {
                    break;
                }
            }

            return varDeclarations.ToArray();
        }

        public DMASTProcStatementReturn Return() {
            if (Check(TokenType.DM_Return)) {
                var loc = Current().Location;
                Whitespace();
                DMASTExpression value = Expression();

                return new DMASTProcStatementReturn(loc, value);
            } else {
                return null;
            }
        }

        public DMASTProcStatementBreak Break() {
            if (Check(TokenType.DM_Break))
            {
                var loc = Current().Location;
                Whitespace();
                DMASTExpression label = Expression();

                return new DMASTProcStatementBreak(loc, label as DMASTIdentifier);
            } else {
                return null;
            }
        }

        public DMASTProcStatementContinue Continue() {
            if (Check(TokenType.DM_Continue)) {
                var loc = Current().Location;
                Whitespace();
                DMASTExpression label = Expression();

                return new DMASTProcStatementContinue(loc, label as DMASTIdentifier);
            } else {
                return null;
            }
        }

        public DMASTProcStatementGoto Goto() {
            if (Check(TokenType.DM_Goto)) {
                var loc = Current().Location;
                Whitespace();
                DMASTIdentifier label = Identifier();

                return new DMASTProcStatementGoto(loc, label);
            } else {
                return null;
            }
        }

        public DMASTProcStatementDel Del() {
            if (Check(TokenType.DM_Del)) {
                var loc = Current().Location;
                Whitespace();
                bool hasParenthesis = Check(TokenType.DM_LeftParenthesis);
                Whitespace();
                DMASTExpression value = Expression();
                if (value == null) Error("Expected value to delete");
                if (hasParenthesis) ConsumeRightParenthesis();

                return new DMASTProcStatementDel(loc, value);
            } else {
                return null;
            }
        }

        public DMASTProcStatementSet Set() {
            if (Check(TokenType.DM_Set)) {
                Whitespace();
                Token attributeToken = Current();

                if (Check(TokenType.DM_Identifier)) {
                    Whitespace();
                    Consume(new TokenType[] { TokenType.DM_Equals, TokenType.DM_In }, "Expected '=' or 'in'");
                    Whitespace();
                    DMASTExpression value = Expression();
                    if (value == null) Error("Expected an expression");

                    return new DMASTProcStatementSet(attributeToken.Location, attributeToken.Text, value);
                } else {
                    Error("Expected property name");
                }
            }

            return null;
        }

        public DMASTProcStatementSpawn Spawn() {
            if (Check(TokenType.DM_Spawn)) {
                var loc = Current().Location;
                Whitespace();
                bool hasArg = Check(TokenType.DM_LeftParenthesis);
                DMASTExpression delay = null;

                if (hasArg) {
                    Whitespace();

                    if (!Check(TokenType.DM_RightParenthesis)) {
                        delay = Expression();
                        if (delay == null) Error("Expected an expression");

                        ConsumeRightParenthesis();
                    }

                    Whitespace();
                }

                Newline();

                DMASTProcBlockInner body = ProcBlock();
                if (body == null) {
                    DMASTProcStatement statement = ProcStatement();

                    if (statement == null) Error("Expected body or statement");
                    body = new DMASTProcBlockInner(loc, new DMASTProcStatement[] { statement });
                }

                return new DMASTProcStatementSpawn(loc, delay ?? new DMASTConstantInteger(loc, 0), body);
            } else {
                return null;
            }
        }

        public DMASTProcStatementIf If() {
            if (Check(TokenType.DM_If)) {
                var loc = Current().Location;
                Whitespace();
                Consume(TokenType.DM_LeftParenthesis, "Expected '('");
                BracketWhitespace();
                DMASTExpression condition = Expression();
                if (condition == null) Error("Expected a condition");
                BracketWhitespace();
                ConsumeRightParenthesis();
                Whitespace();
                Check(TokenType.DM_Colon);
                Whitespace();

                DMASTProcStatement procStatement = ProcStatement();
                DMASTProcBlockInner body;
                DMASTProcBlockInner elseBody = null;

                if (procStatement != null) {
                    body = new DMASTProcBlockInner(loc, new DMASTProcStatement[] { procStatement });
                } else {
                    body = ProcBlock();
                }

                if (body == null) body = new DMASTProcBlockInner(loc, new DMASTProcStatement[0]);
                Token afterIfBody = Current();
                bool newLineAfterIf = Delimiter();
                if (newLineAfterIf) Whitespace();
                if (Check(TokenType.DM_Else)) {
                    Whitespace();
                    Check(TokenType.DM_Colon);
                    Whitespace();
                    procStatement = ProcStatement();

                    if (procStatement != null) {
                        elseBody = new DMASTProcBlockInner(loc, new DMASTProcStatement[] { procStatement });
                    } else {
                        elseBody = ProcBlock();
                    }

                    if (elseBody == null) elseBody = new DMASTProcBlockInner(loc, new DMASTProcStatement[0]);
                } else if (newLineAfterIf) {
                    ReuseToken(afterIfBody);
                }

                return new DMASTProcStatementIf(loc, condition, body, elseBody);
            } else {
                return null;
            }
        }

        public DMASTProcStatement For() {
            if (Check(TokenType.DM_For)) {
                Whitespace();

                var loc = Current().Location;
                Consume(TokenType.DM_LeftParenthesis, "Expected '('");
                Whitespace();

                if (Check(TokenType.DM_RightParenthesis)) {
                    return new DMASTProcStatementInfLoop(loc, GetForBody());
                }

                _allowVarDeclExpression = true;
                DMASTExpression expr1 = Expression();
                DMValueType? dmTypes = AsTypes();
                Whitespace();
                _allowVarDeclExpression = false;
                if (expr1 == null) {
                    if (ForSeparatorTypes.Contains(Current().Type)) {
                        expr1 = new DMASTConstantNull(loc);
                    } else {
                        Error("Expected 1st expression in for");
                    }
                }

                if (Check(TokenType.DM_To)) {
                    if (expr1 is DMASTAssign assign) {
                        DMASTExpression endRange = null, step = null;
                        ExpressionTo(ref endRange, ref step);
                        Consume(TokenType.DM_RightParenthesis, "Expected ')' in for after to expression");
                        Whitespace();
                        Newline();
                        return new DMASTProcStatementFor(loc, new DMASTExpressionInRange(loc, assign.Expression, assign.Value, endRange, step), null, null, dmTypes, GetForBody());
                    } else {
                        Error("Expected = before to in for");
                    }
                }

                if (Check(TokenType.DM_In)) {
                    Whitespace();
                    DMASTExpression listExpr = Expression();
                    Whitespace();
                    Consume(TokenType.DM_RightParenthesis, "Expected ')' in for after expression 2");
                    Whitespace();
                    Newline();
                    return new DMASTProcStatementFor(loc, new DMASTExpressionIn(loc, expr1, listExpr), null, null, dmTypes, GetForBody());
                }

                if (!Check(ForSeparatorTypes)) {
                    Consume(TokenType.DM_RightParenthesis, "Expected ')' in for after expression 1");
                    Whitespace();
                    Newline();
                    return new DMASTProcStatementFor(loc, expr1, null, null, dmTypes, GetForBody());
                }

                if (Check(TokenType.DM_RightParenthesis)) {
                    Whitespace();
                    Newline();
                    return new DMASTProcStatementFor(loc, expr1, null, null, dmTypes, GetForBody());
                }

                Whitespace();
                DMASTExpression expr2 = Expression();
                if (expr2 == null) {
                    if (ForSeparatorTypes.Contains(Current().Type)) {
                        expr2 = new DMASTConstantInteger(loc, 1);
                    } else {
                        Error("Expected 2nd expression in for");
                    }
                }

                if (!Check(ForSeparatorTypes)) {
                    Consume(TokenType.DM_RightParenthesis, "Expected ')' in for after expression 2");
                    Whitespace();
                    Newline();
                    return new DMASTProcStatementFor(loc, expr1, expr2, null, dmTypes, GetForBody());
                }

                if (Check(TokenType.DM_RightParenthesis)) {
                    Whitespace();
                    Newline();
                    return new DMASTProcStatementFor(loc, expr1, expr2, null, dmTypes, GetForBody());
                }

                Whitespace();
                DMASTExpression expr3 = Expression();
                if (expr3 == null) {
                    if (Current().Type == TokenType.DM_RightParenthesis) {
                        expr3 = new DMASTConstantNull(loc);
                    } else {
                        Error("Expected 3nd expression in for");
                    }
                }

                Consume(TokenType.DM_RightParenthesis, "Expected ')' in for after expression 3");
                Whitespace();
                Newline();
                return new DMASTProcStatementFor(loc, expr1, expr2, expr3, dmTypes, GetForBody());
            }

            return null;

            DMASTProcBlockInner GetForBody() {
                DMASTProcBlockInner body = ProcBlock();
                if (body == null) {
                    var loc = Current().Location;

                    DMASTProcStatement statement;
                    if (Check(TokenType.DM_Semicolon)) {
                        statement = new DMASTProcStatementExpression(loc, new DMASTConstantNull(loc));
                    } else {
                        statement = ProcStatement();
                        if (statement == null) Error("Expected body or statement");
                    }
                    body = new DMASTProcBlockInner(loc, new DMASTProcStatement[] { statement });
                }

                return body;
            }
        }

        public DMASTProcStatement While() {
            if (Check(TokenType.DM_While)) {
                var loc = Current().Location;
                Whitespace();
                Consume(TokenType.DM_LeftParenthesis, "Expected '('");
                Whitespace();
                DMASTExpression conditional = Expression();
                if (conditional == null) Error("Expected conditional");
                ConsumeRightParenthesis();
                Check(TokenType.DM_Semicolon);
                Whitespace();
                DMASTProcBlockInner body = ProcBlock();

                if (body == null) {
                    DMASTProcStatement statement = ProcStatement();

                    //Loops without a body are valid DM
                    if (statement == null) statement = new DMASTProcStatementContinue(loc);

                    body = new DMASTProcBlockInner(loc, new DMASTProcStatement[] { statement });
                }
                if(conditional is DMASTConstantInteger){
                    if(((DMASTConstantInteger)conditional).Value != 0){
                        return new DMASTProcStatementInfLoop(loc,body);
                    }
                }
                return new DMASTProcStatementWhile(loc, conditional, body);

            }

            return null;
        }

        public DMASTProcStatementDoWhile DoWhile() {
            if (Check(TokenType.DM_Do)) {
                var loc = Current().Location;
                Whitespace();
                DMASTProcBlockInner body = ProcBlock();

                if (body == null) {
                    DMASTProcStatement statement = ProcStatement();
                    if (statement == null) Error("Expected statement");

                    body = new DMASTProcBlockInner(loc, new DMASTProcStatement[] { statement });
                }

                Newline();
                Whitespace();
                Consume(TokenType.DM_While, "Expected 'while'");
                Whitespace();
                Consume(TokenType.DM_LeftParenthesis, "Expected '('");
                Whitespace();
                DMASTExpression conditional = Expression();
                if (conditional == null) Error("Expected conditional");
                ConsumeRightParenthesis();
                Whitespace();

                return new DMASTProcStatementDoWhile(loc, conditional, body);
            }

            return null;
        }

        public DMASTProcStatementSwitch Switch() {
            if (Check(TokenType.DM_Switch)) {
                var loc = Current().Location;
                Whitespace();
                Consume(TokenType.DM_LeftParenthesis, "Expected '('");
                Whitespace();
                DMASTExpression value = Expression();
                ConsumeRightParenthesis();
                Whitespace();

                DMASTProcStatementSwitch.SwitchCase[] switchCases = SwitchCases();

                if (switchCases == null) Error("Expected switch cases");
                return new DMASTProcStatementSwitch(loc, value, switchCases);
            }

            return null;
        }

        public DMASTProcStatementSwitch.SwitchCase[] SwitchCases() {
            Token beforeSwitchBlock = Current();
            bool hasNewline = Newline();

            DMASTProcStatementSwitch.SwitchCase[] switchCases = BracedSwitchInner();

            if (switchCases == null) switchCases = IndentedSwitchInner();

            if (switchCases == null && hasNewline) {
                ReuseToken(beforeSwitchBlock);
            }

            return switchCases;
        }

        public DMASTProcStatementSwitch.SwitchCase[] BracedSwitchInner() {
            if (Check(TokenType.DM_LeftCurlyBracket)) {
                Whitespace();
                Newline();
                bool isIndented = Check(TokenType.DM_Indent);
                DMASTProcStatementSwitch.SwitchCase[] switchInner = SwitchInner();
                if (isIndented) Check(TokenType.DM_Dedent);
                Newline();
                Consume(TokenType.DM_RightCurlyBracket, "Expected '}'");

                return switchInner;
            }

            return null;
        }

        public DMASTProcStatementSwitch.SwitchCase[] IndentedSwitchInner() {
            if (Check(TokenType.DM_Indent)) {
                DMASTProcStatementSwitch.SwitchCase[] switchInner = SwitchInner();
                Consume(TokenType.DM_Dedent, "Expected \"if\" or \"else\"");

                return switchInner;
            }

            return null;
        }

        public DMASTProcStatementSwitch.SwitchCase[] SwitchInner() {
            List<DMASTProcStatementSwitch.SwitchCase> switchCases = new();
            DMASTProcStatementSwitch.SwitchCase switchCase = SwitchCase();

            if (switchCase != null) {
                do {
                    switchCases.Add(switchCase);
                    Newline();
                    Whitespace();
                    switchCase = SwitchCase();
                } while (switchCase != null);
            }

            return switchCases.ToArray();
        }

        public DMASTProcStatementSwitch.SwitchCase SwitchCase() {
            if (Check(TokenType.DM_If)) {
                List<DMASTExpression> expressions = new();

                Whitespace();
                Consume(TokenType.DM_LeftParenthesis, "Expected '('");

                do {
                    BracketWhitespace();

                    DMASTExpression expression = Expression();
                    if (expression == null) {
                        if (expressions.Count == 0) {
                            Error("Expected an expression");
                        } else {
                            //Eat a trailing comma if there's at least 1 expression
                            break;
                        }
                    }

                    if (Check(TokenType.DM_To)) {
                        var loc = Current().Location;
                        Whitespace();
                        DMASTExpression rangeEnd = Expression();
                        if (rangeEnd == null) Error("Expected an upper limit");

                        expressions.Add(new DMASTSwitchCaseRange(loc, expression, rangeEnd));
                    } else {
                        expressions.Add(expression);
                    }

                    Delimiter();
                } while (Check(TokenType.DM_Comma));
                Whitespace();
                ConsumeRightParenthesis();
                Whitespace();
                DMASTProcBlockInner body = ProcBlock();

                if (body == null) {
                    DMASTProcStatement statement = ProcStatement();
                    var loc = Current().Location;

                    if (statement != null) {
                        body = new DMASTProcBlockInner(loc, new DMASTProcStatement[] { statement });
                    } else {
                        body = new DMASTProcBlockInner(loc, new DMASTProcStatement[0]);
                    }
                }

                return new DMASTProcStatementSwitch.SwitchCaseValues(expressions.ToArray(), body);
            } else if (Check(TokenType.DM_Else)) {
                var loc = Current().Location;
                Whitespace();
                if (Current().Type == TokenType.DM_If)
                {
                    Error("Expected \"if\" or \"else\", \"else if\" is not permitted as a switch case");
                }
                DMASTProcBlockInner body = ProcBlock();

                if (body == null) {
                    DMASTProcStatement statement = ProcStatement();

                    if (statement != null) {
                        body = new DMASTProcBlockInner(loc, new DMASTProcStatement[] { statement });
                    } else {
                        body = new DMASTProcBlockInner(loc, new DMASTProcStatement[0]);
                    }
                }

                return new DMASTProcStatementSwitch.SwitchCaseDefault(body);
            }

            return null;
        }

        public DMASTProcStatementTryCatch TryCatch() {
            if (Check(TokenType.DM_Try)) {
                var loc = Current().Location;
                Whitespace();

                DMASTProcBlockInner tryBody = ProcBlock();
                if (tryBody == null) {
                    DMASTProcStatement statement = ProcStatement();

                    if (statement == null) Error("Expected body or statement");
                    tryBody = new DMASTProcBlockInner(loc, new DMASTProcStatement[] { statement });
                }

                if (_unimplementedWarnings)
                {
                    Warning("Exceptions in 'try/catch' blocks are currently not caught");
                }

                Newline();
                Consume(TokenType.DM_Catch, "Expected catch");
                Whitespace();

                // catch(var/exception/E)
                DMASTProcStatement parameter = null;
                if (Check(TokenType.DM_LeftParenthesis))
                {
                    BracketWhitespace();
                    parameter = ProcVarDeclaration(allowMultiple: false);
                    BracketWhitespace();
                    ConsumeRightParenthesis();
                    Whitespace();
                }

                DMASTProcBlockInner catchBody = ProcBlock();
                if (catchBody == null) {
                    DMASTProcStatement statement = ProcStatement();

                    if (statement != null) catchBody = new DMASTProcBlockInner(loc, new DMASTProcStatement[] { statement });
                }

                return new DMASTProcStatementTryCatch(loc, tryBody, catchBody, parameter);
            }

            return null;
        }

        public DMASTProcStatementThrow Throw()
        {
            if (Check(TokenType.DM_Throw)) {
                var loc = Current().Location;
                if (_unimplementedWarnings)
                {
                    Warning("'throw' is not properly implemented and will just cause an uncaught runtime");
                }
                Whitespace();
                DMASTExpression value = Expression();

                return new DMASTProcStatementThrow(loc, value);
            } else {
                return null;
            }
        }

        public DMASTProcStatementLabel Label(DMASTIdentifier expression)
        {
            Whitespace();
            Newline();

            DMASTProcBlockInner body = ProcBlock();
            if (body == null) {
                var loc = Current().Location;
                DMASTProcStatement statement = ProcStatement();

                if (statement != null) body = new DMASTProcBlockInner(loc, new DMASTProcStatement[] { statement });
            }
            return new DMASTProcStatementLabel(expression.Location, expression.Identifier, body);
        }

        public DMASTCallParameter[] ProcCall() {
            if (Check(TokenType.DM_LeftParenthesis)) {
                BracketWhitespace();

                DMASTCallParameter[] callParameters = CallParameters();
                if (callParameters == null) callParameters = new DMASTCallParameter[0];
                BracketWhitespace();
                ConsumeRightParenthesis();

                return callParameters;
            }

            return null;
        }

        public DMASTPick.PickValue[] PickArguments() {
            if (Check(TokenType.DM_LeftParenthesis)) {
                BracketWhitespace();

                DMASTPick.PickValue? arg = PickArgument();
                if (arg == null) Error("Expected a pick argument");
                List<DMASTPick.PickValue> args = new() { arg.Value };

                while (Check(TokenType.DM_Comma)) {
                    BracketWhitespace();
                    arg = PickArgument();

                    if (arg != null) {
                        args.Add(arg.Value);
                    } else {
                        //A comma at the end is allowed, but the call must immediately be closed
                        if (Current().Type != TokenType.DM_RightParenthesis) {
                            Error("Expected a pick argument");
                            break;
                        }
                    }
                }

                BracketWhitespace();
                ConsumeRightParenthesis();
                return args.ToArray();
            }

            return null;
        }

        public DMASTPick.PickValue? PickArgument() {
            DMASTExpression expression = Expression();

            if (Check(TokenType.DM_Semicolon)) {
                Whitespace();
                DMASTExpression value = Expression();
                if (value == null) Error("Expected an expression");

                return new DMASTPick.PickValue(expression, value);
            } else if (expression != null) {
                return new DMASTPick.PickValue(null, expression);
            }

            return null;
        }

        public DMASTCallParameter[] CallParameters() {
            List<DMASTCallParameter> parameters = new();
            DMASTCallParameter parameter = CallParameter();
            BracketWhitespace();

            while (Check(TokenType.DM_Comma)) {
                BracketWhitespace();
                var loc = Current().Location;
                parameters.Add(parameter ?? new DMASTCallParameter(loc, new DMASTConstantNull(loc)));
                parameter = CallParameter();
                BracketWhitespace();
            }

            if (parameter != null) {
                parameters.Add(parameter);
            }

            if (parameters.Count > 0) {
                return parameters.ToArray();
            } else {
                return null;
            }
        }

        public DMASTCallParameter CallParameter() {
            DMASTExpression expression = Expression();
            if (expression == null)
                return null;

            if (expression is DMASTAssign assign) {
                DMASTExpression key = assign.Expression;
                if (key is DMASTIdentifier identifier) {
                    key = new DMASTConstantString(key.Location, identifier.Identifier);
                } else if (key is DMASTConstantNull) {
                    key = new DMASTConstantString(key.Location, "null");
                }

                return new DMASTCallParameter(assign.Location, assign.Value, key);
            } else {
                return new DMASTCallParameter(expression.Location, expression);
            }
        }

        public List<DMASTDefinitionParameter> DefinitionParameters() {
            List<DMASTDefinitionParameter> parameters = new();
            DMASTDefinitionParameter parameter = DefinitionParameter();

            if (parameter != null) parameters.Add(parameter);

            BracketWhitespace();

            while (Check(TokenType.DM_Comma)) {
                BracketWhitespace();
                parameter = DefinitionParameter();

                if (parameter != null)
                {
                    parameters.Add(parameter);
                    BracketWhitespace();

                }
                if (Check(TokenType.DM_Null)){
                    // Breaking change - BYOND creates a var named null that overrides the keyword. No error.
                    Error($"error: 'null' is not a valid variable name", false);
                    Advance();
                    BracketWhitespace();
                    Check(TokenType.DM_Comma);
                    BracketWhitespace();
                    parameters.AddRange(DefinitionParameters());
                }
            }

            return parameters;
        }

        public DMASTDefinitionParameter DefinitionParameter() {
            DMASTPath path = Path();

            if (path != null) {
                var loc = Current().Location;
                Whitespace();

                DMASTExpression value = null;
                DMValueType type;
                DMASTExpression possibleValues = null;

                PathArray(ref path.Path, out value);

                if (Check(TokenType.DM_Equals)) {
                    Whitespace();
                    value = Expression();
                }

                type = AsTypes() ?? DMValueType.Anything;
                Whitespace();

                if (Check(TokenType.DM_In)) {
                    Whitespace();
                    possibleValues = Expression();
                }

                return new DMASTDefinitionParameter(loc, path, value, type, possibleValues);
            }

            Check(TokenType.DM_IndeterminateArgs);

            return null;
        }

        public DMASTExpression Expression() {
            return ExpressionIn();
        }

        public void ExpressionTo(ref DMASTExpression endRange, ref DMASTExpression step) {
            Whitespace();
            endRange = ExpressionAssign();
            Whitespace();
            if (endRange is null) {
                Error("Missing end range");
            }
            if (Check(TokenType.DM_Step)) {
                Whitespace();
                step = ExpressionAssign();
                Whitespace();
                if (step is null) { Error("Missing step value"); }
            }
        }

        public DMASTExpression ExpressionIn() {
            DMASTExpression value = ExpressionAssign();

            if (value != null && Check(TokenType.DM_In)) {
                var loc = Current().Location;
                Whitespace();
                DMASTExpression list = ExpressionAssign();
                Whitespace();
                if (Check(TokenType.DM_To)) {
                    DMASTExpression endRange = null, step = null;
                    ExpressionTo(ref endRange, ref step);
                    return new DMASTExpressionInRange(loc, value, list, endRange, step);
                }

                return new DMASTExpressionIn(loc, value, list);
            }

            return value;
        }
        public DMASTExpression ExpressionAssign() {
            DMASTExpression expression = ExpressionTernary();

            if (expression != null) {
                Token token = Current();
                if (Check(AssignTypes)) {
                    Whitespace();
                    DMASTExpression value = ExpressionAssign();

                    if (value != null) {
                        switch (token.Type) {
                            case TokenType.DM_Equals: return new DMASTAssign(token.Location, expression, value);
                            case TokenType.DM_PlusEquals: return new DMASTAppend(token.Location, expression, value);
                            case TokenType.DM_MinusEquals: return new DMASTRemove(token.Location, expression, value);
                            case TokenType.DM_BarEquals: return new DMASTCombine(token.Location, expression, value);
                            case TokenType.DM_BarBarEquals: return new DMASTLogicalOrAssign(token.Location, expression, value);
                            case TokenType.DM_AndEquals: return new DMASTMask(token.Location, expression, value);
                            case TokenType.DM_AndAndEquals: return new DMASTLogicalAndAssign(token.Location, expression, value);
                            case TokenType.DM_StarEquals: return new DMASTMultiplyAssign(token.Location, expression, value);
                            case TokenType.DM_SlashEquals: return new DMASTDivideAssign(token.Location, expression, value);
                            case TokenType.DM_LeftShiftEquals: return new DMASTLeftShiftAssign(token.Location, expression, value);
                            case TokenType.DM_RightShiftEquals: return new DMASTRightShiftAssign(token.Location, expression, value);
                            case TokenType.DM_XorEquals: return new DMASTXorAssign(token.Location, expression, value);
                            case TokenType.DM_ModulusEquals: return new DMASTModulusAssign(token.Location, expression, value);
                            case TokenType.DM_ModulusModulusEquals: return new DMASTModulusModulusAssign(token.Location, expression, value);
                        }
                    } else {
                        Error("Expected a value");
                    }
                }
            }

            return expression;
        }



        public DMASTExpression ExpressionTernary() {
            DMASTExpression a = ExpressionOr();

            if (a != null && Check(TokenType.DM_Question)) {
                Whitespace();
                DMASTExpression b = ExpressionTernary();
                if (b == null) Error("Expected an expression");

                /* DM has some really strange behavior when it comes to proc calls and dereferences inside ternaries
                 * Consider the following expression:
                 *      a ? foo():pixel_x
                 * This is ambiguous, it could be either a ternary or a dereference (and an error)
                 *
                 * What DM does here is parse `foo():pixel_x` as a dereference, and attempts to split it into a correct ternary
                 * Everything past the last proc call followed by a dereference becomes "c"
                 * This last dereference must also be a search, otherwise it's a "Expected ':'" error
                 *
                 * None of this happens if there is a whitespace followed by a colon after the "b" expression:
                 *      a ? foo():pixel_x : 2
                 */

                DMASTExpression c;
                if (Check(TokenType.DM_Colon)) {
                    Whitespace();
                    c = ExpressionTernary();
                } else {
                    if (b is DMASTDereference deref) {
                        c = null;

                        DMASTExpression expr;
                        DereferenceType type = default;
                        bool conditional = default;
                        do {
                            if (c == null) {
                                c = new DMASTIdentifier(deref.Location, deref.Property);
                            } else {
                                c = new DMASTDereference(deref.Location, new DMASTIdentifier(deref.Location, deref.Property), ((DMASTIdentifier)c).Identifier, type, conditional);
                            }

                            expr = deref.Expression;
                            type = deref.Type;
                            conditional = deref.Conditional;
                            deref = expr as DMASTDereference;
                        } while (deref != null);

                        if (deref == null && type == DereferenceType.Search) {
                            b = expr;
                        } else {
                            Error("Expected ':'");
                        }
                    } else {
                        Error("Expected ':'");
                        c = null;
                    }
                }

                return new DMASTTernary(a.Location, a, b, c);
            }

            return a;
        }

        public DMASTExpression ExpressionOr() {
            DMASTExpression a = ExpressionAnd();
            if (a != null) {
                var loc = Current().Location;
                while (Check(TokenType.DM_BarBar)) {
                    Whitespace();
                    DMASTExpression b = ExpressionAnd();
                    if (b == null) Error("Expected a second value");
                    a = new DMASTOr(loc, a, b);
                }
            }
            return a;
        }

        public DMASTExpression ExpressionAnd() {
            DMASTExpression a = ExpressionBinaryOr();
            if (a != null)
            {
                var loc = Current().Location;
                while (Check(TokenType.DM_AndAnd)) {
                    Whitespace();
                    DMASTExpression b = ExpressionBinaryOr();
                    if (b == null) Error("Expected a second value");
                    a = new DMASTAnd(loc, a, b);
                }
            }
            return a;
        }

        public DMASTExpression ExpressionBinaryOr() {
            DMASTExpression a = ExpressionBinaryXor();
            if (a != null) {
                var loc = Current().Location;
                while (Check(TokenType.DM_Bar)) {
                    Whitespace();
                    DMASTExpression b = ExpressionBinaryXor();
                    if (b == null) Error("Expected an expression");
                    a = new DMASTBinaryOr(loc, a, b);
                }
            }
            return a;
        }

        public DMASTExpression ExpressionBinaryXor() {
            DMASTExpression a = ExpressionBinaryAnd();
            if (a != null) {
                var loc = Current().Location;
                while (Check(TokenType.DM_Xor)) {
                    Whitespace();
                    DMASTExpression b = ExpressionBinaryAnd();
                    if (b == null) Error("Expected an expression");
                    a = new DMASTBinaryXor(loc, a, b);
                }
            }
            return a;
        }

        public DMASTExpression ExpressionBinaryAnd() {
            DMASTExpression a = ExpressionComparison();
            if (a != null) {
                var loc = Current().Location;
                while (Check(TokenType.DM_And)) {
                    Whitespace();
                    DMASTExpression b = ExpressionComparison();

                    if (b == null) Error("Expected an expression");
                    a = new DMASTBinaryAnd(loc, a, b);
                }
            }
            return a;
        }

        public DMASTExpression ExpressionComparison() {
            DMASTExpression a = ExpressionBitShift();

            if (a != null) {
                Token token = Current();
                while (Check(ComparisonTypes)) {
                    Whitespace();
                    DMASTExpression b = ExpressionBitShift();
                    if (b == null) Error("Expected an expression to compare to");
                    switch (token.Type) {
                        case TokenType.DM_EqualsEquals: a = new DMASTEqual(token.Location, a, b); break;
                        case TokenType.DM_ExclamationEquals: a = new DMASTNotEqual(token.Location, a, b); break;
                        case TokenType.DM_TildeEquals: a = new DMASTEquivalent(token.Location, a, b); break;
                        case TokenType.DM_TildeExclamation: a = new DMASTNotEquivalent(token.Location, a, b); break;
                    }
                    token = Current();
                }
            }

            return a;
        }

        public DMASTExpression ExpressionBitShift() {
            DMASTExpression a = ExpressionComparisonLtGt();

            if (a != null) {
                Token token = Current();
                while (Check(ShiftTypes)) {
                    Whitespace();
                    DMASTExpression b = ExpressionComparisonLtGt();
                    if (b == null) Error("Expected an expression");

                    switch (token.Type) {
                        case TokenType.DM_LeftShift: a = new DMASTLeftShift(token.Location, a, b); break;
                        case TokenType.DM_RightShift: a = new DMASTRightShift(token.Location, a, b); break;
                    }
                    token = Current();
                }
            }

            return a;
        }

        public DMASTExpression ExpressionComparisonLtGt() {
            DMASTExpression a = ExpressionAdditionSubtraction();

            if (a != null) {
                Token token = Current();
                while (Check(LtGtComparisonTypes)) {
                    Whitespace();
                    DMASTExpression b = ExpressionAdditionSubtraction();
                    if (b == null) Error("Expected an expression");

                    switch (token.Type) {
                        case TokenType.DM_LessThan: a = new DMASTLessThan(token.Location, a, b); break;
                        case TokenType.DM_LessThanEquals: a = new DMASTLessThanOrEqual(token.Location, a, b); break;
                        case TokenType.DM_GreaterThan: a = new DMASTGreaterThan(token.Location, a, b); break;
                        case TokenType.DM_GreaterThanEquals: a = new DMASTGreaterThanOrEqual(token.Location, a, b); break;
                    }
                    token = Current();
                }
            }

            return a;
        }

        public DMASTExpression ExpressionAdditionSubtraction() {
            DMASTExpression a = ExpressionMultiplicationDivisionModulus();

            if (a != null) {
                Token token = Current();
                while (Check(PlusMinusTypes)) {
                    Whitespace();
                    DMASTExpression b = ExpressionMultiplicationDivisionModulus();
                    if (b == null) Error("Expected an expression");

                    switch (token.Type) {
                        case TokenType.DM_Plus: a = new DMASTAdd(token.Location, a, b); break;
                        case TokenType.DM_Minus: a = new DMASTSubtract(token.Location, a, b); break;
                    }

                    token = Current();
                }
            }

            return a;
        }

        public DMASTExpression ExpressionMultiplicationDivisionModulus() {
            DMASTExpression a = ExpressionPower();

            if (a != null) {
                Token token = Current();
                while (Check(MulDivModTypes)) {
                    Whitespace();
                    DMASTExpression b = ExpressionPower();
                    if (b == null) Error("Expected an expression");

                    switch (token.Type) {
                        case TokenType.DM_Star: a = new DMASTMultiply(token.Location, a, b); break;
                        case TokenType.DM_Slash: a = new DMASTDivide(token.Location, a, b); break;
                        case TokenType.DM_Modulus: a = new DMASTModulus(token.Location, a, b); break;
                        case TokenType.DM_ModulusModulus: a = new DMASTModulusModulus(token.Location, a, b); break;
                    }

                    token = Current();
                }
            }

            return a;
        }

        public DMASTExpression ExpressionPower() {
            DMASTExpression a = ExpressionUnary();

            if (a != null)
            {
                var loc = Current().Location;
                while (Check(TokenType.DM_StarStar)) {
                    Whitespace();
                    DMASTExpression b = ExpressionPower();
                    if (b == null) Error("Expected an expression");
                    a = new DMASTPower(loc, a, b);
                }
            }

            return a;
        }

        public DMASTExpression ExpressionUnary() {
            var loc = Current().Location;
            if (Check(TokenType.DM_Exclamation)) {
                Whitespace();
                DMASTExpression expression = ExpressionUnary();
                if (expression == null) Error("Expected an expression");

                return new DMASTNot(loc, expression);
            } else if (Check(TokenType.DM_Tilde)) {
                Whitespace();
                DMASTExpression expression = ExpressionUnary();
                if (expression == null) Error("Expected an expression");

                return new DMASTBinaryNot(loc, expression);
            } else if (Check(TokenType.DM_PlusPlus)) {
                Whitespace();
                DMASTExpression expression = ExpressionSign();
                if (expression == null) Error("Expected an expression");

                return new DMASTPreIncrement(loc, expression);
            } else if (Check(TokenType.DM_MinusMinus)) {
                Whitespace();
                DMASTExpression expression = ExpressionSign();
                if (expression == null) Error("Expected an expression");

                return new DMASTPreDecrement(loc, expression);
            } else {
                DMASTExpression expression = ExpressionSign();

                if (expression != null) {
                    if (Check(TokenType.DM_PlusPlus)) {
                        Whitespace();
                        expression = new DMASTPostIncrement(loc, expression);
                    } else if (Check(TokenType.DM_MinusMinus)) {
                        Whitespace();
                        expression = new DMASTPostDecrement(loc, expression);
                    }
                }

                return expression;
            }
        }

        public DMASTExpression ExpressionSign() {
            Token token = Current();

            if (Check(PlusMinusTypes)) {
                Whitespace();
                DMASTExpression expression = ExpressionSign();

                if (expression == null) Error("Expected an expression");
                if (token.Type == TokenType.DM_Minus)
                {
                    switch (expression)
                    {
                        case DMASTConstantInteger integer:
                        {
                            int value = integer.Value;

                            return new DMASTConstantInteger(token.Location, -value);
                        }
                        case DMASTConstantFloat constantFloat:
                        {
                            float value = constantFloat.Value;

                            return new DMASTConstantFloat(token.Location, -value);
                        }
                        default:
                            return new DMASTNegate(token.Location, expression);
                    }
                } else {
                    return expression;
                }
            }

            return ExpressionNew();
        }

        public DMASTExpression ExpressionNew() {
            var loc = Current().Location;
            if (Check(TokenType.DM_New)) {
                Whitespace();
                DMASTExpression type = ExpressionPrimary(allowParentheses: false);
                type = ParseDereference(type, allowCalls: false);
                DMASTCallParameter[] parameters = ProcCall();

                //TODO: These don't need to be separate types
                DMASTExpression newExpression = type switch {
                    DMASTListIndex listIdx => new DMASTNewListIndex(loc, listIdx, parameters),
                    DMASTDereference deref => new DMASTNewDereference(loc, deref, parameters),
                    DMASTIdentifier identifier => new DMASTNewIdentifier(loc, identifier, parameters),
                    DMASTConstantPath path => new DMASTNewPath(loc, path.Value, parameters),
                    null => new DMASTNewInferred(loc, parameters),
                    _ => null
                };

                if (newExpression == null) Error("Invalid type");
                newExpression = ParseDereference(newExpression);
                return newExpression;
            }

            return ParseDereference(ExpressionPrimary());
        }

        public DMASTExpression ExpressionPrimary(bool allowParentheses = true) {
            if (allowParentheses && Check(TokenType.DM_LeftParenthesis)) {
                BracketWhitespace();
                DMASTExpression inner = Expression();
                BracketWhitespace();
                ConsumeRightParenthesis();

                if (inner is DMASTIdentifier identifier) {
                    inner = new DMASTIdentifierWrapped(identifier.Location, identifier);
                }

                return inner;
            }

            var loc = Current().Location;
            if (Current().Type == TokenType.DM_Var && _allowVarDeclExpression) {
                return new DMASTVarDeclExpression( loc, Path() );
            }

            DMASTExpression primary = Constant();
            if (primary == null) {
                DMASTPath path = Path(true);

                if (path != null) {
                    primary = new DMASTConstantPath(loc, path);

                    while (Check(TokenType.DM_Period)) {
                        DMASTPath search = Path();
                        if (search == null) Error("Expected a path for an upward search");

                        primary = new DMASTUpwardPathSearch(loc, (DMASTExpressionConstant)primary, search);
                    }

                    Whitespace(); // whitespace between path and modified type

                    //TODO actual modified type support
                    if (Check(TokenType.DM_LeftCurlyBracket)) {
                        if (_unimplementedWarnings) Warning("Modified types are currently not supported and modified values will be ignored.");

                        while (Current().Type != TokenType.DM_RightCurlyBracket && !Check(TokenType.EndOfFile)) Advance();
                        Consume(TokenType.DM_RightCurlyBracket, "Expected '}'");
                        //The lexer tosses in a newline after '}', but we avoid Newline() because we only want to remove the extra newline, not all of them
                        Check(TokenType.Newline);
                    }
                }
            }

            if (primary == null) {
                primary = Identifier();
            }

            if (primary == null) {
                primary = (DMASTExpression)Callable();

                if (primary != null) {
                    primary = ParseProcCall(primary);
                }
            }
            if (primary == null && Check(TokenType.DM_Call)) {
                Whitespace();
                DMASTCallParameter[] callParameters = ProcCall();
                if (callParameters == null || callParameters.Length < 1 || callParameters.Length > 2) Error("Call must have 2 parameters");
                Whitespace();
                DMASTCallParameter[] procParameters = ProcCall();
                if (procParameters == null) Error("Expected proc parameters");

                primary = new DMASTCall(loc, callParameters, procParameters);
            }

            return primary;
        }

        public DMASTExpression Constant() {
            Token constantToken = Current();

            switch (constantToken.Type) {
                case TokenType.DM_Integer: Advance(); return new DMASTConstantInteger(constantToken.Location, (int)constantToken.Value);
                case TokenType.DM_Float: Advance(); return new DMASTConstantFloat(constantToken.Location, (float)constantToken.Value);
                case TokenType.DM_Resource: Advance(); return new DMASTConstantResource(constantToken.Location, (string)constantToken.Value);
                case TokenType.DM_Null: Advance(); return new DMASTConstantNull(constantToken.Location);
                case TokenType.DM_RawString: Advance(); return new DMASTConstantString(constantToken.Location, (string)constantToken.Value);
<<<<<<< HEAD
                case TokenType.DM_String: {
                    string tokenValue = (string)constantToken.Value;
                    StringBuilder stringBuilder = new StringBuilder(tokenValue.Length);
                    List<DMASTExpression>? interpolationValues = null;
                    Advance();

                    int bracketNesting = 0;
                    StringBuilder? insideBrackets = null;
                    StringFormatTypes currentInterpolationType = StringFormatTypes.Stringify;
                    for (int i = 0; i < tokenValue.Length; i++) {
                        char c = tokenValue[i];


                        if (bracketNesting > 0) {
                            insideBrackets?.Append(c); // should never be null
                        }

                        switch (c)
                        {
                            case '[':
                                bracketNesting++;
                                insideBrackets ??= new StringBuilder(tokenValue.Length - stringBuilder.Length);
                                interpolationValues ??= new List<DMASTExpression>(1);
                                break;
                            case ']' when bracketNesting > 0:
                            {
                                bracketNesting--;

                                if (bracketNesting == 0) { //End of expression
                                    insideBrackets.Remove(insideBrackets.Length - 1, 1); //Remove the ending bracket

                                    string insideBracketsText = insideBrackets?.ToString();
                                    if (insideBracketsText != String.Empty) {
                                        DMPreprocessorLexer preprocLexer = new DMPreprocessorLexer(null, constantToken.Location.SourceFile, insideBracketsText);
                                        List<Token> preprocTokens = new();
                                        Token preprocToken;
                                        do {
                                            preprocToken = preprocLexer.GetNextToken();
                                            preprocToken.Location = constantToken.Location;
                                            preprocTokens.Add(preprocToken);
                                        } while (preprocToken.Type != TokenType.EndOfFile);

                                        DMLexer expressionLexer = new DMLexer(constantToken.Location.SourceFile, preprocTokens);
                                        DMParser expressionParser = new DMParser(expressionLexer, _unimplementedWarnings);

                                        DMASTExpression expression = null;
                                        try {
                                            expressionParser.Whitespace(true);
                                            expression = expressionParser.Expression();
                                            if (expression == null) Error("Expected an expression");
                                        } catch (CompileErrorException e) {
                                            Errors.Add(e.Error);
                                        }

                                        if (expressionParser.Warnings.Count > 0) Warnings.AddRange(expressionParser.Warnings);

                                        if (expression is DMASTExpressionConstant)
                                        {
                                            switch (expression) {
                                                case DMASTConstantString constantString:
                                                    stringBuilder.Append(constantString.Value);
                                                    break;
                                                case DMASTConstantInteger constantInteger:
                                                    stringBuilder.Append(constantInteger.Value);
                                                    break;
                                                case DMASTConstantFloat constantFloat:
                                                    stringBuilder.Append(constantFloat.Value);
                                                    break;
                                                case DMASTConstantPath constantPath:
                                                    stringBuilder.Append(constantPath.Value);
                                                    break;
                                                case DMASTConstantResource constantResource:
                                                    stringBuilder.Append(constantResource.Path);
                                                    break;
                                            }
                                            currentInterpolationType = StringFormatTypes.Stringify;
                                            insideBrackets.Clear();
                                            break;
                                        }
                                        interpolationValues.Add(expression);
                                    } else {
                                        interpolationValues.Add(null);
                                    }

                                    stringBuilder.Append(StringFormatCharacter);
                                    stringBuilder.Append((char)currentInterpolationType);

                                    currentInterpolationType = StringFormatTypes.Stringify;
                                    insideBrackets.Clear();
                                }

                                break;
                            }
                            case '\\' when bracketNesting == 0:
                            {
                                string escapeSequence = String.Empty;

                                if (i == tokenValue.Length) {
                                    Error("Invalid escape sequence");
                                }
                                c = tokenValue[++i];

                                if (char.IsLetter(c)) {
                                    while (i < tokenValue.Length && char.IsLetter(tokenValue[i])) {
                                        escapeSequence += tokenValue[i++];
                                    }
                                    i--;

                                    bool unimplemented = false;
                                    bool skipSpaces = false;
                                    //TODO: Many of these require [] before the macro instead of after. They should verify that there is one.
                                    switch (escapeSequence) {
                                        case "proper":
                                        case "improper":
                                            if (stringBuilder.Length != 0) {
                                                Error($"Escape sequence \"\\{escapeSequence}\" must come at the beginning of the string");
                                            }

                                            skipSpaces = true;
                                            stringBuilder.Append(StringFormatCharacter);
                                            stringBuilder.Append(escapeSequence == "proper" ? (char)StringFormatTypes.Proper : (char)StringFormatTypes.Improper);
                                            break;

                                        case "ref":
                                            currentInterpolationType = StringFormatTypes.Ref; break;

                                        case "The":
                                            skipSpaces = true;
                                            currentInterpolationType = StringFormatTypes.UpperDefiniteArticle;
                                            break;
                                        case "the":
                                            skipSpaces = true;
                                            currentInterpolationType = StringFormatTypes.LowerDefiniteArticle;
                                            break;

                                        case "A":
                                        case "An":
                                            unimplemented = true;
                                            currentInterpolationType = StringFormatTypes.UpperIndefiniteArticle;
                                            break;
                                        case "a":
                                        case "an":
                                            unimplemented = true;
                                            currentInterpolationType = StringFormatTypes.LowerIndefiniteArticle;
                                            break;

                                        case "He":
                                        case "She":
                                            unimplemented = true;
                                            stringBuilder.Append(StringFormatCharacter);
                                            stringBuilder.Append((char)StringFormatTypes.UpperSubjectPronoun);
                                            break;
                                        case "he":
                                        case "she":
                                            unimplemented = true;
                                            stringBuilder.Append(StringFormatCharacter);
                                            stringBuilder.Append((char)StringFormatTypes.LowerSubjectPronoun);
                                            break;

                                        case "His":
                                            unimplemented = true;
                                            stringBuilder.Append(StringFormatCharacter);
                                            stringBuilder.Append((char)StringFormatTypes.UpperPossessiveAdjective);
                                            break;
                                        case "his":
                                            unimplemented = true;
                                            stringBuilder.Append(StringFormatCharacter);
                                            stringBuilder.Append((char)StringFormatTypes.LowerPossessiveAdjective);
                                            break;

                                        case "him":
                                            unimplemented = true;
                                            stringBuilder.Append(StringFormatCharacter);
                                            stringBuilder.Append((char)StringFormatTypes.ObjectPronoun);
                                            break;

                                        case "himself":
                                        case "herself":
                                            unimplemented = true;
                                            stringBuilder.Append(StringFormatCharacter);
                                            stringBuilder.Append((char)StringFormatTypes.ReflexivePronoun);
                                            break;

                                        case "Hers":
                                            unimplemented = true;
                                            stringBuilder.Append(StringFormatCharacter);
                                            stringBuilder.Append((char)StringFormatTypes.UpperPossessivePronoun);
                                            break;
                                        case "hers":
                                            unimplemented = true;
                                            stringBuilder.Append(StringFormatCharacter);
                                            stringBuilder.Append((char)StringFormatTypes.LowerPossessivePronoun);
                                            break;

                                        default:
                                            if (escapeSequence.StartsWith("n")) {
                                                stringBuilder.Append('\n');
                                                stringBuilder.Append(escapeSequence.Skip(1).ToArray());
                                            } else if (escapeSequence.StartsWith("t")) {
                                                stringBuilder.Append('\t');
                                                stringBuilder.Append(escapeSequence.Skip(1).ToArray());
                                            } else if (!DMLexer.ValidEscapeSequences.Contains(escapeSequence)) {
                                                Error($"Invalid escape sequence \"\\{escapeSequence}\"");
                                            }

                                            break;
                                    }

                                    if (unimplemented) {
                                        DMCompiler.UnimplementedWarning(constantToken.Location, $"Unimplemented escape sequence \"{escapeSequence}\"");
                                    }

                                    if (skipSpaces) {
                                        // Note that some macros in BYOND require a single/zero space between them and the []
                                        // This doesn't replicate that
                                        while (i < tokenValue.Length - 1 && tokenValue[i + 1] == ' ') i++;
                                    }

                                } else
                                {
                                    escapeSequence += c;
                                    switch (escapeSequence)
                                    {
                                        case "[":
                                        case "]":
                                        case "<":
                                        case ">":
                                        case "\"":
                                        case "'":
                                        case "\\":
                                        case " ":
                                        case ".":
                                            stringBuilder.Append(escapeSequence);
                                            break;
                                        default: //Unimplemented escape sequence
                                            Error("Invalid escape sequence \"\\" + escapeSequence + "\"");
                                            break;
                                    }
                                }

                                break;
                            }
                            default:
                            {
                                if (bracketNesting == 0) {
                                    stringBuilder.Append(c);
                                }

                                break;
                            }
                        }
                    }

                    if (bracketNesting > 0) Error("Expected ']'");

                    string stringValue = stringBuilder.ToString();
                    if (interpolationValues is null || !interpolationValues.Any()) {
                        return new DMASTConstantString(constantToken.Location, stringValue);
                    } else {
                        return new DMASTStringFormat(constantToken.Location, stringValue, interpolationValues.ToArray());
                    }
                }
=======
                case TokenType.DM_String: return ExpressionFromString(constantToken);
>>>>>>> e395a115
                default: return null;
            }
        }

        protected bool Newline() {
            bool hasNewline = Check(TokenType.Newline);

            while (Check(TokenType.Newline)) {
            }
            return hasNewline;
        }

        protected bool Whitespace(bool includeIndentation = false) {
            if (includeIndentation) {
                bool hadWhitespace = false;

                while (Check(WhitespaceTypes)) hadWhitespace = true;
                return hadWhitespace;
            } else {
                return Check(TokenType.DM_Whitespace);
            }
        }

        //Inside brackets/parentheses, whitespace can include delimiters in select areas
        private void BracketWhitespace() {
            Whitespace();
            Delimiter();
            Whitespace();
        }

        private DMASTExpression ParseDereference(DMASTExpression expression, bool allowCalls = true) {
            if (expression != null) {
                while (true) {
                    Token token = Current();

                    if (Check(DereferenceTypes)) {
                        bool invalidDeref = (expression is DMASTExpressionConstant && token.Type == TokenType.DM_Colon);
                        DMASTIdentifier property = null;
                        if (!invalidDeref) {
                            property = Identifier();
                            if (property == null) {
                                if (token.Type == TokenType.DM_Colon) {
                                    invalidDeref = true;
                                } else {
                                    Error("Expected an identifier to dereference");
                                }
                            }
                        }

                        if (invalidDeref) {
                            //Not a valid dereference, but could still be a part of a ternary, so abort
                            ReuseToken(token);
                            break;
                        }

                        (DereferenceType type, bool conditional) = token.Type switch {
                            TokenType.DM_Period => (DereferenceType.Direct, false),
                            TokenType.DM_QuestionPeriod => (DereferenceType.Direct, true),
                            TokenType.DM_QuestionColon => (DereferenceType.Search, true),
                            TokenType.DM_Colon => (DereferenceType.Search, false),
                            _ => throw new InvalidOperationException($"Invalid dereference token {token}")
                        };

                        if (expression is DMASTIdentifier ident && ident.Identifier == "global" && conditional == false) { // global.x
                            expression = new DMASTGlobalIdentifier(expression.Location, property.Identifier);
                        } else {
                            expression = new DMASTDereference(expression.Location, expression, property.Identifier, type, conditional);
                        }
                    } else {
                        break;
                    }
                }

                if (allowCalls) {
                    DMASTExpression procCall = ParseProcCall(expression);

                    if (procCall != expression) { //Successfully parsed a proc call
                        expression = procCall;
                        expression = ParseDereference(expression);
                    }
                }

                Whitespace();
                Token indexToken = Current();
                if (Check(TokenType.DM_LeftBracket) || Check(TokenType.DM_QuestionLeftBracket)) {
                    bool conditional = indexToken.Type == TokenType.DM_QuestionLeftBracket;

                    Whitespace();
                    DMASTExpression index = Expression();
                    ConsumeRightBracket();

                    expression = new DMASTListIndex(expression.Location, expression, index, conditional);
                    expression = ParseDereference(expression);
                    Whitespace();
                }
            }

            return expression;
        }

        private DMASTExpression ParseProcCall(DMASTExpression expression) {
            if (expression is not (DMASTCallable or DMASTIdentifier or DMASTDereference or DMASTGlobalIdentifier)) return expression;

            Whitespace();

            DMASTIdentifier identifier = expression as DMASTIdentifier;

            if (identifier?.Identifier == "pick") {
                DMASTPick.PickValue[] pickValues = PickArguments();

                if (pickValues != null) {
                    return new DMASTPick(identifier.Location, pickValues);
                }
            }

            DMASTCallParameter[] callParameters = ProcCall();
            if (callParameters != null) {
                if (expression is DMASTGlobalIdentifier gid) {
                    var globalProc = new DMASTCallableGlobalProc(expression.Location, gid.Identifier);
                    return new DMASTProcCall(gid.Location, globalProc, callParameters);
                }
                else if (expression is DMASTDereference deref) {
                    DMASTDereferenceProc derefProc = new DMASTDereferenceProc(deref.Location, deref.Expression, deref.Property, deref.Type, deref.Conditional);
                    return new DMASTProcCall(expression.Location, derefProc, callParameters);
                }
                else if (expression is DMASTCallable callable) {
                    return new DMASTProcCall(expression.Location, callable, callParameters);
                }

                switch (identifier.Identifier) {
                    case "list": return new DMASTList(identifier.Location, callParameters);
                    case "newlist": return new DMASTNewList(identifier.Location, callParameters);
                    case "addtext": return new DMASTAddText(identifier.Location, callParameters);
                    case "prob":
                        if (callParameters.Length != 1)
                            Error("prob() takes 1 argument");
                        if (callParameters[0].Key != null)
                            Error("prob() does not take a named argument");

                        return new DMASTProb(identifier.Location, callParameters[0].Value);
                    case "input": {
                        Whitespace();
                        DMValueType? types = AsTypes();
                        Whitespace();
                        DMASTExpression list = null;

                        if (Check(TokenType.DM_In)) {
                            Whitespace();
                            list = Expression();
                        }

                        return new DMASTInput(identifier.Location, callParameters, types, list);
                    }
                    case "initial": {
                        if (callParameters.Length != 1) Error("initial() requires 1 argument");

                        return new DMASTInitial(identifier.Location, callParameters[0].Value);
                    }
                    case "issaved": {
                        if (callParameters.Length != 1) Error("issaved() requires 1 argument");

                        return new DMASTIsSaved(identifier.Location, callParameters[0].Value);
                    }
                    case "istype": {
                        if (callParameters.Length == 1) {
                            return new DMASTImplicitIsType(identifier.Location, callParameters[0].Value);
                        } else if (callParameters.Length == 2) {
                            return new DMASTIsType(identifier.Location, callParameters[0].Value, callParameters[1].Value);
                        } else {
                            Error("istype() requires 1 or 2 arguments");
                            break;
                        }
                    }
                    case "text": {
                        if (callParameters.Length == 0) Error("text() requires at least 1 argument");

                        if (callParameters[0].Value is DMASTConstantString constantString) {
                            if (callParameters.Length > 1) Error("text() expected 1 argument");

                            return constantString;
                        } else if (callParameters[0].Value is DMASTStringFormat formatText) {
                            if (formatText == null) Error("text()'s first argument must be a string format");

                            List<int> emptyValueIndices = new();
                            for (int i = 0; i < formatText.InterpolatedValues.Length; i++) {
                                if (formatText.InterpolatedValues[i] == null) emptyValueIndices.Add(i);
                            }

                            if (callParameters.Length != emptyValueIndices.Count + 1) Error("text() was given an invalid amount of arguments for the string");
                            for (int i = 0; i < emptyValueIndices.Count; i++) {
                                int emptyValueIndex = emptyValueIndices[i];

                                formatText.InterpolatedValues[emptyValueIndex] = callParameters[i + 1].Value;
                            }

                            return formatText;
                        } else {
                            Error("text() expected a string as the first argument");
                            break;
                        }
                    }
                    case "locate": {
                        if (callParameters.Length > 3) Error("locate() was given too many arguments");

                        if (callParameters.Length == 3) { //locate(X, Y, Z)
                            return new DMASTLocateCoordinates(identifier.Location, callParameters[0].Value, callParameters[1].Value, callParameters[2].Value);
                        } else {
                            Whitespace();

                            DMASTExpression container = null;
                            if (Check(TokenType.DM_In)) {
                                Whitespace();

                                container = Expression();
                                if (container == null) Error("Expected a container for locate()");
                            }

                            DMASTExpression type = null;
                            if (callParameters.Length == 2) {
                                type = callParameters[0].Value;
                                container = callParameters[1].Value;
                            } else if (callParameters.Length == 1) {
                                type = callParameters[0].Value;
                            }

                            return new DMASTLocate(identifier.Location, type, container);
                        }
                    }
                    default: return new DMASTProcCall(identifier.Location, new DMASTCallableProcIdentifier(identifier.Location, identifier.Identifier), callParameters);
                }
            }

            return expression;
        }

        private DMValueType? AsTypes() {
            if (Check(TokenType.DM_As)) {
                DMValueType type = DMValueType.Anything;

                Whitespace();
                bool parenthetical = Check(TokenType.DM_LeftParenthesis);
                bool closed = false;

                do {
                    Whitespace();
                    Token typeToken = Current();

                    if (parenthetical) {
                        closed = Check(TokenType.DM_RightParenthesis);
                        if (closed) break;
                    }

                    Consume(new TokenType[] { TokenType.DM_Identifier, TokenType.DM_Null }, "Expected value type");
                    switch (typeToken.Text) {
                        case "anything": type |= DMValueType.Anything; break;
                        case "null": type |= DMValueType.Null; break;
                        case "text": type |= DMValueType.Text; break;
                        case "obj": type |= DMValueType.Obj; break;
                        case "mob": type |= DMValueType.Mob; break;
                        case "turf": type |= DMValueType.Turf; break;
                        case "num": type |= DMValueType.Num; break;
                        case "message": type |= DMValueType.Message; break;
                        case "area": type |= DMValueType.Area; break;
                        case "color": type |= DMValueType.Color; break;
                        case "file": type |= DMValueType.File; break;
                        case "command_text": type |= DMValueType.CommandText; break;
                        case "sound": type |= DMValueType.Sound; break;
                        case "icon": type |= DMValueType.Icon; break;
                        case "opendream_unimplemented": type |= DMValueType.Unimplemented; break;
                        case "opendream_compiletimereadonly": type |= DMValueType.CompiletimeReadonly; break;
                        default: Error("Invalid value type '" + typeToken.Text + "'"); break;
                    }

                    Whitespace();
                } while (Check(TokenType.DM_Bar));

                if (parenthetical && !closed) {
                    Whitespace();
                    ConsumeRightParenthesis();
                }

                return type;
            }

            return null;
        }

        private bool Delimiter() {
            bool hasDelimiter = false;
            while (Check(TokenType.DM_Semicolon) || Newline()) {
                hasDelimiter = true;
            }

            return hasDelimiter;
        }
    }
}<|MERGE_RESOLUTION|>--- conflicted
+++ resolved
@@ -2016,272 +2016,7 @@
                 case TokenType.DM_Resource: Advance(); return new DMASTConstantResource(constantToken.Location, (string)constantToken.Value);
                 case TokenType.DM_Null: Advance(); return new DMASTConstantNull(constantToken.Location);
                 case TokenType.DM_RawString: Advance(); return new DMASTConstantString(constantToken.Location, (string)constantToken.Value);
-<<<<<<< HEAD
-                case TokenType.DM_String: {
-                    string tokenValue = (string)constantToken.Value;
-                    StringBuilder stringBuilder = new StringBuilder(tokenValue.Length);
-                    List<DMASTExpression>? interpolationValues = null;
-                    Advance();
-
-                    int bracketNesting = 0;
-                    StringBuilder? insideBrackets = null;
-                    StringFormatTypes currentInterpolationType = StringFormatTypes.Stringify;
-                    for (int i = 0; i < tokenValue.Length; i++) {
-                        char c = tokenValue[i];
-
-
-                        if (bracketNesting > 0) {
-                            insideBrackets?.Append(c); // should never be null
-                        }
-
-                        switch (c)
-                        {
-                            case '[':
-                                bracketNesting++;
-                                insideBrackets ??= new StringBuilder(tokenValue.Length - stringBuilder.Length);
-                                interpolationValues ??= new List<DMASTExpression>(1);
-                                break;
-                            case ']' when bracketNesting > 0:
-                            {
-                                bracketNesting--;
-
-                                if (bracketNesting == 0) { //End of expression
-                                    insideBrackets.Remove(insideBrackets.Length - 1, 1); //Remove the ending bracket
-
-                                    string insideBracketsText = insideBrackets?.ToString();
-                                    if (insideBracketsText != String.Empty) {
-                                        DMPreprocessorLexer preprocLexer = new DMPreprocessorLexer(null, constantToken.Location.SourceFile, insideBracketsText);
-                                        List<Token> preprocTokens = new();
-                                        Token preprocToken;
-                                        do {
-                                            preprocToken = preprocLexer.GetNextToken();
-                                            preprocToken.Location = constantToken.Location;
-                                            preprocTokens.Add(preprocToken);
-                                        } while (preprocToken.Type != TokenType.EndOfFile);
-
-                                        DMLexer expressionLexer = new DMLexer(constantToken.Location.SourceFile, preprocTokens);
-                                        DMParser expressionParser = new DMParser(expressionLexer, _unimplementedWarnings);
-
-                                        DMASTExpression expression = null;
-                                        try {
-                                            expressionParser.Whitespace(true);
-                                            expression = expressionParser.Expression();
-                                            if (expression == null) Error("Expected an expression");
-                                        } catch (CompileErrorException e) {
-                                            Errors.Add(e.Error);
-                                        }
-
-                                        if (expressionParser.Warnings.Count > 0) Warnings.AddRange(expressionParser.Warnings);
-
-                                        if (expression is DMASTExpressionConstant)
-                                        {
-                                            switch (expression) {
-                                                case DMASTConstantString constantString:
-                                                    stringBuilder.Append(constantString.Value);
-                                                    break;
-                                                case DMASTConstantInteger constantInteger:
-                                                    stringBuilder.Append(constantInteger.Value);
-                                                    break;
-                                                case DMASTConstantFloat constantFloat:
-                                                    stringBuilder.Append(constantFloat.Value);
-                                                    break;
-                                                case DMASTConstantPath constantPath:
-                                                    stringBuilder.Append(constantPath.Value);
-                                                    break;
-                                                case DMASTConstantResource constantResource:
-                                                    stringBuilder.Append(constantResource.Path);
-                                                    break;
-                                            }
-                                            currentInterpolationType = StringFormatTypes.Stringify;
-                                            insideBrackets.Clear();
-                                            break;
-                                        }
-                                        interpolationValues.Add(expression);
-                                    } else {
-                                        interpolationValues.Add(null);
-                                    }
-
-                                    stringBuilder.Append(StringFormatCharacter);
-                                    stringBuilder.Append((char)currentInterpolationType);
-
-                                    currentInterpolationType = StringFormatTypes.Stringify;
-                                    insideBrackets.Clear();
-                                }
-
-                                break;
-                            }
-                            case '\\' when bracketNesting == 0:
-                            {
-                                string escapeSequence = String.Empty;
-
-                                if (i == tokenValue.Length) {
-                                    Error("Invalid escape sequence");
-                                }
-                                c = tokenValue[++i];
-
-                                if (char.IsLetter(c)) {
-                                    while (i < tokenValue.Length && char.IsLetter(tokenValue[i])) {
-                                        escapeSequence += tokenValue[i++];
-                                    }
-                                    i--;
-
-                                    bool unimplemented = false;
-                                    bool skipSpaces = false;
-                                    //TODO: Many of these require [] before the macro instead of after. They should verify that there is one.
-                                    switch (escapeSequence) {
-                                        case "proper":
-                                        case "improper":
-                                            if (stringBuilder.Length != 0) {
-                                                Error($"Escape sequence \"\\{escapeSequence}\" must come at the beginning of the string");
-                                            }
-
-                                            skipSpaces = true;
-                                            stringBuilder.Append(StringFormatCharacter);
-                                            stringBuilder.Append(escapeSequence == "proper" ? (char)StringFormatTypes.Proper : (char)StringFormatTypes.Improper);
-                                            break;
-
-                                        case "ref":
-                                            currentInterpolationType = StringFormatTypes.Ref; break;
-
-                                        case "The":
-                                            skipSpaces = true;
-                                            currentInterpolationType = StringFormatTypes.UpperDefiniteArticle;
-                                            break;
-                                        case "the":
-                                            skipSpaces = true;
-                                            currentInterpolationType = StringFormatTypes.LowerDefiniteArticle;
-                                            break;
-
-                                        case "A":
-                                        case "An":
-                                            unimplemented = true;
-                                            currentInterpolationType = StringFormatTypes.UpperIndefiniteArticle;
-                                            break;
-                                        case "a":
-                                        case "an":
-                                            unimplemented = true;
-                                            currentInterpolationType = StringFormatTypes.LowerIndefiniteArticle;
-                                            break;
-
-                                        case "He":
-                                        case "She":
-                                            unimplemented = true;
-                                            stringBuilder.Append(StringFormatCharacter);
-                                            stringBuilder.Append((char)StringFormatTypes.UpperSubjectPronoun);
-                                            break;
-                                        case "he":
-                                        case "she":
-                                            unimplemented = true;
-                                            stringBuilder.Append(StringFormatCharacter);
-                                            stringBuilder.Append((char)StringFormatTypes.LowerSubjectPronoun);
-                                            break;
-
-                                        case "His":
-                                            unimplemented = true;
-                                            stringBuilder.Append(StringFormatCharacter);
-                                            stringBuilder.Append((char)StringFormatTypes.UpperPossessiveAdjective);
-                                            break;
-                                        case "his":
-                                            unimplemented = true;
-                                            stringBuilder.Append(StringFormatCharacter);
-                                            stringBuilder.Append((char)StringFormatTypes.LowerPossessiveAdjective);
-                                            break;
-
-                                        case "him":
-                                            unimplemented = true;
-                                            stringBuilder.Append(StringFormatCharacter);
-                                            stringBuilder.Append((char)StringFormatTypes.ObjectPronoun);
-                                            break;
-
-                                        case "himself":
-                                        case "herself":
-                                            unimplemented = true;
-                                            stringBuilder.Append(StringFormatCharacter);
-                                            stringBuilder.Append((char)StringFormatTypes.ReflexivePronoun);
-                                            break;
-
-                                        case "Hers":
-                                            unimplemented = true;
-                                            stringBuilder.Append(StringFormatCharacter);
-                                            stringBuilder.Append((char)StringFormatTypes.UpperPossessivePronoun);
-                                            break;
-                                        case "hers":
-                                            unimplemented = true;
-                                            stringBuilder.Append(StringFormatCharacter);
-                                            stringBuilder.Append((char)StringFormatTypes.LowerPossessivePronoun);
-                                            break;
-
-                                        default:
-                                            if (escapeSequence.StartsWith("n")) {
-                                                stringBuilder.Append('\n');
-                                                stringBuilder.Append(escapeSequence.Skip(1).ToArray());
-                                            } else if (escapeSequence.StartsWith("t")) {
-                                                stringBuilder.Append('\t');
-                                                stringBuilder.Append(escapeSequence.Skip(1).ToArray());
-                                            } else if (!DMLexer.ValidEscapeSequences.Contains(escapeSequence)) {
-                                                Error($"Invalid escape sequence \"\\{escapeSequence}\"");
-                                            }
-
-                                            break;
-                                    }
-
-                                    if (unimplemented) {
-                                        DMCompiler.UnimplementedWarning(constantToken.Location, $"Unimplemented escape sequence \"{escapeSequence}\"");
-                                    }
-
-                                    if (skipSpaces) {
-                                        // Note that some macros in BYOND require a single/zero space between them and the []
-                                        // This doesn't replicate that
-                                        while (i < tokenValue.Length - 1 && tokenValue[i + 1] == ' ') i++;
-                                    }
-
-                                } else
-                                {
-                                    escapeSequence += c;
-                                    switch (escapeSequence)
-                                    {
-                                        case "[":
-                                        case "]":
-                                        case "<":
-                                        case ">":
-                                        case "\"":
-                                        case "'":
-                                        case "\\":
-                                        case " ":
-                                        case ".":
-                                            stringBuilder.Append(escapeSequence);
-                                            break;
-                                        default: //Unimplemented escape sequence
-                                            Error("Invalid escape sequence \"\\" + escapeSequence + "\"");
-                                            break;
-                                    }
-                                }
-
-                                break;
-                            }
-                            default:
-                            {
-                                if (bracketNesting == 0) {
-                                    stringBuilder.Append(c);
-                                }
-
-                                break;
-                            }
-                        }
-                    }
-
-                    if (bracketNesting > 0) Error("Expected ']'");
-
-                    string stringValue = stringBuilder.ToString();
-                    if (interpolationValues is null || !interpolationValues.Any()) {
-                        return new DMASTConstantString(constantToken.Location, stringValue);
-                    } else {
-                        return new DMASTStringFormat(constantToken.Location, stringValue, interpolationValues.ToArray());
-                    }
-                }
-=======
                 case TokenType.DM_String: return ExpressionFromString(constantToken);
->>>>>>> e395a115
                 default: return null;
             }
         }
