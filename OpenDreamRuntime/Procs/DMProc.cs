--- conflicted
+++ resolved
@@ -187,11 +187,8 @@
             {DreamProcOpcode.Try, DMOpcodeHandlers.Try},
             {DreamProcOpcode.TryNoValue, DMOpcodeHandlers.TryNoValue},
             {DreamProcOpcode.EndTry, DMOpcodeHandlers.EndTry},
-<<<<<<< HEAD
+            {DreamProcOpcode.Gradient, DMOpcodeHandlers.Gradient},
             {DreamProcOpcode.EnumerateNoAssign, DMOpcodeHandlers.EnumerateNoAssign}
-=======
-            {DreamProcOpcode.Gradient, DMOpcodeHandlers.Gradient}
->>>>>>> 026a9838
         };
 
         private static readonly OpcodeHandler?[] _opcodeHandlers;
@@ -411,7 +408,7 @@
 
             _localVariables[id] = value;
         }
-        
+
         #region Stack
         private DreamValue[] _stack;
         private int _stackIndex = 0;
