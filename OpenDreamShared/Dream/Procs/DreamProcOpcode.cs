using System;
using System.Collections.Generic;
using System.Diagnostics.CodeAnalysis;
using System.Text;

namespace OpenDreamShared.Dream.Procs {
    public enum DreamProcOpcode {
        BitShiftLeft = 0x1,
        PushType = 0x2,
        PushString = 0x3,
        FormatString = 0x4,
        SwitchCaseRange = 0x5,
        PushReferenceValue = 0x6,
        //0x7
        Add = 0x8,
        Assign = 0x9,
        Call = 0xA,
        MultiplyReference = 0xB,
        JumpIfFalse = 0xC,
        JumpIfTrue = 0xD,
        Jump = 0xE,
        CompareEquals = 0xF,
        Return = 0x10,
        PushNull = 0x11,
        Subtract = 0x12,
        CompareLessThan = 0x13,
        CompareGreaterThan = 0x14,
        BooleanAnd = 0x15,
        BooleanNot = 0x16,
        DivideReference = 0x17,
        Negate = 0x18,
        Modulus = 0x19,
        Append = 0x1A,
        CreateRangeEnumerator = 0x1B,
        Input = 0x1C,
        CompareLessThanOrEqual = 0x1D,
        CreateAssociativeList = 0x1E,
        Remove = 0x1F,
        DeleteObject = 0x20,
        PushResource = 0x21,
        CreateList = 0x22,
        CallStatement = 0x23,
        BitAnd = 0x24,
        CompareNotEquals = 0x25,
        PushProc = 0x26,
        Divide = 0x27,
        Multiply = 0x28,
        BitXorReference = 0x29,
        BitXor = 0x2A,
        BitOr = 0x2B,
        BitNot = 0x2C,
        Combine = 0x2D,
        CreateObject = 0x2E,
        BooleanOr = 0x2F,
        PushArgumentList = 0x30,
        CompareGreaterThanOrEqual = 0x31,
        SwitchCase = 0x32,
        Mask = 0x33,
        //0x34
        Error = 0x35,
        IsInList = 0x36,
        PushArguments = 0x37,
        PushFloat = 0x38,
        ModulusReference = 0x39,
        CreateListEnumerator = 0x3A,
        Enumerate = 0x3B,
        DestroyEnumerator = 0x3C,
        Browse = 0x3D,
        BrowseResource = 0x3E,
        OutputControl = 0x3F,
        BitShiftRight = 0x40,
        CreateFilteredListEnumerator = 0x41,
        Power = 0x42,
        DebugSource = 0x43,
        DebugLine = 0x44,
        Prompt = 0x45,
        PushProcArguments = 0x46,
        Initial = 0x47,
        //0x48
        IsType = 0x49,
        LocateCoord = 0x4A,
        Locate = 0x4B,
        IsNull = 0x4C,
        Spawn = 0x4D,
        OutputReference = 0x4E,
        Output = 0x4F,
        JumpIfNullDereference = 0x50,
        Pop = 0x51,
        Prob = 0x52,
        IsSaved = 0x53,
        PickUnweighted = 0x54,
        PickWeighted = 0x55,
        Increment = 0x56,
        Decrement = 0x57,
        CompareEquivalent = 0x58,
        CompareNotEquivalent = 0x59,
        Throw = 0x5A,
        IsInRange = 0x5B,
        MassConcatenation = 0x5C,
        CreateTypeEnumerator = 0x5D,
        //0x5E
        PushGlobalVars = 0x5F,
        ModulusModulus = 0x60,
        ModulusModulusReference = 0x61,
        PushProcStub = 0x62,
        PushVerbStub = 0x63,
<<<<<<< HEAD
        Try = 0x64,
        TryNoValue = 0x65,
        EndTry = 0x66,
=======
        BitShiftLeftReference = 0x64,
        BitShiftRightReference = 0x65,
>>>>>>> 9be2d4e8
    }

    public enum DreamProcOpcodeParameterType {
        Named = 0xFC,
        Unnamed = 0xFD
    }

    /// <summary>
    /// Handles how we write format data into our strings.
    /// </summary>
    public static class StringFormatEncoder
    {
        /// <summary>
        /// This is the upper byte of the 2-byte markers we use for storing formatting data within our UTF16 strings.<br/>
        /// </summary>
        /// <remarks>
        /// It is not const because (<see langword="TODO"/>) eventually it would be desirable to make it something else<br/>
        /// (even though doing so would slightly break parity)<br/>
        /// because 0xFFxx actually maps to meaningful Unicode code points under UTF16<br/>
        /// (DM uses this because it uses UTF8 and 0xFF is just an invalid character in that encoding, no biggie)<br/>
        /// See: "Halfwidth and Fullwidth Forms" on https://en.wikibooks.org/wiki/Unicode/Character_reference/F000-FFFF
        /// </remarks>
        public static UInt16 FormatPrefix = 0xFF00;

        /// <summary>
        /// The lower byte of the aforementioned formatting marker thingies we stuff into our UTF16 strings.<br/>
        /// To avoid clashing with the (ALREADY ASSIGNED!) 0xFFxx code point space, these values should not exceed 0x005e (94)
        /// </summary>
        /// <remarks>
        /// <see langword="DO NOT CAST TO CHAR!"/> This requires FormatPrefix to be added to it in order to be a useful formatting character!!
        /// </remarks>
        public enum FormatSuffix : UInt16
        {
            //States that Interpolated values can have (the [] thingies)
            StringifyWithArticle = 0x0,    //[] and we include an appropriate article for the resulting value, if necessary
            StringifyNoArticle = 0x1,      //[] and we never include an article (because it's elsewhere)
            ReferenceOfValue = 0x2,        //\ref[]

            //States that macros can have
            //(these can have any arbitrary value as long as compiler/server/cilent all agree)
            //(Some of these values may not align with what they are internally in BYOND; too bad!!)
            UpperDefiniteArticle,     //The
            LowerDefiniteArticle,     //the
            UpperIndefiniteArticle,   //A, An, Some
            LowerIndefiniteArticle,   //a, an, some
            UpperSubjectPronoun,      //He, She, They, It
            LowerSubjectPronoun,      //he, she, they, it
            UpperPossessiveAdjective, //His, Her, Their, Its
            LowerPossessiveAdjective, //his, her, their, its
            ObjectPronoun,            //him, her, them, it
            ReflexivePronoun,         //himself, herself, themself, it
            UpperPossessivePronoun,   //His, Hers, Theirs, Its
            LowerPossessivePronoun,   //his, hers, theirs, its

            Proper,                   //String represents a proper noun
            Improper,                 //String represents an improper noun

            OrdinalIndicator,        //1st, 2nd, 3rd, 4th, ...
            PluralSuffix,            //-s suffix at the end of a plural noun

            Icon,                    //Use an atom's icon

            ColorRed,
            ColorBlue,
            ColorGreen,
            ColorBlack,
            ColorYellow,
            ColorNavy,
            ColorTeal,
            ColorCyan,
            Bold,
            Italic
        }

        /// <summary>The default stringification state of a [] within a DM string.</summary>
        public static FormatSuffix InterpolationDefault => FormatSuffix.StringifyWithArticle;

        /// <returns>The UTF16 character we should be actually storing to articulate this format marker.</returns>
        public static char Encode(FormatSuffix suffix)
        {
            return (char)(FormatPrefix | ((UInt16)suffix));
        }

        /// <returns>true if the input character was actually a formatting codepoint. false if not.</returns>
        public static bool Decode(char c, [NotNullWhen(true)] out FormatSuffix? suffix)
        {
            UInt16 bytes = c; // this is an implicit reinterpret_cast, in C++ lingo
            suffix = null;
            if((bytes & FormatPrefix) != FormatPrefix)
                return false;
            suffix = (FormatSuffix)(bytes & 0x00FF); // 0xFFab & 0x00FF == 0x00ab
            return true;
        }
        public static bool Decode(char c)
        {
            UInt16 bytes = c;
            return (bytes & FormatPrefix) == FormatPrefix; // Could also check that the lower byte is a valid enum but... ehhhhh
        }

        /// <returns>true if argument is a marker for an interpolated value, one of them [] things. false if not.</returns>
        public static bool IsInterpolation(FormatSuffix suffix)
        {
            //This logic requires that all the interpolated-value enums keep separated from the others.
            //I'd write some type-engine code to catch a discrepancy in that but alas, this language is just not OOPy enough.
            return suffix <= FormatSuffix.ReferenceOfValue;
        }

        /// <returns>A new verison of the string, with all formatting characters removed.</returns>
        public static string RemoveFormatting(string input)
        {
            StringBuilder ret = new StringBuilder(input.Length); // Trying to keep it to one malloc here
            foreach(char c in input)
            {
                if(!Decode(c))
                    ret.Append(c);
            }
            return ret.ToString();
        }
    }

    ///<summary>
    ///Stores any explicit casting done via the "as" keyword. Also stores compiler hints for DMStandard.<br/>
    ///is a [Flags] enum because it's possible for something to have multiple values (especially with the quirky DMStandard ones)
    /// </summary>
    [Flags]
    public enum DMValueType {
        Anything = 0x0,
        Null = 0x1,
        Text = 0x2,
        Obj = 0x4,
        Mob = 0x8,
        Turf = 0x10,
        Num = 0x20,
        Message = 0x40,
        Area = 0x80,
        Color = 0x100,
        File = 0x200,
        CommandText = 0x400,
        Sound = 0x800,
        Icon = 0x1000,
        //Byond here be dragons
        Unimplemented = 0x2000, // Marks that a method or property is not implemented. Throws a compiler warning if accessed.
        CompiletimeReadonly = 0x4000, // Marks that a property can only ever be read from, never written to. This is a const-ier version of const, for certain standard values like list.type
    }

    public struct DMReference {
        public static readonly DMReference Src = new() { RefType = Type.Src };
        public static readonly DMReference Self = new() { RefType = Type.Self };
        public static readonly DMReference Usr = new() { RefType = Type.Usr };
        public static readonly DMReference Args = new() { RefType = Type.Args };
        public static readonly DMReference SuperProc = new() { RefType = Type.SuperProc };
        public static readonly DMReference ListIndex = new() { RefType = Type.ListIndex };

        public enum Type : byte {
            Src,
            Self,
            Usr,
            Args,
            ListIndex,
            Argument,
            Local,
            Global,
            Field,
            SrcField,
            Proc,
            GlobalProc,
            SrcProc,
            SuperProc
        }

        public Type RefType;

        //Argument, Local, Global, GlobalProc
        public int Index;

        //Field, SrcField, Proc, SrcProc
        public string Name;

        public static DMReference CreateArgument(int argId) {
            if (argId > 255) throw new Exception("Argument id is greater than the maximum of 255");

            return new DMReference() { RefType = Type.Argument, Index = (byte)argId };
        }

        public static DMReference CreateLocal(int local) {
            if (local > 255) throw new Exception("Local variable id is greater than the maximum of 255");

            return new DMReference() { RefType = Type.Local, Index = (byte)local };
        }

        public static DMReference CreateGlobal(int global) {
            return new DMReference() { RefType = Type.Global, Index = global };
        }

        public static DMReference CreateField(string fieldName) {
            return new DMReference() { RefType = Type.Field, Name = fieldName };
        }

        public static DMReference CreateSrcField(string fieldName) {
            return new DMReference() { RefType = Type.SrcField, Name = fieldName };
        }

        public static DMReference CreateProc(string procName) {
            return new DMReference() { RefType = Type.Proc, Name = procName };
        }

        public static DMReference CreateGlobalProc(int procId) {
            return new DMReference() { RefType = Type.GlobalProc, Index = procId };
        }

        public static DMReference CreateSrcProc(string procName) {
            return new DMReference() { RefType = Type.SrcProc, Name = procName };
        }

        public override string ToString() {
            switch (RefType) {
                case Type.Local:
                case Type.Global:
                case Type.Argument:
                case Type.GlobalProc:
                    return $"{RefType} {Index}";

                case Type.SrcField:
                case Type.Field:
                case Type.SrcProc:
                case Type.Proc:
                    return $"{RefType} \"{Name}\"";

                default: return RefType.ToString();
            }
        }
    }

    // Dummy class-as-namespace because C# just kinda be like this
    public static class OpcodeVerifier
    {
        /// <summary>
        /// Validates that the opcodes in DreamProcOpcode are all unique, such that none resolve to the same byte.
        /// </summary>
        /// <returns>True if there are duplicate opcodes, false if not</returns>
        public static bool AreOpcodesInvalid() // FIXME: Can this be made into something done during compiletime? Like, *this code's* compiletime? >:/
        {
            // I'm not *too* satisfied with this boolean schtick, as opposed to throwing,
            // but since we're in OpenDreamShared I want each executable to be able to do what they want with this information.

            // Key is an int (or whatever the underlying type is) we're already using for an opcode
            HashSet<DreamProcOpcode> bytePool = new();
            foreach (DreamProcOpcode usedInt in Enum.GetValues(typeof(DreamProcOpcode)))
            {
                if(bytePool.Contains(usedInt))
                {
                    return true;
                }
                bytePool.Add(usedInt);
            }
            return false;
        }
    }
}<|MERGE_RESOLUTION|>--- conflicted
+++ resolved
@@ -104,14 +104,11 @@
         ModulusModulusReference = 0x61,
         PushProcStub = 0x62,
         PushVerbStub = 0x63,
-<<<<<<< HEAD
+        BitShiftLeftReference = 0x64,
+        BitShiftRightReference = 0x65,
         Try = 0x64,
         TryNoValue = 0x65,
         EndTry = 0x66,
-=======
-        BitShiftLeftReference = 0x64,
-        BitShiftRightReference = 0x65,
->>>>>>> 9be2d4e8
     }
 
     public enum DreamProcOpcodeParameterType {
