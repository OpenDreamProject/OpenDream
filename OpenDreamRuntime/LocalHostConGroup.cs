<<<<<<< HEAD
using System.Net;
using Robust.Server.Console;
using Robust.Server.Player;
=======
using Robust.Server.Console;
using Robust.Server.Player;
using System.Net;
>>>>>>> 9f776e7a

namespace OpenDreamRuntime {
    #if DEBUG
    /// <summary>
    ///     Debug ConGroup controller implementation that gives any client connected through localhost every permission.
    /// </summary>
    public sealed class LocalHostConGroup : IConGroupControllerImplementation, IPostInjectInit {
        public bool CanCommand(IPlayerSession session, string cmdName) {
            return IsLocal(session);
        }

        public bool CanViewVar(IPlayerSession session) {
            return IsLocal(session);
        }

        public bool CanAdminPlace(IPlayerSession session) {
            return IsLocal(session);
        }

        public bool CanScript(IPlayerSession session) {
            return IsLocal(session);
        }

        public bool CanAdminMenu(IPlayerSession session) {
            return IsLocal(session);
        }

        public bool CanAdminReloadPrototypes(IPlayerSession session) {
            return IsLocal(session);
        }

        private static bool IsLocal(IPlayerSession player) {
            var ep = player.ConnectedClient.RemoteEndPoint;
            var addr = ep.Address;
            if (addr.IsIPv4MappedToIPv6) {
                addr = addr.MapToIPv4();
            }

            return Equals(addr, IPAddress.Loopback) || Equals(addr, IPAddress.IPv6Loopback);
        }

        void IPostInjectInit.PostInject() {
            IoCManager.Resolve<IConGroupController>().Implementation = this;
        }
    }
    #endif
}<|MERGE_RESOLUTION|>--- conflicted
+++ resolved
@@ -1,12 +1,6 @@
-<<<<<<< HEAD
-using System.Net;
-using Robust.Server.Console;
-using Robust.Server.Player;
-=======
 using Robust.Server.Console;
 using Robust.Server.Player;
 using System.Net;
->>>>>>> 9f776e7a
 
 namespace OpenDreamRuntime {
     #if DEBUG
