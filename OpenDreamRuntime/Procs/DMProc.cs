using System;
using System.Buffers;
using System.Collections.Generic;
using System.Linq;
using System.Text;
using OpenDreamRuntime.Objects;
using OpenDreamShared.Dream.Procs;

namespace OpenDreamRuntime.Procs {
    class DMProc : DreamProc {
        public byte[] Bytecode { get; }

        public DMProc(string name, DreamRuntime runtime, DreamProc superProc, List<String> argumentNames, List<DMValueType> argumentTypes, byte[] bytecode, bool waitFor)
            : base(name, runtime, superProc, waitFor, argumentNames, argumentTypes)
        {
            Bytecode = bytecode;
        }

        public override DMProcState CreateState(DreamThread thread, DreamObject src, DreamObject usr, DreamProcArguments arguments)
        {
            return new DMProcState(this, thread, src, usr, arguments);
        }
    }

    class DMProcState : ProcState
    {
        delegate ProcStatus? OpcodeHandler(DMProcState state);

        // TODO: This pool is not returned to if the proc runtimes
        private static ArrayPool<DreamValue> _dreamValuePool = ArrayPool<DreamValue>.Shared;

        #region Opcode Handlers
        //In the same order as the DreamProcOpcode enum
        private static readonly OpcodeHandler[] _opcodeHandlers = {
            null, //0x0
            DMOpcodeHandlers.BitShiftLeft,
            DMOpcodeHandlers.GetIdentifier,
            DMOpcodeHandlers.PushString,
            DMOpcodeHandlers.FormatString,
            DMOpcodeHandlers.SwitchCaseRange,
            DMOpcodeHandlers.SetLocalVariable,
            DMOpcodeHandlers.PushPath,
            DMOpcodeHandlers.Add,
            DMOpcodeHandlers.Assign,
            DMOpcodeHandlers.Call,
            DMOpcodeHandlers.Dereference,
            DMOpcodeHandlers.JumpIfFalse,
            DMOpcodeHandlers.JumpIfTrue,
            DMOpcodeHandlers.Jump,
            DMOpcodeHandlers.CompareEquals,
            DMOpcodeHandlers.Return,
            DMOpcodeHandlers.PushNull,
            DMOpcodeHandlers.Subtract,
            DMOpcodeHandlers.CompareLessThan,
            DMOpcodeHandlers.CompareGreaterThan,
            DMOpcodeHandlers.BooleanAnd,
            DMOpcodeHandlers.BooleanNot,
            DMOpcodeHandlers.PushSuperProc,
            DMOpcodeHandlers.Negate,
            DMOpcodeHandlers.Modulus,
            DMOpcodeHandlers.Append,
            DMOpcodeHandlers.CreateRangeEnumerator,
            DMOpcodeHandlers.PushUsr,
            DMOpcodeHandlers.CompareLessThanOrEqual,
            DMOpcodeHandlers.IndexList,
            DMOpcodeHandlers.Remove,
            DMOpcodeHandlers.DeleteObject,
            DMOpcodeHandlers.PushResource,
            DMOpcodeHandlers.CreateList,
            DMOpcodeHandlers.CallStatement,
            DMOpcodeHandlers.BitAnd,
            DMOpcodeHandlers.CompareNotEquals,
            DMOpcodeHandlers.ListAppend,
            DMOpcodeHandlers.Divide,
            DMOpcodeHandlers.Multiply,
            DMOpcodeHandlers.PushSelf,
            DMOpcodeHandlers.BitXor,
            DMOpcodeHandlers.BitOr,
            DMOpcodeHandlers.BitNot,
            DMOpcodeHandlers.Combine,
            DMOpcodeHandlers.CreateObject,
            DMOpcodeHandlers.BooleanOr,
            DMOpcodeHandlers.PushArgumentList,
            DMOpcodeHandlers.CompareGreaterThanOrEqual,
            DMOpcodeHandlers.SwitchCase,
            DMOpcodeHandlers.Mask,
            DMOpcodeHandlers.ListAppendAssociated,
            DMOpcodeHandlers.Error,
            DMOpcodeHandlers.IsInList,
            DMOpcodeHandlers.PushArguments,
            DMOpcodeHandlers.PushFloat,
            DMOpcodeHandlers.PushSrc,
            DMOpcodeHandlers.CreateListEnumerator,
            DMOpcodeHandlers.Enumerate,
            DMOpcodeHandlers.DestroyEnumerator,
            DMOpcodeHandlers.Browse,
            DMOpcodeHandlers.BrowseResource,
            DMOpcodeHandlers.OutputControl,
            DMOpcodeHandlers.BitShiftRight,
            DMOpcodeHandlers.PushLocalVariable,
            DMOpcodeHandlers.Power,
            DMOpcodeHandlers.DereferenceProc,
            DMOpcodeHandlers.GetProc,
            DMOpcodeHandlers.Prompt,
            DMOpcodeHandlers.PushProcArguments,
            DMOpcodeHandlers.Initial,
            DMOpcodeHandlers.CallSelf,
            DMOpcodeHandlers.IsType,
            DMOpcodeHandlers.LocateCoord,
            DMOpcodeHandlers.Locate,
            DMOpcodeHandlers.IsNull,
            DMOpcodeHandlers.Spawn,
            DMOpcodeHandlers.DereferenceConditional,
            DMOpcodeHandlers.DereferenceProcConditional,
            DMOpcodeHandlers.JumpIfNullIdentifier,
            DMOpcodeHandlers.Pop,
            DMOpcodeHandlers.PushCopy,
            DMOpcodeHandlers.IsSaved,
            DMOpcodeHandlers.PickUnweighted,
            DMOpcodeHandlers.PickWeighted,
            DMOpcodeHandlers.Increment,
            DMOpcodeHandlers.Decrement,
            DMOpcodeHandlers.CompareEquivalent,
            DMOpcodeHandlers.CompareNotEquivalent,
<<<<<<< HEAD
            DMOpcodeHandlers.IsInRange
=======
            DMOpcodeHandlers.Throw
>>>>>>> 52d210ad
        };
        #endregion

        public readonly DreamObject Instance;
        public readonly DreamObject Usr;
        public readonly DreamProcArguments Arguments;
        public readonly DreamValue[] LocalVariables;
        public readonly Stack<IEnumerator<DreamValue>> EnumeratorStack = new();

        private int _pc = 0;

        private DMProc _proc;
        public override DreamProc Proc => _proc;

        public DMProcState(DMProc proc, DreamThread thread, DreamObject instance, DreamObject usr, DreamProcArguments arguments)
            : base(thread)
        {
            _proc = proc;
            Instance = instance;
            Usr = usr;
            Arguments = arguments;
            LocalVariables = _dreamValuePool.Rent(256);

            // args -> locals
            for (int i = 0; i < proc.ArgumentNames.Count; i++) {
                string argumentName = proc.ArgumentNames[i];

                if (Arguments.NamedArguments.TryGetValue(argumentName, out DreamValue argumentValue)) {
                    LocalVariables[i] = argumentValue;
                } else if (i < Arguments.OrderedArguments.Count) {
                    LocalVariables[i] = Arguments.OrderedArguments[i];
                } else {
                    LocalVariables[i] = DreamValue.Null;
                }
            }
        }

        public DMProcState(DMProcState other, DreamThread thread)
            : base(thread)
        {
            if (other.EnumeratorStack.Count > 0) {
                throw new NotImplementedException();
            }

            _proc = other._proc;
            Instance = other.Instance;
            Usr = other.Usr;
            Arguments = other.Arguments;
            _pc = other._pc;
            _stack = new Stack<object>(other._stack);

            LocalVariables = _dreamValuePool.Rent(256);
            Array.Copy(other.LocalVariables, LocalVariables, 256);
        }

        protected override ProcStatus InternalResume()
        {
            while (_pc < _proc.Bytecode.Length) {
                int opcode = _proc.Bytecode[_pc++];

                var status = _opcodeHandlers[opcode].Invoke(this);

                if (status != null) {
                    if (status == ProcStatus.Returned) {
                        _dreamValuePool.Return(LocalVariables, true); // TODO: This should be automatic (dispose pattern?)
                    }

                    return status.Value;
                }
            }

            _dreamValuePool.Return(LocalVariables, true); // TODO: This should be automatic (dispose pattern?)
            return ProcStatus.Returned;
        }

        public override void ReturnedInto(DreamValue value)
        {
            Push(value);
        }

        public override void AppendStackFrame(StringBuilder builder)
        {
            builder.Append($"{Proc.Name}(...)");
        }

        public void Jump(int position) {
            _pc = position;
        }

        public void SetReturn(DreamValue value) {
            Result = value;
        }

        public void Call(DreamProc proc, DreamObject src, DreamProcArguments arguments) {
            var state = proc.CreateState(Thread, src, Usr, arguments);
            Thread.PushProcState(state);
        }

        public DreamThread Spawn() {
            var thread = new DreamThread(Runtime);

            var state = new DMProcState(this, thread);
            thread.PushProcState(state);

            return thread;
        }

        #region Stack
        private Stack<object> _stack = new();

        public void Push(DreamValue value) {
            _stack.Push(value);
        }

        public void Push(IDreamProcIdentifier value) {
            _stack.Push(value);
        }

        public void Push(DreamProcArguments value) {
            _stack.Push(value);
        }

        public void PushCopy() {
            _stack.Push(_stack.Peek());
        }

        public object Pop() {
            return _stack.Pop();
        }

        public object Peek() {
            return _stack.Peek();
        }

        public IDreamProcIdentifier PeekIdentifier() {
            return (IDreamProcIdentifier)_stack.Peek();
        }

        public IDreamProcIdentifier PopIdentifier() {
            return (IDreamProcIdentifier)_stack.Pop();
        }

        public DreamValue PopDreamValue() {
            object value = _stack.Pop();

            return value switch {
                IDreamProcIdentifier identifier => identifier.GetValue(),
                DreamValue dreamValue => dreamValue,
                _ => throw new Exception("Last object on stack was not a dream value or identifier")
            };
        }

        public DreamProcArguments PopArguments() {
            return (DreamProcArguments)_stack.Pop();
        }
        #endregion

        #region Operands
        public int ReadByte() {
            return _proc.Bytecode[_pc++];
        }

        public int ReadInt() {
            int value = BitConverter.ToInt32(_proc.Bytecode, _pc);
            _pc += 4;

            return value;
        }

        public float ReadFloat() {
            float value = BitConverter.ToSingle(_proc.Bytecode, _pc);
            _pc += 4;

            return value;
        }

        public string ReadString() {
            int stringID = ReadInt();

            return Runtime.CompiledJson.Strings[stringID];
        }
        #endregion
    }
}<|MERGE_RESOLUTION|>--- conflicted
+++ resolved
@@ -122,11 +122,8 @@
             DMOpcodeHandlers.Decrement,
             DMOpcodeHandlers.CompareEquivalent,
             DMOpcodeHandlers.CompareNotEquivalent,
-<<<<<<< HEAD
+            DMOpcodeHandlers.Throw,
             DMOpcodeHandlers.IsInRange
-=======
-            DMOpcodeHandlers.Throw
->>>>>>> 52d210ad
         };
         #endregion
 
