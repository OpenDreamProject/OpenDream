﻿/atom/movable
	var/screen_loc

<<<<<<< HEAD
	var/animate_movement = FORWARD_STEPS
	var/list/locs = list() as opendream_unimplemented
	var/glide_size as opendream_unimplemented
=======
	var/animate_movement = FORWARD_STEPS as opendream_unimplemented
>>>>>>> 0ec33f90

	proc/Bump(atom/Obstacle)
	
	proc/Move(atom/NewLoc, Dir=0)
		if (isnull(NewLoc)) return

		if (Dir != 0)
				dir = Dir

		if (loc == NewLoc || !loc.Exit(src, NewLoc)) return FALSE
		if (NewLoc.Enter(src, loc))
			var/atom/oldloc = loc
			var/area/oldarea = oldloc.loc
			var/area/newarea = NewLoc.loc
			loc = NewLoc
			
			oldloc.Exited(src, loc)
			loc.Entered(src, oldloc)
			if (newarea != oldarea)
				oldarea.Exited(src, loc)
				newarea.Entered(src, oldloc)

			return TRUE
		else
			return FALSE<|MERGE_RESOLUTION|>--- conflicted
+++ resolved
@@ -1,13 +1,9 @@
 ﻿/atom/movable
 	var/screen_loc
 
-<<<<<<< HEAD
-	var/animate_movement = FORWARD_STEPS
+	var/animate_movement = FORWARD_STEPS as opendream_unimplemented
 	var/list/locs = list() as opendream_unimplemented
 	var/glide_size as opendream_unimplemented
-=======
-	var/animate_movement = FORWARD_STEPS as opendream_unimplemented
->>>>>>> 0ec33f90
 
 	proc/Bump(atom/Obstacle)
 	
