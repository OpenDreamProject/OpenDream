--- conflicted
+++ resolved
@@ -34,27 +34,13 @@
     [Dependency] private readonly IEntityManager _entityManager = default!;
     [Dependency] private readonly IEntitySystemManager _entitySystemManager = default!;
 
-<<<<<<< HEAD
-            using (Profiler.BeginZone("StartWorld", color:(uint)Color.OrangeRed.ToArgb())) {
-                // Call global <init> with waitfor=FALSE
-                _objectTree.GlobalInitProc?.Spawn(WorldInstance, new());
-
-                // Call New() on all /area and /turf that exist, each with waitfor=FALSE separately. If <global init> created any /area, call New a SECOND TIME
-                // new() up /objs and /mobs from compiled-in maps [order: (1,1) then (2,1) then (1,2) then (2,2)]
-                _dreamMapManager.InitializeAtoms(_compiledJson.Maps);
-
-                // Call world.New()
-                WorldInstance.SpawnProc("New");
-            }
-        }
-=======
+
     private ServerAppearanceSystem? _appearanceSystem;
 
     public DreamObjectWorld WorldInstance { get; set; }
     public Exception? LastDMException { get; set; }
 
     public event EventHandler<Exception>? OnException;
->>>>>>> 49821b34
 
     // Global state that may not really (really really) belong here
     public DreamValue[] Globals { get; set; } = Array.Empty<DreamValue>();
@@ -62,32 +48,6 @@
     public ConcurrentDictionary<int, WeakDreamRef> ReferenceIDsToDreamObject { get; } = new();
     public HashSet<DreamObject> Clients { get; set; } = new();
 
-<<<<<<< HEAD
-        public void Update() {
-            if (!Initialized)
-                return;
-            using (Profiler.BeginZone("Tick", color:(uint)Color.OrangeRed.ToArgb()))
-            {
-                using (Profiler.BeginZone("DM Execution", color:(uint)Color.LightPink.ToArgb()))
-                    _procScheduler.Process();
-
-                using (Profiler.BeginZone("Map Update", color:(uint)Color.LightPink.ToArgb())){
-                    UpdateStat();
-                    _dreamMapManager.UpdateTiles();
-                }
-
-                using (Profiler.BeginZone("Disk IO", color:(uint)Color.LightPink.ToArgb()))
-                    DreamObjectSavefile.FlushAllUpdates();
-
-                WorldInstance.SetVariableValue("cpu", WorldInstance.GetVariable("tick_usage"));
-
-                using (Profiler.BeginZone("Deletion Queue", color:(uint)Color.LightPink.ToArgb()))
-                    ProcessDelQueue();
-            }
-
-            Profiler.EmitFrameMark();
-        }
-=======
     // I solemnly swear this benefits from being a linked list (constant remove times without relying on object hash) --kaylie
     public LinkedList<WeakDreamRef> Datums { get; set; } = new();
     public ConcurrentBag<DreamObject> DelQueue = new();
@@ -99,7 +59,6 @@
     private DreamCompiledJson _compiledJson;
     public bool Initialized { get; private set; }
     public GameTick InitializedTick { get; private set; }
->>>>>>> 49821b34
 
     private ISawmill _sawmill = default!;
 
@@ -116,19 +75,21 @@
     }
 
     public void StartWorld() {
-        // It is now OK to call user code, like /New procs.
-        Initialized = true;
-        InitializedTick = _gameTiming.CurTick;
-
-        // Call global <init> with waitfor=FALSE
-        _objectTree.GlobalInitProc?.Spawn(WorldInstance, new());
-
-        // Call New() on all /area and /turf that exist, each with waitfor=FALSE separately. If <global init> created any /area, call New a SECOND TIME
-        // new() up /objs and /mobs from compiled-in maps [order: (1,1) then (2,1) then (1,2) then (2,2)]
-        _dreamMapManager.InitializeAtoms(_compiledJson.Maps);
-
-        // Call world.New()
-        WorldInstance.SpawnProc("New");
+        using (Profiler.BeginZone("StartWorld", color:(uint)Color.OrangeRed.ToArgb())) {
+            // It is now OK to call user code, like /New procs.
+            Initialized = true;
+            InitializedTick = _gameTiming.CurTick;
+
+            // Call global <init> with waitfor=FALSE
+            _objectTree.GlobalInitProc?.Spawn(WorldInstance, new());
+
+            // Call New() on all /area and /turf that exist, each with waitfor=FALSE separately. If <global init> created any /area, call New a SECOND TIME
+            // new() up /objs and /mobs from compiled-in maps [order: (1,1) then (2,1) then (1,2) then (2,2)]
+            _dreamMapManager.InitializeAtoms(_compiledJson.Maps);
+
+            // Call world.New()
+            WorldInstance.SpawnProc("New");
+        }
     }
 
     public void Shutdown() {
@@ -140,14 +101,27 @@
 
     public void Update() {
         if (!Initialized)
-            return;
-
-        _procScheduler.Process();
-        UpdateStat();
-        _dreamMapManager.UpdateTiles();
-        DreamObjectSavefile.FlushAllUpdates();
-        WorldInstance.SetVariableValue("cpu", WorldInstance.GetVariable("tick_usage"));
-        ProcessDelQueue();
+                return;
+        using (Profiler.BeginZone("Tick", color:(uint)Color.OrangeRed.ToArgb()))
+        {
+            using (Profiler.BeginZone("DM Execution", color:(uint)Color.LightPink.ToArgb()))
+                _procScheduler.Process();
+
+            using (Profiler.BeginZone("Map Update", color:(uint)Color.LightPink.ToArgb())){
+                UpdateStat();
+                _dreamMapManager.UpdateTiles();
+            }
+
+            using (Profiler.BeginZone("Disk IO", color:(uint)Color.LightPink.ToArgb()))
+                DreamObjectSavefile.FlushAllUpdates();
+
+            WorldInstance.SetVariableValue("cpu", WorldInstance.GetVariable("tick_usage"));
+
+            using (Profiler.BeginZone("Deletion Queue", color:(uint)Color.LightPink.ToArgb()))
+                ProcessDelQueue();
+        }
+
+        Profiler.EmitFrameMark();
     }
 
     public void ProcessDelQueue() {
