--- conflicted
+++ resolved
@@ -65,15 +65,9 @@
                 return callTcs.Task;
             }
 
-<<<<<<< HEAD
-            public Task<DreamValue> CallNoWait(DreamProc proc, DreamObject src, DreamObject usr, DreamProcArguments arguments) {
+            public Task<DreamValue> CallNoWait(DreamProc proc, DreamObject src, DreamObject? usr, params DreamValue[] arguments) {
                 _callTcs = new(TaskCreationOptions.RunContinuationsAsynchronously);
-                _callProcNotify = proc.CreateState(Thread, src, usr, arguments);
-=======
-            public Task<DreamValue> CallNoWait(DreamProc proc, DreamObject src, DreamObject? usr, params DreamValue[] arguments) {
-                _callTcs = new();
                 _callProcNotify = proc.CreateState(Thread, src, usr, new DreamProcArguments(arguments));
->>>>>>> 48eee8f8
                 _callProcNotify.WaitFor = false;
 
                 // The field may be mutated by SafeResume, so cache the task
