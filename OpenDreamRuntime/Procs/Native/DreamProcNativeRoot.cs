﻿using OpenDreamRuntime.Objects;
using OpenDreamRuntime.Objects.MetaObjects;
using OpenDreamRuntime.Resources;
using OpenDreamShared.Dream;
using OpenDreamShared.Resources;
using Robust.Shared.Utility;
using System.Collections.Specialized;
using System.Globalization;
using System.IO;
using System.Linq;
using System.Security.Cryptography;
using System.Text;
using System.Text.Json;
using System.Text.RegularExpressions;
using System.Threading.Tasks;
using System.Web;
using DreamValueType = OpenDreamRuntime.DreamValue.DreamValueType;

namespace OpenDreamRuntime.Procs.Native {
    static class DreamProcNativeRoot {
        // I don't want to edit 100 procs to have the DreamManager passed to them
        public static IDreamManager DreamManager;

        [DreamProc("abs")]
        [DreamProcParameter("A", Type = DreamValueType.Float)]
        public static DreamValue NativeProc_abs(DreamObject instance, DreamObject usr, DreamProcArguments arguments) {
            arguments.GetArgument(0, "A").TryGetValueAsFloat(out float number);

            return new DreamValue(Math.Abs(number));
        }

        [DreamProc("alert")]
        [DreamProcParameter("Usr", Type = DreamValueType.DreamObject)]
        [DreamProcParameter("Message", Type = DreamValueType.String)]
        [DreamProcParameter("Title", Type = DreamValueType.String)]
        [DreamProcParameter("Button1", Type = DreamValueType.String)]
        [DreamProcParameter("Button2", Type = DreamValueType.String)]
        [DreamProcParameter("Button3", Type = DreamValueType.String)]
        public static async Task<DreamValue> NativeProc_alert(AsyncNativeProc.State state) {
            string message, title, button1, button2, button3;

            DreamValue usrArgument = state.Arguments.GetArgument(0, "Usr");
            if (usrArgument.TryGetValueAsDreamObjectOfType(DreamPath.Mob, out var mob)) {
                message = state.Arguments.GetArgument(1, "Message").Stringify();
                title = state.Arguments.GetArgument(2, "Title").Stringify();
                button1 = state.Arguments.GetArgument(3, "Button1").Stringify();
                button2 = state.Arguments.GetArgument(4, "Button2").Stringify();
                button3 = state.Arguments.GetArgument(5, "Button3").Stringify();
            } else {
                mob = state.Usr;
                message = usrArgument.Stringify();
                title = state.Arguments.GetArgument(1, "Message").Stringify();
                button1 = state.Arguments.GetArgument(2, "Title").Stringify();
                button2 = state.Arguments.GetArgument(3, "Button1").Stringify();
                button3 = state.Arguments.GetArgument(4, "Button2").Stringify();
            }

            if (String.IsNullOrEmpty(button1)) button1 = "Ok";

            DreamConnection connection = DreamManager.GetConnectionFromMob(mob);
            return await connection.Alert(title, message, button1, button2, button3);
        }

        [DreamProc("animate")]
        [DreamProcParameter("Object", Type = DreamValueType.DreamObject)]
        [DreamProcParameter("time", Type = DreamValueType.Float)]
        [DreamProcParameter("loop", Type = DreamValueType.Float)]
        [DreamProcParameter("easing", Type = DreamValueType.String)]
        [DreamProcParameter("flags", Type = DreamValueType.Float)]
        public static DreamValue NativeProc_animate(DreamObject instance, DreamObject usr, DreamProcArguments arguments) {
            // TODO: Leaving out the Object var adds a new step to the previous animation
            if (!arguments.GetArgument(0, "Object").TryGetValueAsDreamObjectOfType(DreamPath.Atom, out var obj))
                return DreamValue.Null;
            // TODO: Is this the correct behavior for invalid time?
            if (!arguments.GetArgument(0, "time").TryGetValueAsFloat(out float time))
                return DreamValue.Null;
            if (arguments.GetArgument(0, "loop").TryGetValueAsInteger(out int loop))
                throw new NotImplementedException("Looped animations are not implemented");
            if (arguments.GetArgument(0, "easing").TryGetValueAsInteger(out int easing) && easing != 1) // LINEAR_EASING only
                throw new NotImplementedException("Non-linear easing types are not implemented");
            if (arguments.GetArgument(0, "flags").TryGetValueAsInteger(out int flags) && flags != 0)
                throw new NotImplementedException("Flags are not implemented");

            IAtomManager atomManager = IoCManager.Resolve<IAtomManager>();
            atomManager.AnimateAppearance(obj, TimeSpan.FromMilliseconds(time * 100), appearance => {
                if (arguments.NamedArguments.TryGetValue("pixel_x", out DreamValue pixelX)) {
                    obj.SetVariableValue("pixel_x", pixelX);
                    pixelX.TryGetValueAsInteger(out appearance.PixelOffset.X);
                }

                if (arguments.NamedArguments.TryGetValue("pixel_y", out DreamValue pixelY)) {
                    obj.SetVariableValue("pixel_y", pixelY);
                    pixelY.TryGetValueAsInteger(out appearance.PixelOffset.Y);
                }

                if (arguments.NamedArguments.TryGetValue("dir", out DreamValue dir)) {
                    obj.SetVariableValue("dir", dir);
                    dir.TryGetValueAsInteger(out int dirValue);
                    appearance.Direction = (AtomDirection)dirValue;
                }

                // TODO: Rest of the animatable vars
            });

            return DreamValue.Null;
        }

        /* NOTE ABOUT THE TRIG FUNCTIONS:
         * If you have a sharp eye, you may notice that our trignometry functions make use of the *double*-precision versions of those functions,
         * even though this is a single-precision language.
         *
         * DO NOT replace them with the single-precision ones in MathF!!!
         *
         * BYOND erroneously calls the double-precision versions in its code, in a way that does honestly affect behaviour in some circumstances.
         * Replicating that REQUIRES us to do the same error! You will break a unit test or two if you try to change this.
         */

        [DreamProc("arccos")]
        [DreamProcParameter("X", Type = DreamValueType.Float)]
        public static DreamValue NativeProc_arccos(DreamObject instance, DreamObject usr, DreamProcArguments arguments) {
            arguments.GetArgument(0, "X").TryGetValueAsFloat(out float x);
            double acos = Math.Acos(x);

            return new DreamValue((float)(acos * 180 / Math.PI));
        }

        [DreamProc("arcsin")]
        [DreamProcParameter("X", Type = DreamValueType.Float)]
        public static DreamValue NativeProc_arcsin(DreamObject instance, DreamObject usr, DreamProcArguments arguments) {
            arguments.GetArgument(0, "X").TryGetValueAsFloat(out float x);
            double asin = Math.Asin(x);

            return new DreamValue((float)(asin * 180 / Math.PI));
        }

        [DreamProc("arctan")]
        [DreamProcParameter("A", Type = DreamValueType.Float)]
        public static DreamValue NativeProc_arctan(DreamObject instance, DreamObject usr, DreamProcArguments arguments) {
            arguments.GetArgument(0, "A").TryGetValueAsFloat(out float a);
            double atan = Math.Atan(a);

            return new DreamValue((float)(atan * 180 / Math.PI));
        }

        [DreamProc("ascii2text")]
        [DreamProcParameter("N", Type = DreamValueType.Float)]
        public static DreamValue NativeProc_ascii2text(DreamObject instance, DreamObject usr, DreamProcArguments arguments) {
            DreamValue ascii = arguments.GetArgument(0, "N");
            if (!ascii.TryGetValueAsInteger(out int asciiValue))
                throw new Exception($"{ascii} is not a number");

            return new DreamValue(Convert.ToChar(asciiValue).ToString());
        }

        [DreamProc("ceil")]
        [DreamProcParameter("A", Type = DreamValueType.Float)]
        public static DreamValue NativeProc_ceil(DreamObject instance, DreamObject usr, DreamProcArguments arguments) {
            DreamValue arg = arguments.GetArgument(0, "A");
            if (arg.TryGetValueAsFloat(out float floatnum)) {
                return new DreamValue(MathF.Ceiling(floatnum));
            }
            return new DreamValue(0);
        }

        [DreamProc("ckey")]
        [DreamProcParameter("Key", Type = DreamValueType.String)]
        public static DreamValue NativeProc_ckey(DreamObject instance, DreamObject usr, DreamProcArguments arguments) {
            if (!arguments.GetArgument(0, "Key").TryGetValueAsString(out var key))
            {
                return DreamValue.Null;
            }

            key = Regex.Replace(key.ToLower(), "[\\^]|[^a-z0-9@]", ""); //Remove all punctuation and make lowercase
            return new DreamValue(key);
        }

        [DreamProc("ckeyEx")]
        [DreamProcParameter("Text", Type = DreamValueType.String)]
        public static DreamValue NativeProc_ckeyEx(DreamObject instance, DreamObject usr, DreamProcArguments arguments) {
            if (!arguments.GetArgument(0, "Text").TryGetValueAsString(out var text))
            {
                return DreamValue.Null;
            }

            text = Regex.Replace(text, "[\\^]|[^A-z0-9@_-]", ""); //Remove all punctuation except - and _
            return new DreamValue(text);
        }

        [DreamProc("clamp")]
        [DreamProcParameter("Value", Type = DreamValueType.Float | DreamValueType.DreamObject)]
        [DreamProcParameter("Low", Type = DreamValueType.Float)]
        [DreamProcParameter("High", Type = DreamValueType.Float)]
        public static DreamValue NativeProc_clamp(DreamObject instance, DreamObject usr, DreamProcArguments arguments)
        {
            DreamValue value = arguments.GetArgument(0, "Value");

            if (!arguments.GetArgument(1, "Low").TryGetValueAsFloat(out float lVal))
                throw new Exception("Lower bound is not a number");
            if (!arguments.GetArgument(2, "High").TryGetValueAsFloat(out float hVal))
                throw new Exception("Upper bound is not a number");

            // BYOND supports switching low/high args around
            if (lVal > hVal)
            {
                (hVal, lVal) = (lVal, hVal);
            }

            if (value.TryGetValueAsDreamList(out DreamList list))
            {
                DreamList tmp = DreamList.Create();
                foreach (DreamValue val in list.GetValues())
                {
                    if (!val.TryGetValueAsFloat(out float floatVal))
                        continue;

                    tmp.AddValue(new DreamValue(Math.Clamp(floatVal, lVal, hVal)));
                }
                return new DreamValue(tmp);
            }
            else if (value.TryGetValueAsFloat(out float floatVal))
            {
                return new DreamValue(Math.Clamp(floatVal, lVal, hVal));
            }
            else
            {
                throw new Exception("Clamp expects a number or list");
            }
        }

        [DreamProc("cmptext")]
        [DreamProcParameter("T1", Type = DreamValueType.String)]
        public static DreamValue NativeProc_cmptext(DreamObject instance, DreamObject usr, DreamProcArguments arguments) {
            List<DreamValue> values = arguments.GetAllArguments();
            if (!values[0].TryGetValueAsString(out var t1))
            {
                return new DreamValue(0);
            }

            t1 = t1.ToLower();

            for (int i = 1; i < values.Count; i++) {
                if (!values[i].TryGetValueAsString(out var t2) || t2.ToLower() != t1) return new DreamValue(0);
            }

            return new DreamValue(1);
        }

        [DreamProc("copytext")]
        [DreamProcParameter("T", Type = DreamValueType.String)]
        [DreamProcParameter("Start", Type = DreamValueType.Float, DefaultValue = 1)]
        [DreamProcParameter("End", Type = DreamValueType.Float, DefaultValue = 0)]
        public static DreamValue NativeProc_copytext(DreamObject instance, DreamObject usr, DreamProcArguments arguments) {
            arguments.GetArgument(2, "End").TryGetValueAsInteger(out var end); //1-indexed

            if (!arguments.GetArgument(0, "T").TryGetValueAsString(out string text))
                return (end == 0) ? DreamValue.Null : new DreamValue("");
            if (!arguments.GetArgument(1, "Start").TryGetValueAsInteger(out int start)) //1-indexed
                return new DreamValue("");

            if (end <= 0) end += text.Length + 1;
            else if (end > text.Length + 1) end = text.Length + 1;

            if (start == 0) return new DreamValue("");
            else if (start < 0) start += text.Length + 1;

            return new DreamValue(text.Substring(start - 1, end - start));
        }

        [DreamProc("copytext_char")]
        [DreamProcParameter("T", Type = DreamValueType.String)]
        [DreamProcParameter("Start", Type = DreamValueType.Float, DefaultValue = 1)]
        [DreamProcParameter("End", Type = DreamValueType.Float, DefaultValue = 0)]
        public static DreamValue NativeProc_copytext_char(DreamObject instance, DreamObject usr, DreamProcArguments arguments) {
            arguments.GetArgument(2, "End").TryGetValueAsInteger(out var end); //1-indexed

            if (!arguments.GetArgument(0, "T").TryGetValueAsString(out string text))
                return (end == 0) ? DreamValue.Null : new DreamValue("");
            if (!arguments.GetArgument(1, "Start").TryGetValueAsInteger(out int start)) //1-indexed
                return new DreamValue("");

            StringInfo textElements = new StringInfo(text);

            if (end <= 0) end += textElements.LengthInTextElements + 1;
            else if (end > textElements.LengthInTextElements + 1) end = textElements.LengthInTextElements + 1;

            if (start == 0) return new DreamValue("");
            else if (start < 0) start += textElements.LengthInTextElements + 1;

            return new DreamValue(textElements.SubstringByTextElements(start - 1, end - start));
        }

        [DreamProc("cos")]
        [DreamProcParameter("X", Type = DreamValueType.Float)]
        public static DreamValue NativeProc_cos(DreamObject instance, DreamObject usr, DreamProcArguments arguments) {
            arguments.GetArgument(0, "X").TryGetValueAsFloat(out float x);
            double rad = x * (Math.PI / 180);

            return new DreamValue((float)Math.Cos(rad));
        }

        [DreamProc("CRASH")]
        [DreamProcParameter("msg", Type = DreamValueType.String)]
        public static DreamValue NativeProc_CRASH(DreamObject instance, DreamObject usr, DreamProcArguments arguments) {
            if (arguments.GetArgument(0, "msg").TryGetValueAsString(out var message))
            {
                throw new PropagatingRuntime(message);
            }

            throw new PropagatingRuntime("");
        }

        [DreamProc("fcopy")]
        [DreamProcParameter("Src", Type = DreamValueType.String | DreamValueType.DreamResource)]
        [DreamProcParameter("Dst", Type = DreamValueType.String)]
        public static DreamValue NativeProc_fcopy(DreamObject instance, DreamObject usr, DreamProcArguments arguments)
        {
            var arg1 = arguments.GetArgument(0, "Src");

            string src;
            if (arg1.TryGetValueAsDreamResource(out DreamResource arg1Rsc)) {
                src = arg1Rsc.ResourcePath;
            } else if (!arg1.TryGetValueAsString(out src)) {
                throw new Exception("bad src file");
            }

            if (!arguments.GetArgument(1, "Dst").TryGetValueAsString(out var dst))
            {
                throw new Exception("bad dst file");
            }

            var resourceManager = IoCManager.Resolve<DreamResourceManager>();
            return new DreamValue(resourceManager.CopyFile(src, dst) ? 1 : 0);
        }

        [DreamProc("fcopy_rsc")]
        [DreamProcParameter("File", Type = DreamValueType.String | DreamValueType.DreamResource)]
        public static DreamValue NativeProc_fcopy_rsc(DreamObject instance, DreamObject usr, DreamProcArguments arguments) {
            var arg1 = arguments.GetArgument(0, "File");

            string filePath;
            if (arg1.TryGetValueAsDreamResource(out DreamResource arg1Rsc)) {
                filePath = arg1Rsc.ResourcePath;
            } else if (!arg1.TryGetValueAsString(out filePath)) {
                return DreamValue.Null;
            }

            var resourceManager = IoCManager.Resolve<DreamResourceManager>();
            return new DreamValue(resourceManager.LoadResource(filePath));
        }

        [DreamProc("fdel")]
        [DreamProcParameter("File", Type = DreamValueType.String)]
        public static DreamValue NativeProc_fdel(DreamObject instance, DreamObject usr, DreamProcArguments arguments) {
            DreamValue file = arguments.GetArgument(0, "File");

            string filePath;
            if (file.TryGetValueAsDreamResource(out var resource)) {
                filePath = resource.ResourcePath;
            } else if(!file.TryGetValueAsString(out filePath)) {
                throw new Exception($"{file} is not a valid file");
            }

            var resourceManager = IoCManager.Resolve<DreamResourceManager>();
            bool successful;
            if (filePath.EndsWith("/")) {
                successful = resourceManager.DeleteDirectory(filePath);
            } else {
                successful = resourceManager.DeleteFile(filePath);
            }

            return new DreamValue(successful ? 1 : 0);
        }

        [DreamProc("fexists")]
        [DreamProcParameter("File", Type = DreamValueType.String | DreamValueType.DreamResource)]
        public static DreamValue NativeProc_fexists(DreamObject instance, DreamObject usr, DreamProcArguments arguments) {
            DreamValue file = arguments.GetArgument(0, "File");

            string filePath;
            if (file.TryGetValueAsDreamResource(out var rsc)) {
                filePath = rsc.ResourcePath;
            } else if (!file.TryGetValueAsString(out filePath)) {
                return DreamValue.Null;
            }

            var resourceManager = IoCManager.Resolve<DreamResourceManager>();
            return new DreamValue(resourceManager.DoesFileExist(filePath) ? 1 : 0);
        }

        [DreamProc("file")]
        [DreamProcParameter("Path", Type = DreamValueType.String | DreamValueType.DreamResource)]
        public static DreamValue NativeProc_file(DreamObject instance, DreamObject usr, DreamProcArguments arguments) {
            DreamValue path = arguments.GetArgument(0, "Path");

            if (path.TryGetValueAsString(out var rscPath)) {
                var resourceManager = IoCManager.Resolve<DreamResourceManager>();
                var resource = resourceManager.LoadResource(rscPath);

                return new DreamValue(resource);
            }

            if (path.Type == DreamValueType.DreamResource) {
                return path;
            }

            throw new Exception("Invalid path argument");
        }

        [DreamProc("file2text")]
        [DreamProcParameter("File", Type = DreamValueType.String | DreamValueType.DreamResource)]
        public static DreamValue NativeProc_file2text(DreamObject instance, DreamObject usr, DreamProcArguments arguments) {
            DreamValue file = arguments.GetArgument(0, "File");
            DreamResource resource;


            if (file.TryGetValueAsString(out var rscPath)) {
                var resourceManager = IoCManager.Resolve<DreamResourceManager>();

                resource = resourceManager.LoadResource(rscPath);
            } else if (!file.TryGetValueAsDreamResource(out resource)) {
                return DreamValue.Null;
            }

            string? text = resource.ReadAsString();
            return (text != null) ? new DreamValue(text) : DreamValue.Null;
        }

        [DreamProc("filter")]
        [DreamProcParameter("type", Type = DreamValueType.String)]
        public static DreamValue NativeProc_filter(DreamObject instance, DreamObject usr, DreamProcArguments arguments) {
            return DreamValue.Null;
        }

        [DreamProc("findtext")]
        [DreamProcParameter("Haystack", Type = DreamValueType.String)]
        [DreamProcParameter("Needle", Type = DreamValueType.String)]
        [DreamProcParameter("Start", Type = DreamValueType.Float, DefaultValue = 1)]
        [DreamProcParameter("End", Type = DreamValueType.Float, DefaultValue = 0)]
        public static DreamValue NativeProc_findtext(DreamObject instance, DreamObject usr, DreamProcArguments arguments) {
            // TODO This is for handling nulls, check if it works right for other bad types
            int failCount = 0;
            if (!arguments.GetArgument(0, "Haystack").TryGetValueAsString(out var text))
            {
                failCount++;
            }
            if (!arguments.GetArgument(1, "Needle").TryGetValueAsString(out var needle))
            {
                failCount++;
            }
            if (failCount > 0)
            {
                return new DreamValue(failCount == 2 ? 1 : 0);
            }

            int start = arguments.GetArgument(2, "Start").GetValueAsInteger(); //1-indexed
            int end = arguments.GetArgument(3, "End").GetValueAsInteger(); //1-indexed

            if (start > text.Length || start == 0) return new DreamValue(0);

            if (start < 0)
            {
                start = text.Length + start + 1; //1-indexed
            }

            if (end < 0)
            {
                end = text.Length + end + 1; //1-indexed
            }

            if (end == 0 || end > text.Length + 1) {
                end = text.Length + 1;
            }

            int needleIndex = text.IndexOf(needle, start - 1, end - start, StringComparison.OrdinalIgnoreCase);
            return new DreamValue(needleIndex + 1); //1-indexed
        }

        [DreamProc("findtextEx")]
        [DreamProcParameter("Haystack", Type = DreamValueType.String)]
        [DreamProcParameter("Needle", Type = DreamValueType.String)]
        [DreamProcParameter("Start", Type = DreamValueType.Float, DefaultValue = 1)]
        [DreamProcParameter("End", Type = DreamValueType.Float, DefaultValue = 0)]
        public static DreamValue NativeProc_findtextEx(DreamObject instance, DreamObject usr, DreamProcArguments arguments) {
            // TODO This is for handling nulls, check if it works right for other bad types
            int failCount = 0;
            if (!arguments.GetArgument(0, "Haystack").TryGetValueAsString(out var text))
            {
                failCount++;
            }
            if (!arguments.GetArgument(1, "Needle").TryGetValueAsString(out var needle))
            {
                failCount++;
            }
            if (failCount > 0)
            {
                return new DreamValue(failCount == 2 ? 1 : 0);
            }

            int start = arguments.GetArgument(2, "Start").GetValueAsInteger(); //1-indexed
            int end = arguments.GetArgument(3, "End").GetValueAsInteger(); //1-indexed

            if (start <= 0 || start > text.Length || end < 0) return new DreamValue(0);

            if (end == 0 || end > text.Length + 1) {
                end = text.Length + 1;
            }

            int needleIndex = text.IndexOf(needle, start - 1, end - start);
            if (needleIndex != -1) {
                return new DreamValue(needleIndex + 1); //1-indexed
            } else {
                return new DreamValue(0);
            }
        }

        [DreamProc("findlasttext")]
        [DreamProcParameter("Haystack", Type = DreamValueType.String)]
        [DreamProcParameter("Needle", Type = DreamValueType.String)]
        [DreamProcParameter("Start", Type = DreamValueType.Float, DefaultValue = 1)]
        [DreamProcParameter("End", Type = DreamValueType.Float, DefaultValue = 0)]
        public static DreamValue NativeProc_findlasttext(DreamObject instance, DreamObject usr, DreamProcArguments arguments) {
            // TODO This is for handling nulls, check if it works right for other bad types
            int failCount = 0;
            if (!arguments.GetArgument(0, "Haystack").TryGetValueAsString(out var text))
            {
                failCount++;
            }
            if (!arguments.GetArgument(1, "Needle").TryGetValueAsString(out var needle))
            {
                failCount++;
            }
            if (failCount > 0)
            {
                return new DreamValue(failCount == 2 ? 1 : 0);
            }

            int start = arguments.GetArgument(2, "Start").GetValueAsInteger(); //1-indexed
            int end = arguments.GetArgument(3, "End").GetValueAsInteger(); //1-indexed

            if (end == 0) {
                end = text.Length + 1;
            }

            int needleIndex = text.LastIndexOf(needle, end - 1, end - start, StringComparison.OrdinalIgnoreCase);
            if (needleIndex != -1) {
                return new DreamValue(needleIndex + 1); //1-indexed
            } else {
                return new DreamValue(0);
            }
        }

        [DreamProc("findlasttextEx")]
        [DreamProcParameter("Haystack", Type = DreamValueType.String)]
        [DreamProcParameter("Needle", Type = DreamValueType.String)]
        [DreamProcParameter("Start", Type = DreamValueType.Float, DefaultValue = 1)]
        [DreamProcParameter("End", Type = DreamValueType.Float, DefaultValue = 0)]
        public static DreamValue NativeProc_findlasttextEx(DreamObject instance, DreamObject usr, DreamProcArguments arguments) {
            // TODO This is for handling nulls, check if it works right for other bad types
            int failCount = 0;
            if (!arguments.GetArgument(0, "Haystack").TryGetValueAsString(out var text))
            {
                failCount++;
            }
            if (!arguments.GetArgument(1, "Needle").TryGetValueAsString(out var needle))
            {
                failCount++;
            }
            if (failCount > 0)
            {
                return new DreamValue(failCount == 2 ? 1 : 0);
            }

            int start = arguments.GetArgument(2, "Start").GetValueAsInteger(); //1-indexed
            int end = arguments.GetArgument(3, "End").GetValueAsInteger(); //1-indexed

            if (end == 0) {
                end = text.Length + 1;
            }

            int needleIndex = text.LastIndexOf(needle, end - 1, end - start);
            if (needleIndex != -1) {
                return new DreamValue(needleIndex + 1); //1-indexed
            } else {
                return new DreamValue(0);
            }
        }

        [DreamProc("flick")]
        [DreamProcParameter("Icon", Type = DreamValueType.String | DreamValueType.DreamResource)]
        [DreamProcParameter("Object", Type = DreamValueType.String | DreamValueType.DreamResource)]
        public static DreamValue NativeProc_flick(DreamObject instance, DreamObject usr, DreamProcArguments arguments) {
            //TODO: Implement flick()

            return DreamValue.Null;
        }

        [DreamProc("flist")]
        [DreamProcParameter("Path", Type = DreamValueType.String)]
        public static DreamValue NativeProc_flist(DreamObject instance, DreamObject usr, DreamProcArguments arguments) {
            if(!arguments.GetArgument(0, "Path").TryGetValueAsString(out var path))
            {
                path = IoCManager.Resolve<DreamResourceManager>().RootPath + Path.DirectorySeparatorChar;
            }
            var resourceManager = IoCManager.Resolve<DreamResourceManager>();
            var listing = resourceManager.EnumerateListing(path);
            DreamList list = DreamList.Create(listing);
            return new DreamValue(list);
        }

<<<<<<< HEAD
        [DreamProc("gradient")]
        [DreamProcParameter("A", Type = DreamValueType.DreamObject)]
        [DreamProcParameter("index", Type = DreamValueType.Float)]
        public static DreamValue NativeProc_gradient(DreamObject instance, DreamObject usr, DreamProcArguments arguments) {
            if (arguments.ArgumentCount <= 1) {
                throw new IndexOutOfRangeException("Not enough arguments");
            }

            /// We dont want keyword arguments screwing with this
            DreamValue indx = arguments.GetArgument(arguments.OrderedArguments.Count - 1, "index");

            int colorspace = 0;
            bool loop = false;

            if (!indx.TryGetValueAsFloat(out float index)) {
                throw new FormatException("Failed to parse index as float");
            }

            List<DreamValue> GradientList;

            if (arguments.GetArgument(0, "A").TryGetValueAsDreamList(out DreamList gradlist)) {
                GradientList = gradlist.GetValues();

                if (gradlist.ContainsValue(new DreamValue("loop"))) { loop = true; }

                DreamValue dictspace = gradlist.GetValue(new("space"));
                if (dictspace != DreamValue.Null && dictspace.TryGetValueAsInteger(out int dictlookup)) { colorspace = dictlookup; }

            } else {
                GradientList = arguments.GetAllArguments();
            }

            if (arguments.OrderedArguments.Contains(new("loop"))) { loop = true; }

            if (arguments.NamedArguments.TryGetValue("space", out DreamValue namedlookup) && namedlookup.TryGetValueAsInteger(out int space)) { colorspace = space; }

            /// true: look for int: false look for color
            bool color_or_int = true;

            float workingfloat = 0;
            float maxvalue = 1;
            float minvalue = 0;
            float leftboundy = 0;
            float rightboundry = 1;

            /// None of these should be null however C# is "special"
            Color left = new();
            Color right = new();

            bool leftexists = false;
            bool rightexists = false;

            foreach (DreamValue value in GradientList) {
                if (color_or_int && value.TryGetValueAsFloat(out float flt)) { // Int
                    color_or_int = false;
                    workingfloat = flt;
                    maxvalue = Math.Max(maxvalue, flt);
                    minvalue = Math.Min(minvalue, flt);
                    continue; // Succesful parse
                }

                if (value.TryGetValueAsString(out string? strvalue) && ColorHelpers.TryParseColor(strvalue, out Color color)) {

                    if(loop && index >= maxvalue) {
                        index %= maxvalue;
                    }

                    if (workingfloat >= index) {
                        right = color;
                        rightboundry = workingfloat;
                        rightexists = true;
                        break;
                    }
                    else {
                        left = color;
                        leftexists = true;
                        leftboundy = workingfloat;
                    }

                    if (color_or_int) {
                        workingfloat = 1;
                    }

                    color_or_int = true;
                }
            }

            /// Convert the index to a 0-1 range
            float normalized = (index - leftboundy) / (rightboundry - leftboundy);

            /// Cheap way to make sure the gradient works at the extremes (eg 1 and 0)
            if (!leftexists || (rightexists && normalized == 1) || (rightexists && normalized == 0)) {
                if (right.A == 1) {
                    return new DreamValue(right.ToHexNoAlpha().ToLower());
                }
                return new DreamValue(right.ToHex().ToLower());
            } else if (!rightexists) {

                if (left.A == 1) {
                    return new DreamValue(left.ToHexNoAlpha().ToLower());
                }
                return new DreamValue(left.ToHex().ToLower());
            } else if (!leftexists && !rightexists) {
                throw new InvalidOperationException("Failed to find any colors");
            }

            Color returnval;
            switch (colorspace) {
                case 0: // RGB
                    returnval = Color.InterpolateBetween(left, right, normalized);
                    break;
                case 1 or 2: // HSV/HSL
                    Vector4 vect1 = new(Color.ToHsv(left));
                    Vector4 vect2 = new(Color.ToHsv(right));

                    /// Some precision is lost when coverting back to HSV at very small values this fixes that issue
                    if (normalized < 0.05f) {
                        normalized += 0.001f;
                    }

                    /// This time it's overshooting
                    /// dw these numbers are insanely arbitrary
                    if(normalized > 0.9f) {
                        normalized -= 0.00445f;
                    }

                    float newhue;
                    float delta = vect2.X - vect1.X;
                    if (vect1.X > vect2.X) {
                        (vect1.X, vect2.X) = (vect2.X, vect1.X);
                        delta = -delta;
                        normalized = 1 - normalized;
                    }
                    if (delta > 0.5f) // 180deg
                    {
                        vect1.X += 1f; // 360deg
                        newhue = (vect1.X + normalized * (vect2.X - vect1.X)) % 1; // 360deg
                    } else {
                        newhue = vect1.X + normalized * delta;
                    }

                    Vector4 holder = new(
                        newhue,
                        vect1.Y + normalized * (vect2.Y - vect1.Y),
                        vect1.Z + normalized * (vect2.Z - vect1.Z),
                        vect1.W + normalized * (vect2.W - vect1.W));

                    returnval = Color.FromHsv(holder);
                    break;
                default:
                    throw new NotSupportedException("Cannot interpolate colorspace");
            }

            if (returnval.A == 1) {
                return new DreamValue(returnval.ToHexNoAlpha().ToLower());
            }
            return new DreamValue(returnval.ToHex().ToLower());
=======
        [DreamProc("floor")]
        [DreamProcParameter("A", Type = DreamValueType.Float)]
        public static DreamValue NativeProc_floor(DreamObject instance, DreamObject usr, DreamProcArguments arguments) {
            DreamValue arg = arguments.GetArgument(0, "A");
            if (arg.TryGetValueAsFloat(out float floatnum)) {
                return new DreamValue(MathF.Floor(floatnum));
            }
            return new DreamValue(0);
        }

        [DreamProc("fract")]
        [DreamProcParameter("n", Type = DreamValueType.Float)]
        public static DreamValue NativeProc_fract(DreamObject instance, DreamObject usr, DreamProcArguments arguments) {
            DreamValue arg = arguments.GetArgument(0, "n");
            if (arg.TryGetValueAsFloat(out float floatnum)) {
                if(float.IsInfinity(floatnum)) {
                    return new DreamValue(0);
                }
                return new DreamValue(floatnum - MathF.Truncate(floatnum));
            }
            return new DreamValue(0);
>>>>>>> 4b43597c
        }

        [DreamProc("hascall")]
        [DreamProcParameter("Object", Type = DreamValueType.DreamObject)]
        [DreamProcParameter("ProcName", Type = DreamValueType.String)]
        public static DreamValue NativeProc_hascall(DreamObject instance, DreamObject usr, DreamProcArguments arguments) {
            if (!arguments.GetArgument(0, "Object").TryGetValueAsDreamObject(out var obj))
                return new DreamValue(0);
            if(!arguments.GetArgument(1, "ProcName").TryGetValueAsString(out var procName))
                return new DreamValue(0);

            return new DreamValue(obj.ObjectDefinition.HasProc(procName) ? 1 : 0);
        }

        [DreamProc("html_decode")]
        [DreamProcParameter("HtmlText", Type = DreamValueType.String)]
        public static DreamValue NativeProc_html_decode(DreamObject instance, DreamObject usr, DreamProcArguments arguments) {
            string htmlText = arguments.GetArgument(0, "HtmlText").Stringify();

            return new DreamValue(HttpUtility.HtmlDecode(htmlText));
        }

        [DreamProc("html_encode")]
        [DreamProcParameter("PlainText", Type = DreamValueType.String)]
        public static DreamValue NativeProc_html_encode(DreamObject instance, DreamObject usr, DreamProcArguments arguments) {
            string plainText = arguments.GetArgument(0, "PlainText").Stringify();

            return new DreamValue(HttpUtility.HtmlEncode(plainText));
        }

        [DreamProc("icon_states")]
        [DreamProcParameter("Icon", Type = DreamValueType.DreamResource)]
        [DreamProcParameter("mode", Type = DreamValueType.Float, DefaultValue = 0)]
        public static DreamValue NativeProc_icon_states(DreamObject instance, DreamObject usr, DreamProcArguments arguments) {
            var mode = arguments.GetArgument(1, "mode").GetValueAsInteger();
            if (mode != 0) {
                throw new NotImplementedException("Only mode 0 is implemented");
            }

            var arg = arguments.GetArgument(0, "Icon");

            if (arg.Equals(DreamValue.Null)) {
                return DreamValue.Null;
            }

            DMIParser.ParsedDMIDescription dmiDescription;
            if (arg.TryGetValueAsDreamResource(out var resource)) {
                dmiDescription = DMIParser.ParseDMI(new MemoryStream(resource.ResourceData));
            } else if (arg.TryGetValueAsDreamObjectOfType(DreamPath.Icon, out var icon)) {
                dmiDescription = DreamMetaObjectIcon.ObjectToDreamIcon[icon].Description;
            } else {
                throw new Exception($"Bad icon {arg}");
            }

            return new DreamValue(DreamList.Create(dmiDescription.States.Keys.ToArray()));
        }

        [DreamProc("image")]
        [DreamProcParameter("icon", Type = DreamValueType.DreamResource)]
        [DreamProcParameter("loc", Type = DreamValueType.DreamObject)]
        [DreamProcParameter("icon_state", Type = DreamValueType.String)]
        [DreamProcParameter("layer", Type = DreamValueType.Float)]
        [DreamProcParameter("dir", Type = DreamValueType.Float)]
        public static DreamValue NativeProc_image(DreamObject instance, DreamObject usr, DreamProcArguments arguments) {
            DreamObject imageObject = DreamManager.ObjectTree.CreateObject(DreamPath.Image);
            imageObject.InitSpawn(arguments);
            return new DreamValue(imageObject);
        }

        [DreamProc("isarea")]
        [DreamProcParameter("Loc1", Type = DreamValueType.DreamObject)]
        public static DreamValue NativeProc_isarea(DreamObject instance, DreamObject usr, DreamProcArguments arguments) {
            List<DreamValue> locs = arguments.GetAllArguments();

            foreach (DreamValue loc in locs) {
                if (!loc.TryGetValueAsDreamObjectOfType(DreamPath.Area, out _)) return new DreamValue(0);
            }

            return new DreamValue(1);
        }

        [DreamProc("isfile")]
        [DreamProcParameter("File")]
        public static DreamValue NativeProc_isfile(DreamObject instance, DreamObject usr, DreamProcArguments arguments) {
            DreamValue file = arguments.GetArgument(0, "File");

            return new DreamValue((file.Type == DreamValueType.DreamResource) ? 1 : 0);
        }

        [DreamProc("isicon")]
        [DreamProcParameter("Icon")]
        public static DreamValue NativeProc_isicon(DreamObject instance, DreamObject usr, DreamProcArguments arguments) {
            DreamValue icon = arguments.GetArgument(0, "Icon");
            if (icon.TryGetValueAsDreamObjectOfType(DreamPath.Icon, out _))
                return new DreamValue(1);
            else if (icon.TryGetValueAsDreamResource(out DreamResource resource)) {
                switch (Path.GetExtension(resource.ResourcePath)) {
                    case ".dmi":
                    case ".bmp":
                    case ".png":
                    case ".jpg":
                    case ".gif":
                        return new DreamValue(1);
                    default:
                        return new DreamValue(0);
                }
            } else {
                return new DreamValue(0);
            }
        }

        [DreamProc("isinf")]
        [DreamProcParameter("n", Type = DreamValueType.Float)]
        public static DreamValue NativeProc_isinf(DreamObject instance, DreamObject usr, DreamProcArguments arguments) {
            if(arguments.GetArgument(0, "n").TryGetValueAsFloat(out float floatnum)) {
                return new DreamValue(float.IsInfinity(floatnum) ? 1 : 0);
            }
            return new DreamValue(0);
        }

        [DreamProc("islist")]
        [DreamProcParameter("Object")]
        public static DreamValue NativeProc_islist(DreamObject instance, DreamObject usr, DreamProcArguments arguments) {
            bool isList = arguments.GetArgument(0, "Object").TryGetValueAsDreamList(out _);
            return new DreamValue(isList ? 1 : 0);
        }

        [DreamProc("isloc")]
        [DreamProcParameter("Loc1", Type = DreamValueType.DreamObject)]
        public static DreamValue NativeProc_isloc(DreamObject instance, DreamObject usr, DreamProcArguments arguments) {
            List<DreamValue> locs = arguments.GetAllArguments();

            foreach (DreamValue loc in locs) {
                if (loc.TryGetValueAsDreamObject(out DreamObject? locObject) && locObject is not null) {
                    bool isLoc = locObject.IsSubtypeOf(DreamPath.Mob) || locObject.IsSubtypeOf(DreamPath.Obj) || locObject.IsSubtypeOf(DreamPath.Turf) || locObject.IsSubtypeOf(DreamPath.Area);

                    if (!isLoc) {
                        return new DreamValue(0);
                    }
                } else {
                    return new DreamValue(0);
                }
            }

            return new DreamValue(1);
        }

        [DreamProc("ismob")]
        [DreamProcParameter("Loc1", Type = DreamValueType.DreamObject)]
        public static DreamValue NativeProc_ismob(DreamObject instance, DreamObject usr, DreamProcArguments arguments) {
            List<DreamValue> locs = arguments.GetAllArguments();

            foreach (DreamValue loc in locs) {
                if (!loc.TryGetValueAsDreamObjectOfType(DreamPath.Mob, out _))
                    return new DreamValue(0);
            }

            return new DreamValue(1);
        }

        [DreamProc("ismovable")]
        [DreamProcParameter("Loc1", Type = DreamValueType.DreamObject)]
        public static DreamValue NativeProc_ismovable(DreamObject instance, DreamObject usr, DreamProcArguments arguments) {
            List<DreamValue> locs = arguments.GetAllArguments();

            foreach (DreamValue loc in locs) {
                if (!loc.TryGetValueAsDreamObjectOfType(DreamPath.Movable, out _)) {
                    return new DreamValue(0);
                }
            }

            return new DreamValue(1);
        }

        [DreamProc("isnan")]
        [DreamProcParameter("n", Type = DreamValueType.Float)]
        public static DreamValue NativeProc_isnan(DreamObject instance, DreamObject usr, DreamProcArguments arguments) {
            if (arguments.GetArgument(0, "n").TryGetValueAsFloat(out float floatnum)) {
                return new DreamValue(float.IsNaN(floatnum) ? 1 : 0);
            }
            return new DreamValue(0);
        }

        [DreamProc("isnull")]
        [DreamProcParameter("Val")]
        public static DreamValue NativeProc_isnull(DreamObject instance, DreamObject usr, DreamProcArguments arguments) {
            DreamValue value = arguments.GetArgument(0, "Val");

            return new DreamValue((value == DreamValue.Null) ? 1 : 0);
        }

        [DreamProc("isnum")]
        [DreamProcParameter("Val")]
        public static DreamValue NativeProc_isnum(DreamObject instance, DreamObject usr, DreamProcArguments arguments) {
            DreamValue value = arguments.GetArgument(0, "Val");

            return new DreamValue((value.Type == DreamValueType.Float) ? 1 : 0);
        }

        [DreamProc("ispath")]
        [DreamProcParameter("Val")]
        [DreamProcParameter("Type", Type = DreamValueType.DreamPath)]
        public static DreamValue NativeProc_ispath(DreamObject instance, DreamObject usr, DreamProcArguments arguments) {
            DreamValue value = arguments.GetArgument(0, "Val");
            DreamValue type = arguments.GetArgument(1, "Type");

            if (value.TryGetValueAsPath(out DreamPath valuePath)) {
                if (type.TryGetValueAsPath(out DreamPath typePath)) {
                    DreamObjectDefinition valueDefinition = DreamManager.ObjectTree.GetObjectDefinition(valuePath);

                    return new DreamValue(valueDefinition.IsSubtypeOf(typePath) ? 1 : 0);
                } else {
                    return new DreamValue(1);
                }
            }

            return new DreamValue(0);
        }

        [DreamProc("istext")]
        [DreamProcParameter("Val")]
        public static DreamValue NativeProc_istext(DreamObject instance, DreamObject usr, DreamProcArguments arguments) {
            DreamValue value = arguments.GetArgument(0, "Val");

            return new DreamValue((value.Type == DreamValueType.String) ? 1 : 0);
        }

        [DreamProc("isturf")]
        [DreamProcParameter("Loc1", Type = DreamValueType.DreamObject)]
        public static DreamValue NativeProc_isturf(DreamObject instance, DreamObject usr, DreamProcArguments arguments) {
            List<DreamValue> locs = arguments.GetAllArguments();

            foreach (DreamValue loc in locs) {
                if (!loc.TryGetValueAsDreamObjectOfType(DreamPath.Turf, out _)) {
                    return new DreamValue(0);
                }
            }

            return new DreamValue(1);
        }

        private static DreamValue CreateValueFromJsonElement(JsonElement jsonElement)
        {
            switch (jsonElement.ValueKind)
            {
                case JsonValueKind.Array:
                {
                    DreamList list = DreamList.Create();

                    foreach (JsonElement childElement in jsonElement.EnumerateArray()) {
                        DreamValue value = CreateValueFromJsonElement(childElement);

                        list.AddValue(value);
                    }

                    return new DreamValue(list);
                }
                case JsonValueKind.Object:
                {
                    DreamList list = DreamList.Create();

                    foreach (JsonProperty childProperty in jsonElement.EnumerateObject()) {
                        DreamValue value = CreateValueFromJsonElement(childProperty.Value);

                        list.SetValue(new DreamValue(childProperty.Name), value);
                    }

                    return new DreamValue(list);
                }
                case JsonValueKind.String:
                    return new DreamValue(jsonElement.GetString());
                case JsonValueKind.Number:
                    if (!jsonElement.TryGetSingle(out float floatValue)) {
                        throw new Exception("Invalid number " + jsonElement);
                    }

                    return new DreamValue(floatValue);
                case JsonValueKind.True:
                    return new DreamValue(1);
                case JsonValueKind.False:
                    return new DreamValue(0);
                case JsonValueKind.Null:
                    return DreamValue.Null;
                default:
                    throw new Exception("Invalid ValueKind " + jsonElement.ValueKind);
            }
        }

        /// <summary>
        /// A helper function for /proc/json_encode(). Takes in a value and returns its json-able equivalent.
        /// </summary>
        /// <returns>Something that <see cref="JsonSerializer.Serialize"/> can parse.</returns>
        public static object? CreateJsonElementFromValue(DreamValue value) {
            return CreateJsonElementFromValueRecursive(value, 0);
        }

        /// <remarks> This exists to allow for some control over the recursion.<br/>
        /// DM is actually not very smart about deep recursion or lists referencing their parents; it just goes to ~19 depth and gives up.</remarks>
        private static object? CreateJsonElementFromValueRecursive(DreamValue value, int recursionLevel) {
            const int maximumRecursions = 20; // In parity with DM, we give up and just print a 'null' at the maximum recursion.
            if (recursionLevel == maximumRecursions)
                return null; // This will be turned into the string "null" higher up in the stack.

            if(value.TryGetValueAsFloat(out float floatValue))
                return floatValue;
            if (value.TryGetValueAsString(out string text))
                return HttpUtility.JavaScriptStringEncode(text);
            if (value.TryGetValueAsPath(out var path))
                return HttpUtility.JavaScriptStringEncode(path.ToString());
            if (value.TryGetValueAsDreamList(out DreamList list)) {
                if (list.IsAssociative) {
                    Dictionary<Object, Object?> jsonObject = new(list.GetLength());

                    foreach (DreamValue listValue in list.GetValues()) {
                        if (list.ContainsKey(listValue)) {
                            jsonObject.Add(HttpUtility.JavaScriptStringEncode(listValue.Stringify()), // key
                                           CreateJsonElementFromValueRecursive(list.GetValue(listValue), recursionLevel+1)); // value
                        } else {
                            jsonObject.Add(CreateJsonElementFromValueRecursive(listValue, recursionLevel + 1), null); // list[x] = null
                        }
                    }

                    return jsonObject;
                }
                List<Object?> jsonArray = new();
                foreach (DreamValue listValue in list.GetValues()) {
                    jsonArray.Add(CreateJsonElementFromValueRecursive(listValue, recursionLevel + 1));
                }

                return jsonArray;
            }
            if (value.Type == DreamValueType.DreamObject) {
                if (value.Value == null) return null;
                if(value.TryGetValueAsDreamObjectOfType(DreamPath.Matrix,out var matrix)) { // Special behaviour for /matrix values
                    StringBuilder builder = new(13); // 13 is the minimum character count this could have: "[1,2,3,4,5,6]"
                    builder.Append('[');
                    builder.AppendJoin(',',DreamMetaObjectMatrix.EnumerateMatrix(matrix));
                    builder.Append(']');
                    return builder.ToString();
                    // This doesn't have any corresponding snowflaking in CreateValueFromJsonElement()
                    // because BYOND actually just forgets that this was a matrix after doing json encoding.
                }
                return value.Stringify();
            }
            if(value.Type == DreamValueType.DreamResource) {
                DreamResource dreamResource = (DreamResource)value.Value;
                string? output = dreamResource.ReadAsString();
                if (output == null)
                    return "";
                return output;
            }
            throw new Exception("Cannot json_encode " + value);
        }

        [DreamProc("json_decode")]
        [DreamProcParameter("JSON", Type = DreamValueType.String)]
        public static DreamValue NativeProc_json_decode(DreamObject instance, DreamObject usr, DreamProcArguments arguments) {
            if (!arguments.GetArgument(0, "JSON").TryGetValueAsString(out var jsonString))
            {
                throw new Exception("Unknown value");
            }
            JsonElement jsonRoot = JsonSerializer.Deserialize<JsonElement>(jsonString);

            return CreateValueFromJsonElement(jsonRoot);
        }

        [DreamProc("json_encode")]
        [DreamProcParameter("Value")]
        public static DreamValue NativeProc_json_encode(DreamObject instance, DreamObject usr, DreamProcArguments arguments) {
            object? jsonObject = CreateJsonElementFromValue(arguments.GetArgument(0, "Value"));
            string result = JsonSerializer.Serialize(jsonObject);

            return new DreamValue(result);
        }

        private static DreamValue _length(DreamValue value, bool countBytes)
        {
            if (value.TryGetValueAsString(out var str)) {
                return new DreamValue(countBytes ? str.Length : str.EnumerateRunes().Count());
            } else if (value.TryGetValueAsDreamList(out var list)) {
                return new DreamValue(list.GetLength());
            } else if (value.Type is DreamValueType.Float or DreamValueType.DreamObject or DreamValueType.DreamPath) {
                return new DreamValue(0);
            }

            throw new Exception($"Cannot check length of {value}");
        }

        [DreamProc("length")]
        [DreamProcParameter("E")]
        public static DreamValue NativeProc_length(DreamObject instance, DreamObject usr, DreamProcArguments arguments)
        {
            DreamValue value = arguments.GetArgument(0, "E");
            return _length(value, true);
        }

        [DreamProc("length_char")]
        [DreamProcParameter("E")]
        public static DreamValue NativeProc_length_char(DreamObject instance, DreamObject usr, DreamProcArguments arguments)
        {
            DreamValue value = arguments.GetArgument(0, "E");
            return _length(value, false);
        }

        [DreamProc("list2params")]
        [DreamProcParameter("List")]
        public static DreamValue NativeProc_list2params(DreamObject instance, DreamObject usr, DreamProcArguments arguments)
        {
            if (!arguments.GetArgument(0, "List").TryGetValueAsDreamList(out DreamList list)) return new DreamValue(string.Empty);

            StringBuilder paramBuilder = new StringBuilder();

            List<DreamValue> values = list.GetValues();
            foreach (DreamValue entry in values) {
                if (list.ContainsKey(entry))
                {
                    paramBuilder.Append($"{HttpUtility.UrlEncode(entry.Value.ToString())}={HttpUtility.UrlEncode(list.GetValue(entry).Value.ToString())}");
                } else {
                    paramBuilder.Append(HttpUtility.UrlEncode(entry.Value.ToString()));
                }

                paramBuilder.Append('&');
            }

            //Remove trailing &
            if (paramBuilder.Length > 0) paramBuilder.Remove(paramBuilder.Length-1, 1);
            return new DreamValue(paramBuilder.ToString());
        }

        [DreamProc("log")]
        [DreamProcParameter("X", Type = DreamValueType.Float)]
        [DreamProcParameter("Y")]
        public static DreamValue NativeProc_log(DreamObject instance, DreamObject usr, DreamProcArguments arguments) {
            arguments.GetArgument(0, "X").TryGetValueAsFloat(out float x);
            DreamValue yValue = arguments.GetArgument(1, "Y");

            if (yValue != DreamValue.Null) {
                yValue.TryGetValueAsFloat(out float y);

                return new DreamValue((float)Math.Log(y, x));
            } else {
                return new DreamValue(Math.Log(x));
            }
        }

        [DreamProc("lowertext")]
        [DreamProcParameter("T", Type = DreamValueType.String)]
        public static DreamValue NativeProc_lowertext(DreamObject instance, DreamObject usr, DreamProcArguments arguments) {
            var arg = arguments.GetArgument(0, "T");
            if (!arg.TryGetValueAsString(out var text))
            {
                return arg;
            }

            return new DreamValue(text.ToLower());
        }

        [DreamProc("max")]
        [DreamProcParameter("A")]
        public static DreamValue NativeProc_max(DreamObject instance, DreamObject usr, DreamProcArguments arguments) {
            List<DreamValue> values;

            if (arguments.ArgumentCount == 1) {
                DreamValue arg = arguments.GetArgument(0, "A");
                if (!arg.TryGetValueAsDreamList(out var list))
                    return arg;

                values = list.GetValues();
            } else {
                values = arguments.GetAllArguments();
            }

            DreamValue max = values[0];

            for (int i = 1; i < values.Count; i++) {
                DreamValue value = values[i];

                if (value == DreamValue.Null) {
                    max = value;
                } else if (value.TryGetValueAsFloat(out var lFloat) && max.TryGetValueAsFloat(out float rFloat)) {
                    if (lFloat > rFloat) max = value;
                } else if (value.TryGetValueAsString(out var lString) && max.TryGetValueAsString(out var rString)) {
                    if (string.Compare(lString, rString, StringComparison.Ordinal) > 0) max = value;
                } else {
                    throw new Exception($"Cannot compare {max} and {value}");
                }
            }

            return max;
        }

        [DreamProc("md5")]
        [DreamProcParameter("T", Type = DreamValueType.String | DreamValueType.DreamResource)]
        public static DreamValue NativeProc_md5(DreamObject instance, DreamObject usr, DreamProcArguments arguments) {
            if(arguments.ArgumentCount > 1) throw new Exception("md5() only takes one argument");
            DreamValue arg = arguments.GetArgument(0, "T");

            byte[] bytes;

            if (arg.TryGetValueAsDreamResource(out DreamResource resource)) {
                byte[]? filebytes = resource.ResourceData;

                if (filebytes == null) {
                    return DreamValue.Null;
                }

                bytes = filebytes;
            } else if (arg.TryGetValueAsString(out string? textdata)) {
                bytes = Encoding.UTF8.GetBytes(textdata);
            } else {
                return DreamValue.Null;
            }

            MD5 md5 = MD5.Create();
            byte[] output = md5.ComputeHash(bytes);
            //Match BYOND formatting
            string hash = BitConverter.ToString(output).Replace("-", "").ToLower();
            return new DreamValue(hash);
        }

        [DreamProc("min")]
        [DreamProcParameter("A")]
        public static DreamValue NativeProc_min(DreamObject instance, DreamObject usr, DreamProcArguments arguments) {
            List<DreamValue> values;

            if (arguments.ArgumentCount == 1) {
                DreamValue arg = arguments.GetArgument(0, "A");
                if (!arg.TryGetValueAsDreamList(out var list))
                    return arg;

                values = list.GetValues();
            } else {
                values = arguments.GetAllArguments();
            }

            DreamValue min = values[0];
            if (min == DreamValue.Null) return min;

            for (int i = 1; i < values.Count; i++) {
                DreamValue value = values[i];

                if (value.TryGetValueAsFloat(out var lFloat) && min.TryGetValueAsFloat(out var rFloat)) {
                    if (lFloat < rFloat) min = value;
                } else if (value.TryGetValueAsString(out var lString) && min.TryGetValueAsString(out var rString)) {
                    if (string.Compare(lString, rString, StringComparison.Ordinal) < 0) min = value;
                } else if (value == DreamValue.Null) {
                    return value;
                } else {
                    throw new Exception($"Cannot compare {min} and {value}");
                }
            }

            return min;
        }

        [DreamProc("nonspantext")]
        [DreamProcParameter("Haystack", Type = DreamValueType.String)]
        [DreamProcParameter("Needles", Type = DreamValueType.String)]
        [DreamProcParameter("Start", Type = DreamValueType.Float, DefaultValue = 1)]
        public static DreamValue NativeProc_nonspantext(DreamObject instance, DreamObject usr, DreamProcArguments arguments)
        {
            if (!arguments.GetArgument(0, "Haystack").TryGetValueAsString(out var text))
            {
                return new DreamValue(0);
            }

            if (!arguments.GetArgument(1, "Needles").TryGetValueAsString(out var needles))
            {
                return new DreamValue(1);
            }

            int start = (int)arguments.GetArgument(2, "Start").GetValueAsFloat();

            if (start == 0 || start > text.Length) return new DreamValue(0);

            if (start < 0)
            {
                start += text.Length + 1;
            }
            var index = text.AsSpan(start - 1).IndexOfAny(needles);
            if (index == -1)
            {
                index = text.Length - start + 1;
            }

            return new DreamValue(index);
        }

        [DreamProc("num2text")]
        [DreamProcParameter("N")]
        [DreamProcParameter("Digits", Type = DreamValueType.Float)]
        [DreamProcParameter("Radix", Type = DreamValueType.Float)]
        public static DreamValue NativeProc_num2text(DreamObject instance, DreamObject usr, DreamProcArguments arguments) {
            DreamValue number = arguments.GetArgument(0, "N");

            if (number.TryGetValueAsFloat(out float floatValue)) {
                return new DreamValue(floatValue.ToString(CultureInfo.InvariantCulture));
            } else {
                return new DreamValue("0");
            }
        }

        [DreamProc("oview")]
        [DreamProcParameter("Dist", Type = DreamValueType.Float, DefaultValue = 5)]
        [DreamProcParameter("Center", Type = DreamValueType.DreamObject)]
        public static DreamValue NativeProc_oview(DreamObject instance, DreamObject usr, DreamProcArguments arguments) { //TODO: View obstruction (dense turfs)
            int distance = 5;
            DreamObject center = usr;

            //Arguments are optional and can be passed in any order
            if (arguments.ArgumentCount > 0) {
                DreamValue firstArgument = arguments.GetArgument(0, "Dist");

                if (firstArgument.Type == DreamValueType.DreamObject) {
                    center = firstArgument.GetValueAsDreamObject();

                    if (arguments.ArgumentCount > 1) {
                        distance = arguments.GetArgument(1, "Center").GetValueAsInteger();
                    }
                } else {
                    distance = firstArgument.GetValueAsInteger();

                    if (arguments.ArgumentCount > 1) {
                        center = arguments.GetArgument(1, "Center").GetValueAsDreamObject();
                    }
                }
            }

            DreamList view = DreamList.Create();
            int centerX = center.GetVariable("x").GetValueAsInteger();
            int centerY = center.GetVariable("y").GetValueAsInteger();
            int centerZ = center.GetVariable("z").GetValueAsInteger();

            var mapMgr = IoCManager.Resolve<IDreamMapManager>();

            for (int x = Math.Max(centerX - distance, 1); x < Math.Min(centerX + distance, mapMgr.Size.X); x++) {
                for (int y = Math.Max(centerY - distance, 1); y < Math.Min(centerY + distance, mapMgr.Size.Y); y++) {
                    if (x == centerX && y == centerY)
                        continue;
                    if (!mapMgr.TryGetTurfAt((x, y), centerZ, out var turf))
                        continue;

                    view.AddValue(new DreamValue(turf));
                    foreach (DreamValue content in turf.GetVariable("contents").GetValueAsDreamList().GetValues()) {
                        view.AddValue(content);
                    }
                }
            }

            return new DreamValue(view);
        }

        [DreamProc("oviewers")]
        [DreamProcParameter("Depth", Type = DreamValueType.Float)]
        [DreamProcParameter("Center", Type = DreamValueType.DreamObject)]
        public static DreamValue NativeProc_oviewers(DreamObject instance, DreamObject usr, DreamProcArguments arguments) { //TODO: View obstruction (dense turfs)
            DreamValue depthValue = new DreamValue(5);
            DreamObject center = usr;

            //Arguments are optional and can be passed in any order
            if (arguments.ArgumentCount > 0) {
                DreamValue firstArgument = arguments.GetArgument(0, "Depth");

                if (firstArgument.Type == DreamValueType.DreamObject) {
                    center = firstArgument.GetValueAsDreamObject();

                    if (arguments.ArgumentCount > 1) {
                        depthValue = arguments.GetArgument(1, "Center");
                    }
                } else {
                    depthValue = firstArgument;

                    if (arguments.ArgumentCount > 1) {
                        center = arguments.GetArgument(1, "Center").GetValueAsDreamObject();
                    }
                }
            }

            DreamList view = DreamList.Create();
            int depth = (depthValue.Type == DreamValueType.Float) ? depthValue.GetValueAsInteger() : 5; //TODO: Default to world.view
            int centerX = center.GetVariable("x").GetValueAsInteger();
            int centerY = center.GetVariable("y").GetValueAsInteger();

            foreach (DreamObject mob in DreamManager.Mobs) {
                int mobX = mob.GetVariable("x").GetValueAsInteger();
                int mobY = mob.GetVariable("y").GetValueAsInteger();

                if (mobX == centerX && mobY == centerY) continue;

                if (Math.Abs(centerX - mobX) <= depth && Math.Abs(centerY - mobY) <= depth) {
                    view.AddValue(new DreamValue(mob));
                }
            }

            return new DreamValue(view);
        }

        public static DreamList params2list(string queryString) {
            queryString = queryString.Replace(";", "&");
            NameValueCollection query = HttpUtility.ParseQueryString(queryString);
            DreamList list = DreamList.Create();

            foreach (string queryKey in query.AllKeys) {
                string[] queryValues = query.GetValues(queryKey);
                string queryValue = queryValues[^1]; //Use the last appearance of the key in the query

                if (queryKey != null) {
                    list.SetValue(new DreamValue(queryKey), new DreamValue(queryValue));
                } else {
                    list.AddValue(new DreamValue(queryValue));
                }
            }

            return list;
        }

        [DreamProc("params2list")]
        [DreamProcParameter("Params", Type = DreamValueType.String)]
        public static DreamValue NativeProc_params2list(DreamObject instance, DreamObject usr, DreamProcArguments arguments) {
            DreamValue paramsValue = arguments.GetArgument(0, "Params");
            DreamList result;

            if (paramsValue.TryGetValueAsString(out string paramsString)) {
                result = params2list(paramsString);
            } else {
                result = DreamList.Create();
            }

            return new DreamValue(result);
        }

        [DreamProc("rand")]
        [DreamProcParameter("L", Type = DreamValueType.Float)]
        [DreamProcParameter("H", Type = DreamValueType.Float)]
        public static DreamValue NativeProc_rand(DreamObject instance, DreamObject usr, DreamProcArguments arguments) {
            if (arguments.ArgumentCount == 0) {
                return new DreamValue(DreamManager.Random.NextSingle());
            } else if (arguments.ArgumentCount == 1) {
                arguments.GetArgument(0, "L").TryGetValueAsInteger(out var high);

                return new DreamValue(DreamManager.Random.Next(high));
            } else {
                arguments.GetArgument(0, "L").TryGetValueAsInteger(out var low);
                arguments.GetArgument(1, "H").TryGetValueAsInteger(out var high);

                return new DreamValue(DreamManager.Random.Next(Math.Min(low, high), Math.Max(low, high)));
            }
        }

        [DreamProc("rand_seed")]
        [DreamProcParameter("Seed", Type = DreamValueType.Float)]
        public static DreamValue NativeProc_rand_seed(DreamObject instance, DreamObject usr, DreamProcArguments arguments) {
            arguments.GetArgument(0, "Seed").TryGetValueAsInteger(out var seed);

            DreamManager.Random = new Random(seed);
            return DreamValue.Null;
        }

        [DreamProc("ref")]
        [DreamProcParameter("Object", Type = DreamValueType.DreamObject)]
        public static DreamValue NativeProc_ref(DreamObject instance, DreamObject usr, DreamProcArguments arguments)
        {
            return new DreamValue(DreamManager.CreateRef(arguments.GetArgument(0, "Object")));
        }

        [DreamProc("regex")]
        [DreamProcParameter("pattern", Type = DreamValueType.String | DreamValueType.DreamObject)]
        [DreamProcParameter("flags", Type = DreamValueType.Float)]
        public static DreamValue NativeProc_regex(DreamObject instance, DreamObject usr, DreamProcArguments arguments)
        {
            var patternOrRegex = arguments.GetArgument(0, "pattern");
            var flags = arguments.GetArgument(1, "flags");
            if (flags.TryGetValueAsInteger(out var specialMode) && patternOrRegex.TryGetValueAsString(out var text))
            {
                switch(specialMode)
                {
                    case 1:
                        return new DreamValue(Regex.Escape(text));
                    case 2:
                        return new DreamValue(text.Replace("$", "$$"));
                };
            }
            var newRegex = DreamManager.ObjectTree.CreateObject(DreamPath.Regex);
            newRegex.InitSpawn(arguments);
            return new DreamValue(newRegex);
        }

        [DreamProc("replacetext")]
        [DreamProcParameter("Haystack", Type = DreamValueType.String)]
        [DreamProcParameter("Needle", Type = DreamValueType.String)]
        [DreamProcParameter("Replacement", Type = DreamValueType.String)]
        [DreamProcParameter("Start", Type = DreamValueType.Float, DefaultValue = 1)]
        [DreamProcParameter("End", Type = DreamValueType.Float, DefaultValue = 0)]
        public static DreamValue NativeProc_replacetext(DreamObject instance, DreamObject usr,
            DreamProcArguments arguments) {
            DreamValue haystack = arguments.GetArgument(0, "Haystack");
            DreamValue needle = arguments.GetArgument(1, "Needle");
            DreamValue replacementArg = arguments.GetArgument(2, "Replacement");
            int start = arguments.GetArgument(3, "Start").GetValueAsInteger(); //1-indexed
            int end = arguments.GetArgument(4, "End").GetValueAsInteger(); //1-indexed

            if (needle.TryGetValueAsDreamObjectOfType(DreamPath.Regex, out var regexObject)) {
                // According to the docs, this is the same as /regex.Replace()
                return DreamProcNativeRegex.RegexReplace(regexObject, haystack, replacementArg, start, end);
            }

            if (!haystack.TryGetValueAsString(out var text)) {
                return DreamValue.Null;
            }

            var arg3 = replacementArg.TryGetValueAsString(out var replacement);

            if (end == 0) {
                end = text.Length + 1;
            }

            if (needle == DreamValue.Null) { // Insert the replacement after each char except the last
                if (!arg3) { // No change if no Replacement was given
                    return new DreamValue(text);
                }

                // A Start of 2 is the same as 1. This only happens when Needle is null.
                if (start == 1)
                    start = 2;

                // End cannot reach the last char
                end = Math.Min(end, text.Length);

                StringBuilder result = new StringBuilder();
                for (int i = 0; i < text.Length; i++) {
                    result.Append(text[i]);
                    if (i >= start - 2 && i < end - 1)
                        result.Append(replacement);
                }

                return new DreamValue(result.ToString());
            }

            if (needle.TryGetValueAsString(out var needleStr)) {
                string before = text.Substring(0, start - 1);
                string after = text.Substring(end - 1);
                string textSub = text.Substring(start - 1, end - start);
                string replaced = textSub.Replace(needleStr, replacement, StringComparison.OrdinalIgnoreCase);

                StringBuilder newTextBuilder = new();
                newTextBuilder.Append(before);
                newTextBuilder.Append(replaced);
                newTextBuilder.Append(after);

                return new DreamValue(newTextBuilder.ToString());
            }

            throw new Exception($"Invalid needle {needle}");
        }

        [DreamProc("rgb")]
        [DreamProcParameter("R", Type = DreamValueType.Float)]
        [DreamProcParameter("G", Type = DreamValueType.Float)]
        [DreamProcParameter("B", Type = DreamValueType.Float)]
        [DreamProcParameter("A", Type = DreamValueType.Float)]
        public static DreamValue NativeProc_rgb(DreamObject instance, DreamObject usr, DreamProcArguments arguments) {
            arguments.GetArgument(0, "R").TryGetValueAsInteger(out var r);
            arguments.GetArgument(1, "G").TryGetValueAsInteger(out var g);
            arguments.GetArgument(2, "B").TryGetValueAsInteger(out var b);
            DreamValue aValue = arguments.GetArgument(3, "A");

            // TODO: There is a difference between passing null and not passing a fourth arg at all
            // Likely a compile-time difference
            if (aValue == DreamValue.Null) {
                return new DreamValue($"#{r:X2}{g:X2}{b:X2}");
            } else {
                aValue.TryGetValueAsInteger(out var a);

                return new DreamValue($"#{r:X2}{g:X2}{b:X2}{a:X2}");
            }
        }

        [DreamProc("rgb2num")]
        [DreamProcParameter("color", Type = DreamValueType.String)]
        [DreamProcParameter("space", Type = DreamValueType.Float, DefaultValue = 0)] // Same value as COLORSPACE_RGB
        public static DreamValue NativeProc_rgb2num(DreamObject instance, DreamObject usr, DreamProcArguments arguments) {
            if(!arguments.GetArgument(0, "color").TryGetValueAsString(out var color))
            {
                throw new Exception("bad color");
            }

            if (arguments.GetArgument(1, "space").TryGetValueAsInteger(out var space) && space != 0) {
                //TODO implement other colorspace support
                throw new NotImplementedException("rgb2num() currently only supports COLORSPACE_RGB");
            }

            if (!ColorHelpers.TryParseColor(color, out var c, defaultAlpha: null)) {
                throw new Exception("bad color");
            }

            DreamList list = DreamList.Create();

            list.AddValue(new DreamValue(c.RByte));
            list.AddValue(new DreamValue(c.GByte));
            list.AddValue(new DreamValue(c.BByte));

            if (color.Length == 9 || color.Length == 5) {
                list.AddValue(new DreamValue(c.AByte));
            }

            return new DreamValue(list);
        }

        [DreamProc("replacetextEx")]
        [DreamProcParameter("Haystack", Type = DreamValueType.String)]
        [DreamProcParameter("Needle", Type = DreamValueType.String)]
        [DreamProcParameter("Replacement", Type = DreamValueType.String)]
        [DreamProcParameter("Start", Type = DreamValueType.Float, DefaultValue = 1)]
        [DreamProcParameter("End", Type = DreamValueType.Float, DefaultValue = 0)]
        public static DreamValue NativeProc_replacetextEx(DreamObject instance, DreamObject usr, DreamProcArguments arguments) {
            if (!arguments.GetArgument(0, "Haystack").TryGetValueAsString(out var text))
            {
                return DreamValue.Null;
            }

            var arg3 = arguments.GetArgument(2, "Replacement").TryGetValueAsString(out var replacement);

            if (!arguments.GetArgument(1, "Needle").TryGetValueAsString(out var needle))
            {
                if (!arg3)
                {
                    return new DreamValue(text);
                }

                //Insert the replacement after each char except the last char
                //TODO: Properly support non-default start/end values
                StringBuilder result = new StringBuilder();
                var pos = 0;
                while (pos + 1 <= text.Length)
                {
                    result.Append(text[pos]).Append(arg3);
                    pos += 1;
                }
                result.Append(text[pos]);
                return new DreamValue(result.ToString());
            }

            int start = arguments.GetArgument(3, "Start").GetValueAsInteger(); //1-indexed
            int end = arguments.GetArgument(4, "End").GetValueAsInteger(); //1-indexed

            if (end == 0) {
                end = text.Length + 1;
            }

            return new DreamValue(text.Substring(start - 1, end - start).Replace(needle, replacement, StringComparison.Ordinal));
        }

        [DreamProc("round")]
        [DreamProcParameter("A", Type = DreamValueType.Float)]
        [DreamProcParameter("B", Type = DreamValueType.Float)]
        public static DreamValue NativeProc_round(DreamObject instance, DreamObject usr, DreamProcArguments arguments) {
            arguments.GetArgument(0, "A").TryGetValueAsFloat(out var a);

            if (arguments.ArgumentCount == 1) {
                return new DreamValue((float)Math.Floor(a));
            } else {
                arguments.GetArgument(1, "B").TryGetValueAsFloat(out var b);

                return new DreamValue((float)Math.Round(a / b) * b);
            }
        }

        [DreamProc("roll")]
        [DreamProcParameter("ndice", Type = DreamValueType.Float | DreamValueType.String)]
        [DreamProcParameter("sides", Type = DreamValueType.Float)]
        public static DreamValue NativeProc_roll(DreamObject instance, DreamObject usr, DreamProcArguments arguments) {
            int dice = 1;
            int sides;
            int modifier = 0;
            if (arguments.ArgumentCount == 1) {
                if(!arguments.GetArgument(0, "ndice").TryGetValueAsString(out var diceInput))
                {
                    return new DreamValue(1);
                }
                string[] diceList = diceInput.Split('d');
                if (diceList.Length < 2) {
                    if (!Int32.TryParse(diceList[0], out sides)) { throw new Exception($"Invalid dice value: {diceInput}"); }
                } else {
                    if (!Int32.TryParse(diceList[0], out dice)) { throw new Exception($"Invalid dice value: {diceInput}"); }
                    if (!Int32.TryParse(diceList[1], out sides)) {
                        string[] sideList = diceList[1].Split('+');

                        if (!Int32.TryParse(sideList[0], out sides) || !Int32.TryParse(sideList[1], out modifier))
                            throw new Exception($"Invalid dice value: {diceInput}");
                    }
                }
            } else if (!arguments.GetArgument(0, "ndice").TryGetValueAsInteger(out dice) || !arguments.GetArgument(1, "sides").TryGetValueAsInteger(out sides)) {
                return new DreamValue(0);
            }
            float total = modifier; // Adds the modifier to start with
            for (int i = 0; i < dice; i++) {
                total += DreamManager.Random.Next(1, sides + 1);
            }

            return new DreamValue(total);
        }
        [DreamProc("sha1")]
        [DreamProcParameter("T", Type = DreamValueType.String | DreamValueType.DreamResource)]
        public static DreamValue NativeProc_sha1(DreamObject instance, DreamObject usr, DreamProcArguments arguments)
        {
            if (arguments.ArgumentCount > 1) throw new Exception("sha1() only takes one argument");
            DreamValue arg = arguments.GetArgument(0, "T");
            byte[] bytes;

            if (arg.TryGetValueAsDreamResource(out DreamResource resource)) {
                byte[]? filebytes = resource.ResourceData;

                if (filebytes == null) {
                    return DreamValue.Null;
                }

                bytes = filebytes;
            } else if (arg.TryGetValueAsString(out string? textdata)) {
                bytes = Encoding.UTF8.GetBytes(textdata);
            } else {
                return DreamValue.Null;
            }

            SHA1 sha1 = SHA1.Create();
            byte[] output = sha1.ComputeHash(bytes);
            //Match BYOND formatting
            string hash = BitConverter.ToString(output).Replace("-", "").ToLower();
            return new DreamValue(hash);
        }

        [DreamProc("shutdown")]
        [DreamProcParameter("Addr", Type = DreamValueType.String | DreamValueType.DreamObject)]
        [DreamProcParameter("Natural", Type = DreamValueType.Float, DefaultValue = 0)]
        public static DreamValue NativeProc_shutdown(DreamObject instance, DreamObject usr, DreamProcArguments arguments)
        {
            DreamValue addrValue = arguments.GetArgument(0, "Addr");
            if (addrValue == DreamValue.Null) {
                //DreamManager.Shutdown = true;
            }
            else {
                throw new NotImplementedException();
            }
            return DreamValue.Null;
        }

        [DreamProc("sin")]
        [DreamProcParameter("X", Type = DreamValueType.Float)]
        public static DreamValue NativeProc_sin(DreamObject instance, DreamObject usr, DreamProcArguments arguments) {
            arguments.GetArgument(0, "X").TryGetValueAsFloat(out var x);
            double rad = x * (Math.PI / 180);

            return new DreamValue((float)Math.Sin(rad));
        }

        [DreamProc("sleep")]
        [DreamProcParameter("Delay", Type = DreamValueType.Float)]
        public static async Task<DreamValue> NativeProc_sleep(AsyncNativeProc.State state) {
            state.Arguments.GetArgument(0, "Delay").TryGetValueAsFloat(out float delay);
            int delayMilliseconds = (int)(delay * 100);

            // TODO: This may not be the proper behaviour, see https://www.byond.com/docs/ref/#/proc/sleep
            // sleep(0) should sleep for the minimum amount of time possible, whereas
            // sleep called with a negative value should do a backlog check, meaning it only sleeps
            // when other events are backlogged
            if (delayMilliseconds > 0) {
                await Task.Delay(delayMilliseconds);
            } else {
                // TODO: This postpones execution until the next tick.
                // It should instead start again in the current tick if possible.
                await Task.Yield();
            }

            return DreamValue.Null;
        }

        [DreamProc("sorttext")]
        [DreamProcParameter("T1", Type = DreamValueType.String)]
        [DreamProcParameter("T2", Type = DreamValueType.String)]
        public static DreamValue NativeProc_sorttext(DreamObject instance, DreamObject usr, DreamProcArguments arguments)
        {
            string t2;
            if (!arguments.GetArgument(0, "T1").TryGetValueAsString(out var t1))
            {
                if (!arguments.GetArgument(1, "T2").TryGetValueAsString(out _))
                {
                    return new DreamValue(0);
                }

                return new DreamValue(1);
            } else if (!arguments.GetArgument(1, "T2").TryGetValueAsString(out t2))
            {
                return new DreamValue(-1);
            }

            int comparison = string.Compare(t2, t1, StringComparison.OrdinalIgnoreCase);
            int clamped = Math.Max(Math.Min(comparison, 1), -1); //Clamp return value between -1 and 1
            return new DreamValue(clamped);
        }

        [DreamProc("sorttextEx")]
        [DreamProcParameter("T1", Type = DreamValueType.String)]
        [DreamProcParameter("T2", Type = DreamValueType.String)]
        public static DreamValue NativeProc_sorttextEx(DreamObject instance, DreamObject usr, DreamProcArguments arguments) {
            string t2;
            if (!arguments.GetArgument(0, "T1").TryGetValueAsString(out var t1))
            {
                if (!arguments.GetArgument(1, "T2").TryGetValueAsString(out _))
                {
                    return new DreamValue(0);
                }

                return new DreamValue(1);
            } else if (!arguments.GetArgument(1, "T2").TryGetValueAsString(out t2))
            {
                return new DreamValue(-1);
            }

            int comparison = string.Compare(t2, t1, StringComparison.Ordinal);
            int clamped = Math.Max(Math.Min(comparison, 1), -1); //Clamp return value between -1 and 1
            return new DreamValue(clamped);
        }

        [DreamProc("sound")]
        [DreamProcParameter("file", Type = DreamValueType.DreamResource)]
        [DreamProcParameter("repeat", Type = DreamValueType.Float, DefaultValue = 0)]
        [DreamProcParameter("wait", Type = DreamValueType.Float)]
        [DreamProcParameter("channel", Type = DreamValueType.Float)]
        [DreamProcParameter("volume", Type = DreamValueType.Float)]
        public static DreamValue NativeProc_sound(DreamObject instance, DreamObject usr, DreamProcArguments arguments) {
            DreamObject soundObject = DreamManager.ObjectTree.CreateObject(DreamPath.Sound);
            soundObject.InitSpawn(arguments);
            return new DreamValue(soundObject);
        }

        [DreamProc("splittext")]
        [DreamProcParameter("Text", Type = DreamValueType.String)]
        [DreamProcParameter("Delimiter", Type = DreamValueType.String)]
        public static DreamValue NativeProc_splittext(DreamObject instance, DreamObject usr, DreamProcArguments arguments)
        {
            if (!arguments.GetArgument(0, "Text").TryGetValueAsString(out var text))
            {
                return new DreamValue(DreamList.Create());
            }
            var arg2 = arguments.GetArgument(1, "Delimiter");
            if(!arg2.TryGetValueAsString(out var delimiter))
            {
                if (!arg2.Equals(DreamValue.Null))
                {
                    return new DreamValue(DreamList.Create());
                }
            }
            string[] splitText = text.Split(delimiter);
            DreamList list = DreamList.Create(splitText);

            return new DreamValue(list);
        }

        [DreamProc("sqrt")]
        [DreamProcParameter("A", Type = DreamValueType.Float)]
        public static DreamValue NativeProc_sqrt(DreamObject instance, DreamObject usr, DreamProcArguments arguments) {
            arguments.GetArgument(0, "A").TryGetValueAsFloat(out var a);

            return new DreamValue((float)Math.Sqrt(a));
        }

        private static void OutputToStatPanel(DreamConnection connection, DreamValue name, DreamValue value) {
            if (name != DreamValue.Null) {
                connection.AddStatPanelLine(name.Stringify() + "\t" + value.Stringify());
            } else {
                connection.AddStatPanelLine(value.Stringify());
            }
        }

        [DreamProc("stat")]
        [DreamProcParameter("Name")]
        [DreamProcParameter("Value")]
        public static DreamValue NativeProc_stat(DreamObject instance, DreamObject usr, DreamProcArguments arguments) {
            DreamValue name = arguments.GetArgument(0, "Name");
            DreamValue value = arguments.GetArgument(1, "Value");
            DreamConnection connection = DreamManager.GetConnectionFromMob(usr);

            OutputToStatPanel(connection, name, value);
            return DreamValue.Null;
        }

        [DreamProc("statpanel")]
        [DreamProcParameter("Panel", Type = DreamValueType.String)]
        [DreamProcParameter("Name")]
        [DreamProcParameter("Value")]
        public static DreamValue NativeProc_statpanel(DreamObject instance, DreamObject usr, DreamProcArguments arguments) {
            string panel = arguments.GetArgument(0, "Panel").GetValueAsString();
            DreamValue name = arguments.GetArgument(1, "Name");
            DreamValue value = arguments.GetArgument(2, "Value");
            DreamConnection connection = DreamManager.GetConnectionFromMob(usr);

            connection.SetOutputStatPanel(panel);
            if (name != DreamValue.Null || value != DreamValue.Null) {
                OutputToStatPanel(connection, name, value);
            }

            return new DreamValue(connection.SelectedStatPanel == panel ? 1 : 0);
        }

        [DreamProc("tan")]
        [DreamProcParameter("X", Type = DreamValueType.Float)]
        public static DreamValue NativeProc_tan(DreamObject instance, DreamObject usr, DreamProcArguments arguments) {
            arguments.GetArgument(0, "X").TryGetValueAsFloat(out var x);
            double rad = x * (Math.PI / 180);

            return new DreamValue((float)Math.Tan(rad));
        }

        [DreamProc("text2ascii")]
        [DreamProcParameter("T", Type = DreamValueType.String)]
        [DreamProcParameter("pos", Type = DreamValueType.Float, DefaultValue = 1)]
        public static DreamValue NativeProc_text2ascii(DreamObject instance, DreamObject usr, DreamProcArguments arguments) {
            if(!arguments.GetArgument(0, "T").TryGetValueAsString(out var text))
            {
                return new DreamValue(0);
            }

            arguments.GetArgument(1, "pos").TryGetValueAsInteger(out var pos); //1-indexed
            if (pos == 0) pos = 1; //0 is same as 1
            else if (pos < 0) pos += text.Length + 1; //Wraps around

            if (pos > text.Length || pos < 1) {
                return new DreamValue(0);
            } else {
                return new DreamValue((int)text[pos - 1]);
            }
        }

        [DreamProc("text2file")]
        [DreamProcParameter("Text", Type = DreamValueType.String)]
        [DreamProcParameter("File", Type = DreamValueType.String)]
        public static DreamValue NativeProc_text2file(DreamObject instance, DreamObject usr, DreamProcArguments arguments) {
            if (!arguments.GetArgument(0, "Text").TryGetValueAsString(out var text))
            {
                text = string.Empty;
            }
            if(!arguments.GetArgument(1, "File").TryGetValueAsString(out var file))
            {
                return new DreamValue(0);
            }

            var resourceManager = IoCManager.Resolve<DreamResourceManager>();
            return new DreamValue(resourceManager.SaveTextToFile(file, text) ? 1 : 0);
        }

        [DreamProc("text2num")]
        [DreamProcParameter("T", Type = DreamValueType.String | DreamValueType.Float | DreamValueType.DreamObject)]
        [DreamProcParameter("radix", Type = DreamValueType.Float, DefaultValue = 10)]
        public static DreamValue NativeProc_text2num(DreamObject instance, DreamObject usr, DreamProcArguments arguments) {
            DreamValue value = arguments.GetArgument(0, "T");

            if (value.TryGetValueAsString(out string text)) {
                arguments.GetArgument(1, "radix").TryGetValueAsInteger(out var radix);
                if (radix < 2)
                    throw new Exception($"Invalid radix: {radix}");

                text = text.Trim();
                if (text.Length == 0)
                    return DreamValue.Null;

                try {
                    if (radix == 10) {
                        return new DreamValue(Convert.ToSingle(text, CultureInfo.InvariantCulture));
                    } else {
                        return new DreamValue(Convert.ToInt32(text, radix));
                    }
                } catch (FormatException) {
                    return DreamValue.Null; //No digits, return null
                }
            } else if (value.Type == DreamValueType.Float) {
                return value;
            } else if (value == DreamValue.Null) {
                return DreamValue.Null;
            } else {
                throw new Exception($"Invalid argument to text2num: {value}");
            }
        }

        [DreamProc("text2path")]
        [DreamProcParameter("T", Type = DreamValueType.String)]
        public static DreamValue NativeProc_text2path(DreamObject instance, DreamObject usr, DreamProcArguments arguments) {
            if(!arguments.GetArgument(0, "T").TryGetValueAsString(out var text))
            {
                return DreamValue.Null;
            }
            DreamPath path = new DreamPath(text);

            if (DreamManager.ObjectTree.HasTreeEntry(path)) {
                return new DreamValue(path);
            } else {
                return DreamValue.Null;
            }
        }

        [DreamProc("time2text")]
        [DreamProcParameter("timestamp", Type = DreamValueType.Float)]
        [DreamProcParameter("format", Type = DreamValueType.String)]
        [DreamProcParameter("timezone", Type = DreamValueType.Float)]
        public static DreamValue NativeProc_time2text(DreamObject instance, DreamObject usr, DreamProcArguments arguments) {
            bool hasTimezoneOffset = arguments.GetArgument(2, "timezone").TryGetValueAsFloat(out float timezoneOffset);

            if (!arguments.GetArgument(0, "timestamp").TryGetValueAsInteger(out var timestamp)) {
                // TODO This copes with nulls and is a sane default, but BYOND has weird returns for strings and stuff
                DreamManager.WorldInstance.GetVariable("timeofday").TryGetValueAsInteger(out timestamp);
            }

            if (!arguments.GetArgument(1, "format").TryGetValueAsString(out var format)) {
                format = "DDD MMM DD hh:mm:ss YYYY";
            }

            long ticks = timestamp * (TimeSpan.TicksPerSecond / 10);

            // The DM reference says this is 0-864000. That's wrong, it's actually a 7-day range instead of 1
            if (timestamp >= 0 && timestamp < 864000*7) {
                ticks += DateTime.Today.Ticks;
            } else {
                // Offset from January 1st, 2020
                ticks += new DateTime(2000, 1, 1).Ticks;
            }

            DateTime time = new DateTime(ticks, DateTimeKind.Utc);
            if (hasTimezoneOffset) {
                time = time.AddHours(timezoneOffset);
            } else {
                time = time.ToLocalTime();
            }

            format = format.Replace("YYYY", time.Year.ToString());
            format = format.Replace("YY", (time.Year % 100).ToString("00"));
            format = format.Replace("Month", CultureInfo.InvariantCulture.DateTimeFormat.GetMonthName(time.Month));
            format = format.Replace("MMM", CultureInfo.InvariantCulture.DateTimeFormat.GetAbbreviatedMonthName(time.Month));
            format = format.Replace("MM", time.Month.ToString("00"));
            format = format.Replace("Day", CultureInfo.InvariantCulture.DateTimeFormat.GetDayName(time.DayOfWeek));
            format = format.Replace("DDD", CultureInfo.InvariantCulture.DateTimeFormat.GetAbbreviatedDayName(time.DayOfWeek));
            format = format.Replace("DD", time.Day.ToString("00"));
            format = format.Replace("hh", time.Hour.ToString("00"));
            format = format.Replace("mm", time.Minute.ToString("00"));
            format = format.Replace("ss", time.Second.ToString("00"));
            return new DreamValue(format);
        }

        [DreamProc("trunc")]
        [DreamProcParameter("n", Type = DreamValueType.Float)]
        public static DreamValue NativeProc_trunc(DreamObject instance, DreamObject usr, DreamProcArguments arguments) {
            DreamValue arg = arguments.GetArgument(0, "n");
            if (arg.TryGetValueAsFloat(out float floatnum)) {
                return new DreamValue(MathF.Truncate(floatnum));
            }
            return new DreamValue(0);
        }

        [DreamProc("typesof")]
        [DreamProcParameter("Item1")]
        public static DreamValue NativeProc_typesof(DreamObject instance, DreamObject usr, DreamProcArguments arguments) {
            DreamList list = DreamList.Create();

            foreach (DreamValue type in arguments.GetAllArguments()) {
                if (!type.TryGetValueAsPath(out var typePath)) {
                    if (!type.TryGetValueAsDreamObject(out var typeObj) || typeObj?.ObjectDefinition is null || typeObj is DreamList) {
                        if (type.TryGetValueAsString(out var typeString)) {
                            var stringToPath = new DreamPath(typeString);
                            if (stringToPath.LastElement == "proc") {
                                DreamPath objectPath = stringToPath.AddToPath("..");
                                if (!DreamManager.ObjectTree.HasTreeEntry(objectPath))
                                {
                                    continue;
                                }
                            }
                            else if (!DreamManager.ObjectTree.HasTreeEntry(stringToPath)) {
                                continue;
                            }
                            typePath = stringToPath;
                        } else {
                            continue;
                        }
                    } else {
                        typePath = typeObj.ObjectDefinition.Type;
                    }
                }

                if (typePath.LastElement == "proc") {
                    DreamPath objectTypePath = typePath.AddToPath("..");
                    DreamObjectDefinition objectDefinition = DreamManager.ObjectTree.GetObjectDefinition(objectTypePath);

                    foreach (KeyValuePair<string, int> proc in objectDefinition.Procs) {
                        list.AddValue(new DreamValue(proc.Key));
                    }
                } else {
                    var descendants = DreamManager.ObjectTree.GetAllDescendants(typePath);

                    foreach (var descendant in descendants) {
                        list.AddValue(new DreamValue(descendant.ObjectDefinition.Type));
                    }
                }
            }

            return new DreamValue(list);
        }

        [DreamProc("uppertext")]
        [DreamProcParameter("T", Type = DreamValueType.String)]
        public static DreamValue NativeProc_uppertext(DreamObject instance, DreamObject usr, DreamProcArguments arguments)
        {
            var arg = arguments.GetArgument(0, "T");
            if (!arg.TryGetValueAsString(out var text))
            {
                return arg;
            }

            return new DreamValue(text.ToUpper());
        }

        [DreamProc("url_decode")]
        [DreamProcParameter("UrlText", Type = DreamValueType.String)]
        public static DreamValue NativeProc_url_decode(DreamObject instance, DreamObject usr, DreamProcArguments arguments) {
            if (!arguments.GetArgument(0, "UrlText").TryGetValueAsString(out var urlText))
            {
                return new DreamValue("");
            }

            return new DreamValue(HttpUtility.UrlDecode(urlText));
        }

        [DreamProc("url_encode")]
        [DreamProcParameter("PlainText", Type = DreamValueType.String)]
        [DreamProcParameter("format", Type = DreamValueType.Float, DefaultValue = 0)]
        public static DreamValue NativeProc_url_encode(DreamObject instance, DreamObject usr, DreamProcArguments arguments) {
            string plainText = arguments.GetArgument(0, "PlainText").Stringify();
            arguments.GetArgument(1, "format").TryGetValueAsInteger(out var format);
            if (format != 0)
                throw new NotImplementedException("Only format 0 is supported");

            return new DreamValue(HttpUtility.UrlEncode(plainText));
        }

        [DreamProc("view")]
        [DreamProcParameter("Dist", Type = DreamValueType.Float, DefaultValue = 5)]
        [DreamProcParameter("Center", Type = DreamValueType.DreamObject)]
        public static DreamValue NativeProc_view(DreamObject instance, DreamObject usr, DreamProcArguments arguments) { //TODO: View obstruction (dense turfs)
            int distance = 5;
            DreamObject center = usr;

            //Arguments are optional and can be passed in any order
            if (arguments.ArgumentCount > 0) {
                DreamValue firstArgument = arguments.GetArgument(0, "Dist");

                if (firstArgument.Type == DreamValueType.DreamObject) {
                    center = firstArgument.GetValueAsDreamObject();

                    if (arguments.ArgumentCount > 1) {
                        distance = arguments.GetArgument(1, "Center").GetValueAsInteger();
                    }
                } else {
                    distance = firstArgument.GetValueAsInteger();

                    if (arguments.ArgumentCount > 1) {
                        center = arguments.GetArgument(1, "Center").GetValueAsDreamObject();
                    }
                }
            }

            DreamList view = DreamList.Create();
            int centerX = center.GetVariable("x").GetValueAsInteger();
            int centerY = center.GetVariable("y").GetValueAsInteger();
            int centerZ = center.GetVariable("z").GetValueAsInteger();

            var mapMgr = IoCManager.Resolve<IDreamMapManager>();

            for (int x = Math.Max(centerX - distance, 1); x < Math.Min(centerX + distance, mapMgr.Size.X); x++) {
                for (int y = Math.Max(centerY - distance, 1); y < Math.Min(centerY + distance, mapMgr.Size.Y); y++) {
                    if (!mapMgr.TryGetTurfAt((x, y), centerZ, out var turf))
                        continue;

                    view.AddValue(new DreamValue(turf));
                    foreach (DreamValue content in turf.GetVariable("contents").GetValueAsDreamList().GetValues()) {
                        view.AddValue(content);
                    }
                }
            }

            return new DreamValue(view);
        }

        [DreamProc("viewers")]
        [DreamProcParameter("Depth", Type = DreamValueType.Float)]
        [DreamProcParameter("Center", Type = DreamValueType.DreamObject)]
        public static DreamValue NativeProc_viewers(DreamObject instance, DreamObject usr, DreamProcArguments arguments) { //TODO: View obstruction (dense turfs)
            DreamValue depthValue = new DreamValue(5);
            DreamObject center = usr;

            //Arguments are optional and can be passed in any order
            if (arguments.ArgumentCount > 0) {
                DreamValue firstArgument = arguments.GetArgument(0, "Depth");

                if (firstArgument.Type == DreamValueType.DreamObject) {
                    center = firstArgument.GetValueAsDreamObject();

                    if (arguments.ArgumentCount > 1) {
                        depthValue = arguments.GetArgument(1, "Center");
                    }
                } else {
                    depthValue = firstArgument;

                    if (arguments.ArgumentCount > 1) {
                        center = arguments.GetArgument(1, "Center").GetValueAsDreamObject();
                    }
                }
            }

            DreamList view = DreamList.Create();
            int depth = (depthValue.Type == DreamValueType.Float) ? depthValue.GetValueAsInteger() : 5; //TODO: Default to world.view
            int centerX = center.GetVariable("x").GetValueAsInteger();
            int centerY = center.GetVariable("y").GetValueAsInteger();

            foreach (DreamObject mob in DreamManager.Mobs) {
                int mobX = mob.GetVariable("x").GetValueAsInteger();
                int mobY = mob.GetVariable("y").GetValueAsInteger();

                if (Math.Abs(centerX - mobX) <= depth && Math.Abs(centerY - mobY) <= depth) {
                    view.AddValue(new DreamValue(mob));
                }
            }

            return new DreamValue(view);
        }

        [DreamProc("walk")]
        [DreamProcParameter("Ref", Type = DreamValueType.DreamObject)]
        [DreamProcParameter("Dir", Type = DreamValueType.Float)]
        [DreamProcParameter("Lag", Type = DreamValueType.Float, DefaultValue = 0)]
        [DreamProcParameter("Speed", Type = DreamValueType.Float, DefaultValue = 0)]
        public static DreamValue NativeProc_walk(DreamObject instance, DreamObject usr, DreamProcArguments arguments) {
            //TODO: Implement walk()

            return DreamValue.Null;
        }

        [DreamProc("walk_to")]
        [DreamProcParameter("Ref", Type = DreamValueType.DreamObject)]
        [DreamProcParameter("Trg", Type = DreamValueType.DreamObject)]
        [DreamProcParameter("Min", Type = DreamValueType.Float, DefaultValue = 0)]
        [DreamProcParameter("Lag", Type = DreamValueType.Float, DefaultValue = 0)]
        [DreamProcParameter("Speed", Type = DreamValueType.Float, DefaultValue = 0)]
        public static DreamValue NativeProc_walk_to(DreamObject instance, DreamObject usr, DreamProcArguments arguments) {
            //TODO: Implement walk_to()

            return DreamValue.Null;
        }

        [DreamProc("winexists")]
        [DreamProcParameter("player", Type = DreamValueType.DreamObject)]
        [DreamProcParameter("control_id", Type = DreamValueType.String)]
        public static async Task<DreamValue> NativeProc_winexists(AsyncNativeProc.State state) {
            DreamValue player = state.Arguments.GetArgument(0, "player");
            if (!state.Arguments.GetArgument(1, "control_id").TryGetValueAsString(out string controlId)) {
                return new DreamValue("");
            }

            DreamConnection connection;
            if (player.TryGetValueAsDreamObjectOfType(DreamPath.Mob, out DreamObject mob)) {
                connection = DreamManager.GetConnectionFromMob(mob);
            } else if (player.TryGetValueAsDreamObjectOfType(DreamPath.Client, out DreamObject client)) {
                connection = DreamManager.GetConnectionFromClient(client);
            } else {
                throw new Exception($"Invalid client {player}");
            }

            return await connection.WinExists(controlId);
        }

        [DreamProc("winset")]
        [DreamProcParameter("player", Type = DreamValueType.DreamObject)]
        [DreamProcParameter("control_id", Type = DreamValueType.String)]
        [DreamProcParameter("params", Type = DreamValueType.String)]
        public static DreamValue NativeProc_winset(DreamObject instance, DreamObject usr, DreamProcArguments arguments) {
            DreamValue player = arguments.GetArgument(0, "player");
            DreamValue controlId = arguments.GetArgument(1, "control_id");
            string winsetControlId = (controlId != DreamValue.Null) ? controlId.GetValueAsString() : null;
            string winsetParams = arguments.GetArgument(2, "params").GetValueAsString();
            DreamConnection connection;

            if (player.TryGetValueAsDreamObjectOfType(DreamPath.Mob, out var mob)) {
                connection = DreamManager.GetConnectionFromMob(mob);
            } else if (player.TryGetValueAsDreamObjectOfType(DreamPath.Client, out var client)) {
                connection = DreamManager.GetConnectionFromClient(client);
            } else {
                throw new ArgumentException($"Invalid \"player\" argument {player}");
            }

            connection.WinSet(winsetControlId, winsetParams);
            return DreamValue.Null;
        }
    }
}<|MERGE_RESOLUTION|>--- conflicted
+++ resolved
@@ -607,7 +607,29 @@
             return new DreamValue(list);
         }
 
-<<<<<<< HEAD
+        [DreamProc("floor")]
+        [DreamProcParameter("A", Type = DreamValueType.Float)]
+        public static DreamValue NativeProc_floor(DreamObject instance, DreamObject usr, DreamProcArguments arguments) {
+            DreamValue arg = arguments.GetArgument(0, "A");
+            if (arg.TryGetValueAsFloat(out float floatnum)) {
+                return new DreamValue(MathF.Floor(floatnum));
+            }
+            return new DreamValue(0);
+        }
+
+        [DreamProc("fract")]
+        [DreamProcParameter("n", Type = DreamValueType.Float)]
+        public static DreamValue NativeProc_fract(DreamObject instance, DreamObject usr, DreamProcArguments arguments) {
+            DreamValue arg = arguments.GetArgument(0, "n");
+            if (arg.TryGetValueAsFloat(out float floatnum)) {
+                if(float.IsInfinity(floatnum)) {
+                    return new DreamValue(0);
+                }
+                return new DreamValue(floatnum - MathF.Truncate(floatnum));
+            }
+            return new DreamValue(0);
+        }
+        
         [DreamProc("gradient")]
         [DreamProcParameter("A", Type = DreamValueType.DreamObject)]
         [DreamProcParameter("index", Type = DreamValueType.Float)]
@@ -765,29 +787,6 @@
                 return new DreamValue(returnval.ToHexNoAlpha().ToLower());
             }
             return new DreamValue(returnval.ToHex().ToLower());
-=======
-        [DreamProc("floor")]
-        [DreamProcParameter("A", Type = DreamValueType.Float)]
-        public static DreamValue NativeProc_floor(DreamObject instance, DreamObject usr, DreamProcArguments arguments) {
-            DreamValue arg = arguments.GetArgument(0, "A");
-            if (arg.TryGetValueAsFloat(out float floatnum)) {
-                return new DreamValue(MathF.Floor(floatnum));
-            }
-            return new DreamValue(0);
-        }
-
-        [DreamProc("fract")]
-        [DreamProcParameter("n", Type = DreamValueType.Float)]
-        public static DreamValue NativeProc_fract(DreamObject instance, DreamObject usr, DreamProcArguments arguments) {
-            DreamValue arg = arguments.GetArgument(0, "n");
-            if (arg.TryGetValueAsFloat(out float floatnum)) {
-                if(float.IsInfinity(floatnum)) {
-                    return new DreamValue(0);
-                }
-                return new DreamValue(floatnum - MathF.Truncate(floatnum));
-            }
-            return new DreamValue(0);
->>>>>>> 4b43597c
         }
 
         [DreamProc("hascall")]
