--- conflicted
+++ resolved
@@ -31,7 +31,23 @@
             public readonly Expressions.Constant Value = value;
         }
 
-<<<<<<< HEAD
+        public class CodeLabel {
+            private static int _idCounter = 0;
+            public readonly long AnnotatedByteOffset;
+            public readonly int Id;
+            public readonly string Name;
+
+            public int ReferencedCount;
+
+            public string LabelName => $"{Name}_{Id}_codelabel";
+
+            public CodeLabel(string name, long offset) {
+                Id = _idCounter++;
+                Name = name;
+                AnnotatedByteOffset = offset;
+            }
+        }
+
         internal struct CodeLabelReference(string identifier, string placeholder, Location location, DMProcScope scope) {
             public readonly string Identifier = identifier;
             public readonly string Placeholder = placeholder;
@@ -39,37 +55,7 @@
             public readonly DMProcScope Scope = scope;
         }
 
-=======
->>>>>>> 5c09e2c6
-        public class CodeLabel {
-            private static int _idCounter = 0;
-            public readonly long AnnotatedByteOffset;
-            public readonly int Id;
-            public readonly string Name;
-
-            public int ReferencedCount;
-
-            public string LabelName => $"{Name}_{Id}_codelabel";
-
-            public CodeLabel(string name, long offset) {
-                Id = _idCounter++;
-                Name = name;
-                AnnotatedByteOffset = offset;
-            }
-        }
-
-<<<<<<< HEAD
         internal class DMProcScope {
-=======
-        private struct CodeLabelReference(string identifier, string placeholder, Location location, DMProcScope scope) {
-            public readonly string Identifier = identifier;
-            public readonly string Placeholder = placeholder;
-            public readonly Location Location = location;
-            public readonly DMProcScope Scope = scope;
-        }
-
-        private class DMProcScope {
->>>>>>> 5c09e2c6
             public readonly Dictionary<string, LocalVariable> LocalVariables = new();
             public readonly Dictionary<string, CodeLabel> LocalCodeLabels = new();
             public readonly DMProcScope? ParentScope;
@@ -80,25 +66,14 @@
                 ParentScope = parentScope;
             }
         }
-
-<<<<<<< HEAD
 
         public List<string> Parameters = new();
         public List<DMValueType> ParameterTypes = new();
         public Location Location;
         public ProcAttributes Attributes;
         public bool IsVerb = false;
-        public int Id;
-        public Dictionary<string, int> GlobalVariables = new();
-=======
-        public readonly MemoryStream Bytecode = new();
-        public Location Location;
-        public ProcAttributes Attributes;
-        public bool IsVerb = false;
-        public string Name => _astDefinition?.Name ?? "<init>";
         public readonly int Id;
         public readonly Dictionary<string, int> GlobalVariables = new();
->>>>>>> 5c09e2c6
 
         public VerbSrc? VerbSrc;
         public string? VerbName;
@@ -106,31 +81,15 @@
         public string? VerbDesc;
         public sbyte Invisibility;
 
-<<<<<<< HEAD
-        private DMObject _dmObject;
-        private DMASTProcDefinition? _astDefinition;
-        private Stack<CodeLabelReference> _pendingLabelReferences = new();
-        private Stack<string>? _loopStack = null;
-        private Stack<DMProcScope> _scopes = new();
-        private Dictionary<string, LocalVariable> _parameters = new();
-=======
         private readonly DMObject _dmObject;
         private readonly DMASTProcDefinition? _astDefinition;
-        private readonly BinaryWriter _bytecodeWriter;
         private readonly Stack<CodeLabelReference> _pendingLabelReferences = new();
-        private readonly Dictionary<string, long> _labels = new();
-        private readonly List<(long Position, string LabelName)> _unresolvedLabels = new();
         private Stack<string>? _loopStack;
         private readonly Stack<DMProcScope> _scopes = new();
         private readonly Dictionary<string, LocalVariable> _parameters = new();
->>>>>>> 5c09e2c6
         private int _labelIdCounter;
 
-<<<<<<< HEAD
-        private List<string> _localVariableNames = new();
-=======
-        private readonly List<LocalVariableJson> _localVariableNames = new();
->>>>>>> 5c09e2c6
+        private readonly List<string> _localVariableNames = new();
         private int _localVariableIdCounter;
 
         private readonly List<SourceInfoJson> _sourceInfo = new();
@@ -220,12 +179,7 @@
                 procDefinition.Bytecode =
                     serializer.Serialize(AnnotatedBytecode.GetAnnotatedBytecode());
 
-<<<<<<< HEAD
-            if (Parameters.Count > 0) {
-=======
-            if (Bytecode.Length > 0) procDefinition.Bytecode = Bytecode.ToArray();
             if (_parameters.Count > 0) {
->>>>>>> 5c09e2c6
                 procDefinition.Arguments = new List<ProcArgumentJson>();
 
                 foreach (var parameter in _parameters.Values) {
