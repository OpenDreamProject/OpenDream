--- conflicted
+++ resolved
@@ -1,16 +1,9 @@
-<<<<<<< HEAD
 ﻿using DMCompiler.Bytecode;
 using OpenDreamShared.Compiler;
 using OpenDreamShared.Dream;
 using OpenDreamShared.Json;
 using System;
 using System.Collections.Generic;
-=======
-﻿using System;
-using System.Collections.Generic;
-using DMCompiler.Bytecode;
-using DMCompiler.Compiler;
-using DMCompiler.Json;
 
 namespace DMCompiler.DM;
 
@@ -43,7 +36,6 @@
         Path = path;
         Parent = parent;
     }
->>>>>>> 148b184a
 
     public void AddProc(string name, DMProc proc) {
         if (!Procs.ContainsKey(name)) Procs.Add(name, new List<int>(1));
@@ -101,19 +93,13 @@
     }
 
     public List<int>? GetProcs(string name) {
-        return Procs.GetValueOrDefault(name, Parent?.GetProcs(name) ?? null);
-    }
-
-<<<<<<< HEAD
-        public List<int>? GetProcs(string name) {
-            return Procs.GetValueOrDefault(name) ?? Parent?.GetProcs(name);
-        }
-=======
+        return Procs.GetValueOrDefault(name) ?? Parent?.GetProcs(name);
+    }
+
     public void AddVerb(DMProc verb) {
         _verbs ??= new();
         _verbs.Add(verb);
     }
->>>>>>> 148b184a
 
     public DMVariable CreateGlobalVariable(DreamPath? type, string name, bool isConst, DMValueType valType = DMValueType.Anything) {
         int id = DMObjectTree.CreateGlobal(out DMVariable global, type, name, isConst, valType);
@@ -134,13 +120,8 @@
         return Parent?.GetGlobalVariableId(name);
     }
 
-<<<<<<< HEAD
-        public DMVariable? GetGlobalVariable(string name) {
-            int? id = GetGlobalVariableId(name);
-=======
-    public DMVariable GetGlobalVariable(string name) {
+    public DMVariable? GetGlobalVariable(string name) {
         int? id = GetGlobalVariableId(name);
->>>>>>> 148b184a
 
         return (id == null) ? null : DMObjectTree.Globals[id.Value];
     }
