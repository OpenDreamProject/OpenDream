--- conflicted
+++ resolved
@@ -2372,11 +2372,7 @@
         }
 
         private DMASTExpression? ParseProcCall(DMASTExpression? expression) {
-<<<<<<< HEAD
             if (expression is not (DMASTCallable or DMASTIdentifier)) return expression;
-=======
-            if (expression is not (DMASTCallable or DMASTIdentifier or DMASTGlobalIdentifier)) return expression;
->>>>>>> cf334d60
 
             Whitespace();
 
