--- conflicted
+++ resolved
@@ -660,7 +660,6 @@
                         state.Push(first);
                         return null;
                     }
-<<<<<<< HEAD
                     else if(first.TryGetValueAsFloat(out float firstFloat) && second.TryGetValueAsFloat(out float secondFloat))
                     {
                         output = new DreamValue(firstFloat + secondFloat);
@@ -696,44 +695,20 @@
                         return metaObject?.OperatorAppend(first, second, state);
                     }
                     break;
-=======
-                } else {
-                    result = second;
-                }
-            } else if (first.TryGetValueAsDreamResource(out _) || first.TryGetValueAsDreamObjectOfType(state.Proc.ObjectTree.Icon, out _)) {
-                // Implicitly create a new /icon and ICON_ADD blend it
-                // Note that BYOND creates something other than an /icon, but it behaves the same as one in most reasonable interactions
-                DreamObject iconObj = state.Proc.ObjectTree.CreateObject(state.Proc.ObjectTree.Icon);
-                var icon = DreamMetaObjectIcon.InitializeIcon(state.Proc.DreamResourceManager, iconObj);
-                if (!state.Proc.DreamResourceManager.TryLoadIcon(first, out var from))
-                    throw new Exception($"Failed to create an icon from {from}");
-
-                icon.InsertStates(from, DreamValue.Null, DreamValue.Null, DreamValue.Null);
-                DreamProcNativeIcon.Blend(icon, second, DreamIconOperationBlend.BlendType.Add, 0, 0);
-                result = new DreamValue(iconObj);
-            } else if (second != DreamValue.Null) {
-                switch (first.Type) {
-                    case DreamValue.DreamValueType.Float when second.Type == DreamValue.DreamValueType.Float:
-                        result = new DreamValue(first.GetValueAsFloat() + second.GetValueAsFloat());
-                        break;
-                    case DreamValue.DreamValueType.String when second.Type == DreamValue.DreamValueType.String:
-                        result = new DreamValue(first.GetValueAsString() + second.GetValueAsString());
-                        break;
-                    default:
-                        throw new Exception("Invalid append operation on " + first + " and " + second);
->>>>>>> 367339e1
                 }
 
                 case DreamValue.DreamValueType.DreamProc:
                 case DreamValue.DreamValueType.DreamResource: // when (first.TryGetValueAsDreamObjectOfType(state.Proc.ObjectTree.Icon, out _)):
                 {
+                    //if (first.TryGetValueAsDreamResource(out _) || first.TryGetValueAsDreamObjectOfType(state.Proc.ObjectTree.Icon, out _)) {
                     // Implicitly create a new /icon and ICON_ADD blend it
                     // Note that BYOND creates something other than an /icon, but it behaves the same as one in most reasonable interactions
                     DreamObject iconObj = state.Proc.ObjectTree.CreateObject(state.Proc.ObjectTree.Icon);
                     var icon = DreamMetaObjectIcon.InitializeIcon(state.Proc.DreamResourceManager, iconObj);
-                    var from = DreamMetaObjectIcon.GetIconResourceAndDescription(state.Proc.ObjectTree, state.Proc.DreamResourceManager, first);
-
-                    icon.InsertStates(from.Resource, from.Description, DreamValue.Null, DreamValue.Null, DreamValue.Null);
+                    if (!state.Proc.DreamResourceManager.TryLoadIcon(first, out var from))
+                        throw new Exception($"Failed to create an icon from {from}");
+
+                    icon.InsertStates(from, DreamValue.Null, DreamValue.Null, DreamValue.Null);
                     DreamProcNativeIcon.Blend(icon, second, DreamIconOperationBlend.BlendType.Add, 0, 0);
                     output = new DreamValue(iconObj);
                     state.AssignReference(reference, output);
