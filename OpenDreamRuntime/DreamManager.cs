--- conflicted
+++ resolved
@@ -135,11 +135,8 @@
             ObjectTree.SetMetaObject(DreamPath.Movable, new DreamMetaObjectMovable());
             ObjectTree.SetMetaObject(DreamPath.Mob, new DreamMetaObjectMob());
             ObjectTree.SetMetaObject(DreamPath.Icon, new DreamMetaObjectIcon());
-<<<<<<< HEAD
             ObjectTree.SetMetaObject(DreamPath.Filter, new DreamMetaObjectFilter());
-=======
             ObjectTree.SetMetaObject(DreamPath.Savefile, new DreamMetaObjectSavefile());
->>>>>>> 16a6b2ab
         }
 
         public void WriteWorldLog(string message, LogLevel level = LogLevel.Info, string sawmill = "world.log") {
