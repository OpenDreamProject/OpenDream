--- conflicted
+++ resolved
@@ -108,11 +108,8 @@
             case DreamProcOpcode.OutputReference:
             case DreamProcOpcode.PushReferenceValue:
             case DreamProcOpcode.PopReference:
-<<<<<<< HEAD
             case DreamProcOpcode.AppendNoPush:
-=======
             case DreamProcOpcode.NullRef:
->>>>>>> df220130
             case DreamProcOpcode.AssignNoPush:
             case DreamProcOpcode.ReturnReferenceValue:
                 return (opcode, ReadReference());
