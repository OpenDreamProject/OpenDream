--- conflicted
+++ resolved
@@ -197,9 +197,7 @@
             return (int) _floatValue;
         }
 
-<<<<<<< HEAD
         [MethodImpl(MethodImplOptions.AggressiveInlining)]
-=======
         /// <summary>
         /// Casts the DreamValue to an integer without throwing exceptions. Useful where BYOND coerces non-integers to 0.
         /// </summary>
@@ -207,7 +205,7 @@
             return (int)_floatValue;
         }
 
->>>>>>> ffe8897d
+        [MethodImpl(MethodImplOptions.AggressiveInlining)]
         public bool TryGetValueAsFloat(out float value) {
             value = _floatValue;
             return Type == DreamValueType.Float;
