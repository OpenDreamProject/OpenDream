--- conflicted
+++ resolved
@@ -10,17 +10,12 @@
 	var/y as opendream_unimplemented
 	var/z as opendream_unimplemented
 
-<<<<<<< HEAD
 	var/environment as opendream_unimplemented
 	var/echo as opendream_unimplemented
 	var/len as opendream_unimplemented
 
-	var/priority = 0 //TODO
-	var/status = 0 //TODO
-=======
 	var/priority = 0 as opendream_unimplemented
 	var/status = 0 as opendream_unimplemented
->>>>>>> 0ec33f90
 
 	proc/New(file, repeat=0, wait, channel, volume)
 		if (istype(file, /sound))
