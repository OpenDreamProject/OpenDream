﻿using System.Collections.Concurrent;
using System.IO;
using System.Linq;
using System.Text.Json;
using System.Threading;
using DMCompiler.Bytecode;
using DMCompiler.Json;
using OpenDreamRuntime.Map;
using OpenDreamRuntime.Objects;
using OpenDreamRuntime.Objects.Types;
using OpenDreamRuntime.Procs;
using OpenDreamRuntime.Procs.Native;
using OpenDreamRuntime.Rendering;
using OpenDreamRuntime.Resources;
using OpenDreamRuntime.Util;
using OpenDreamShared;
using OpenDreamShared.Dream;
using Robust.Server;
using Robust.Server.Player;
using Robust.Shared.Asynchronous;
using Robust.Shared.Timing;
using System.Diagnostics.CodeAnalysis;

namespace OpenDreamRuntime;

public sealed partial class DreamManager {
    public DreamObjectWorld WorldInstance { get; set; }
    public Exception? LastDMException { get; set; }

    public event EventHandler<Exception>? OnException;

    // Global state that may not really (really really) belong here
    public DreamValue[] Globals { get; set; } = Array.Empty<DreamValue>();
    public List<string> GlobalNames { get; private set; } = new();
    public ConcurrentDictionary<int, WeakDreamRef> ReferenceIDsToDreamObject { get; } = new();
    public HashSet<DreamObject> Clients { get; } = new();

    // I solemnly swear this benefits from being a linked list (constant remove times without relying on object hash) --kaylie
    public LinkedList<WeakDreamRef> Datums { get; } = new();
    public readonly ConcurrentBag<DreamObject> DelQueue = new();
    public Random Random { get; set; } = new();
    public Dictionary<string, List<DreamObject>> Tags { get; } = new();
    public DreamProc ImageConstructor, ImageFactoryProc;
    public int ListPoolThreshold, ListPoolSize;

    public bool Initialized { get; private set; }
    public GameTick InitializedTick { get; private set; }
    public bool IsShutDown { get; private set; }

    /// <summary>
    /// A millisecond count of when the current tick started.
    /// Set to Environment.TickCount64 at the beginning of every tick.
    /// </summary>
    public long CurrentTickStart { get; private set; }

    private ISawmill _sawmill = default!;
    private int _dreamObjectRefIdCounter;

    [Dependency] private readonly AtomManager _atomManager = default!;
    [Dependency] private readonly IPlayerManager _playerManager = default!;
    [Dependency] private readonly IDreamMapManager _dreamMapManager = default!;
    [Dependency] private readonly ProcScheduler _procScheduler = default!;
    [Dependency] private readonly DreamResourceManager _dreamResourceManager = default!;
    [Dependency] private readonly ITaskManager _taskManager = default!;
    [Dependency] private readonly IGameTiming _gameTiming = default!;
    [Dependency] private readonly DreamObjectTree _objectTree = default!;
    [Dependency] private readonly IEntityManager _entityManager = default!;
    [Dependency] private readonly IEntitySystemManager _entitySystemManager = default!;

    private ServerAppearanceSystem? _appearanceSystem;

    //TODO This arg is awful and temporary until RT supports cvar overrides in unit tests
    public void PreInitialize(string? jsonPath) {
        _sawmill = Logger.GetSawmill("opendream");
        ListPoolThreshold = _config.GetCVar(OpenDreamCVars.ListPoolThreshold);
        ListPoolSize = _config.GetCVar(OpenDreamCVars.ListPoolSize);
        ByondApi.ByondApi.Initialize(this, _atomManager, _dreamMapManager, _objectTree);

        InitializeConnectionManager();
        _dreamResourceManager.PreInitialize();

        if (!LoadJson(jsonPath)) {
            _taskManager.RunOnMainThread(() => { IoCManager.Resolve<IBaseServer>().Shutdown("Error while loading the compiled json. The opendream.json_path CVar may be empty, or points to a file that doesn't exist"); });
        }
    }

    public void StartWorld() {
        using (Profiler.BeginZone("StartWorld", color:(uint)Color.OrangeRed.ToArgb())) {
            // It is now OK to call user code, like /New procs.
            Initialized = true;
            InitializedTick = _gameTiming.CurTick;
            CurrentTickStart = Environment.TickCount64;

            // Call global <init> with waitfor=FALSE
            _objectTree.GlobalInitProc?.Spawn(WorldInstance, new());

            // Call New() on all /area and /turf that exist, each with waitfor=FALSE separately. If <global init> created any /area, call New a SECOND TIME
            // new() up /objs and /mobs from compiled-in maps [order: (1,1) then (2,1) then (1,2) then (2,2)]
            _dreamMapManager.InitializeAtoms();

            // Call world.New()
            WorldInstance.SpawnProc("New");
        }
    }

    public void Shutdown() {
        // TODO: Respect not calling parent and aborting shutdown
        WorldInstance.Delete();
        ShutdownConnectionManager();
        Initialized = false;
        IsShutDown = true;
    }

    public void Update() {
        if (!Initialized)
                return;

        using (Profiler.BeginZone("Tick", color:(uint)Color.OrangeRed.ToArgb())) {
            CurrentTickStart = Environment.TickCount64;

            using (Profiler.BeginZone("DM Execution", color:(uint)Color.LightPink.ToArgb()))
                _procScheduler.Process();

            using (Profiler.BeginZone("Map Update", color:(uint)Color.LightPink.ToArgb())){
                UpdateStat();
                _dreamMapManager.UpdateTiles();
            }

            using (Profiler.BeginZone("ByondApi Thread Syncs"))
                ByondApi.ByondApi.ExecuteThreadSyncs();

            using (Profiler.BeginZone("Disk IO", color:(uint)Color.LightPink.ToArgb()))
                DreamObjectSavefile.FlushAllUpdates();

            WorldInstance.Cpu = WorldInstance.TickUsage;

            using (Profiler.BeginZone("Deletion Queue", color:(uint)Color.LightPink.ToArgb()))
                ProcessDelQueue();
        }

<<<<<<< HEAD
        public void HotReloadJson(string? jsonPath) {
            if (string.IsNullOrEmpty(jsonPath) || !File.Exists(jsonPath))
                throw new FileNotFoundException("Could not find the specified json file");

            string jsonSource = File.ReadAllText(jsonPath);
            DreamCompiledJson? json = JsonSerializer.Deserialize<DreamCompiledJson>(jsonSource);
            if (json == null)
                throw new Exception("Failed to deserialize the json file");

            if (!json.Metadata.Version.Equals(OpcodeVerifier.GetOpcodesHash()))
                throw new Exception("Compiler opcode version does not match the runtime version!");

            _compiledJson = json;
            var rootPath = Path.GetFullPath(Path.GetDirectoryName(jsonPath)!);
            var resources = _compiledJson.Resources ?? Array.Empty<string>();
            _dreamResourceManager.Initialize(rootPath, resources);
            if(!string.IsNullOrEmpty(_compiledJson.Interface) && !_dreamResourceManager.DoesFileExist(_compiledJson.Interface))
                throw new FileNotFoundException("Interface DMF not found at "+Path.Join(rootPath,_compiledJson.Interface));
            _objectTree.LoadJson(json);
            DreamProcNative.SetupNativeProcs(_objectTree);

            foreach(DreamObject dreamObject in IterateDatums()){
                dreamObject.ObjectDefinition = _objectTree.GetObjectDefinition(_objectTree.GetTreeEntry(dreamObject.ObjectDefinition.Type).Id);
            }

        }

        public bool LoadJson(string? jsonPath) {
            if (string.IsNullOrEmpty(jsonPath) || !File.Exists(jsonPath))
                return false;
=======
        Profiler.EmitFrameMark();
    }
>>>>>>> 371e5634

    public void ProcessDelQueue() {
        while (DelQueue.TryTake(out var obj)) {
            obj.Delete();
        }
    }

    public bool TryGetGlobalProc(string name, [NotNullWhen(true)] out DreamProc? proc) {
        return _objectTree.TryGetGlobalProc(name, out proc);
    }

    public bool LoadJson(string? jsonPath) {
        if (string.IsNullOrEmpty(jsonPath) || !File.Exists(jsonPath))
            return false;

        string jsonSource = File.ReadAllText(jsonPath);
        DreamCompiledJson? json = JsonSerializer.Deserialize<DreamCompiledJson>(jsonSource);
        if (json == null)
            return false;

        if (!json.Metadata.Version.Equals(OpcodeVerifier.GetOpcodesHash())) {
            _sawmill.Error("Compiler opcode version does not match the runtime version!");
        }

        var rootPath = Path.GetFullPath(Path.GetDirectoryName(jsonPath)!);
        var resources = json.Resources ?? Array.Empty<string>();
        _dreamResourceManager.Initialize(rootPath, resources, json.Interface);

        _objectTree.LoadJson(json);
        DreamProcNative.SetupNativeProcs(_objectTree);
        ImageConstructor = _objectTree.Image.ObjectDefinition.GetProc("New");
        _objectTree.TryGetGlobalProc("image", out ImageFactoryProc!);

        _dreamMapManager.Initialize();
        WorldInstance = new DreamObjectWorld(_objectTree.World.ObjectDefinition);

        // Call /world/<init>. This is an IMPLEMENTATION DETAIL and non-DMStandard should NOT be run here.
        WorldInstance.InitSpawn(new());

        if (json.Globals is { } jsonGlobals) {
            Globals = new DreamValue[jsonGlobals.GlobalCount];
            GlobalNames = jsonGlobals.Names;

            for (int i = 0; i < jsonGlobals.GlobalCount; i++) {
                object globalValue = jsonGlobals.Globals.GetValueOrDefault(i, null);
                Globals[i] = _objectTree.GetDreamValueFromJsonElement(globalValue);
            }
        }

        _dreamMapManager.LoadMaps(json.Maps);
        return true;
    }

    public void WriteWorldLog(string message, LogLevel level = LogLevel.Info, string sawmill = "world.log") {
        if (!WorldInstance.GetVariable("log").TryGetValueAsDreamResource(out var logRsc)) {
            logRsc = new ConsoleOutputResource();
            WorldInstance.SetVariableValue("log", new DreamValue(logRsc));
            _sawmill.Log(LogLevel.Error, $"Failed to write to the world log, falling back to console output. Original log message follows: [{LogMessage.LogLevelToName(level)}] world.log: {message}");
        }

        if (logRsc is ConsoleOutputResource consoleOut) { // Output() on ConsoleOutputResource uses LogLevel.Info
            consoleOut.WriteConsole(level, sawmill, message);
        } else {
            logRsc.Output(new DreamValue($"[{LogMessage.LogLevelToName(level)}] {sawmill}: {message}"));

            if (_config.GetCVar(OpenDreamCVars.AlwaysShowExceptions)) {
                Logger.GetSawmill(sawmill).Log(level, message);
            }
        }
    }

    public uint FindOrAddString(string str) {
        var idx = FindString(str);
        if (idx == null) {
            _objectTree.Strings.Add(str);
            idx = (uint)(_objectTree.Strings.Count - 1);
        }

        return (uint)idx;
    }

    public uint? FindString(string str) {
        int idx = _objectTree.Strings.IndexOf(str);

        if (idx < 0) {
            return null;
        }

        return (uint)idx;
    }

    public string CreateRef(DreamValue value) {
        return $"[0x{CreateRefInt(value, out _):x}]";
    }

    public uint CreateRefInt(DreamValue value, out RefType refType) {
        int idx;

        if (value.TryGetValueAsDreamObject(out var refObject)) {
            if (refObject == null) {
                refType = RefType.Null;
                idx = 0;
            } else {
                if(refObject.Deleted) {
                    // i dont believe this will **ever** be called, but just to be sure, funky errors /might/ appear in the future if someone does a fucky wucky and calls this on a deleted object.
                    throw new Exception("Cannot create reference ID for an object that is deleted");
                }

                switch(refObject){
                    case DreamObjectTurf: refType = RefType.DreamObjectTurf; break;
                    case DreamObjectMob: refType = RefType.DreamObjectMob; break;
                    case DreamObjectArea: refType = RefType.DreamObjectArea; break;
                    case DreamObjectClient: refType = RefType.DreamObjectArea; break;
                    case DreamObjectImage: refType = RefType.DreamObjectImage; break;
                    case DreamObjectFilter: refType = RefType.DreamObjectFilter; break;
                    default: {
                        refType = RefType.DreamObjectDatum;
                        if(refObject.IsSubtypeOf(_objectTree.Obj))
                            refType = RefType.DreamObject;
                        else if (refObject.GetType() == typeof(DreamList))
                            refType = RefType.DreamObjectList;
                        break;
                    }
                }

                if (refObject.RefId is not {} id) {
                    idx = Interlocked.Increment(ref _dreamObjectRefIdCounter);
                    refObject.RefId = idx;

                    // SAFETY: Infallible! idx is always unique and add can only fail if this is not the case.
                    ReferenceIDsToDreamObject.TryAdd(idx, new WeakDreamRef(refObject));
                } else {
                    idx = id;
                }
            }
        } else if (value.TryGetValueAsString(out var refStr)) {
            refType = RefType.String;
            idx = _objectTree.Strings.IndexOf(refStr);

            if (idx == -1) {
                _objectTree.Strings.Add(refStr);
                idx = _objectTree.Strings.Count - 1;
            }
        } else if (value.TryGetValueAsType(out var type)) {
            refType = RefType.DreamType;
            idx = type.Id;
        } else if (value.TryGetValueAsAppearance(out var appearance)) {
            refType = RefType.DreamAppearance;
            _appearanceSystem ??= _entitySystemManager.GetEntitySystem<ServerAppearanceSystem>();
            idx = (int)_appearanceSystem.AddAppearance(appearance).MustGetId();
        } else if (value.TryGetValueAsDreamResource(out var refRsc)) {
            refType = RefType.DreamResource;
            idx = refRsc.Id;
        }  else if (value.TryGetValueAsProc(out var proc)) {
            refType = RefType.Proc;
            idx = proc.Id;
        } else if (value.TryGetValueAsFloat(out var floatValue)) {
            refType = RefType.Number;

            // Yes, this combines with the refType and produces an invalid ref.
            // This is BYOND behavior (as of writing at least, on 516.1661).
            idx = BitConverter.SingleToInt32Bits(floatValue);
        } else {
            throw new NotImplementedException($"Ref for {value} is unimplemented");
        }

        // The highest byte is the type
        return (uint)refType | (uint)idx;
    }

    /// <summary>
    /// Iterates the list of datums
    /// </summary>
    /// <returns>Datum enumerator</returns>
    /// <remarks>As it's a convenient time, this will collect any dead datum refs as it finds them.</remarks>
    public IEnumerable<DreamObject> IterateDatums() {
        // This isn't a common operation so we'll use this time to also do some pruning.
        var node = Datums.First;

        while (node is not null) {
            var next = node.Next;
            var val = node.Value.Target;
            if (val is null)
                Datums.Remove(node);
            else
                yield return val;
            node = next;
        }
    }

    public DreamValue RefIdToValue(int rawRefId) {
        // The first one/two digits give the type, the last 6 give the index
        var typeId = (RefType)(rawRefId & 0xFF000000);
        var refId = (rawRefId & 0x00FFFFFF); // The ref minus its ref type prefix

        switch (typeId) {
            case RefType.Null:
                return DreamValue.Null;
            case RefType.DreamObjectArea:
            case RefType.DreamObjectClient:
            case RefType.DreamObjectDatum:
            case RefType.DreamObjectImage:
            case RefType.DreamObjectFilter:
            case RefType.DreamObjectList:
            case RefType.DreamObjectMob:
            case RefType.DreamObjectTurf:
            case RefType.DreamObject:
                if (ReferenceIDsToDreamObject.TryGetValue(refId, out var weakRef) && weakRef.Target is { } dreamObject)
                    return new(dreamObject);

                return DreamValue.Null;
            case RefType.String:
                return _objectTree.Strings.Count > refId
                    ? new DreamValue(_objectTree.Strings[refId])
                    : DreamValue.Null;
            case RefType.DreamType:
                return _objectTree.Types.Length > refId
                    ? new DreamValue(_objectTree.Types[refId])
                    : DreamValue.Null;
            case RefType.DreamResourceIcon: // Alias of DreamResource for now. TODO: Does this *only* contain icon resources?
            case RefType.DreamResource:
                if (!_dreamResourceManager.TryLoadResource(refId, out var resource))
                    return DreamValue.Null;

                return new DreamValue(resource);
            case RefType.DreamAppearance:
                _appearanceSystem ??= _entitySystemManager.GetEntitySystem<ServerAppearanceSystem>();
                return _appearanceSystem.TryGetAppearanceById((uint)refId, out ImmutableAppearance? appearance)
                    ? new DreamValue(appearance.ToMutable())
                    : DreamValue.Null;
            case RefType.Proc:
                return _objectTree.Procs.Count > refId
                    ? new DreamValue(_objectTree.Procs[refId])
                    : DreamValue.Null;
            case RefType.Number: // For the oh so few numbers this works with (most numbers clobber the ref type)
                return new(BitConverter.Int32BitsToSingle(refId));
            default:
                throw new Exception($"Invalid reference type for ref [0x{rawRefId:x}]");
        }
    }

    public DreamValue LocateRef(string refString) {
        bool canBePointer = false;

        if (refString.StartsWith('[') && refString.EndsWith(']')) {
            // Strip the surrounding []
            refString = refString.Substring(1, refString.Length - 2);

            // This ref could possibly be a "pointer" (the hex number made up of an id and an index)
            canBePointer = refString.StartsWith("0x");
        }

        if (canBePointer && int.TryParse(refString.Substring(2), System.Globalization.NumberStyles.HexNumber, null, out var refId)) {
            return RefIdToValue(refId);
        }

        // Search for an object with this ref as its tag
        // Note that surrounding [] are stripped out at this point, this is intentional
        // Doing locate("[abc]") is the same as locate("abc")
        if (Tags.TryGetValue(refString, out var tagList)) {
            return new DreamValue(tagList.First());
        }

        // Nothing found
        return DreamValue.Null;
    }

    public DreamObject? GetFromClientReference(DreamConnection connection, ClientObjectReference reference) {
        switch (reference.Type) {
            case ClientObjectReference.RefType.Client:
                return connection.Client;
            case ClientObjectReference.RefType.Entity:
                _atomManager.TryGetMovableFromEntity(_entityManager.GetEntity(reference.Entity), out var atom);
                return atom;
            case ClientObjectReference.RefType.Turf:
                _dreamMapManager.TryGetTurfAt((reference.TurfX, reference.TurfY), reference.TurfZ, out var turf);
                return turf;
        }

        return null;
    }

    public ClientObjectReference GetClientReference(DreamObjectAtom atom) {
        if (atom is DreamObjectMovable movable) {
            return new(_entityManager.GetNetEntity(movable.Entity));
        } else if (atom is DreamObjectTurf turf) {
            return new((turf.X, turf.Y), turf.Z);
        } else {
            throw new NotImplementedException($"Cannot create a client reference for {atom}");
        }
    }

    public void HandleException(Exception e, string msg = "", string file = "", int line = 0) {
        if (string.IsNullOrEmpty(msg)) { // Just print the C# exception if we don't override the message
            msg = e.Message;
        }

        LastDMException = e;
        OnException?.Invoke(this, e);

        // Invoke world.Error()
        var obj =_objectTree.CreateObject<DreamObjectException>(_objectTree.Exception);
        if(e is DMThrowException throwException)
            obj.Name = throwException.Value;
        else
            obj.Name = new DreamValue(e.Message);
        obj.Desc =  new DreamValue(msg);
        obj.Line = new DreamValue(line);
        obj.File = new DreamValue(file);

        WorldInstance.SpawnProc("Error", usr: null, new DreamValue(obj));
    }
}

public enum RefType : uint {
    Null = 0x0,
    DreamObjectTurf = 0x1000000,
    DreamObject = 0x2000000,
    DreamObjectMob = 0x3000000,
    DreamObjectArea = 0x4000000,
    DreamObjectClient = 0x5000000,
    DreamObjectFilter = 0x5300000,
    DreamResourceIcon = 0xC000000,
    DreamObjectImage = 0xD000000,
    DreamObjectList = 0xF000000,
    DreamObjectDatum = 0x21000000,
    String = 0x6000000,
    DreamType = 0x9000000, //in byond type is from 0x8 to 0xb, but fuck that
    DreamResource = 0x27000000, //Equivalent to file
    DreamAppearance = 0x3A000000,
    Proc = 0x26000000,
    Number = 0x2A000000
}<|MERGE_RESOLUTION|>--- conflicted
+++ resolved
@@ -138,41 +138,9 @@
                 ProcessDelQueue();
         }
 
-<<<<<<< HEAD
-        public void HotReloadJson(string? jsonPath) {
-            if (string.IsNullOrEmpty(jsonPath) || !File.Exists(jsonPath))
-                throw new FileNotFoundException("Could not find the specified json file");
-
-            string jsonSource = File.ReadAllText(jsonPath);
-            DreamCompiledJson? json = JsonSerializer.Deserialize<DreamCompiledJson>(jsonSource);
-            if (json == null)
-                throw new Exception("Failed to deserialize the json file");
-
-            if (!json.Metadata.Version.Equals(OpcodeVerifier.GetOpcodesHash()))
-                throw new Exception("Compiler opcode version does not match the runtime version!");
-
-            _compiledJson = json;
-            var rootPath = Path.GetFullPath(Path.GetDirectoryName(jsonPath)!);
-            var resources = _compiledJson.Resources ?? Array.Empty<string>();
-            _dreamResourceManager.Initialize(rootPath, resources);
-            if(!string.IsNullOrEmpty(_compiledJson.Interface) && !_dreamResourceManager.DoesFileExist(_compiledJson.Interface))
-                throw new FileNotFoundException("Interface DMF not found at "+Path.Join(rootPath,_compiledJson.Interface));
-            _objectTree.LoadJson(json);
-            DreamProcNative.SetupNativeProcs(_objectTree);
-
-            foreach(DreamObject dreamObject in IterateDatums()){
-                dreamObject.ObjectDefinition = _objectTree.GetObjectDefinition(_objectTree.GetTreeEntry(dreamObject.ObjectDefinition.Type).Id);
-            }
-
-        }
-
-        public bool LoadJson(string? jsonPath) {
-            if (string.IsNullOrEmpty(jsonPath) || !File.Exists(jsonPath))
-                return false;
-=======
         Profiler.EmitFrameMark();
     }
->>>>>>> 371e5634
+
 
     public void ProcessDelQueue() {
         while (DelQueue.TryTake(out var obj)) {
@@ -182,6 +150,33 @@
 
     public bool TryGetGlobalProc(string name, [NotNullWhen(true)] out DreamProc? proc) {
         return _objectTree.TryGetGlobalProc(name, out proc);
+    }
+  
+    public void HotReloadJson(string? jsonPath) {
+        if (string.IsNullOrEmpty(jsonPath) || !File.Exists(jsonPath))
+            throw new FileNotFoundException("Could not find the specified json file");
+
+        string jsonSource = File.ReadAllText(jsonPath);
+        DreamCompiledJson? json = JsonSerializer.Deserialize<DreamCompiledJson>(jsonSource);
+        if (json == null)
+            throw new Exception("Failed to deserialize the json file");
+
+        if (!json.Metadata.Version.Equals(OpcodeVerifier.GetOpcodesHash()))
+            throw new Exception("Compiler opcode version does not match the runtime version!");
+
+        _compiledJson = json;
+        var rootPath = Path.GetFullPath(Path.GetDirectoryName(jsonPath)!);
+        var resources = _compiledJson.Resources ?? Array.Empty<string>();
+        _dreamResourceManager.Initialize(rootPath, resources);
+        if(!string.IsNullOrEmpty(_compiledJson.Interface) && !_dreamResourceManager.DoesFileExist(_compiledJson.Interface))
+            throw new FileNotFoundException("Interface DMF not found at "+Path.Join(rootPath,_compiledJson.Interface));
+        _objectTree.LoadJson(json);
+        DreamProcNative.SetupNativeProcs(_objectTree);
+
+        foreach(DreamObject dreamObject in IterateDatums()){
+            dreamObject.ObjectDefinition = _objectTree.GetObjectDefinition(_objectTree.GetTreeEntry(dreamObject.ObjectDefinition.Type).Id);
+        }
+
     }
 
     public bool LoadJson(string? jsonPath) {
