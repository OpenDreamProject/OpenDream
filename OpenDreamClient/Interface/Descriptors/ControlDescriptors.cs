--- conflicted
+++ resolved
@@ -155,7 +155,7 @@
 public sealed class ControlDescriptorTab : ControlDescriptor {
 }
 
-<<<<<<< HEAD
+
 public sealed class ControlDescriptorBar : ControlDescriptor {
     [DataField("width")]
     public int? Width = 10; //width of the progress bar in pixels. In the default EAST dir, this is more accurately thought of as "height"
@@ -175,7 +175,6 @@
     public string? OnChange = null;
 
 }
-=======
 
 public sealed class DMFColorSerializer : ITypeReader<Color, ValueDataNode> {
     public Color Read(ISerializationManager serializationManager,
@@ -202,4 +201,3 @@
         throw new NotImplementedException();
     }
 }
->>>>>>> 2200cbbf
