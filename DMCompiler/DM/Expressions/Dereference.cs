--- conflicted
+++ resolved
@@ -11,7 +11,6 @@
     // x.f().y.g()[2]
     // etc.
     class Dereference : LValue {
-<<<<<<< HEAD
         public struct Operation {
             public DMASTDereference.OperationKind Kind;
 
@@ -32,15 +31,9 @@
 
         DMExpression _expression;
         Operation[] _operations;
-=======
-        // Kind of a lazy port
-        public readonly string PropertyName;
-        private readonly bool _conditional;
->>>>>>> 026a9838
 
         public override DreamPath? Path { get; }
 
-<<<<<<< HEAD
         public override DreamPath? NestedPath => _nestedPath;
         DreamPath? _nestedPath;
 
@@ -145,95 +138,14 @@
                     case DMASTDereference.OperationKind.Invalid:
                     default:
                         throw new NotImplementedException();
-=======
-        internal DMExpression Expr { get; }
-
-        public static bool DirectConvertable(DMExpression expr, DMASTDereference astNode) {
-            switch (astNode.Expression) {
-                case DMASTDereference deref when deref.Type == DMASTDereference.DereferenceType.Search:
-                case DMASTProcCall when expr.Path == null:
-                case DMASTDereferenceProc:
-                case DMASTList:
-                case DMASTListIndex:
-                case DMASTTernary:
-                case DMASTBinaryAnd:
-                    return true;
-                case DMASTDereference deref when expr is Dereference _deref:
-                    return DirectConvertable(_deref.Expr, deref);
-                default: return false;
-            }
-        }
-
-        public Dereference(Location location, DreamPath? path, DMExpression expr, bool conditional, string propertyName)
-            : base(location, null)
-        {
-            Expr = expr;
-            _conditional = conditional;
-            PropertyName = propertyName;
-            Path = path;
-        }
-
-        public override void EmitPushInitial(DMObject dmObject, DMProc proc) {
-            Expr.EmitPushValue(dmObject, proc);
-            proc.PushString(PropertyName);
-            proc.Initial();
-        }
-
-        public void EmitPushIsSaved(DMObject dmObject, DMProc proc) {
-            Expr.EmitPushValue(dmObject, proc);
-            proc.PushString(PropertyName);
-            proc.IsSaved();
-        }
-
-        public override (DMReference Reference, bool Conditional) EmitReference(DMObject dmObject, DMProc proc) {
-            Expr.EmitPushValue(dmObject, proc);
-            return (DMReference.CreateField(PropertyName), _conditional);
-        }
-
-        public override bool TryAsConstant([NotNullWhen(true)] out Constant? constant) {
-            if(Expr.Path is not null) {
-                var obj = DMObjectTree.GetDMObject(Expr.Path.GetValueOrDefault());
-                var variable = obj.GetVariable(PropertyName);
-                if (variable != null) {
-                    if(variable.IsConst)
-                        return variable.Value.TryAsConstant(out constant);
-
-                    if((variable.ValType & DMValueType.CompiletimeReadonly) == DMValueType.CompiletimeReadonly) {
-                        variable.Value.TryAsConstant(out constant);
-                        return true; // MUST be true.
-                    }
->>>>>>> 026a9838
                 }
             }
 
             return base.CanReferenceShortCircuit();
         }
 
-<<<<<<< HEAD
         public override DMReference EmitReference(DMObject dmObject, DMProc proc, string endLabel, ShortCircuitMode shortCircuitMode) {
             _expression.EmitPushValue(dmObject, proc);
-=======
-    // x.y.z()
-    class DereferenceProc : DMExpression {
-        // Kind of a lazy port
-        private readonly DMExpression _expr;
-        private readonly bool _conditional;
-        private readonly string _field;
-
-        public DereferenceProc(Location location, DMExpression expr, DMASTDereferenceProc astNode) : base(location) {
-            _expr = expr;
-            _conditional = astNode.Conditional;
-            _field = astNode.Property;
-
-            if (astNode.Type == DMASTDereference.DereferenceType.Direct) {
-                if (Dereference.DirectConvertable(expr, astNode)) {
-                    astNode.Type = DMASTDereference.DereferenceType.Search;
-                    return;
-                }
-                else if (expr.Path == null) {
-                    throw new CompileErrorException(astNode.Location,$"Invalid property \"{_field}\"");
-                }
->>>>>>> 026a9838
 
             // Perform all except for our last operation
             for (int i = 0; i < _operations.Length - 1; i++) {
@@ -247,39 +159,19 @@
                 case DMASTDereference.OperationKind.FieldSearch:
                     return DMReference.CreateField(operation.Identifier);
 
-<<<<<<< HEAD
                 case DMASTDereference.OperationKind.FieldSafe:
                 case DMASTDereference.OperationKind.FieldSafeSearch:
                     ShortCircuitHandler(proc, endLabel, shortCircuitMode);
                     return DMReference.CreateField(operation.Identifier);
-=======
-        public (DMObject? ProcOwner, DMProc? Proc) GetProc() {
-            if (_expr.Path == null) return (null, null);
->>>>>>> 026a9838
 
                 case DMASTDereference.OperationKind.Index:
                     operation.Index.EmitPushValue(dmObject, proc);
                     return DMReference.ListIndex;
 
-<<<<<<< HEAD
                 case DMASTDereference.OperationKind.IndexSafe:
                     ShortCircuitHandler(proc, endLabel, shortCircuitMode);
                     operation.Index.EmitPushValue(dmObject, proc);
                     return DMReference.ListIndex;
-=======
-    // x[y]
-    class ListIndex : LValue {
-        private readonly DMExpression _expr;
-        private readonly DMExpression _index;
-        private readonly bool _conditional;
-
-        public ListIndex(Location location, DMExpression expr, DMExpression index, DreamPath? path, bool conditional)
-            : base(location, path) {
-            _expr = expr;
-            _index = index;
-            _conditional = conditional;
-        }
->>>>>>> 026a9838
 
                 case DMASTDereference.OperationKind.Call:
                 case DMASTDereference.OperationKind.CallSearch:
