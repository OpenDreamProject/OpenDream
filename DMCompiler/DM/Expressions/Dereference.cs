--- conflicted
+++ resolved
@@ -34,7 +34,6 @@
         public override DreamPath? Path => _path;
         DreamPath? _path;
 
-<<<<<<< HEAD
         public Dereference(Location location, DreamPath? path, DMExpression expression, Operation[] operations)
             : base(location, null) {
             _expression = expression;
@@ -43,23 +42,6 @@
 
             if (_operations.Length == 0) {
                 throw new System.InvalidOperationException("deref expression has no operations");
-=======
-        internal DMExpression Expr => _expr;
-
-        public static bool DirectConvertable(DMExpression expr, DMASTDereference astNode) {
-            switch (astNode.Expression) {
-                case DMASTDereference deref when deref.Type == DMASTDereference.DereferenceType.Search:
-                case DMASTProcCall when expr.Path == null:
-                case DMASTDereferenceProc:
-                case DMASTList:
-                case DMASTListIndex:
-                case DMASTTernary:
-                case DMASTBinaryAnd:
-                    return true;
-                case DMASTDereference deref when expr is Dereference _deref:
-                    return DirectConvertable(_deref._expr, deref);
-                default: return false;
->>>>>>> 8c740751
             }
         }
 
@@ -70,7 +52,6 @@
                     proc.DereferenceField(operation.Identifier);
                     break;
 
-<<<<<<< HEAD
                 case DMASTDereference.OperationKind.FieldSafe:
                 case DMASTDereference.OperationKind.FieldSafeSearch:
                     proc.JumpIfNullNoPop(endLabel);
@@ -87,19 +68,6 @@
                     operation.Index.EmitPushValue(dmObject, proc);
                     proc.DereferenceIndex();
                     break;
-=======
-        public override void EmitPushInitial(DMObject dmObject, DMProc proc) {
-            _expr.EmitPushValue(dmObject, proc);
-            proc.PushString(PropertyName);
-            proc.Initial();
-        }
-
-        public void EmitPushIsSaved(DMObject dmObject, DMProc proc) {
-            _expr.EmitPushValue(dmObject, proc);
-            proc.PushString(PropertyName);
-            proc.IsSaved();
-        }
->>>>>>> 8c740751
 
                 case DMASTDereference.OperationKind.Call:
                 case DMASTDereference.OperationKind.CallSearch:
@@ -174,7 +142,6 @@
         }
 
         public override void EmitPushInitial(DMObject dmObject, DMProc proc) {
-<<<<<<< HEAD
             string endLabel = proc.NewLabelName();
 
             _expression.EmitPushValue(dmObject, proc);
@@ -189,29 +156,33 @@
             switch (operation.Kind) {
                 case DMASTDereference.OperationKind.Field:
                 case DMASTDereference.OperationKind.FieldSearch:
-                    proc.Initial(operation.Identifier);
-                    break;
-
-                case DMASTDereference.OperationKind.FieldSafe:
-                case DMASTDereference.OperationKind.FieldSafeSearch:
-                    proc.JumpIfNullNoPop(endLabel);
-                    proc.Initial(operation.Identifier);
-                    break;
-
-                case DMASTDereference.OperationKind.Index:
-                    EmitOperation(dmObject, proc, ref operation, endLabel);
-                    break;
-
-                case DMASTDereference.OperationKind.IndexSafe:
-                    proc.JumpIfNullNoPop(endLabel);
-                    EmitOperation(dmObject, proc, ref operation, endLabel);
-                    break;
-
-                case DMASTDereference.OperationKind.Call:
-                case DMASTDereference.OperationKind.CallSearch:
-                case DMASTDereference.OperationKind.CallSafe:
-                case DMASTDereference.OperationKind.CallSafeSearch:
-                    throw new CompileErrorException(Location, $"attempt to get the initial value of a proc call");
+                    proc.PushString(operation.Identifier);
+                    proc.Initial();
+                    break;
+
+                case DMASTDereference.OperationKind.FieldSafe:
+                case DMASTDereference.OperationKind.FieldSafeSearch:
+                    proc.JumpIfNullNoPop(endLabel);
+                    proc.PushString(operation.Identifier);
+                    proc.Initial();
+                    break;
+
+                case DMASTDereference.OperationKind.Index:
+                    operation.Index.EmitPushValue(dmObject, proc);
+                    proc.Initial();
+                    break;
+
+                case DMASTDereference.OperationKind.IndexSafe:
+                    proc.JumpIfNullNoPop(endLabel);
+                    operation.Index.EmitPushValue(dmObject, proc);
+                    proc.Initial();
+                    break;
+
+                case DMASTDereference.OperationKind.Call:
+                case DMASTDereference.OperationKind.CallSearch:
+                case DMASTDereference.OperationKind.CallSafe:
+                case DMASTDereference.OperationKind.CallSafeSearch:
+                    throw new CompileErrorException(Location, $"attempt to get `initial` of a proc call");
 
                 case DMASTDereference.OperationKind.Invalid:
                 default:
@@ -236,32 +207,33 @@
             switch (operation.Kind) {
                 case DMASTDereference.OperationKind.Field:
                 case DMASTDereference.OperationKind.FieldSearch:
-                    proc.IsSaved(operation.Identifier);
-                    break;
-
-                case DMASTDereference.OperationKind.FieldSafe:
-                case DMASTDereference.OperationKind.FieldSafeSearch:
-                    proc.JumpIfNullNoPop(endLabel);
-                    proc.IsSaved(operation.Identifier);
-                    break;
-
-                case DMASTDereference.OperationKind.Index:
-                    // TODO: Support "vars" properly (i don't know what that means)
-                    proc.Pop();
-                    proc.PushFloat(0f);
-                    break;
-
-                case DMASTDereference.OperationKind.IndexSafe:
-                    proc.JumpIfNullNoPop(endLabel);
-                    proc.Pop();
-                    proc.PushFloat(0f);
-                    break;
-
-                case DMASTDereference.OperationKind.Call:
-                case DMASTDereference.OperationKind.CallSearch:
-                case DMASTDereference.OperationKind.CallSafe:
-                case DMASTDereference.OperationKind.CallSafeSearch:
-                    throw new CompileErrorException(Location, $"attempt to get the initial value of a proc call");
+                    proc.PushString(operation.Identifier);
+                    proc.IsSaved();
+                    break;
+
+                case DMASTDereference.OperationKind.FieldSafe:
+                case DMASTDereference.OperationKind.FieldSafeSearch:
+                    proc.JumpIfNullNoPop(endLabel);
+                    proc.PushString(operation.Identifier);
+                    proc.IsSaved();
+                    break;
+
+                case DMASTDereference.OperationKind.Index:
+                    operation.Index.EmitPushValue(dmObject, proc);
+                    proc.IsSaved();
+                    break;
+
+                case DMASTDereference.OperationKind.IndexSafe:
+                    proc.JumpIfNullNoPop(endLabel);
+                    operation.Index.EmitPushValue(dmObject, proc);
+                    proc.IsSaved();
+                    break;
+
+                case DMASTDereference.OperationKind.Call:
+                case DMASTDereference.OperationKind.CallSearch:
+                case DMASTDereference.OperationKind.CallSafe:
+                case DMASTDereference.OperationKind.CallSafeSearch:
+                    throw new CompileErrorException(Location, $"attempt to get `issaved` of a proc call");
 
                 case DMASTDereference.OperationKind.Invalid:
                 default:
@@ -319,38 +291,6 @@
                 default:
                     throw new NotImplementedException();
             };
-=======
-            if (_expr is Dereference { Expr: var derefExpr, PropertyName: "vars" }) {
-                derefExpr.EmitPushValue(dmObject, proc);
-                _index.EmitPushValue(dmObject, proc);
-                proc.Initial();
-            } else if (_expr is Field { Variable: { Name: "vars" } }) {
-                proc.PushReferenceValue(DMReference.Src);
-                _index.EmitPushValue(dmObject, proc);
-                proc.Initial();
-            } else {
-                // This happens silently in BYOND
-                DMCompiler.Warning(new CompilerWarning(Location, "calling initial() on a list index returns the current value"));
-                EmitPushValue(dmObject, proc);
-            }
-        }
-
-        public void EmitPushIsSaved(DMObject dmObject, DMProc proc)
-        {
-            if (_expr is Dereference { Expr: var derefExpr, PropertyName: "vars" }) {
-                derefExpr.EmitPushValue(dmObject, proc);
-                _index.EmitPushValue(dmObject, proc);
-                proc.IsSaved();
-            } else if (_expr is Field { Variable: { Name: "vars" } }) {
-                proc.PushReferenceValue(DMReference.Src);
-                _index.EmitPushValue(dmObject, proc);
-                proc.IsSaved();
-            } else {
-                // Silent in BYOND
-                DMCompiler.Warning(new CompilerWarning(_expr.Location, "calling issaved() on a list index is always false"));
-                proc.PushFloat(0);
-            }
->>>>>>> 8c740751
         }
     }
 }