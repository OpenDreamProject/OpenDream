#define TURF_PLANE -10

/obj/plane_master
	appearance_flags = PLANE_MASTER
	
/obj/plane_master/turf
	screen_loc = "1,1"
	plane = TURF_PLANE

	New()
		src.filters = filter(type="displace", size=100, icon=icon('icons/displace.dmi',"lense"))					

/mob/verb/examine(atom/thing as obj|mob in world)
	set category = null
	usr << "This is [thing]. [thing.desc]"

/turf
	icon = 'icons/turf.dmi'
	icon_state = "turf"
	layer = TURF_LAYER
	plane = TURF_PLANE

/turf/blue
	icon_state = "turf_blue"

/mob
	icon = 'icons/mob.dmi'
	icon_state = "mob"
	layer = MOB_LAYER
	plane = 5
	blend_mode = BLEND_OVERLAY
	name = "Square Man"
	desc = "Such a beautiful smile."
	gender = MALE
	see_invisible = 101

	New()
		..()
		loc = locate(5, 5, 1)

	Login()
		world.log << "login ran"
		src.client.screen += new /obj/order_test_item/plane_master //used for render tests

	verb/winget_test()
		usr << "windows: [json_encode(winget(usr, null, "windows"))]"
		usr << "panes: [json_encode(winget(usr, null, "panes"))]"
		usr << "menus: [json_encode(winget(usr, null, "menus"))]"
		usr << "macros: [json_encode(winget(usr, null, "macros"))]"

	verb/browse_rsc_test()
		usr << browse_rsc('icons/mob.dmi', "mobicon.png")
		usr << browse_rsc('icons/mob.dmi', "mobicon.png")
		usr << browse("<p><img src=mobicon.png></p>Oh look, it's you!","window=honk")

	verb/rotate()
		for(var/i in 1 to 8)
			src.transform = src.transform.Turn(45)
			sleep(2)

	verb/shake()
		animate(src, pixel_x = -4, time = 2)
		sleep(2)
		for (var/i in 1 to 3)
			animate(src, pixel_x = 4, time = 4)
			sleep(4)
			animate(src, pixel_x = -4, time = 4)
			sleep(4)
		animate(src, pixel_x = 0, time = 2)

	verb/tell_location()
		set name = "Tell Location"
		usr << "You are at ([x], [y], [z])"

	verb/say(message as text)
		var/list/viewers = viewers()

		for (var/mob/viewer in viewers)
			viewer << "[ckey] says: \"[message]\""

	verb/say_loud()
		var/msg = input("Please put the message you want to say loudly.", "Say Loud", "Hello!")
		world << "[ckey] says loudly: \"[msg]\""

	verb/move_up()
		step(src, UP)

	verb/move_down()
		step(src, DOWN)

	verb/roll_dice(dice as text)
		var/result = roll(dice)
		usr << "The total shown on the dice is: [result]"

	verb/test_alert()
		set category = "Test"
		alert(usr, "Prepare to die.")
		usr << "prompt done"

	verb/input_num()
		var/v = input("A") as num
		usr << "you entered [v]"

	verb/test_browse()
		set category = "Test"
		usr << browse({"
<!DOCTYPE html>
<html>
<head>
	<title>Foo</title>
	<style>
	body {
		background: red;
	}
	</style>
	<script>
	function foo(v) {
		document.getElementById("mark").innerHTML = v;
	}
	</script>
</head>
<body>
	<marquee id="mark">Honk</marquee>
	<a href="?honk=1">click me</a>
</body>
</html>"},"window=honk")

	verb/test_output()
		set category = "Test"
		usr << output("help sec griffing me", "honk.browser:foo")

	verb/demo_filters()
		set category = "Test"
		if(length(src.filters))
			src.filters = null
			usr << "Filters cleared"
		else
			var/selected = input("Pick a filter", "Choose a filter to apply (with demo settings)", null) as null|anything in list("alpha", "alpha-swap", "alpha-inverse", "alpha-both", "color", "displace", "outline", "greyscale", "blur", "outline/grey", "grey/outline", "drop_shadow")
			if(isnull(selected))
				src.filters = null
				usr << "No filter selected, filters cleared"
			switch(selected)
				if("alpha")
					src.filters = filter(type="alpha", icon=icon('icons/objects.dmi',"checker"))
				if("alpha-swap")
					src.filters = filter(type="alpha", icon=icon('icons/objects.dmi',"checker"), flags=MASK_SWAP)
				if("alpha-inverse")
					src.filters = filter(type="alpha", icon=icon('icons/objects.dmi',"checker"), flags=MASK_INVERSE)
				if("alpha-both")
					src.filters = filter(type="alpha", icon=icon('icons/objects.dmi',"checker"), flags=MASK_INVERSE|MASK_SWAP)
				if("outline")
					src.filters = filter(type="outline", size=1, color=rgb(255,0,0))
				if("greyscale")
					src.filters = filter(type="greyscale")
				if("blur")
					src.filters = filter(type="blur", size=2)
				if("outline/grey")
					src.filters = list(filter(type="outline", size=1, color=rgb(255,0,0)), filter(type="greyscale"))
				if("grey/outline")
					src.filters = list(filter(type="greyscale"), filter(type="outline", size=1, color=rgb(255,0,0)))
				if("color")
					src.filters = filter(type="color", color=list("#de0000","#000000","#00ad00"))
				if("drop_shadow")
					src.filters = filter(type="drop_shadow", size=2)
				if("displace")
					src.client.screen += new /obj/plane_master/turf 
			usr << "Applied [selected] filter"

	verb/toggle_see_invisibility()
		if(src.see_invisible == 0)
			src.see_invisible = 101
			usr << "now seeing invisible things"
		else
			src.see_invisible = 0
			usr << "now blind to invisible things"

	verb/add_client_image()
		var/image/i = image(icon = 'icons/hanoi.dmi', icon_state="8")
		i.loc = src
		i.override = 1
		
		src.client.images += i
		usr << "override added"
		for(var/turf/T in range(src, 2))
			var/image/turf_image = image(icon = 'icons/hanoi.dmi', loc=T, icon_state="1")
			src.client.images += turf_image
		spawn(25)
			src << "changing image"
			i.icon_state = "5"
		spawn(50)
			src.client.images.Cut()

	verb/test_hide_main_window()
		src << "hiding main window"
		winset(src,"mainwindow","is-visible=false")
		spawn(20)
			src << "showing main window"
			winset(src,"mainwindow","is-visible=true")
			
	verb/winget_text_verb(var/rawtext as command_text)
		set name = "wingettextverb"
		world << "recieved: [rawtext]"			

	verb/test_hot_reload()
		set category = "Test"
		src << "trying hot reload of interface..."
		world.ODHotReloadInterface()
		src << "done hot reload of interface!"

<<<<<<< HEAD
	verb/test_hot_reload_icon()
		set category = "Test"
		src << "trying hot reload of icon..."
		world.ODHotReloadResource("icons/turf.dmi")
		src << "done hot reload of icon!"
=======
	verb/manipulate_world_size()
		var/x = input("New World X?", "World Size", 0) as num|null
		var/y = input("New World Y?", "World Size", 0) as num|null

		if(!x || !y)
			return

		world.maxx = x
		world.maxy = y
>>>>>>> 223f5e48

/mob/Stat()
	if (statpanel("Status"))
		stat("tick_usage", world.tick_usage)
		stat("time", world.time)

/world/New()
	..()
	world.log << "World loaded!"<|MERGE_RESOLUTION|>--- conflicted
+++ resolved
@@ -201,19 +201,18 @@
 		set name = "wingettextverb"
 		world << "recieved: [rawtext]"			
 
-	verb/test_hot_reload()
+	verb/test_hot_reload_interface()
 		set category = "Test"
 		src << "trying hot reload of interface..."
 		world.ODHotReloadInterface()
 		src << "done hot reload of interface!"
 
-<<<<<<< HEAD
 	verb/test_hot_reload_icon()
 		set category = "Test"
 		src << "trying hot reload of icon..."
 		world.ODHotReloadResource("icons/turf.dmi")
 		src << "done hot reload of icon!"
-=======
+
 	verb/manipulate_world_size()
 		var/x = input("New World X?", "World Size", 0) as num|null
 		var/y = input("New World Y?", "World Size", 0) as num|null
@@ -223,7 +222,6 @@
 
 		world.maxx = x
 		world.maxy = y
->>>>>>> 223f5e48
 
 /mob/Stat()
 	if (statpanel("Status"))
