using OpenDreamShared.Compiler;
using DMCompiler.Compiler.DM;
using OpenDreamShared.Dream;
using OpenDreamShared.Dream.Procs;
using System;

namespace DMCompiler.DM.Expressions {
    // x.y.z
    // x[y][z]
    // x.f().y.g()[2]
    // etc.
    class Dereference : LValue {
        public struct Operation {
            public DMASTDereference.OperationKind Kind;

            // Field*, Call*
            public string Identifier;

            // Field*
            public int? GlobalId;

            // Index*
            public DMExpression Index;

            // Call*
            public ArgumentList Parameters;

            public DreamPath? Path;
        }

        DMExpression _expression;
        Operation[] _operations;

        public override DreamPath? Path => _path;
        DreamPath? _path;

        public Dereference(Location location, DreamPath? path, DMExpression expression, Operation[] operations)
            : base(location, null) {
            _expression = expression;
            _operations = operations;
            _path = path;

            if (_operations.Length == 0) {
                throw new System.InvalidOperationException("deref expression has no operations");
            }
        }

        private void EmitOperation(DMObject dmObject, DMProc proc, ref Operation operation, string endLabel) {
            switch (operation.Kind) {
                case DMASTDereference.OperationKind.Field:
                case DMASTDereference.OperationKind.FieldSearch:
                    proc.DereferenceField(operation.Identifier);
                    break;

                case DMASTDereference.OperationKind.FieldSafe:
                case DMASTDereference.OperationKind.FieldSafeSearch:
                    proc.JumpIfNullNoPop(endLabel);
                    proc.DereferenceField(operation.Identifier);
                    break;

                case DMASTDereference.OperationKind.Index:
                    operation.Index.EmitPushValue(dmObject, proc);
                    proc.DereferenceIndex();
                    break;

                case DMASTDereference.OperationKind.IndexSafe:
                    proc.JumpIfNullNoPop(endLabel);
                    operation.Index.EmitPushValue(dmObject, proc);
                    proc.DereferenceIndex();
                    break;

                case DMASTDereference.OperationKind.Call:
                case DMASTDereference.OperationKind.CallSearch:
                    operation.Parameters.EmitPushArguments(dmObject, proc);
                    proc.DereferenceCall(operation.Identifier);
                    break;

                case DMASTDereference.OperationKind.CallSafe:
                case DMASTDereference.OperationKind.CallSafeSearch:
                    proc.JumpIfNullNoPop(endLabel);
                    operation.Parameters.EmitPushArguments(dmObject, proc);
                    proc.DereferenceCall(operation.Identifier);
                    break;

                case DMASTDereference.OperationKind.Invalid:
                default:
                    throw new NotImplementedException();
            };
        }

        public override void EmitPushValue(DMObject dmObject, DMProc proc) {
            string endLabel = proc.NewLabelName();

            _expression.EmitPushValue(dmObject, proc);

            foreach (ref var operation in _operations.AsSpan()) {
                EmitOperation(dmObject, proc, ref operation, endLabel);
            }

            proc.AddLabel(endLabel);
        }

        public override DMReference EmitReference(DMObject dmObject, DMProc proc, string endLabel) {
            _expression.EmitPushValue(dmObject, proc);

            // Perform all except for our last operation
            for (int i = 0; i < _operations.Length - 1; i++) {
                EmitOperation(dmObject, proc, ref _operations[i], endLabel);
            }

            ref var operation = ref _operations[^1];

            switch (operation.Kind) {
                case DMASTDereference.OperationKind.Field:
                case DMASTDereference.OperationKind.FieldSearch:
                    return DMReference.CreateField(operation.Identifier);

                case DMASTDereference.OperationKind.FieldSafe:
                case DMASTDereference.OperationKind.FieldSafeSearch:
                    proc.JumpIfNullNoPop(endLabel);
                    return DMReference.CreateField(operation.Identifier);

                case DMASTDereference.OperationKind.Index:
                    operation.Index.EmitPushValue(dmObject, proc);
                    return DMReference.ListIndex;

                case DMASTDereference.OperationKind.IndexSafe:
                    proc.JumpIfNullNoPop(endLabel);
                    operation.Index.EmitPushValue(dmObject, proc);
                    return DMReference.ListIndex;

                case DMASTDereference.OperationKind.Call:
                case DMASTDereference.OperationKind.CallSearch:
                case DMASTDereference.OperationKind.CallSafe:
                case DMASTDereference.OperationKind.CallSafeSearch:
                    throw new CompileErrorException(Location, $"attempt to reference proc call result");

                case DMASTDereference.OperationKind.Invalid:
                default:
                    throw new NotImplementedException();
            };
        }

        public override void EmitPushInitial(DMObject dmObject, DMProc proc) {
<<<<<<< HEAD
            string endLabel = proc.NewLabelName();

            _expression.EmitPushValue(dmObject, proc);

            // Perform all except for our last operation
            for (int i = 0; i < _operations.Length - 1; i++) {
                EmitOperation(dmObject, proc, ref _operations[i], endLabel);
=======
            if (_expr is Dereference { Expr: var derefExpr, PropertyName: "vars" }) {
                derefExpr.EmitPushValue(dmObject, proc);
                _index.EmitPushValue(dmObject, proc);
                proc.Initial();
            } else if (_expr is Field { Variable: { Name: "vars" } }) {
                proc.PushReferenceValue(DMReference.Src);
                _index.EmitPushValue(dmObject, proc);
                proc.Initial();
            } else {
                // This happens silently in BYOND
                DMCompiler.Emit(WarningCode.PointlessBuiltinCall, Location, "calling initial() on a list index returns the current value");
                EmitPushValue(dmObject, proc);
>>>>>>> 52fd30a2
            }

            ref var operation = ref _operations[^1];

            switch (operation.Kind) {
                case DMASTDereference.OperationKind.Field:
                case DMASTDereference.OperationKind.FieldSearch:
                    proc.PushString(operation.Identifier);
                    proc.Initial();
                    break;

                case DMASTDereference.OperationKind.FieldSafe:
                case DMASTDereference.OperationKind.FieldSafeSearch:
                    proc.JumpIfNullNoPop(endLabel);
                    proc.PushString(operation.Identifier);
                    proc.Initial();
                    break;

                case DMASTDereference.OperationKind.Index:
                    operation.Index.EmitPushValue(dmObject, proc);
                    proc.Initial();
                    break;

                case DMASTDereference.OperationKind.IndexSafe:
                    proc.JumpIfNullNoPop(endLabel);
                    operation.Index.EmitPushValue(dmObject, proc);
                    proc.Initial();
                    break;

                case DMASTDereference.OperationKind.Call:
                case DMASTDereference.OperationKind.CallSearch:
                case DMASTDereference.OperationKind.CallSafe:
                case DMASTDereference.OperationKind.CallSafeSearch:
                    throw new CompileErrorException(Location, $"attempt to get `initial` of a proc call");

                case DMASTDereference.OperationKind.Invalid:
                default:
                    throw new NotImplementedException();
            };

            proc.AddLabel(endLabel);
        }

<<<<<<< HEAD
        public void EmitPushIsSaved(DMObject dmObject, DMProc proc) {
            string endLabel = proc.NewLabelName();

            _expression.EmitPushValue(dmObject, proc);

            // Perform all except for our last operation
            for (int i = 0; i < _operations.Length - 1; i++) {
                EmitOperation(dmObject, proc, ref _operations[i], endLabel);
=======
        public void EmitPushIsSaved(DMObject dmObject, DMProc proc)
        {
            if (_expr is Dereference { Expr: var derefExpr, PropertyName: "vars" }) {
                derefExpr.EmitPushValue(dmObject, proc);
                _index.EmitPushValue(dmObject, proc);
                proc.IsSaved();
            } else if (_expr is Field { Variable: { Name: "vars" } }) {
                proc.PushReferenceValue(DMReference.Src);
                _index.EmitPushValue(dmObject, proc);
                proc.IsSaved();
            } else {
                // Silent in BYOND
                DMCompiler.Emit(WarningCode.PointlessBuiltinCall, _expr.Location, "calling issaved() on a list index is always false");
                proc.PushFloat(0);
>>>>>>> 52fd30a2
            }

            ref var operation = ref _operations[^1];

            switch (operation.Kind) {
                case DMASTDereference.OperationKind.Field:
                case DMASTDereference.OperationKind.FieldSearch:
                    proc.PushString(operation.Identifier);
                    proc.IsSaved();
                    break;

                case DMASTDereference.OperationKind.FieldSafe:
                case DMASTDereference.OperationKind.FieldSafeSearch:
                    proc.JumpIfNullNoPop(endLabel);
                    proc.PushString(operation.Identifier);
                    proc.IsSaved();
                    break;

                case DMASTDereference.OperationKind.Index:
                    operation.Index.EmitPushValue(dmObject, proc);
                    proc.IsSaved();
                    break;

                case DMASTDereference.OperationKind.IndexSafe:
                    proc.JumpIfNullNoPop(endLabel);
                    operation.Index.EmitPushValue(dmObject, proc);
                    proc.IsSaved();
                    break;

                case DMASTDereference.OperationKind.Call:
                case DMASTDereference.OperationKind.CallSearch:
                case DMASTDereference.OperationKind.CallSafe:
                case DMASTDereference.OperationKind.CallSafeSearch:
                    throw new CompileErrorException(Location, $"attempt to get `issaved` of a proc call");

                case DMASTDereference.OperationKind.Invalid:
                default:
                    throw new NotImplementedException();
            };

            proc.AddLabel(endLabel);
        }

        public override bool TryAsConstant(out Constant constant) {
            ref var operation = ref _operations[^1];

            switch (operation.Kind) {
                case DMASTDereference.OperationKind.Field:
                case DMASTDereference.OperationKind.FieldSearch:
                    DreamPath? parentPath = (_operations.Length > 1) ? _operations[^2].Path : _expression.Path;

                    if (parentPath != null) {
                        var obj = DMObjectTree.GetDMObject(parentPath.Value);
                        var variable = obj.GetVariable(operation.Identifier);
                        if (variable != null) {
                            if (variable.IsConst)
                                return variable.Value.TryAsConstant(out constant);
                            if ((variable.ValType & DMValueType.CompiletimeReadonly) == DMValueType.CompiletimeReadonly) {
                                variable.Value.TryAsConstant(out constant);
                                return true; // MUST be true.
                            }
                        }
                    }

                    constant = null;
                    return false;

                case DMASTDereference.OperationKind.FieldSafe:
                case DMASTDereference.OperationKind.FieldSafeSearch:
                    constant = null;
                    return false;

                case DMASTDereference.OperationKind.Index:
                    constant = null;
                    return false;

                case DMASTDereference.OperationKind.IndexSafe:
                    constant = null;
                    return false;

                case DMASTDereference.OperationKind.Call:
                case DMASTDereference.OperationKind.CallSearch:
                case DMASTDereference.OperationKind.CallSafe:
                case DMASTDereference.OperationKind.CallSafeSearch:
                    constant = null;
                    return false;

                case DMASTDereference.OperationKind.Invalid:
                default:
                    throw new NotImplementedException();
            };
        }
    }
}<|MERGE_RESOLUTION|>--- conflicted
+++ resolved
@@ -142,7 +142,6 @@
         }
 
         public override void EmitPushInitial(DMObject dmObject, DMProc proc) {
-<<<<<<< HEAD
             string endLabel = proc.NewLabelName();
 
             _expression.EmitPushValue(dmObject, proc);
@@ -150,7 +149,25 @@
             // Perform all except for our last operation
             for (int i = 0; i < _operations.Length - 1; i++) {
                 EmitOperation(dmObject, proc, ref _operations[i], endLabel);
-=======
+            }
+
+            ref var operation = ref _operations[^1];
+
+            switch (operation.Kind) {
+                case DMASTDereference.OperationKind.Field:
+                case DMASTDereference.OperationKind.FieldSearch:
+                    proc.PushString(operation.Identifier);
+                    proc.Initial();
+                    break;
+
+                case DMASTDereference.OperationKind.FieldSafe:
+                case DMASTDereference.OperationKind.FieldSafeSearch:
+                    proc.JumpIfNullNoPop(endLabel);
+                    proc.PushString(operation.Identifier);
+                    proc.Initial();
+                    break;
+
+        public override void EmitPushInitial(DMObject dmObject, DMProc proc) {
             if (_expr is Dereference { Expr: var derefExpr, PropertyName: "vars" }) {
                 derefExpr.EmitPushValue(dmObject, proc);
                 _index.EmitPushValue(dmObject, proc);
@@ -163,60 +180,9 @@
                 // This happens silently in BYOND
                 DMCompiler.Emit(WarningCode.PointlessBuiltinCall, Location, "calling initial() on a list index returns the current value");
                 EmitPushValue(dmObject, proc);
->>>>>>> 52fd30a2
-            }
-
-            ref var operation = ref _operations[^1];
-
-            switch (operation.Kind) {
-                case DMASTDereference.OperationKind.Field:
-                case DMASTDereference.OperationKind.FieldSearch:
-                    proc.PushString(operation.Identifier);
-                    proc.Initial();
-                    break;
-
-                case DMASTDereference.OperationKind.FieldSafe:
-                case DMASTDereference.OperationKind.FieldSafeSearch:
-                    proc.JumpIfNullNoPop(endLabel);
-                    proc.PushString(operation.Identifier);
-                    proc.Initial();
-                    break;
-
-                case DMASTDereference.OperationKind.Index:
-                    operation.Index.EmitPushValue(dmObject, proc);
-                    proc.Initial();
-                    break;
-
-                case DMASTDereference.OperationKind.IndexSafe:
-                    proc.JumpIfNullNoPop(endLabel);
-                    operation.Index.EmitPushValue(dmObject, proc);
-                    proc.Initial();
-                    break;
-
-                case DMASTDereference.OperationKind.Call:
-                case DMASTDereference.OperationKind.CallSearch:
-                case DMASTDereference.OperationKind.CallSafe:
-                case DMASTDereference.OperationKind.CallSafeSearch:
-                    throw new CompileErrorException(Location, $"attempt to get `initial` of a proc call");
-
-                case DMASTDereference.OperationKind.Invalid:
-                default:
-                    throw new NotImplementedException();
-            };
-
-            proc.AddLabel(endLabel);
-        }
-
-<<<<<<< HEAD
-        public void EmitPushIsSaved(DMObject dmObject, DMProc proc) {
-            string endLabel = proc.NewLabelName();
-
-            _expression.EmitPushValue(dmObject, proc);
-
-            // Perform all except for our last operation
-            for (int i = 0; i < _operations.Length - 1; i++) {
-                EmitOperation(dmObject, proc, ref _operations[i], endLabel);
-=======
+            }
+        }
+
         public void EmitPushIsSaved(DMObject dmObject, DMProc proc)
         {
             if (_expr is Dereference { Expr: var derefExpr, PropertyName: "vars" }) {
@@ -231,98 +197,7 @@
                 // Silent in BYOND
                 DMCompiler.Emit(WarningCode.PointlessBuiltinCall, _expr.Location, "calling issaved() on a list index is always false");
                 proc.PushFloat(0);
->>>>>>> 52fd30a2
-            }
-
-            ref var operation = ref _operations[^1];
-
-            switch (operation.Kind) {
-                case DMASTDereference.OperationKind.Field:
-                case DMASTDereference.OperationKind.FieldSearch:
-                    proc.PushString(operation.Identifier);
-                    proc.IsSaved();
-                    break;
-
-                case DMASTDereference.OperationKind.FieldSafe:
-                case DMASTDereference.OperationKind.FieldSafeSearch:
-                    proc.JumpIfNullNoPop(endLabel);
-                    proc.PushString(operation.Identifier);
-                    proc.IsSaved();
-                    break;
-
-                case DMASTDereference.OperationKind.Index:
-                    operation.Index.EmitPushValue(dmObject, proc);
-                    proc.IsSaved();
-                    break;
-
-                case DMASTDereference.OperationKind.IndexSafe:
-                    proc.JumpIfNullNoPop(endLabel);
-                    operation.Index.EmitPushValue(dmObject, proc);
-                    proc.IsSaved();
-                    break;
-
-                case DMASTDereference.OperationKind.Call:
-                case DMASTDereference.OperationKind.CallSearch:
-                case DMASTDereference.OperationKind.CallSafe:
-                case DMASTDereference.OperationKind.CallSafeSearch:
-                    throw new CompileErrorException(Location, $"attempt to get `issaved` of a proc call");
-
-                case DMASTDereference.OperationKind.Invalid:
-                default:
-                    throw new NotImplementedException();
-            };
-
-            proc.AddLabel(endLabel);
-        }
-
-        public override bool TryAsConstant(out Constant constant) {
-            ref var operation = ref _operations[^1];
-
-            switch (operation.Kind) {
-                case DMASTDereference.OperationKind.Field:
-                case DMASTDereference.OperationKind.FieldSearch:
-                    DreamPath? parentPath = (_operations.Length > 1) ? _operations[^2].Path : _expression.Path;
-
-                    if (parentPath != null) {
-                        var obj = DMObjectTree.GetDMObject(parentPath.Value);
-                        var variable = obj.GetVariable(operation.Identifier);
-                        if (variable != null) {
-                            if (variable.IsConst)
-                                return variable.Value.TryAsConstant(out constant);
-                            if ((variable.ValType & DMValueType.CompiletimeReadonly) == DMValueType.CompiletimeReadonly) {
-                                variable.Value.TryAsConstant(out constant);
-                                return true; // MUST be true.
-                            }
-                        }
-                    }
-
-                    constant = null;
-                    return false;
-
-                case DMASTDereference.OperationKind.FieldSafe:
-                case DMASTDereference.OperationKind.FieldSafeSearch:
-                    constant = null;
-                    return false;
-
-                case DMASTDereference.OperationKind.Index:
-                    constant = null;
-                    return false;
-
-                case DMASTDereference.OperationKind.IndexSafe:
-                    constant = null;
-                    return false;
-
-                case DMASTDereference.OperationKind.Call:
-                case DMASTDereference.OperationKind.CallSearch:
-                case DMASTDereference.OperationKind.CallSafe:
-                case DMASTDereference.OperationKind.CallSafeSearch:
-                    constant = null;
-                    return false;
-
-                case DMASTDereference.OperationKind.Invalid:
-                default:
-                    throw new NotImplementedException();
-            };
+            }
         }
     }
 }