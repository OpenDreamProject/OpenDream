using System;
using System.Collections.Generic;
using System.Diagnostics.CodeAnalysis;
using System.IO;
using System.Linq;
using System.Runtime.InteropServices;
using System.Text;
using System.Threading.Tasks;
using OpenDreamRuntime.Objects;
using OpenDreamRuntime.Objects.MetaObjects;
using OpenDreamRuntime.Resources;
using OpenDreamShared.Dream;
using OpenDreamShared.Dream.Procs;
using Robust.Shared.IoC;

namespace OpenDreamRuntime.Procs {
    static class DMOpcodeHandlers {
        #region Values
        public static ProcStatus? PushReferenceValue(DMProcState state) {
            DMReference reference = state.ReadReference();

            state.Push(state.GetReferenceValue(reference));
            return null;
        }

        public static ProcStatus? Assign(DMProcState state) {
            DMReference reference = state.ReadReference();
            DreamValue value = state.Pop();

            state.AssignReference(reference, value);
            state.Push(value);
            return null;
        }

        public static ProcStatus? CreateList(DMProcState state) {
            var list = DreamList.Create();

            state.Push(new DreamValue(list));
            return null;
        }

        public static ProcStatus? CreateListEnumerator(DMProcState state) {
            DreamObject listObject = state.Pop().GetValueAsDreamObject();
            DreamList list = listObject as DreamList;

            if (list == null) {
                if (listObject == null) {
                    list = null;
                } else if (listObject.IsSubtypeOf(DreamPath.Atom) || listObject.IsSubtypeOf(DreamPath.World)) {
                    list = listObject.GetVariable("contents").GetValueAsDreamList();
                } else {
                    throw new Exception("Object " + listObject + " is not a " + DreamPath.List + ", " + DreamPath.Atom + " or " + DreamPath.World);
                }
            }

            if (list == null)
            {
                state.EnumeratorStack.Push(Enumerable.Empty<DreamValue>().GetEnumerator());
            }
            else
            {
                var values = new List<DreamValue>(list.GetValues());
                state.EnumeratorStack.Push(values.GetEnumerator());
            }

            return null;
        }

        public static ProcStatus? CreateRangeEnumerator(DMProcState state) {
            float step = state.Pop().GetValueAsFloat();
            float rangeEnd = state.Pop().GetValueAsFloat();
            float rangeStart = state.Pop().GetValueAsFloat();

            state.EnumeratorStack.Push(new DreamProcRangeEnumerator(rangeStart, rangeEnd, step));
            return null;
        }

        public static ProcStatus? CreateObject(DMProcState state) {
            DreamProcArguments arguments = state.PopArguments();
            var val = state.Pop();
            if (!val.TryGetValueAsPath(out var objectPath))
            {
                if (val.TryGetValueAsString(out var pathString))
                {
                    objectPath = new DreamPath(pathString);
                    if (!state.DreamManager.ObjectTree.HasTreeEntry(objectPath))
                    {
                        throw new Exception($"Cannot create unknown object {val.Value}");
                    }
                }
                else
                {
                    throw new Exception("Attempted to create an object that is neither a path nor a path string");
                }

            }

            DreamObject newObject = state.DreamManager.ObjectTree.CreateObject(objectPath);
            state.Thread.PushProcState(newObject.InitProc(state.Thread, state.Usr, arguments));
            return ProcStatus.Called;
        }

        public static ProcStatus? DestroyEnumerator(DMProcState state) {
            state.EnumeratorStack.Pop();
            return null;
        }

        public static ProcStatus? Enumerate(DMProcState state) {
            IEnumerator<DreamValue> enumerator = state.EnumeratorStack.Peek();
            DMReference reference = state.ReadReference();
            bool successfulEnumeration = enumerator.MoveNext();

            state.AssignReference(reference, enumerator.Current);
            state.Push(new DreamValue(successfulEnumeration ? 1 : 0));
            return null;
        }

        public static ProcStatus? FormatString(DMProcState state) {
            string unformattedString = state.ReadString();
            StringBuilder formattedString = new StringBuilder();

            for (int i = 0; i < unformattedString.Length; i++) {
                char c = unformattedString[i];

                if (c == (char)0xFF) {
                    c = unformattedString[++i];

                    switch ((StringFormatTypes)c) {
                        case StringFormatTypes.Stringify: {
                            DreamValue value = state.Pop();

                            formattedString.Append(value.Stringify());
                            break;
                        }
                        case StringFormatTypes.Ref: {
                            DreamObject refObject = state.Pop().GetValueAsDreamObject();

                            formattedString.Append(refObject.CreateReferenceID(state.DreamManager));
                            break;
                        }
                        default: throw new Exception("Invalid special character");
                    }
                } else {
                    formattedString.Append(c);
                }
            }

            state.Push(new DreamValue(formattedString.ToString()));
            return null;
        }

<<<<<<< HEAD
        public static ProcStatus? GetIdentifier(DMProcState state) {
            string identifierName = state.ReadString();

            if (identifierName == "args") {
                DreamList argsList = state.Arguments.CreateDreamList();

                argsList.ValueAssigned += (DreamList argsList, DreamValue key, DreamValue value) => {
                    switch (key.Type) {
                        case DreamValue.DreamValueType.String: {
                            string argumentName = key.GetValueAsString();

                            state.Arguments.NamedArguments[argumentName] = value;
                            state.LocalVariables[state.Proc.ArgumentNames.IndexOf(argumentName)] = value;
                            break;
                        }
                        case DreamValue.DreamValueType.Float: {
                            int argumentIndex = key.GetValueAsInteger() - 1;

                            state.Arguments.OrderedArguments[argumentIndex] = value;
                            state.LocalVariables[argumentIndex] = value;
                            break;
                        }
                        default:
                            throw new Exception("Invalid key used on an args list");
                    }
                };

                state.Push(new DreamValue(argsList));
            } else {
                state.Push(new DreamProcIdentifierVariable(state.Instance, identifierName));
            }
            return null;
        }

        public static ProcStatus? GetGlobal(DMProcState state) {
            int globalId = state.ReadInt();

            state.Push(new DreamProcIdentifierGlobal(state.DreamManager.Globals, globalId));
            return null;
        }

        public static ProcStatus? PushLocalVariable(DMProcState state) {
            int localVariableId = state.ReadByte();

            state.Push(new DreamProcIdentifierLocalVariable(state.LocalVariables, localVariableId));
            return null;
        }

        public static ProcStatus? GetProc(DMProcState state) {
            string identifierName = state.ReadString();

            if (state.Instance.TryGetProc(identifierName, out DreamProc proc)) {
                state.Push(new DreamProcIdentifierProc(proc, state.Instance));
            } else {
                throw new Exception("Proc '" + identifierName + "' doesn't exist");
            }
            return null;
        }

        public static ProcStatus? GetGlobalProc(DMProcState state) {
            string name = state.ReadString();

            state.Push(new DreamProcIdentifierProc(state.DreamManager.GlobalProcs[name], null));
            return null;
        }

        private static void Index(DMProcState state, DreamValue index, DreamValue indexing) {
            if (indexing.TryGetValueAsDreamObject(out DreamObject dreamObject)) {
                state.Push(new DreamProcIdentifierIndex(dreamObject, index));
            } else if (indexing.TryGetValueAsString(out string text)) {
                char c = text[index.GetValueAsInteger() - 1];

                state.Push(new DreamValue(Convert.ToString(c)));
            } else {
                throw new Exception("Cannot index " + indexing);
            }
        }

        public static ProcStatus? IndexList(DMProcState state) {
            DreamValue index = state.PopDreamValue();
            DreamValue indexing = state.PopDreamValue();

            Index(state, index, indexing);
            return null;
        }

        public static ProcStatus? IndexListConditional(DMProcState state) {
            DreamValue index = state.PopDreamValue();
            DreamValue indexing = state.PopDreamValue();

            if (indexing == DreamValue.Null) {
                state.Push(DreamValue.Null);
            } else {
                Index(state, index, indexing);
            }

            return null;
        }

=======
>>>>>>> 2068f29d
        public static ProcStatus? Initial(DMProcState state) {
            DreamValue owner = state.Pop();
            string property = state.ReadString();

            DreamObjectDefinition objectDefinition;
            if (owner.TryGetValueAsDreamObject(out DreamObject dreamObject)) {
                objectDefinition = dreamObject.ObjectDefinition;
            } else if (owner.TryGetValueAsPath(out DreamPath path)) {
                objectDefinition = state.DreamManager.ObjectTree.GetObjectDefinition(path);
            } else {
                throw new Exception("Invalid owner for initial() call " + owner);
            }

            state.Push(objectDefinition.Variables[property]);
            return null;
        }

        public static ProcStatus? IsNull(DMProcState state) {
            DreamValue value = state.Pop();

            state.Push(new DreamValue((value == DreamValue.Null) ? 1 : 0));
            return null;
        }

        public static ProcStatus? IsInList(DMProcState state) {
            DreamValue listValue = state.Pop();
            DreamValue value = state.Pop();

            if (listValue.Value != null) {
                DreamObject listObject = listValue.GetValueAsDreamObject();
                DreamList list = listObject as DreamList;

                if (list == null) {
                    if (listObject.IsSubtypeOf(DreamPath.Atom) || listObject.IsSubtypeOf(DreamPath.World)) {
                        list = listObject.GetVariable("contents").GetValueAsDreamList();
                    } else {
                        throw new Exception("Value " + listValue + " is not a " + DreamPath.List + ", " + DreamPath.Atom + " or " + DreamPath.World);
                    }
                }

                state.Push(new DreamValue(list.ContainsValue(value) ? 1 : 0));
            } else {
                state.Push(new DreamValue(0));
            }

            return null;
        }

        public static ProcStatus? ListAppend(DMProcState state) {
            DreamValue value = state.Pop();
            DreamList list = state.Pop().GetValueAsDreamList();

            list.AddValue(value);
            state.Push(new DreamValue(list));
            return null;
        }

        public static ProcStatus? ListAppendAssociated(DMProcState state) {
            DreamValue index = state.Pop();
            DreamValue value = state.Pop();
            DreamList list = state.Pop().GetValueAsDreamList();

            list.SetValue(index, value);
            state.Push(new DreamValue(list));
            return null;
        }

        public static ProcStatus? Pop(DMProcState state) {
            state.Pop();
            return null;
        }

        public static ProcStatus? PushArgumentList(DMProcState state) {
            DreamProcArguments arguments = new DreamProcArguments(new(), new());
            DreamList argList = state.Pop().GetValueAsDreamList();

            if (argList != null)
            {
                foreach (DreamValue value in argList.GetValues()) {
                    if (argList.ContainsKey(value)) { //Named argument
                        if (value.TryGetValueAsString(out string name)) {
                            arguments.NamedArguments.Add(name, argList.GetValue(value));
                        } else {
                            throw new Exception("List contains a non-string key, and cannot be used as an arglist");
                        }
                    } else { //Ordered argument
                        arguments.OrderedArguments.Add(value);
                    }
                }
            }

            state.Push(arguments);
            return null;
        }

        public static ProcStatus? PushArguments(DMProcState state) {
            DreamProcArguments arguments = new DreamProcArguments(new List<DreamValue>(), new Dictionary<string, DreamValue>());
            int argumentCount = state.ReadInt();
            DreamValue[] argumentValues = new DreamValue[argumentCount];

            for (int i = argumentCount - 1; i >= 0; i--) {
                argumentValues[i] = state.Pop();
            }

            for (int i = 0; i < argumentCount; i++) {
                DreamProcOpcodeParameterType argumentType = (DreamProcOpcodeParameterType)state.ReadByte();

                switch (argumentType) {
                    case DreamProcOpcodeParameterType.Named: {
                        string argumentName = state.ReadString();

                        arguments.NamedArguments[argumentName] = argumentValues[i];
                        break;
                    }
                    case DreamProcOpcodeParameterType.Unnamed:
                        arguments.OrderedArguments.Add(argumentValues[i]);
                        break;
                    default:
                        throw new Exception("Invalid argument type (" + argumentType + ")");
                }
            }

            state.Push(arguments);
            return null;
        }

        public static ProcStatus? PushFloat(DMProcState state) {
            float value = state.ReadFloat();

            state.Push(new DreamValue(value));
            return null;
        }

        public static ProcStatus? PushNull(DMProcState state) {
            state.Push(DreamValue.Null);
            return null;
        }

        public static ProcStatus? PushPath(DMProcState state) {
            DreamPath path = new DreamPath(state.ReadString());

            state.Push(new DreamValue(path));
            return null;
        }

        public static ProcStatus? PushType(DMProcState state) {
            int typeId = state.ReadInt();
            DreamPath path = state.DreamManager.ObjectTree.Types[typeId].Path;

            state.Push(new DreamValue(path));
            return null;
        }

        public static ProcStatus? PushProcArguments(DMProcState state) {
            state.Push(state.Arguments);
            return null;
        }

        public static ProcStatus? PushResource(DMProcState state) {
            string resourcePath = state.ReadString();

            state.Push(new DreamValue(IoCManager.Resolve<DreamResourceManager>().LoadResource(resourcePath)));
            return null;
        }

        public static ProcStatus? PushString(DMProcState state) {
            state.Push(new DreamValue(state.ReadString()));
            return null;
        }
        #endregion Values

        #region Math
        public static ProcStatus? Add(DMProcState state) {
            DreamValue second = state.Pop();
            DreamValue first = state.Pop();
            DreamValue? output = null;

            if (second.Value == null) {
                output = first;
            } else if (first.Value == null) {
                output = second;
            } else switch (first.Type) {
                case DreamValue.DreamValueType.Float: {
                    float firstFloat = first.GetValueAsFloat();

                    output = second.Type switch {
                        DreamValue.DreamValueType.Float => new DreamValue(firstFloat + second.GetValueAsFloat()),
                        _ => null
                    };
                    break;
                }
                case DreamValue.DreamValueType.String when second.Type == DreamValue.DreamValueType.String:
                    output = new DreamValue(first.GetValueAsString() + second.GetValueAsString());
                    break;
                case DreamValue.DreamValueType.DreamObject: {
                    IDreamMetaObject metaObject = first.GetValueAsDreamObject().ObjectDefinition.MetaObject;

                    output = metaObject?.OperatorAdd(first, second);
                    break;
                }
            }

            if (output != null) {
                state.Push(output.Value);
            } else {
                throw new Exception("Invalid add operation on " + first + " and " + second);
            }

            return null;
        }

        public static ProcStatus? Append(DMProcState state) {
            DMReference reference = state.ReadReference();
            DreamValue second = state.Pop();
            DreamValue first = state.GetReferenceValue(reference, peek: true);

            DreamValue result;
            if (first.TryGetValueAsDreamObject(out var firstObj)) {
                if (firstObj != null) {
                    IDreamMetaObject metaObject = firstObj.ObjectDefinition.MetaObject;

                    if (metaObject != null) {
                        state.PopReference(reference);
                        state.Push(metaObject.OperatorAppend(first, second));

                        return null;
                    } else {
                        throw new Exception("Invalid append operation on " + first + " and " + second);
                    }
                } else {
                    result = second;
                }
            } else if (second.Value != null) {
                switch (first.Type) {
                    case DreamValue.DreamValueType.Float when second.Type == DreamValue.DreamValueType.Float:
                        result = new DreamValue(first.GetValueAsFloat() + second.GetValueAsFloat());
                        break;
                    case DreamValue.DreamValueType.String when second.Type == DreamValue.DreamValueType.String:
                        result = new DreamValue(first.GetValueAsString() + second.GetValueAsString());
                        break;
                    default:
                        throw new Exception("Invalid append operation on " + first + " and " + second);
                }
            } else {
                result = first;
            }

            state.AssignReference(reference, result);
            state.Push(result);
            return null;
        }

        public static ProcStatus? Increment(DMProcState state) {
            DMReference reference = state.ReadReference();
            DreamValue value = state.GetReferenceValue(reference, peek: true);

            if (value.TryGetValueAsInteger(out int intValue)) {
                state.AssignReference(reference, new(intValue + 1));
            } else {
                //If it's not a number, it turns into 1
                state.AssignReference(reference, new(1));
            }

            state.Push(value);
            return null;
        }

        public static ProcStatus? Decrement(DMProcState state) {
            DMReference reference = state.ReadReference();
            DreamValue value = state.GetReferenceValue(reference, peek: true);

            if (value.TryGetValueAsInteger(out int intValue)) {
                state.AssignReference(reference, new(intValue - 1));
            } else {
                //If it's not a number, it turns into -1
                state.AssignReference(reference, new(-1));
            }

            state.Push(value);
            return null;
        }

        public static ProcStatus? BitAnd(DMProcState state) {
            DreamValue second = state.Pop();
            DreamValue first = state.Pop();

            if (first.TryGetValueAsDreamList(out DreamList list)) {
                DreamList newList = DreamList.Create();

                if (second.TryGetValueAsDreamList(out DreamList secondList)) {
                    int len = list.GetLength();

                    for (int i = 1; i <= len; i++) {
                        DreamValue value = list.GetValue(new DreamValue(i));

                        if (secondList.ContainsValue(value)) {
                            DreamValue associativeValue = list.GetValue(value);

                            newList.AddValue(value);
                            if (associativeValue.Value != null) newList.SetValue(value, associativeValue);
                        }
                    }
                } else {
                    int len = list.GetLength();

                    for (int i = 1; i <= len; i++) {
                        DreamValue value = list.GetValue(new DreamValue(i));

                        if (value == second) {
                            DreamValue associativeValue = list.GetValue(value);

                            newList.AddValue(value);
                            if (associativeValue.Value != null) newList.SetValue(value, associativeValue);
                        }
                    }
                }

                state.Push(new DreamValue(newList));
            } else if (first.Value != null && second.Value != null) {
                state.Push(new DreamValue(first.GetValueAsInteger() & second.GetValueAsInteger()));
            } else {
                state.Push(new DreamValue(0));
            }

            return null;
        }

        public static ProcStatus? BitNot(DMProcState state) {
            int value = state.Pop().GetValueAsInteger();

            state.Push(new DreamValue((~value) & 0xFFFFFF));
            return null;
        }

        public static ProcStatus? BitOr(DMProcState state) {                        // x | y
            DreamValue second = state.Pop();
            DreamValue first = state.Pop();

            if (first.Type == DreamValue.DreamValueType.DreamObject) {              // Object | y
                if (first.Value != null) {
                    IDreamMetaObject metaObject = first.GetValueAsDreamObject().ObjectDefinition.MetaObject;

                    if (metaObject != null) {
                        state.Push(metaObject.OperatorOr(first, second));
                    } else {
                        throw new Exception("Invalid or operation on " + first + " and " + second);
                    }
                } else {
                    state.Push(DreamValue.Null);
                }
            } else if (second.Value != null) {                                      // Non-Object | y
                switch (first.Type) {
                    case DreamValue.DreamValueType.Float when second.Type == DreamValue.DreamValueType.Float:
                        state.Push(new DreamValue(first.GetValueAsInteger() | second.GetValueAsInteger()));
                        break;
                    default:
                        throw new Exception("Invalid or operation on " + first + " and " + second);
                }
            }
            return null;
        }

        public static ProcStatus? BitShiftLeft(DMProcState state) {
            DreamValue second = state.Pop();
            DreamValue first = state.Pop();

            //TODO: Savefiles get special treatment
            //"savefile["entry"] << ..." is the same as "savefile["entry"] = ..."

            switch (first.Type) {
                case DreamValue.DreamValueType.DreamObject: { //Output operation
                    if (first == DreamValue.Null) {
                        state.Push(new DreamValue(0));
                    } else {
                        IDreamMetaObject metaObject = first.GetValueAsDreamObject().ObjectDefinition.MetaObject;

                        state.Push(metaObject?.OperatorOutput(first, second) ?? DreamValue.Null);
                    }

                    break;
                }
                case DreamValue.DreamValueType.DreamResource:
                    first.GetValueAsDreamResource().Output(second);

                    state.Push(DreamValue.Null);
                    break;
                case DreamValue.DreamValueType.Float when second.Type == DreamValue.DreamValueType.Float:
                    state.Push(new DreamValue(first.GetValueAsInteger() << second.GetValueAsInteger()));
                    break;
                default:
                    throw new Exception("Invalid bit shift left operation on " + first + " and " + second);
            }

            return null;
        }

        public static ProcStatus? BitShiftRight(DMProcState state) {
            DreamValue second = state.Pop();
            DreamValue first = state.Pop();

            //TODO: Savefiles get special treatment
            //"savefile["entry"] >> ..." is the same as "... = savefile["entry"]"

            if (first == DreamValue.Null) {
                state.Push(new DreamValue(0));
            } else if (first.Type == DreamValue.DreamValueType.Float && second.Type == DreamValue.DreamValueType.Float) {
                state.Push(new DreamValue(first.GetValueAsInteger() >> second.GetValueAsInteger()));
            } else {
                throw new Exception("Invalid bit shift right operation on " + first + " and " + second);
            }

            return null;
        }

        public static ProcStatus? BitXor(DMProcState state) {
            DreamValue second = state.Pop();
            DreamValue first = state.Pop();

            state.Push(BitXorValues(first, second));
            return null;
        }

        public static ProcStatus? BitXorReference(DMProcState state) {
            DreamValue second = state.Pop();
            DMReference reference = state.ReadReference();
            DreamValue first = state.GetReferenceValue(reference, peek: true);
            DreamValue result = BitXorValues(first, second);

            state.AssignReference(reference, result);
            state.Push(result);
            return null;
        }

        public static ProcStatus? BooleanAnd(DMProcState state) {
            DreamValue a = state.Pop();
            int jumpPosition = state.ReadInt();

            if (!a.IsTruthy()) {
                state.Push(a);
                state.Jump(jumpPosition);
            }

            return null;
        }

        public static ProcStatus? BooleanNot(DMProcState state) {
            DreamValue value = state.Pop();

            state.Push(new DreamValue(value.IsTruthy() ? 0 : 1));
            return null;
        }

        public static ProcStatus? BooleanOr(DMProcState state) {
            DreamValue a = state.Pop();
            int jumpPosition = state.ReadInt();

            if (a.IsTruthy()) {
                state.Push(a);
                state.Jump(jumpPosition);
            }
            return null;
        }

        public static ProcStatus? Combine(DMProcState state) {
            DMReference reference = state.ReadReference();
            DreamValue second = state.Pop();
            DreamValue first = state.GetReferenceValue(reference, peek: true);

            DreamValue result;
            if (first.TryGetValueAsDreamObject(out var firstObj)) {
                if (firstObj != null) {
                    IDreamMetaObject metaObject = firstObj.ObjectDefinition.MetaObject;

                    if (metaObject != null) {
                        state.PopReference(reference);
                        state.Push(metaObject.OperatorCombine(first, second));

                        return null;
                    } else {
                        throw new Exception("Invalid combine operation on " + first + " and " + second);
                    }
                } else {
                    result = second;
                }
            } else if (second.Value != null) {
                if (first.Type == DreamValue.DreamValueType.Float && second.Type == DreamValue.DreamValueType.Float) {
                    result = new DreamValue(first.GetValueAsInteger() | second.GetValueAsInteger());
                } else if (first.Value == null) {
                    result = second;
                } else {
                    throw new Exception("Invalid combine operation on " + first + " and " + second);
                }
            } else {
                throw new Exception("Invalid combine operation on " + first + " and " + second);
            }


            state.AssignReference(reference, result);
            state.Push(result);
            return null;
        }

        public static ProcStatus? Divide(DMProcState state) {
            DreamValue second = state.Pop();
            DreamValue first = state.Pop();

            state.Push(DivideValues(first, second));
            return null;
        }

        public static ProcStatus? DivideReference(DMProcState state) {
            DMReference reference = state.ReadReference();
            DreamValue second = state.Pop();
            DreamValue first = state.GetReferenceValue(reference, peek: true);
            DreamValue result = DivideValues(first, second);

            state.AssignReference(reference, result);
            state.Push(result);
            return null;
        }

        public static ProcStatus? Mask(DMProcState state) {
            DMReference reference = state.ReadReference();
            DreamValue second = state.Pop();
            DreamValue first = state.GetReferenceValue(reference, peek: true);

            DreamValue result;
            switch (first.Type) {
                case DreamValue.DreamValueType.DreamObject when first.Value != null: {
                    IDreamMetaObject metaObject = first.GetValueAsDreamObject().ObjectDefinition.MetaObject;

                    if (metaObject != null) {
                        state.PopReference(reference);
                        state.Push(metaObject.OperatorMask(first, second));

                        return null;
                    } else {
                        throw new Exception("Invalid mask operation on " + first + " and " + second);
                    }
                }
                case DreamValue.DreamValueType.DreamObject:
                    result = new DreamValue(0);
                    break;
                case DreamValue.DreamValueType.Float when second.Type == DreamValue.DreamValueType.Float:
                    result = new DreamValue(first.GetValueAsInteger() & second.GetValueAsInteger());
                    break;
                default:
                    throw new Exception("Invalid mask operation on " + first + " and " + second);
            }

            state.AssignReference(reference, result);
            state.Push(result);
            return null;
        }

        public static ProcStatus? Modulus(DMProcState state) {
            DreamValue second = state.Pop();
            DreamValue first = state.Pop();

            if (first.Type == DreamValue.DreamValueType.Float && second.Type == DreamValue.DreamValueType.Float) {
                state.Push(new DreamValue(first.GetValueAsInteger() % second.GetValueAsInteger()));
            } else {
                throw new Exception("Invalid modulus operation on " + first + " and " + second);
            }

            return null;
        }

        public static ProcStatus? ModulusReference(DMProcState state) {
            DreamValue second = state.Pop();
            DMReference reference = state.ReadReference();
            DreamValue first = state.GetReferenceValue(reference, peek: true);
            DreamValue result = ModulusValues(first, second);

            state.AssignReference(reference, result);
            state.Push(result);
            return null;
        }

        public static ProcStatus? Multiply(DMProcState state) {
            DreamValue second = state.Pop();
            DreamValue first = state.Pop();

            state.Push(MultiplyValues(first, second));
            return null;
        }

        public static ProcStatus? MultiplyReference(DMProcState state) {
            DMReference reference = state.ReadReference();
            DreamValue second = state.Pop();
            DreamValue first = state.GetReferenceValue(reference, peek: true);
            DreamValue result = MultiplyValues(first, second);

            state.AssignReference(reference, result);
            state.Push(result);
            return null;
        }

        public static ProcStatus? Negate(DMProcState state) {
            DreamValue value = state.Pop();

            switch (value.Type) {
                case DreamValue.DreamValueType.Float: state.Push(new DreamValue(-value.GetValueAsFloat())); break;
                default: throw new Exception("Invalid negate operation on " + value);
            }

            return null;
        }

        public static ProcStatus? Power(DMProcState state) {
            DreamValue second = state.Pop();
            DreamValue first = state.Pop();

            if (first.Type == DreamValue.DreamValueType.Float && second.Type == DreamValue.DreamValueType.Float) {
                state.Push(new DreamValue((float)Math.Pow(first.GetValueAsFloat(), second.GetValueAsFloat())));
            } else {
                throw new Exception("Invalid power operation on " + first + " and " + second);
            }

            return null;
        }

        public static ProcStatus? Remove(DMProcState state) {
            DMReference reference = state.ReadReference();
            DreamValue second = state.Pop();
            DreamValue first = state.GetReferenceValue(reference, peek: true);

            DreamValue result;
            switch (first.Type) {
                case DreamValue.DreamValueType.DreamObject when first.Value != null: {
                    IDreamMetaObject metaObject = first.GetValueAsDreamObject().ObjectDefinition.MetaObject;

                    if (metaObject != null) {
                        state.PopReference(reference);
                        state.Push(metaObject.OperatorRemove(first, second));

                        return null;
                    } else {
                        throw new Exception("Invalid remove operation on " + first + " and " + second);
                    }
                }
                case DreamValue.DreamValueType.DreamObject when second.Type == DreamValue.DreamValueType.Float:
                    result = new DreamValue(-second.GetValueAsFloat());
                    break;
                case DreamValue.DreamValueType.Float when second.Type == DreamValue.DreamValueType.Float:
                    result = new DreamValue(first.GetValueAsFloat() - second.GetValueAsFloat());
                    break;
                default:
                    throw new Exception("Invalid remove operation on " + first + " and " + second);
            }

            state.AssignReference(reference, result);
            state.Push(result);
            return null;
        }

        public static ProcStatus? Subtract(DMProcState state) {
            DreamValue second = state.Pop();
            DreamValue first = state.Pop();
            DreamValue? output = null;

            if (second.Value == null) {
                output = first;
            } else if (first.Value == null && second.Type == DreamValue.DreamValueType.Float) {
                output = new DreamValue(-second.GetValueAsFloat());
            } else switch (first.Type) {
                case DreamValue.DreamValueType.Float: {
                    float firstFloat = first.GetValueAsFloat();

                    output = second.Type switch {
                        DreamValue.DreamValueType.Float => new DreamValue(firstFloat - second.GetValueAsFloat()),
                        _ => null
                    };
                    break;
                }
                case DreamValue.DreamValueType.DreamObject: {
                    IDreamMetaObject metaObject = first.GetValueAsDreamObject().ObjectDefinition.MetaObject;

                    if (metaObject != null) {
                        output = metaObject.OperatorSubtract(first, second);
                    }
                    break;
                }
            }

            if (output != null) {
                state.Push(output.Value);
            } else {
                throw new Exception("Invalid subtract operation on " + first + " and " + second);
            }

            return null;
        }
        #endregion Math

        #region Comparisons
        public static ProcStatus? CompareEquals(DMProcState state) {
            DreamValue second = state.Pop();
            DreamValue first = state.Pop();

            state.Push(new DreamValue(IsEqual(first, second) ? 1 : 0));
            return null;
        }

        public static ProcStatus? CompareEquivalent(DMProcState state) {
            DreamValue second = state.Pop();
            DreamValue first = state.Pop();

            state.Push(new DreamValue(IsEquivalent(first, second) ? 1 : 0));
            return null;
        }

        public static ProcStatus? CompareGreaterThan(DMProcState state) {
            DreamValue second = state.Pop();
            DreamValue first = state.Pop();

            state.Push(new DreamValue(IsGreaterThan(first, second) ? 1 : 0));
            return null;
        }

        public static ProcStatus? CompareGreaterThanOrEqual(DMProcState state) {
            DreamValue second = state.Pop();
            DreamValue first = state.Pop();
            DreamValue result;

            if (first.TryGetValueAsInteger(out int firstInt) && firstInt == 0 && second == DreamValue.Null) result = new DreamValue(1);
            else if (first == DreamValue.Null && second.TryGetValueAsInteger(out int secondInt) && secondInt == 0) result = new DreamValue(1);
            else result = new DreamValue((IsEqual(first, second) || IsGreaterThan(first, second)) ? 1 : 0);

            state.Push(result);
            return null;
        }

        public static ProcStatus? CompareLessThan(DMProcState state) {
            DreamValue second = state.Pop();
            DreamValue first = state.Pop();

            state.Push(new DreamValue(IsLessThan(first, second) ? 1 : 0));
            return null;
        }

        public static ProcStatus? CompareLessThanOrEqual(DMProcState state) {
            DreamValue second = state.Pop();
            DreamValue first = state.Pop();
            DreamValue result;

            if (first.TryGetValueAsInteger(out int firstInt) && firstInt == 0 && second == DreamValue.Null) result = new DreamValue(1);
            else if (first == DreamValue.Null && second.TryGetValueAsInteger(out int secondInt) && secondInt == 0) result = new DreamValue(1);
            else result = new DreamValue((IsEqual(first, second) || IsLessThan(first, second)) ? 1 : 0);

            state.Push(result);
            return null;
        }

        public static ProcStatus? CompareNotEquals(DMProcState state) {
            DreamValue second = state.Pop();
            DreamValue first = state.Pop();

            state.Push(new DreamValue(IsEqual(first, second) ? 0 : 1));
            return null;
        }

        public static ProcStatus? CompareNotEquivalent(DMProcState state) {
            DreamValue second = state.Pop();
            DreamValue first = state.Pop();

            state.Push(new DreamValue(IsEquivalent(first, second) ? 0 : 1));
            return null;
        }

        public static ProcStatus? IsInRange(DMProcState state)
        {
            DreamValue end = state.Pop();
            DreamValue start = state.Pop();
            DreamValue var = state.Pop();
            if (var.Type != DreamValue.DreamValueType.Float) var = new DreamValue(0f);
            if (start.Type != DreamValue.DreamValueType.Float) start = new DreamValue(0f);
            if (end.Type != DreamValue.DreamValueType.Float) end = new DreamValue(0f);
            bool inRange = (IsEqual(start, var) || IsLessThan(start, var)) && (IsEqual(var, end) || IsLessThan(var, end));
            state.Push(new DreamValue(inRange ? 1 : 0));
            return null;
        }

        public static ProcStatus? IsType(DMProcState state) {
            DreamValue typeValue = state.Pop();
            DreamValue value = state.Pop();
            DreamPath type;

            if (typeValue.TryGetValueAsDreamObject(out DreamObject typeObject)) {
                if (typeObject == null) {
                    state.Push(new DreamValue(0));
                    return null;
                }

                type = typeObject.ObjectDefinition.Type;
            } else {
                type = typeValue.GetValueAsPath();
            }

            if (value.TryGetValueAsDreamObject(out DreamObject dreamObject) && dreamObject != null) {
                state.Push(new DreamValue(dreamObject.IsSubtypeOf(type) ? 1 : 0));
            } else {
                state.Push(new DreamValue(0));
            }

            return null;
        }
        #endregion Comparisons

        #region Flow
        public static ProcStatus? Call(DMProcState state) {
            DMReference procRef = state.ReadReference();
            DreamProcArguments arguments = state.PopArguments();

            DreamObject instance;
            DreamProc proc;
            switch (procRef.RefType) {
                case DMReference.Type.Self: {
                    instance = state.Instance;
                    proc = state.Proc;
                    break;
                }
                case DMReference.Type.SuperProc: {
                    instance = state.Instance;
                    proc = state.Proc.SuperProc;

                    if (proc == null) {
                        //Attempting to call a super proc where there is none will just return null
                        //TODO: Make this a compiler error
                        state.Push(DreamValue.Null);
                        return null;
                    }

                    break;
                }
                case DMReference.Type.Proc: {
                    DreamValue owner = state.Pop();
                    if (!owner.TryGetValueAsDreamObject(out instance) || instance == null)
                        throw new Exception($"Cannot dereference proc \"{procRef.ProcName}\" from {owner}");
                    if (!instance.TryGetProc(procRef.ProcName, out proc))
                        throw new Exception($"Type {instance.ObjectDefinition.Type} has no proc called \"{procRef.ProcName}\"");

                    break;
                }
                case DMReference.Type.SrcProc: {
                    instance = state.Instance;
                    if (!instance.TryGetProc(procRef.ProcName, out proc))
                        throw new Exception($"Type {instance.ObjectDefinition.Type} has no proc called \"{procRef.ProcName}\"");

                    break;
                }
                default: throw new Exception($"Invalid proc reference type {procRef.RefType}");
            }
            
            state.Call(proc, instance, arguments);
            return ProcStatus.Called;
        }

        public static ProcStatus? CallStatement(DMProcState state) {
            DreamProcArguments arguments = state.PopArguments();
            DreamValue source = state.Pop();

            switch (source.Type) {
                case DreamValue.DreamValueType.DreamObject: {
                    DreamObject dreamObject = source.GetValueAsDreamObject();
                    DreamValue procId = state.Pop();
                    DreamProc proc = null;

                    switch (procId.Type) {
                        case DreamValue.DreamValueType.String:
                            proc = dreamObject.GetProc(procId.GetValueAsString());
                            break;
                        case DreamValue.DreamValueType.DreamPath: {
                            DreamPath fullProcPath = procId.GetValueAsPath();
                            int procElementIndex = fullProcPath.FindElement("proc");

                            if (procElementIndex != -1) {
                                DreamPath procPath = fullProcPath.FromElements(procElementIndex + 1);
                                string? procName = procPath.LastElement;

                                if(procName != null) proc = dreamObject.GetProc(procName);
                            }
                            break;
                        }
                    }

                    if (proc != null) {
                        state.Call(proc, dreamObject, arguments);
                        return ProcStatus.Called;
                    }
                    throw new Exception("Invalid proc (" + procId + ")");
                }
                case DreamValue.DreamValueType.DreamPath: {
                    DreamPath fullProcPath = source.GetValueAsPath();
                    if (fullProcPath.Elements.Length != 2 || fullProcPath.LastElement is null) //Only global procs are supported here currently
                        throw new Exception($"Invalid call() proc \"{fullProcPath}\"");
                    string procName = fullProcPath.LastElement;
                    DreamProc proc = state.DreamManager.GlobalProcs[procName];

                    state.Call(proc, state.Instance, arguments);
                    return ProcStatus.Called;
                }
                case DreamValue.DreamValueType.String:
                    unsafe
                    {
                        var dllName = source.GetValueAsString();
                        var procName = state.Pop().GetValueAsString();
                        // DLL Invoke
                        var entryPoint = DllHelper.ResolveDllTarget(IoCManager.Resolve<DreamResourceManager>(), dllName, procName);

                        Span<nint> argV = stackalloc nint[arguments.ArgumentCount];
                        argV.Fill(0);
                        try
                        {
                            for (var i = 0; i < argV.Length; i++)
                            {
                                var arg = arguments.OrderedArguments[i].Stringify();
                                argV[i] = Marshal.StringToCoTaskMemUTF8(arg);
                            }

                            byte* ret;
                            if (arguments.ArgumentCount > 0) {
                                fixed (nint* ptr = &argV[0]) {
                                    ret = entryPoint(arguments.ArgumentCount, (byte**)ptr);
                                }
                            } else {
                                ret = entryPoint(0, (byte**)0);
                            }

                            if (ret == null) {
                                state.Push(DreamValue.Null);
                                return null;
                            }

                            var retString = Marshal.PtrToStringUTF8((nint)ret);
                            state.Push(new DreamValue(retString));
                            return null;
                        }
                        finally
                        {
                            foreach (var arg in argV)
                            {
                                if (arg != 0)
                                    Marshal.ZeroFreeCoTaskMemUTF8(arg);
                            }
                        }
                    }
                default:
                    throw new Exception("Call statement has an invalid source (" + source + ")");
            }
        }

        public static ProcStatus? Error(DMProcState state) {
            throw new Exception("Reached an error opcode");
        }

        public static ProcStatus? Jump(DMProcState state) {
            int position = state.ReadInt();

            state.Jump(position);
            return null;
        }

        public static ProcStatus? JumpIfFalse(DMProcState state) {
            int position = state.ReadInt();
            DreamValue value = state.Pop();

            if (!value.IsTruthy()) {
                state.Jump(position);
            }

            return null;
        }

        public static ProcStatus? JumpIfTrue(DMProcState state) {
            int position = state.ReadInt();
            DreamValue value = state.Pop();

            if (value.IsTruthy()) {
                state.Jump(position);
            }

            return null;
        }

        public static ProcStatus? JumpIfNullDereference(DMProcState state) {
            DMReference reference = state.ReadReference();
            int position = state.ReadInt();

            if (state.IsNullDereference(reference)) {
                state.Push(DreamValue.Null);
                state.Jump(position);
            }

            return null;
        }

        public static ProcStatus? Return(DMProcState state) {
            state.SetReturn(state.Pop());
            return ProcStatus.Returned;
        }

        public static ProcStatus? Throw(DMProcState state) {
            DreamValue value = state.Pop();

            if (value.TryGetValueAsDreamObjectOfType(DreamPath.Exception, out DreamObject exception)) {
                throw new CancellingRuntime($"'throw' thrown ({exception.GetVariable("name").GetValueAsString()})");
            }

            throw new CancellingRuntime($"'throw' thrown ({value})");
        }

        public static ProcStatus? SwitchCase(DMProcState state) {
            int casePosition = state.ReadInt();
            DreamValue testValue = state.Pop();
            DreamValue value = state.Pop();

            if (IsEqual(value, testValue)) {
                state.Jump(casePosition);
            } else {
                state.Push(value);
            }

            return null;
        }

        public static ProcStatus? SwitchCaseRange(DMProcState state) {
            int casePosition = state.ReadInt();
            DreamValue rangeUpper = state.Pop();
            DreamValue rangeLower = state.Pop();
            DreamValue value = state.Pop();

            bool matchesLower = IsGreaterThan(value, rangeLower) || IsEqual(value, rangeLower);
            bool matchesUpper = IsLessThan(value, rangeUpper) || IsEqual(value, rangeUpper);
            if (matchesLower && matchesUpper) {
                state.Jump(casePosition);
            } else {
                state.Push(value);
            }

            return null;
        }

        //Copy & run the interpreter in a new thread
        //Jump the current thread to after the spawn's code
        public static ProcStatus? Spawn(DMProcState state) {
            int jumpTo = state.ReadInt();
            float delay = state.Pop().GetValueAsFloat();
            int delayMilliseconds = (int)(delay * 100);

            // TODO: It'd be nicer if we could use something such as DreamThread.Spawn here
            // and have state.Spawn return a ProcState instead
            DreamThread newContext = state.Spawn();

            //Negative delays mean the spawned code runs immediately
            if (delayMilliseconds < 0) {
                newContext.Resume();
                // TODO: Does the rest of the proc get scheduled?
                // Does the value of the delay mean anything?
            } else {
                new Task(async () => {
                    if (delayMilliseconds != 0) {
                        await Task.Delay(delayMilliseconds);
                    } else {
                        await Task.Yield();
                    }
                    newContext.Resume();
                }).Start(TaskScheduler.FromCurrentSynchronizationContext());
            }

            state.Jump(jumpTo);
            return null;
        }
        #endregion Flow

        #region Others
        public static ProcStatus? Browse(DMProcState state) {
            string options = state.Pop().GetValueAsString();
            DreamValue body = state.Pop();
            DreamObject receiver = state.Pop().GetValueAsDreamObject();

            DreamObject client;
            if (receiver.IsSubtypeOf(DreamPath.Mob)) {
                client = receiver.GetVariable("client").GetValueAsDreamObject();
            } else if (receiver.IsSubtypeOf(DreamPath.Client)) {
                client = receiver;
            } else {
                throw new Exception("Invalid browse() recipient");
            }

            if (client != null) {
                DreamConnection connection = state.DreamManager.GetConnectionFromClient(client);

                string browseValue;
                if (body.Type == DreamValue.DreamValueType.DreamResource) {
                    browseValue = body.GetValueAsDreamResource().ReadAsString();
                } else {
                    browseValue = (string)body.Value;
                }

                connection.Browse(browseValue, options);
            }

            return null;
        }

        public static ProcStatus? BrowseResource(DMProcState state) {
            DreamValue filename = state.Pop();
            DreamResource file = state.Pop().GetValueAsDreamResource();
            DreamObject receiver = state.Pop().GetValueAsDreamObject();

            DreamObject client;
            if (receiver.IsSubtypeOf(DreamPath.Mob)) {
                client = receiver.GetVariable("client").GetValueAsDreamObject();
            } else if (receiver.IsSubtypeOf(DreamPath.Client)) {
                client = receiver;
            } else {
                throw new Exception("Invalid browse_rsc() recipient");
            }

            if (client != null) {
                DreamConnection connection = state.DreamManager.GetConnectionFromClient(client);

                connection.BrowseResource(file, (filename.Value != null) ? filename.GetValueAsString() : Path.GetFileName(file.ResourcePath));
            }

            return null;
        }

        public static ProcStatus? DeleteObject(DMProcState state) {
            DreamObject dreamObject = state.Pop().GetValueAsDreamObject();

            dreamObject?.Delete(state.DreamManager);
            return null;
        }

        public static ProcStatus? OutputControl(DMProcState state) {
            string control = state.Pop().GetValueAsString();
            DreamValue message = state.Pop();
            DreamObject receiver = state.Pop().GetValueAsDreamObject();

            if (receiver == state.DreamManager.WorldInstance) {
                //Same as "world << ..."
                receiver.ObjectDefinition.MetaObject.OperatorOutput(new(receiver), message);
                return null;
            }

            DreamObject client;
            if (receiver.IsSubtypeOf(DreamPath.Mob)) {
                client = receiver.GetVariable("client").GetValueAsDreamObject();
            } else if (receiver.IsSubtypeOf(DreamPath.Client)) {
                client = receiver;
            } else {
                throw new Exception("Invalid output() recipient");
            }

            if (client != null) {
                DreamConnection connection = state.DreamManager.GetConnectionFromClient(client);

                if (message.Type != DreamValue.DreamValueType.String && message.Value != null) throw new Exception("Invalid output() message " + message);
                connection.OutputControl((string)message.Value, control);
            }

            return null;
        }

        public static ProcStatus? Prompt(DMProcState state) {
            DMValueType types = (DMValueType)state.ReadInt();
            DreamObject recipientMob;
            DreamValue title, message, defaultValue;

            DreamValue firstArg = state.Pop();
            if (firstArg.TryGetValueAsDreamObjectOfType(DreamPath.Mob, out recipientMob)) {
                message = state.Pop();
                title = state.Pop();
                defaultValue = state.Pop();
            } else {
                recipientMob = state.Usr;
                message = firstArg;
                title = state.Pop();
                defaultValue = state.Pop();
                state.Pop(); //Fourth argument, should be null
            }

            DreamObject clientObject;
            if (recipientMob != null && recipientMob.GetVariable("client").TryGetValueAsDreamObjectOfType(DreamPath.Client, out clientObject)) {
                DreamConnection connection = state.DreamManager.GetConnectionFromClient(clientObject);
                Task<DreamValue> promptTask = connection.Prompt(types, title.Stringify(), message.Stringify(), defaultValue.Stringify());

                // Could use a better solution. Either no anonymous async native proc at all, or just a better way to call them.
                var waiter = AsyncNativeProc.CreateAnonymousState(state.Thread, async (state) => await promptTask);
                state.Thread.PushProcState(waiter);
                return ProcStatus.Called;
            }

            return null;
        }

        public static ProcStatus? LocateCoord(DMProcState state) {
            int z = state.Pop().GetValueAsInteger();
            int y = state.Pop().GetValueAsInteger();
            int x = state.Pop().GetValueAsInteger();

            state.Push(new DreamValue(IoCManager.Resolve<IDreamMapManager>().GetTurf(x, y, z)));
            return null;
        }

        public static ProcStatus? Locate(DMProcState state) {
            if (!state.Pop().TryGetValueAsDreamObject(out var container))
            {
                state.Push(DreamValue.Null);
                return null;
            }

            DreamValue value = state.Pop();

            DreamList containerList;
            if (container != null && container.IsSubtypeOf(DreamPath.Atom)) {
                containerList = container.GetVariable("contents").GetValueAsDreamList();
            } else {
                containerList = container as DreamList;
            }

            if (value.TryGetValueAsString(out string refString)) {
                int refID = int.Parse(refString);

                state.Push(new DreamValue(DreamObject.GetFromReferenceID(state.DreamManager, refID)));
            } else if (value.TryGetValueAsPath(out DreamPath type)) {
                if (containerList == null) {
                    state.Push(DreamValue.Null);

                    return null;
                }

                foreach (DreamValue containerItem in containerList.GetValues()) {
                    if (!containerItem.TryGetValueAsDreamObject(out DreamObject dmObject)) continue;

                    if (dmObject.IsSubtypeOf(type)) {
                        state.Push(containerItem);

                        return null;
                    }
                }

                state.Push(DreamValue.Null);
            } else {
                if (containerList == null) {
                    state.Push(DreamValue.Null);

                    return null;
                }

                foreach (DreamValue containerItem in containerList.GetValues()) {
                    if (IsEqual(containerItem, value)) {
                        state.Push(containerItem);

                        return null;
                    }
                }

                state.Push(DreamValue.Null);
            }

            return null;
        }

        public static ProcStatus? PickWeighted(DMProcState state) {
            int count = state.ReadInt();

            (DreamValue Value, float CumulativeWeight)[] values = new (DreamValue, float)[count];
            float totalWeight = 0;
            for (int i = 0; i < count; i++) {
                DreamValue value = state.Pop();
                float weight = state.Pop().GetValueAsFloat();

                totalWeight += weight;
                values[i] = (value, totalWeight);
            }

            double pick = state.DreamManager.Random.NextDouble() * totalWeight;
            for (int i = 0; i < values.Length; i++) {
                if (pick < values[i].CumulativeWeight) {
                    state.Push(values[i].Value);
                    break;
                }
            }

            return null;
        }

        public static ProcStatus? PickUnweighted(DMProcState state) {
            int count = state.ReadInt();

            DreamValue[] values;
            if (count == 1) {
                DreamValue value = state.Pop();

                if (value.TryGetValueAsDreamList(out DreamList list)) {
                    values = list.GetValues().ToArray();
                } else {
                    state.Push(value);
                    return null;
                }
            } else {
                values = new DreamValue[count];
                for (int i = 0; i < count; i++) {
                    values[i] = state.Pop();
                }
            }

            state.Push(values[state.DreamManager.Random.Next(0, values.Length)]);
            return null;
        }

        public static ProcStatus? IsSaved(DMProcState state) {
            DreamValue owner = state.Pop();
            string property = state.ReadString();

            DreamObjectDefinition objectDefinition;
            if (owner.TryGetValueAsDreamObject(out DreamObject dreamObject)) {
                objectDefinition = dreamObject.ObjectDefinition;
            } else if (owner.TryGetValueAsPath(out DreamPath path)) {
                objectDefinition = state.DreamManager.ObjectTree.GetObjectDefinition(path);
            } else {
                throw new Exception("Invalid owner for issaved() call " + owner);
            }

            //TODO: Add support for var/const/ and var/tmp/ once those are properly in
            if (objectDefinition.GlobalVariables.ContainsKey(property))
            {
                state.Push(new DreamValue(0));
            }
            else
            {
                state.Push(new DreamValue(1));
            }
            return null;
        }
        #endregion Others

        #region Helpers
        [SuppressMessage("ReSharper", "CompareOfFloatsByEqualityOperator")]
        private static bool IsEqual(DreamValue first, DreamValue second) {
            switch (first.Type) {
                case DreamValue.DreamValueType.DreamObject: {
                    DreamObject firstValue = first.GetValueAsDreamObject();

                    switch (second.Type) {
                        case DreamValue.DreamValueType.DreamObject: return firstValue == second.GetValueAsDreamObject();
                        case DreamValue.DreamValueType.DreamPath:
                        case DreamValue.DreamValueType.String:
                        case DreamValue.DreamValueType.Float: return false;
                    }

                    break;
                }
                case DreamValue.DreamValueType.Float: {
                    float firstValue = first.GetValueAsFloat();

                    switch (second.Type) {
                        case DreamValue.DreamValueType.Float: return firstValue == second.GetValueAsFloat();
                        case DreamValue.DreamValueType.DreamObject:
                        case DreamValue.DreamValueType.String: return false;
                    }

                    break;
                }
                case DreamValue.DreamValueType.String: {
                    string firstValue = first.GetValueAsString();

                    switch (second.Type) {
                        case DreamValue.DreamValueType.String: return firstValue == second.GetValueAsString();
                        case DreamValue.DreamValueType.DreamObject:
                        case DreamValue.DreamValueType.Float: return false;
                    }

                    break;
                }
                case DreamValue.DreamValueType.DreamPath: {
                    DreamPath firstValue = first.GetValueAsPath();

                    switch (second.Type) {
                        case DreamValue.DreamValueType.DreamPath: return firstValue.Equals(second.GetValueAsPath());
                        case DreamValue.DreamValueType.DreamObject:
                        case DreamValue.DreamValueType.String: return false;
                    }

                    break;
                }
                case DreamValue.DreamValueType.DreamResource: {
                    DreamResource firstValue = first.GetValueAsDreamResource();

                    switch (second.Type) {
                        case DreamValue.DreamValueType.DreamResource: return firstValue.ResourcePath == second.GetValueAsDreamResource().ResourcePath;
                        default: return false;
                    }
                }
            }

            throw new NotImplementedException("Equal comparison for " + first + " and " + second + " is not implemented");
        }

        private static bool IsEquivalent(DreamValue first, DreamValue second) {
            if (first.TryGetValueAsDreamList(out var firstList) && second.TryGetValueAsDreamList(out var secondList))
            {
                if (firstList.GetLength() != secondList.GetLength()) return false;
                var firstValues = firstList.GetValues();
                var secondValues = secondList.GetValues();
                for(var i = 0; i < firstValues.Count; i++)
                {
                    if (!firstValues[i].Equals(secondValues[i])) return false;
                }

                return true;
            }


            throw new NotImplementedException("Equivalence comparison for " + first + " and " + second + " is not implemented");
        }

        private static bool IsGreaterThan(DreamValue first, DreamValue second) {
            switch (first.Type) {
                case DreamValue.DreamValueType.Float when second.Type == DreamValue.DreamValueType.Float:
                    return first.GetValueAsFloat() > second.GetValueAsFloat();
                case DreamValue.DreamValueType.Float when second.Value == null:
                    return first.GetValueAsFloat() > 0;
                default: {
                    if (first.Value == null && second.Type == DreamValue.DreamValueType.Float) {
                        return 0 > second.GetValueAsFloat();
                    }
                    throw new Exception("Invalid greater than comparison on " + first + " and " + second);
                }
            }
        }

        private static bool IsLessThan(DreamValue first, DreamValue second) {
            switch (first.Type) {
                case DreamValue.DreamValueType.Float when second.Type == DreamValue.DreamValueType.Float:
                    return first.GetValueAsFloat() < second.GetValueAsFloat();
                case DreamValue.DreamValueType.Float when second.Value == null:
                    return first.GetValueAsFloat() < 0;
                default: {
                    if (first.Value == null && second.Type == DreamValue.DreamValueType.Float) {
                        return 0 < second.GetValueAsFloat();
                    }
                    throw new Exception("Invalid less than comparison between " + first + " and " + second);
                }
            }
        }

        private static DreamValue MultiplyValues(DreamValue first, DreamValue second) {
            if (first == DreamValue.Null || second == DreamValue.Null) {
                return new(0);
            } else if (first.TryGetValueAsDreamObject(out var firstObject)) {
                if (firstObject.ObjectDefinition.MetaObject == null)
                    throw new Exception("Invalid multiply operation on " + first + " and " + second);

                return firstObject.ObjectDefinition.MetaObject.OperatorMultiply(first, second);
            } else if (first.Type == DreamValue.DreamValueType.Float && second.Type == DreamValue.DreamValueType.Float) {
                return new(first.GetValueAsFloat() * second.GetValueAsFloat());
            } else {
                throw new Exception("Invalid multiply operation on " + first + " and " + second);
            }
        }

        private static DreamValue DivideValues(DreamValue first, DreamValue second) {
            if (first.Value == null) {
                return new(0);
            } else if (first.Type == DreamValue.DreamValueType.Float && second.Type == DreamValue.DreamValueType.Float) {
                return new(first.GetValueAsFloat() / second.GetValueAsFloat());
            } else {
                throw new Exception("Invalid divide operation on " + first + " and " + second);
            }
        }

        private static DreamValue BitXorValues(DreamValue first, DreamValue second) {
            if (first.TryGetValueAsDreamList(out DreamList list)) {
                DreamList newList = DreamList.Create();
                List<DreamValue> values;

                if (second.TryGetValueAsDreamList(out DreamList secondList)) {
                    values = secondList.GetValues();
                } else {
                    values = new List<DreamValue>() { second };
                }

                foreach (DreamValue value in values) {
                    bool inFirstList = list.ContainsValue(value);
                    bool inSecondList = secondList.ContainsValue(value);

                    if (inFirstList ^ inSecondList) {
                        newList.AddValue(value);

                        DreamValue associatedValue = inFirstList ? list.GetValue(value) : secondList.GetValue(value);
                        if (associatedValue.Value != null) newList.SetValue(value, associatedValue);
                    }
                }

                return new DreamValue(newList);
            } else {
                return new DreamValue(first.GetValueAsInteger() ^ second.GetValueAsInteger());
            }
        }

        private static DreamValue ModulusValues(DreamValue first, DreamValue second) {
            if (first.Type == DreamValue.DreamValueType.Float && second.Type == DreamValue.DreamValueType.Float) {
                return new DreamValue(first.GetValueAsInteger() % second.GetValueAsInteger());
            } else {
                throw new Exception("Invalid modulus operation on " + first + " and " + second);
            }
        }
        #endregion Helpers
    }
}<|MERGE_RESOLUTION|>--- conflicted
+++ resolved
@@ -149,108 +149,6 @@
             return null;
         }
 
-<<<<<<< HEAD
-        public static ProcStatus? GetIdentifier(DMProcState state) {
-            string identifierName = state.ReadString();
-
-            if (identifierName == "args") {
-                DreamList argsList = state.Arguments.CreateDreamList();
-
-                argsList.ValueAssigned += (DreamList argsList, DreamValue key, DreamValue value) => {
-                    switch (key.Type) {
-                        case DreamValue.DreamValueType.String: {
-                            string argumentName = key.GetValueAsString();
-
-                            state.Arguments.NamedArguments[argumentName] = value;
-                            state.LocalVariables[state.Proc.ArgumentNames.IndexOf(argumentName)] = value;
-                            break;
-                        }
-                        case DreamValue.DreamValueType.Float: {
-                            int argumentIndex = key.GetValueAsInteger() - 1;
-
-                            state.Arguments.OrderedArguments[argumentIndex] = value;
-                            state.LocalVariables[argumentIndex] = value;
-                            break;
-                        }
-                        default:
-                            throw new Exception("Invalid key used on an args list");
-                    }
-                };
-
-                state.Push(new DreamValue(argsList));
-            } else {
-                state.Push(new DreamProcIdentifierVariable(state.Instance, identifierName));
-            }
-            return null;
-        }
-
-        public static ProcStatus? GetGlobal(DMProcState state) {
-            int globalId = state.ReadInt();
-
-            state.Push(new DreamProcIdentifierGlobal(state.DreamManager.Globals, globalId));
-            return null;
-        }
-
-        public static ProcStatus? PushLocalVariable(DMProcState state) {
-            int localVariableId = state.ReadByte();
-
-            state.Push(new DreamProcIdentifierLocalVariable(state.LocalVariables, localVariableId));
-            return null;
-        }
-
-        public static ProcStatus? GetProc(DMProcState state) {
-            string identifierName = state.ReadString();
-
-            if (state.Instance.TryGetProc(identifierName, out DreamProc proc)) {
-                state.Push(new DreamProcIdentifierProc(proc, state.Instance));
-            } else {
-                throw new Exception("Proc '" + identifierName + "' doesn't exist");
-            }
-            return null;
-        }
-
-        public static ProcStatus? GetGlobalProc(DMProcState state) {
-            string name = state.ReadString();
-
-            state.Push(new DreamProcIdentifierProc(state.DreamManager.GlobalProcs[name], null));
-            return null;
-        }
-
-        private static void Index(DMProcState state, DreamValue index, DreamValue indexing) {
-            if (indexing.TryGetValueAsDreamObject(out DreamObject dreamObject)) {
-                state.Push(new DreamProcIdentifierIndex(dreamObject, index));
-            } else if (indexing.TryGetValueAsString(out string text)) {
-                char c = text[index.GetValueAsInteger() - 1];
-
-                state.Push(new DreamValue(Convert.ToString(c)));
-            } else {
-                throw new Exception("Cannot index " + indexing);
-            }
-        }
-
-        public static ProcStatus? IndexList(DMProcState state) {
-            DreamValue index = state.PopDreamValue();
-            DreamValue indexing = state.PopDreamValue();
-
-            Index(state, index, indexing);
-            return null;
-        }
-
-        public static ProcStatus? IndexListConditional(DMProcState state) {
-            DreamValue index = state.PopDreamValue();
-            DreamValue indexing = state.PopDreamValue();
-
-            if (indexing == DreamValue.Null) {
-                state.Push(DreamValue.Null);
-            } else {
-                Index(state, index, indexing);
-            }
-
-            return null;
-        }
-
-=======
->>>>>>> 2068f29d
         public static ProcStatus? Initial(DMProcState state) {
             DreamValue owner = state.Pop();
             string property = state.ReadString();
@@ -1092,6 +990,12 @@
                         throw new Exception($"Cannot dereference proc \"{procRef.ProcName}\" from {owner}");
                     if (!instance.TryGetProc(procRef.ProcName, out proc))
                         throw new Exception($"Type {instance.ObjectDefinition.Type} has no proc called \"{procRef.ProcName}\"");
+
+                    break;
+                }
+                case DMReference.Type.GlobalProc: {
+                    instance = null;
+                    proc = state.DreamManager.GlobalProcs[procRef.ProcName];
 
                     break;
                 }
