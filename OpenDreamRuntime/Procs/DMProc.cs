using System;
using System.Buffers;
using System.Text;
using OpenDreamRuntime.Objects;
using OpenDreamShared.Dream;
using OpenDreamShared.Dream.Procs;

namespace OpenDreamRuntime.Procs {
    sealed class DMProc : DreamProc {
        public byte[] Bytecode { get; }

        private readonly int _maxStackSize;

        public DMProc(string name, DreamProc superProc, List<String> argumentNames, List<DMValueType> argumentTypes, byte[] bytecode, int maxStackSize, ProcAttributes attributes, string? verbName, string? verbCategory, string? verbDesc, sbyte? invisibility)
            : base(name, superProc, attributes, argumentNames, argumentTypes, verbName, verbCategory, verbDesc, invisibility)
        {
            Bytecode = bytecode;
            _maxStackSize = maxStackSize;
        }

        public override DMProcState CreateState(DreamThread thread, DreamObject src, DreamObject usr, DreamProcArguments arguments)
        {
            return new DMProcState(this, thread, _maxStackSize, src, usr, arguments);
        }
    }

    sealed class DMProcState : ProcState
    {
        delegate ProcStatus? OpcodeHandler(DMProcState state);

        // TODO: These pools are not returned to if the proc runtimes while _current is null
        private static ArrayPool<DreamValue> _dreamValuePool = ArrayPool<DreamValue>.Shared;
        private static ArrayPool<DreamValue> _stackPool = ArrayPool<DreamValue>.Shared;

        #region Opcode Handlers
        //In the same order as the DreamProcOpcode enum
        private static readonly OpcodeHandler[] _opcodeHandlers = {
            null, //0x0
            DMOpcodeHandlers.BitShiftLeft,
            DMOpcodeHandlers.PushType,
            DMOpcodeHandlers.PushString,
            DMOpcodeHandlers.FormatString,
            DMOpcodeHandlers.SwitchCaseRange,
            DMOpcodeHandlers.PushReferenceValue,
            DMOpcodeHandlers.PushPath,
            DMOpcodeHandlers.Add,
            DMOpcodeHandlers.Assign,
            DMOpcodeHandlers.Call,
            DMOpcodeHandlers.MultiplyReference,
            DMOpcodeHandlers.JumpIfFalse,
            DMOpcodeHandlers.JumpIfTrue,
            DMOpcodeHandlers.Jump,
            DMOpcodeHandlers.CompareEquals,
            DMOpcodeHandlers.Return,
            DMOpcodeHandlers.PushNull,
            DMOpcodeHandlers.Subtract,
            DMOpcodeHandlers.CompareLessThan,
            DMOpcodeHandlers.CompareGreaterThan,
            DMOpcodeHandlers.BooleanAnd,
            DMOpcodeHandlers.BooleanNot,
            DMOpcodeHandlers.DivideReference,
            DMOpcodeHandlers.Negate,
            DMOpcodeHandlers.Modulus,
            DMOpcodeHandlers.Append,
            DMOpcodeHandlers.CreateRangeEnumerator,
            null, //0x1C
            DMOpcodeHandlers.CompareLessThanOrEqual,
            null, //0x1E
            DMOpcodeHandlers.Remove,
            DMOpcodeHandlers.DeleteObject,
            DMOpcodeHandlers.PushResource,
            DMOpcodeHandlers.CreateList,
            DMOpcodeHandlers.CallStatement,
            DMOpcodeHandlers.BitAnd,
            DMOpcodeHandlers.CompareNotEquals,
            DMOpcodeHandlers.ListAppend,
            DMOpcodeHandlers.Divide,
            DMOpcodeHandlers.Multiply,
            DMOpcodeHandlers.BitXorReference,
            DMOpcodeHandlers.BitXor,
            DMOpcodeHandlers.BitOr,
            DMOpcodeHandlers.BitNot,
            DMOpcodeHandlers.Combine,
            DMOpcodeHandlers.CreateObject,
            DMOpcodeHandlers.BooleanOr,
            DMOpcodeHandlers.PushArgumentList,
            DMOpcodeHandlers.CompareGreaterThanOrEqual,
            DMOpcodeHandlers.SwitchCase,
            DMOpcodeHandlers.Mask,
            DMOpcodeHandlers.ListAppendAssociated,
            DMOpcodeHandlers.Error,
            DMOpcodeHandlers.IsInList,
            DMOpcodeHandlers.PushArguments,
            DMOpcodeHandlers.PushFloat,
            DMOpcodeHandlers.ModulusReference,
            DMOpcodeHandlers.CreateListEnumerator,
            DMOpcodeHandlers.Enumerate,
            DMOpcodeHandlers.DestroyEnumerator,
            DMOpcodeHandlers.Browse,
            DMOpcodeHandlers.BrowseResource,
            DMOpcodeHandlers.OutputControl,
            DMOpcodeHandlers.BitShiftRight,
            null, //0x41
            DMOpcodeHandlers.Power,
            null, //0x43
            null, //0x44
            DMOpcodeHandlers.Prompt,
            DMOpcodeHandlers.PushProcArguments,
            DMOpcodeHandlers.Initial,
            null, //0x48
            DMOpcodeHandlers.IsType,
            DMOpcodeHandlers.LocateCoord,
            DMOpcodeHandlers.Locate,
            DMOpcodeHandlers.IsNull,
            DMOpcodeHandlers.Spawn,
            null, //0x4E
            null, //0x4F
            DMOpcodeHandlers.JumpIfNullDereference,
            DMOpcodeHandlers.Pop,
            null, //0x52
            DMOpcodeHandlers.IsSaved,
            DMOpcodeHandlers.PickUnweighted,
            DMOpcodeHandlers.PickWeighted,
            DMOpcodeHandlers.Increment,
            DMOpcodeHandlers.Decrement,
            DMOpcodeHandlers.CompareEquivalent,
            DMOpcodeHandlers.CompareNotEquivalent,
            DMOpcodeHandlers.Throw,
            DMOpcodeHandlers.IsInRange,
<<<<<<< HEAD
            DMOpcodeHandlers.Output,
            DMOpcodeHandlers.Input
=======
            DMOpcodeHandlers.MassConcatenation
>>>>>>> 5bf00976
        };
        #endregion

        public IDreamManager DreamManager = IoCManager.Resolve<IDreamManager>();
        public DreamObject Instance;
        public readonly DreamObject Usr;
        public readonly DreamValue[] LocalVariables;
        public readonly DreamValue[] Arguments;
        public readonly int ArgumentCount;
        private Stack<IEnumerator<DreamValue>>? _enumeratorStack;
        public Stack<IEnumerator<DreamValue>> EnumeratorStack => _enumeratorStack ??= new Stack<IEnumerator<DreamValue>>(1);

        private int _pc = 0;

        private DMProc _proc;
        public override DreamProc Proc => _proc;

        public DMProcState(DMProc proc, DreamThread thread, int maxStackSize, DreamObject instance, DreamObject usr, DreamProcArguments arguments)
            : base(thread)
        {
            _proc = proc;
            _stack = _stackPool.Rent(maxStackSize);
            Instance = instance;
            Usr = usr;
            ArgumentCount = Math.Max(arguments.ArgumentCount, proc.ArgumentNames.Count);
            Arguments = _dreamValuePool.Rent(ArgumentCount);
            LocalVariables = _dreamValuePool.Rent(256);

            //TODO: Positional arguments must precede all named arguments, this needs to be enforced somehow
            //Positional arguments
            for (int i = 0; i < ArgumentCount; i++) {
                Arguments[i] = (i < arguments.OrderedArguments.Count) ? arguments.OrderedArguments[i] : DreamValue.Null;
            }

            //Named arguments
            foreach ((string argumentName, DreamValue argumentValue) in arguments.NamedArguments) {
                int argumentIndex = proc.ArgumentNames.IndexOf(argumentName);
                if (argumentIndex == -1) {
                    throw new Exception($"Invalid argument name \"{argumentName}\"");
                }

                Arguments[argumentIndex] = argumentValue;
            }
        }

        public DMProcState(DMProcState other, DreamThread thread)
            : base(thread)
        {
            if (other.EnumeratorStack.Count > 0) {
                throw new NotImplementedException();
            }

            _proc = other._proc;
            Instance = other.Instance;
            Usr = other.Usr;
            Arguments = other.Arguments;
            _pc = other._pc;

            _stack = _stackPool.Rent(other._stack.Length);
            Array.Copy(other._stack, _stack, _stack.Length);

            LocalVariables = _dreamValuePool.Rent(256);
            Array.Copy(other.LocalVariables, LocalVariables, 256);
        }

        protected override ProcStatus InternalResume()
        {
            while (_pc < _proc.Bytecode.Length) {
                int opcode = _proc.Bytecode[_pc++];

                var status = _opcodeHandlers[opcode].Invoke(this);

                if (status != null) {
                    if (status == ProcStatus.Returned) {
                        // TODO: This should be automatic (dispose pattern?)
                        ReturnPools();
                    }

                    return status.Value;
                }
            }

            // TODO: This should be automatic (dispose pattern?)
            ReturnPools();
            return ProcStatus.Returned;
        }

        public override void ReturnedInto(DreamValue value)
        {
            Push(value);
        }

        public override void AppendStackFrame(StringBuilder builder)
        {
            builder.Append($"{Proc.Name}(...)");
        }

        public void Jump(int position) {
            _pc = position;
        }

        public void SetReturn(DreamValue value) {
            Result = value;
        }

        public void Call(DreamProc proc, DreamObject src, DreamProcArguments arguments) {
            var state = proc.CreateState(Thread, src, Usr, arguments);
            Thread.PushProcState(state);
        }

        public DreamThread Spawn() {
            var thread = new DreamThread();

            var state = new DMProcState(this, thread);
            thread.PushProcState(state);

            return thread;
        }

        public void ReturnPools()
        {
            _dreamValuePool.Return(LocalVariables, true);
            _dreamValuePool.Return(Arguments, true);
            _stackPool.Return(_stack);
        }

        #region Stack
        private DreamValue[] _stack;
        private int _stackIndex = 0;

        public void Push(DreamValue value) {
            _stack[_stackIndex++] = value;
        }

        public void Push(DreamProcArguments value) {
            _stack[_stackIndex++] = new DreamValue(value);
        }

        public DreamValue Pop() {
            return _stack[--_stackIndex];
        }

        public DreamValue Peek() {
            return _stack[_stackIndex - 1];
        }

        public DreamProcArguments PopArguments() {
            return (DreamProcArguments)(Pop().Value);
        }
        #endregion

        #region Operands
        public int ReadByte() {
            return _proc.Bytecode[_pc++];
        }

        public int ReadInt() {
            int value = BitConverter.ToInt32(_proc.Bytecode, _pc);
            _pc += 4;

            return value;
        }

        public float ReadFloat() {
            float value = BitConverter.ToSingle(_proc.Bytecode, _pc);
            _pc += 4;

            return value;
        }

        public string ReadString() {
            int stringID = ReadInt();

            return DreamManager.ObjectTree.Strings[stringID];
        }

        public DMReference ReadReference() {
            DMReference.Type refType = (DMReference.Type)ReadByte();

            switch (refType) {
                case DMReference.Type.Argument: return DMReference.CreateArgument(ReadByte());
                case DMReference.Type.Local: return DMReference.CreateLocal(ReadByte());
                case DMReference.Type.Global: return DMReference.CreateGlobal(ReadInt());
                case DMReference.Type.Field: return DMReference.CreateField(ReadString());
                case DMReference.Type.SrcField: return DMReference.CreateSrcField(ReadString());
                case DMReference.Type.Proc: return DMReference.CreateProc(ReadString());
                case DMReference.Type.GlobalProc: return DMReference.CreateGlobalProc(ReadString());
                case DMReference.Type.SrcProc: return DMReference.CreateSrcProc(ReadString());
                case DMReference.Type.Src: return DMReference.Src;
                case DMReference.Type.Self: return DMReference.Self;
                case DMReference.Type.Usr: return DMReference.Usr;
                case DMReference.Type.Args: return DMReference.Args;
                case DMReference.Type.SuperProc: return DMReference.SuperProc;
                case DMReference.Type.ListIndex: return DMReference.ListIndex;
                default: throw new Exception($"Invalid reference type {refType}");
            }
        }
        #endregion

        #region References
        public bool IsNullDereference(DMReference reference) {
            switch (reference.RefType) {
                case DMReference.Type.Field: {
                    if (Peek() == DreamValue.Null) {
                        Pop();
                        return true;
                    }

                    return false;
                }
                case DMReference.Type.ListIndex: {
                    DreamValue list = _stack[_stackIndex - 2];
                    if (list == DreamValue.Null) {
                        Pop();
                        Pop();
                        return true;
                    }

                    return false;
                }
                default: throw new Exception($"Invalid dereference type {reference.RefType}");
            }
        }

        public void AssignReference(DMReference reference, DreamValue value) {
            switch (reference.RefType) {
                case DMReference.Type.Self: Result = value; break;
                case DMReference.Type.Argument: Arguments[reference.ArgumentId] = value; break;
                case DMReference.Type.Local: LocalVariables[reference.LocalId] = value; break;
                case DMReference.Type.SrcField: Instance.SetVariable(reference.FieldName, value); break;
                case DMReference.Type.Global: DreamManager.Globals[reference.GlobalId] = value; break;
                case DMReference.Type.Field: {
                    DreamValue owner = Pop();
                    if (!owner.TryGetValueAsDreamObject(out var ownerObj) || ownerObj == null)
                        throw new Exception($"Cannot assign field \"{reference.FieldName}\" on {owner}");

                    ownerObj.SetVariable(reference.FieldName, value);
                    break;
                }
                case DMReference.Type.ListIndex: {
                    DreamValue index = Pop();
                    DreamValue list = Pop();
                    if (!list.TryGetValueAsDreamList(out var listObj))
                        throw new Exception($"Cannot assign to index {index} of {list}");

                    listObj.SetValue(index, value);
                    break;
                }
                default: throw new Exception($"Cannot assign to reference type {reference.RefType}");
            }
        }

        public DreamValue GetReferenceValue(DMReference reference, bool peek = false) {
            switch (reference.RefType) {
                case DMReference.Type.Src: return new(Instance);
                case DMReference.Type.Usr: return new(Usr);
                case DMReference.Type.Self: return Result;
                case DMReference.Type.Global: return DreamManager.Globals[reference.GlobalId];
                case DMReference.Type.Argument: return Arguments[reference.ArgumentId];
                case DMReference.Type.Local: return LocalVariables[reference.LocalId];
                case DMReference.Type.Args: {
                    DreamList argsList = DreamList.Create(ArgumentCount);

                    for (int i = 0; i < ArgumentCount; i++) {
                        argsList.AddValue(Arguments[i]);
                    }

                    argsList.ValueAssigned += (DreamList argsList, DreamValue key, DreamValue value) => {
                        if (!key.TryGetValueAsInteger(out int argIndex)) {
                            throw new Exception($"Cannot index args with {key}");
                        }

                        if (argIndex > ArgumentCount) {
                            throw new Exception($"Args index {argIndex} is too large");
                        }

                        Arguments[argIndex - 1] = value;
                    };

                    return new(argsList);
                }
                case DMReference.Type.Field: {
                    DreamValue owner = peek ? Peek() : Pop();
                    if (!owner.TryGetValueAsDreamObject(out var ownerObj) || ownerObj == null)
                        throw new Exception($"Cannot get field \"{reference.FieldName}\" from {owner}");
                    if (!ownerObj.TryGetVariable(reference.FieldName, out var fieldValue))
                        throw new Exception($"Type {ownerObj.ObjectDefinition.Type} has no field called \"{reference.FieldName}\"");

                    return fieldValue;
                }
                case DMReference.Type.SrcField: {
                    if (!Instance.TryGetVariable(reference.FieldName, out var fieldValue))
                        throw new Exception($"Type {Instance.ObjectDefinition.Type} has no field called \"{reference.FieldName}\"");

                    return fieldValue;
                }
                case DMReference.Type.ListIndex: {
                    DreamValue index = peek ? _stack[_stackIndex - 1] : Pop();
                    DreamValue list = peek ? _stack[_stackIndex - 2] : Pop();
                    if (!list.TryGetValueAsDreamList(out var listObj))
                    {
                        if (list.TryGetValueAsDreamObject(out _))
                        {
                            if(peek) Pop(); // So the next thing we pop is the obj
                            return index;
                        }

                        throw new Exception($"Cannot get index {index} of {list}");
                    }

                    return listObj.GetValue(index);
                }
                case DMReference.Type.GlobalProc:
                {
                    return new DreamValue(reference.ProcName);
                }
                default: throw new Exception($"Cannot get value of reference type {reference.RefType}");
            }
        }

        public void PopReference(DMReference reference) {
            switch (reference.RefType) {
                case DMReference.Type.Src:
                case DMReference.Type.Usr:
                case DMReference.Type.Self:
                case DMReference.Type.Global:
                case DMReference.Type.Argument:
                case DMReference.Type.Local:
                case DMReference.Type.Args:
                case DMReference.Type.SrcField:
                    return;
                case DMReference.Type.Field:
                    Pop();
                    return;
                case DMReference.Type.ListIndex:
                    Pop();
                    Pop();
                    return;
                default: throw new Exception($"Cannot pop stack values of reference type {reference.RefType}");
            }
        }
        #endregion References
    }
}<|MERGE_RESOLUTION|>--- conflicted
+++ resolved
@@ -127,12 +127,9 @@
             DMOpcodeHandlers.CompareNotEquivalent,
             DMOpcodeHandlers.Throw,
             DMOpcodeHandlers.IsInRange,
-<<<<<<< HEAD
+            DMOpcodeHandlers.MassConcatenation,
             DMOpcodeHandlers.Output,
             DMOpcodeHandlers.Input
-=======
-            DMOpcodeHandlers.MassConcatenation
->>>>>>> 5bf00976
         };
         #endregion
 
