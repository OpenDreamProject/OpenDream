--- conflicted
+++ resolved
@@ -674,38 +674,7 @@
             }
             return new DreamValue(0);
         }
-
-<<<<<<< HEAD
-        [DreamProc("get_step")]
-        [DreamProcParameter("Ref", Type = DreamValueType.DreamObject)]
-        [DreamProcParameter("Dir", Type = DreamValueType.Float)]
-        public static DreamValue NativeProc_get_step(DreamObject? instance, DreamObject? usr, DreamProcArguments arguments) {
-            if (!arguments.GetArgument(0, "Ref").TryGetValueAsDreamObjectOfType(ObjectTree.Atom, out var loc))
-                return DreamValue.Null;
-
-            arguments.GetArgument(1, "Dir").TryGetValueAsInteger(out var dir);
-            if (dir >= 16) // Anything greater than (NORTH | SOUTH | EAST | WEST) is not valid. < 0 is fine though!
-                return DreamValue.Null;
-
-            loc.GetVariable("x").TryGetValueAsInteger(out var x);
-            loc.GetVariable("y").TryGetValueAsInteger(out var y);
-            loc.GetVariable("z").TryGetValueAsInteger(out var z);
-
-            if (dir > 0) {
-                if ((dir & (int) AtomDirection.North) == (int) AtomDirection.North)
-                    y += 1;
-                if ((dir & (int) AtomDirection.South) == (int) AtomDirection.South) // A dir of NORTH | SOUTH will cancel out
-                    y -= 1;
-
-                if ((dir & (int) AtomDirection.East) == (int) AtomDirection.East)
-                    x += 1;
-                if ((dir & (int) AtomDirection.West) == (int) AtomDirection.West) // A dir of EAST | WEST will cancel out
-                    x -= 1;
-            }
-
-            MapManager.TryGetTurfAt((x, y), z, out var turf);
-            return new DreamValue(turf);
-=======
+        
         [DreamProc("get_dir")]
         [DreamProcParameter("Loc1", Type = DreamValueType.DreamObject)]
         [DreamProcParameter("Loc2", Type = DreamValueType.DreamObject)]
@@ -741,7 +710,37 @@
                 direction |= (int) AtomDirection.North;
 
             return new DreamValue(direction);
->>>>>>> aeac49fc
+        }
+        
+        [DreamProc("get_step")]
+        [DreamProcParameter("Ref", Type = DreamValueType.DreamObject)]
+        [DreamProcParameter("Dir", Type = DreamValueType.Float)]
+        public static DreamValue NativeProc_get_step(DreamObject? instance, DreamObject? usr, DreamProcArguments arguments) {
+            if (!arguments.GetArgument(0, "Ref").TryGetValueAsDreamObjectOfType(ObjectTree.Atom, out var loc))
+                return DreamValue.Null;
+
+            arguments.GetArgument(1, "Dir").TryGetValueAsInteger(out var dir);
+            if (dir >= 16) // Anything greater than (NORTH | SOUTH | EAST | WEST) is not valid. < 0 is fine though!
+                return DreamValue.Null;
+
+            loc.GetVariable("x").TryGetValueAsInteger(out var x);
+            loc.GetVariable("y").TryGetValueAsInteger(out var y);
+            loc.GetVariable("z").TryGetValueAsInteger(out var z);
+
+            if (dir > 0) {
+                if ((dir & (int) AtomDirection.North) == (int) AtomDirection.North)
+                    y += 1;
+                if ((dir & (int) AtomDirection.South) == (int) AtomDirection.South) // A dir of NORTH | SOUTH will cancel out
+                    y -= 1;
+
+                if ((dir & (int) AtomDirection.East) == (int) AtomDirection.East)
+                    x += 1;
+                if ((dir & (int) AtomDirection.West) == (int) AtomDirection.West) // A dir of EAST | WEST will cancel out
+                    x -= 1;
+            }
+
+            MapManager.TryGetTurfAt((x, y), z, out var turf);
+            return new DreamValue(turf);
         }
 
         [DreamProc("gradient")]
