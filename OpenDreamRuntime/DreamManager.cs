--- conflicted
+++ resolved
@@ -286,13 +286,8 @@
             throw new NotImplementedException($"Ref for {value} is unimplemented");
         }
 
-<<<<<<< HEAD
         // The highest byte is the type
-        return $"[0x{((uint)refType| (uint)idx):x}]";
-=======
-        // The first digit is the type
-        return (uint)((int)refType + idx);
->>>>>>> 71bdb0e0
+        return (uint)refType | (uint)idx;
     }
 
     /// <summary>
@@ -357,6 +352,8 @@
                     : DreamValue.Null;
             case RefType.Proc:
                 return new(_objectTree.Procs[refId]);
+            case RefType.Number: // For the oh so few numbers this works with (most numbers clobber the ref type)
+                return new(BitConverter.Int32BitsToSingle(refId));
             default:
                 throw new Exception($"Invalid reference type for ref [0x{rawRefId:x}]");
         }
@@ -374,56 +371,7 @@
         }
 
         if (canBePointer && int.TryParse(refString.Substring(2), System.Globalization.NumberStyles.HexNumber, null, out var refId)) {
-<<<<<<< HEAD
-            // The first one/two digits give the type, the last 6 give the index
-            var typeId = (RefType) (refId & 0xFF000000);
-            refId = (refId & 0x00FFFFFF); // The ref minus its ref type prefix
-
-            switch (typeId) {
-                case RefType.Null:
-                    return DreamValue.Null;
-                case RefType.DreamObjectArea:
-                case RefType.DreamObjectClient:
-                case RefType.DreamObjectDatum:
-                case RefType.DreamObjectImage:
-                case RefType.DreamObjectFilter:
-                case RefType.DreamObjectList:
-                case RefType.DreamObjectMob:
-                case RefType.DreamObjectTurf:
-                case RefType.DreamObject:
-                    if (ReferenceIDsToDreamObject.TryGetValue(refId, out var weakRef) && weakRef.Target is {} dreamObject)
-                        return new(dreamObject);
-
-                    return DreamValue.Null;
-                case RefType.String:
-                    return _objectTree.Strings.Count > refId
-                        ? new DreamValue(_objectTree.Strings[refId])
-                        : DreamValue.Null;
-                case RefType.DreamType:
-                    return _objectTree.Types.Length > refId
-                        ? new DreamValue(_objectTree.Types[refId])
-                        : DreamValue.Null;
-                case RefType.DreamResourceIcon: // Alias of DreamResource for now. TODO: Does this *only* contain icon resources?
-                case RefType.DreamResource:
-                    if (!_dreamResourceManager.TryLoadResource(refId, out var resource))
-                        return DreamValue.Null;
-
-                    return new DreamValue(resource);
-                case RefType.DreamAppearance:
-                    _appearanceSystem ??= _entitySystemManager.GetEntitySystem<ServerAppearanceSystem>();
-                    return _appearanceSystem.TryGetAppearanceById((uint) refId, out ImmutableAppearance? appearance)
-                        ? new DreamValue(appearance.ToMutable())
-                        : DreamValue.Null;
-                case RefType.Proc:
-                    return new(_objectTree.Procs[refId]);
-                case RefType.Number: // For the oh so few numbers this works with (most numbers clobber the ref type)
-                    return new(BitConverter.Int32BitsToSingle(refId));
-                default:
-                    throw new Exception($"Invalid reference type for ref {refString}");
-            }
-=======
             return RefIdToValue(refId);
->>>>>>> 71bdb0e0
         }
 
         // Search for an object with this ref as its tag
