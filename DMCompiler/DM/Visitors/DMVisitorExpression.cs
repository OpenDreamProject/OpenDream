--- conflicted
+++ resolved
@@ -118,12 +118,8 @@
 
                     int? procGlobalId = _proc?.GetGlobalVariableId(name);
                     if (procGlobalId != null) {
-<<<<<<< HEAD
                         var global = DMObjectTree.Globals[procGlobalId.Value];
                         Result = new Expressions.GlobalField(identifier.Location, global.Type, procGlobalId.Value, global.ValType);
-=======
-                        Result = new Expressions.GlobalField(identifier.Location, DMObjectTree.Globals[procGlobalId.Value].Type, procGlobalId.Value);
->>>>>>> 12cabe2c
                         return;
                     }
 
@@ -518,16 +514,6 @@
             DreamPath? prevPath = expr.Path;
             bool pathIsFuzzy = IsFuzzy(expr);
 
-<<<<<<< HEAD
-                var property = dmObject.GetVariable(dereference.Property);
-                if (property != null) {
-                    Result = new Expressions.Dereference(dereference.Location, property.Type, expr, dereference.Conditional, dereference.Property);
-                } else {
-                    var globalId = dmObject.GetGlobalVariableId(dereference.Property);
-                    if (globalId != null) {
-                        property = DMObjectTree.Globals[globalId.Value];
-                        Result = new Expressions.GlobalField(dereference.Location, property.Type, globalId.Value, property.ValType);
-=======
             // Special behaviour for `global.x`, `global.vars`, and `global.f()`
             if (expr is Expressions.Global) {
                 ref DMASTDereference.Operation firstOperation = ref astOperations[0];
@@ -580,7 +566,6 @@
                     if (newOperationCount == 0) {
                         Result = expr;
                         return;
->>>>>>> 12cabe2c
                     }
 
                     operations = new Dereference.Operation[newOperationCount];
