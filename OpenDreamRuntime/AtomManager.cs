﻿using System.Diagnostics.CodeAnalysis;
using System.Runtime.CompilerServices;
using OpenDreamRuntime.Objects;
using OpenDreamRuntime.Objects.Types;
using OpenDreamRuntime.Procs.Native;
using OpenDreamRuntime.Rendering;
using OpenDreamRuntime.Resources;
using OpenDreamShared.Dream;
using Robust.Shared.Map;
using Dependency = Robust.Shared.IoC.DependencyAttribute;

namespace OpenDreamRuntime {
    internal sealed class AtomManager : IAtomManager {
        public List<DreamObjectArea> Areas { get; } = new();
        public List<DreamObjectTurf> Turfs { get; } = new();
        public List<DreamObjectMovable> Movables { get; } = new();
        public List<DreamObjectMovable> Objects { get; } = new();
        public List<DreamObjectMob> Mobs { get; } = new();
        public int AtomCount => Areas.Count + Turfs.Count + Movables.Count + Objects.Count + Mobs.Count;

        [Dependency] private readonly IEntityManager _entityManager = default!;
        [Dependency] private readonly IEntitySystemManager _entitySystemManager = default!;
        [Dependency] private readonly IDreamObjectTree _objectTree = default!;
        [Dependency] private readonly IDreamMapManager _dreamMapManager = default!;
        [Dependency] private readonly DreamResourceManager _resourceManager = default!;

        private readonly Dictionary<EntityUid, DreamObject> _entityToAtom = new();
        private readonly Dictionary<DreamObjectDefinition, IconAppearance> _definitionAppearanceCache = new();

        private ServerAppearanceSystem AppearanceSystem => _appearanceSystem ??= _entitySystemManager.GetEntitySystem<ServerAppearanceSystem>();
        private ServerAppearanceSystem? _appearanceSystem;

        public DreamObject GetAtom(int index) {
            if (index < Areas.Count)
                return Areas[index];

            index -= Areas.Count;
            if (index < Turfs.Count)
                return Turfs[index];

            index -= Turfs.Count;
            if (index < Movables.Count)
                return Movables[index];

            index -= Movables.Count;
            if (index < Objects.Count)
                return Objects[index];

            index -= Objects.Count;
            if (index < Mobs.Count)
                return Mobs[index];

            throw new IndexOutOfRangeException($"Cannot get atom at index {index}. There are only {AtomCount} atoms.");
        }

        public EntityUid CreateMovableEntity(DreamObjectMovable movable) {
            var entity = _entityManager.SpawnEntity(null, new MapCoordinates(0, 0, MapId.Nullspace));

            DMISpriteComponent sprite = _entityManager.AddComponent<DMISpriteComponent>(entity);
            sprite.SetAppearance(GetAppearanceFromDefinition(movable.ObjectDefinition));

            if (_entityManager.TryGetComponent(entity, out MetaDataComponent? metaData)) {
                metaData.EntityName = movable.GetDisplayName();
                metaData.EntityDescription = movable.Desc ?? string.Empty;
            }

            _entityToAtom.Add(entity, movable);
            return entity;
        }

        public bool TryGetMovableFromEntity(EntityUid entity, [NotNullWhen(true)] out DreamObject? movable) {
            return _entityToAtom.TryGetValue(entity, out movable);
        }

        public void DeleteMovableEntity(DreamObjectMovable movable) {
            _entityToAtom.Remove(movable.Entity);
            _entityManager.DeleteEntity(movable.Entity);
        }

        public bool IsValidAppearanceVar(string name) {
            switch (name) {
                case "icon":
                case "icon_state":
                case "dir":
                case "pixel_x":
                case "pixel_y":
                case "color":
                case "layer":
                case "invisibility":
                case "opacity":
                case "mouse_opacity":
                case "plane":
                case "blend_mode":
                case "appearance_flags":
                case "alpha":
                case "render_source":
                case "render_target":
                    return true;

                // Get/SetAppearanceVar doesn't handle these
                case "overlays":
                case "underlays":
                case "filters":
                case "transform":
                default:
                    return false;
            }
        }

        public void SetAppearanceVar(IconAppearance appearance, string varName, DreamValue value) {
            switch (varName) {
                case "icon":
                    if (_resourceManager.TryLoadIcon(value, out var icon)) {
                        appearance.Icon = icon.Id;
                    } else {
                        appearance.Icon = null;
                    }

                    break;
                case "icon_state":
                    value.TryGetValueAsString(out appearance.IconState);
                    break;
                case "dir":
                    //TODO figure out the weird inconsistencies with this being internally clamped
                    value.TryGetValueAsInteger(out var dir);

                    appearance.Direction = (AtomDirection)dir;
                    break;
                case "pixel_x":
                    value.TryGetValueAsInteger(out appearance.PixelOffset.X);
                    break;
                case "pixel_y":
                    value.TryGetValueAsInteger(out appearance.PixelOffset.Y);
                    break;
                case "color":
                    if(value.TryGetValueAsDreamList(out var list)) {
                        if(DreamProcNativeHelpers.TryParseColorMatrix(list, out var matrix)) {
                            appearance.SetColor(in matrix);
                            break;
                        }

                        throw new ArgumentException($"Cannot set appearance's color to {value}");
                    }

                    value.TryGetValueAsString(out var colorString);
                    colorString ??= "white";
                    appearance.SetColor(colorString);
                    break;
                case "layer":
                    value.TryGetValueAsFloat(out appearance.Layer);
                    break;
                case "invisibility":
                    value.TryGetValueAsInteger(out int vis);
                    vis = Math.Clamp(vis, -127, 127); // DM ref says [0, 101]. BYOND compiler says [-127, 127]
                    appearance.Invisibility = vis;
                    break;
                case "opacity":
                    value.TryGetValueAsInteger(out var opacity);
                    appearance.Opacity = (opacity != 0);
                    break;
                case "mouse_opacity":
                    //TODO figure out the weird inconsistencies with this being internally clamped
                    value.TryGetValueAsInteger(out var mouseOpacity);
                    appearance.MouseOpacity = (MouseOpacity)mouseOpacity;
                    break;
                case "plane":
                    value.TryGetValueAsInteger(out appearance.Plane);
                    break;
                case "blend_mode":
                    value.TryGetValueAsFloat(out float blendMode);
                    appearance.BlendMode = Enum.IsDefined((BlendMode)blendMode) ? (BlendMode)blendMode : BlendMode.BLEND_DEFAULT;
                    break;
                case "appearance_flags":
                    value.TryGetValueAsInteger(out int flagsVar);
                    appearance.AppearanceFlags = (AppearanceFlags) flagsVar;
                    break;
                case "alpha":
                    value.TryGetValueAsFloat(out float floatAlpha);
                    appearance.Alpha = (byte) floatAlpha;
                    break;
                case "render_source":
                    value.TryGetValueAsString(out appearance.RenderSource);
                    break;
                case "render_target":
                    value.TryGetValueAsString(out appearance.RenderTarget);
                    break;
                // TODO: overlays, underlays, filters, transform
                //       Those are handled separately by whatever is calling SetAppearanceVar currently
                default:
                    throw new ArgumentException($"Invalid appearance var {varName}");
            }
        }

        public DreamValue GetAppearanceVar(IconAppearance appearance, string varName) {
            switch (varName) {
                case "icon":
                    if (appearance.Icon == null)
                        return DreamValue.Null;
                    if (!_resourceManager.TryLoadResource(appearance.Icon.Value, out var iconResource))
                        return DreamValue.Null;

                    return new(iconResource);
                case "icon_state":
                    if (appearance.IconState == null)
                        return DreamValue.Null;

                    return new(appearance.IconState);
                case "dir":
                    return new((int) appearance.Direction);
                case "pixel_x":
                    return new(appearance.PixelOffset.X);
                case "pixel_y":
                    return new(appearance.PixelOffset.Y);
                case "color":
                    if(!appearance.ColorMatrix.Equals(ColorMatrix.Identity)) {
                        var matrixList = _objectTree.CreateList(20);
                        foreach (float entry in appearance.ColorMatrix.GetValues())
                            matrixList.AddValue(new DreamValue(entry));
                        return new DreamValue(matrixList);
                    }

                    if (appearance.Color == Color.White) {
                        return DreamValue.Null;
                    }

                    return new DreamValue(appearance.Color.ToHexNoAlpha().ToLower()); // BYOND quirk, does not return the alpha channel for some reason.
                case "layer":
                    return new(appearance.Layer);
                case "invisibility":
                    return new(appearance.Invisibility);
                case "opacity":
                    return appearance.Opacity ? DreamValue.True : DreamValue.False;
                case "mouse_opacity":
                    return new((int)appearance.MouseOpacity);
                case "plane":
                    return new(appearance.Plane);
                case "blend_mode":
                    return new((int) appearance.BlendMode);
                case "appearance_flags":
                    return new((int) appearance.AppearanceFlags);
                case "alpha":
                    return new(appearance.Alpha);
                case "render_source":
                    return new(appearance.RenderSource);
                case "render_target":
                    return new(appearance.RenderTarget);
                // TODO: overlays, underlays, filters, transform
                //       Those are handled separately by whatever is calling GetAppearanceVar currently
                default:
                    throw new ArgumentException($"Invalid appearance var {varName}");
            }
        }

        /// <summary>
        /// Gets an atom's appearance.
        /// </summary>
        /// <param name="atom">The atom to find the appearance of.</param>
        public IconAppearance? MustGetAppearance(DreamObjectAtom atom) {
            return atom switch {
                DreamObjectTurf turf => AppearanceSystem.MustGetAppearance(turf.AppearanceId),
                DreamObjectMovable movable => movable.SpriteComponent.Appearance,
                DreamObjectArea => new IconAppearance(),
                _ => throw new Exception($"Cannot get appearance of {atom}")
            };
        }

        /// <summary>
        /// Optionally looks up for an appearance. Does not try to create a new one when one is not found for this atom.
        /// </summary>
        public bool TryGetAppearance(DreamObjectAtom atom, [NotNullWhen(true)] out IconAppearance? appearance) {
            if (atom is DreamObjectTurf turf)
                appearance = AppearanceSystem.MustGetAppearance(turf.AppearanceId);
            else if (atom is DreamObjectMovable movable)
                appearance = movable.SpriteComponent.Appearance;
            else
                appearance = null;

            return appearance is not null;
        }

<<<<<<< HEAD
        public void UpdateAppearance(DreamObject atom, Action<IconAppearance> update) {
            if (atom.IsSubtypeOf(_objectTree.Turf)) {
                IconAppearance appearance = new IconAppearance(_dreamMapManager.MustGetTurfAppearance(atom));
                update(appearance);
                _dreamMapManager.SetTurfAppearance(atom, appearance);
            } else if (atom.IsSubtypeOf(_objectTree.Movable)) {
                if (!_entityManager.TryGetComponent<DMISpriteComponent>(GetMovableEntity(atom), out var sprite))
                    return;

                IconAppearance appearance = new IconAppearance(sprite.Appearance);
                update(appearance);
                sprite.SetAppearance(appearance);
            } else if(atom.IsSubtypeOf(_objectTree.Image)) {
                if(!DreamMetaObjectImage.ObjectToAppearance.TryGetValue(atom, out IconAppearance appearance))
                    return;
                update(appearance);

=======
        public void UpdateAppearance(DreamObjectAtom atom, Action<IconAppearance> update) {
            var appearance = MustGetAppearance(atom);
            appearance = (appearance != null) ? new(appearance) : new(); // Clone the appearance

            update(appearance);
            SetAtomAppearance(atom, appearance);
        }

        public void SetAtomAppearance(DreamObjectAtom atom, IconAppearance appearance) {
            if (atom is DreamObjectTurf turf) {
                _dreamMapManager.SetTurfAppearance(turf, appearance);
            } else if (atom is DreamObjectMovable movable) {
                movable.SpriteComponent.SetAppearance(appearance);
>>>>>>> 89255d7e
            }
        }

        public void AnimateAppearance(DreamObjectAtom atom, TimeSpan duration, Action<IconAppearance> animate) {
            if (atom is not DreamObjectMovable movable)
                return; //Animating non-movables is unimplemented

            IconAppearance appearance = new IconAppearance(movable.SpriteComponent.Appearance);

            animate(appearance);

            // Don't send the updated appearance to clients, they will animate it
            movable.SpriteComponent.SetAppearance(appearance, dirty: false);

            AppearanceSystem.Animate(movable.Entity, appearance, duration);
        }

        public bool TryCreateAppearanceFrom(DreamValue value, [NotNullWhen(true)] out IconAppearance? appearance) {
            if (value.TryGetValueAsAppearance(out var copyFromAppearance)) {
                appearance = new(copyFromAppearance);
                return true;
            }

            if (value.TryGetValueAsDreamObject<DreamObjectImage>(out var copyFromImage)) {
                appearance = new(copyFromImage.Appearance!);
                return true;
            }

            if (value.TryGetValueAsType(out var copyFromType)) {
                appearance = GetAppearanceFromDefinition(copyFromType.ObjectDefinition);
                return true;
            }

            if (value.TryGetValueAsDreamObject<DreamObjectAtom>(out var copyFromAtom)) {
                appearance = new(MustGetAppearance(copyFromAtom));
                return true;
            }

            if (_resourceManager.TryLoadIcon(value, out var iconResource)) {
                appearance = new IconAppearance() {
                    Icon = iconResource.Id
                };

                return true;
            }

            appearance = null;
            return false;
        }

        public IconAppearance GetAppearanceFromDefinition(DreamObjectDefinition def) {
            if (_definitionAppearanceCache.TryGetValue(def, out var appearance))
                return appearance;

            def.TryGetVariable("icon", out var iconVar);
            def.TryGetVariable("icon_state", out var stateVar);
            def.TryGetVariable("color", out var colorVar);
            def.TryGetVariable("alpha", out var alphaVar);
            def.TryGetVariable("dir", out var dirVar);
            def.TryGetVariable("invisibility", out var invisibilityVar);
            def.TryGetVariable("mouse_opacity", out var mouseVar);
            def.TryGetVariable("pixel_x", out var xVar);
            def.TryGetVariable("pixel_y", out var yVar);
            def.TryGetVariable("layer", out var layerVar);
            def.TryGetVariable("plane", out var planeVar);
            def.TryGetVariable("render_source", out var renderSourceVar);
            def.TryGetVariable("render_target", out var renderTargetVar);
            def.TryGetVariable("blend_mode", out var blendModeVar);
            def.TryGetVariable("appearance_flags", out var appearanceFlagsVar);

            appearance = new IconAppearance();
            SetAppearanceVar(appearance, "icon", iconVar);
            SetAppearanceVar(appearance, "icon_state", stateVar);
            SetAppearanceVar(appearance, "color", colorVar);
            SetAppearanceVar(appearance, "alpha", alphaVar);
            SetAppearanceVar(appearance, "dir", dirVar);
            SetAppearanceVar(appearance, "invisibility", invisibilityVar);
            SetAppearanceVar(appearance, "mouse_opacity", mouseVar);
            SetAppearanceVar(appearance, "pixel_x", xVar);
            SetAppearanceVar(appearance, "pixel_y", yVar);
            SetAppearanceVar(appearance, "layer", layerVar);
            SetAppearanceVar(appearance, "plane", planeVar);
            SetAppearanceVar(appearance, "render_source", renderSourceVar);
            SetAppearanceVar(appearance, "render_target", renderTargetVar);
            SetAppearanceVar(appearance, "blend_mode", blendModeVar);
            SetAppearanceVar(appearance, "appearance_flags", appearanceFlagsVar);

            if (def.TryGetVariable("transform", out var transformVar) && transformVar.TryGetValueAsDreamObject<DreamObjectMatrix>(out var transformMatrix)) {
                appearance.Transform = DreamObjectMatrix.MatrixToTransformFloatArray(transformMatrix);
            }

            _definitionAppearanceCache.Add(def, appearance);
            return appearance;
        }

        [MethodImpl(MethodImplOptions.AggressiveInlining)]
        public (int X, int Y, int Z) GetAtomPosition(DreamObjectAtom atom) {
            return atom switch {
                DreamObjectMovable movable => (movable.X, movable.Y, movable.Z),
                DreamObjectTurf turf => (turf.X, turf.Y, turf.Z),
                DreamObjectArea area => (area.X, area.Y, area.Z),
                _ => throw new Exception($"Cannot get the position of {atom}")
            };
        }
    }

    public interface IAtomManager {
        public List<DreamObjectArea> Areas { get; }
        public List<DreamObjectTurf> Turfs { get; }
        public List<DreamObjectMovable> Movables { get; }
        public List<DreamObjectMovable> Objects { get; }
        public List<DreamObjectMob> Mobs { get; }
        public int AtomCount { get; }

        public DreamObject GetAtom(int index);

        public EntityUid CreateMovableEntity(DreamObjectMovable movable);

        public bool TryGetMovableFromEntity(EntityUid entity, [NotNullWhen(true)] out DreamObject? movable);
        public void DeleteMovableEntity(DreamObjectMovable movable);

        public bool IsValidAppearanceVar(string varName);
        public void SetAppearanceVar(IconAppearance appearance, string varName, DreamValue value);
        public DreamValue GetAppearanceVar(IconAppearance appearance, string varName);

        public IconAppearance? MustGetAppearance(DreamObjectAtom atom);

        public bool TryGetAppearance(DreamObjectAtom atom, [NotNullWhen(true)] out IconAppearance? appearance);
        public void UpdateAppearance(DreamObjectAtom atom, Action<IconAppearance> update);
        public void SetAtomAppearance(DreamObjectAtom atom, IconAppearance appearance);
        public void AnimateAppearance(DreamObjectAtom atom, TimeSpan duration, Action<IconAppearance> animate);
        public bool TryCreateAppearanceFrom(DreamValue value, [NotNullWhen(true)] out IconAppearance? appearance);
        public IconAppearance GetAppearanceFromDefinition(DreamObjectDefinition def);

        public (int X, int Y, int Z) GetAtomPosition(DreamObjectAtom atom);
    }
}<|MERGE_RESOLUTION|>--- conflicted
+++ resolved
@@ -278,25 +278,6 @@
             return appearance is not null;
         }
 
-<<<<<<< HEAD
-        public void UpdateAppearance(DreamObject atom, Action<IconAppearance> update) {
-            if (atom.IsSubtypeOf(_objectTree.Turf)) {
-                IconAppearance appearance = new IconAppearance(_dreamMapManager.MustGetTurfAppearance(atom));
-                update(appearance);
-                _dreamMapManager.SetTurfAppearance(atom, appearance);
-            } else if (atom.IsSubtypeOf(_objectTree.Movable)) {
-                if (!_entityManager.TryGetComponent<DMISpriteComponent>(GetMovableEntity(atom), out var sprite))
-                    return;
-
-                IconAppearance appearance = new IconAppearance(sprite.Appearance);
-                update(appearance);
-                sprite.SetAppearance(appearance);
-            } else if(atom.IsSubtypeOf(_objectTree.Image)) {
-                if(!DreamMetaObjectImage.ObjectToAppearance.TryGetValue(atom, out IconAppearance appearance))
-                    return;
-                update(appearance);
-
-=======
         public void UpdateAppearance(DreamObjectAtom atom, Action<IconAppearance> update) {
             var appearance = MustGetAppearance(atom);
             appearance = (appearance != null) ? new(appearance) : new(); // Clone the appearance
@@ -310,7 +291,6 @@
                 _dreamMapManager.SetTurfAppearance(turf, appearance);
             } else if (atom is DreamObjectMovable movable) {
                 movable.SpriteComponent.SetAppearance(appearance);
->>>>>>> 89255d7e
             }
         }
 
