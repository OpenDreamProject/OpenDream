using DMCompiler.DM.Visitors;
using DMCompiler.Compiler.DM;
using OpenDreamShared.Dream;
using OpenDreamShared.Dream.Procs;
using OpenDreamShared.Json;
using System;
using System.Collections.Generic;
using System.IO;
using System.Linq;
using OpenDreamShared.Compiler;

namespace DMCompiler.DM {
    sealed class DMProc {
        public class LocalVariable {
            public readonly int Id;
            public readonly bool IsParameter;
            public DreamPath? Type;

            public LocalVariable(int id, bool isParameter, DreamPath? type) {
                Id = id;
                IsParameter = isParameter;
                Type = type;
            }
        }

        public sealed class LocalConstVariable : LocalVariable {
            public readonly Expressions.Constant Value;

            public LocalConstVariable(int id, DreamPath? type, Expressions.Constant value) : base(id, false, type) {
                Value = value;
            }
        }

        private class DMProcScope {
            public readonly Dictionary<string, LocalVariable> LocalVariables = new();
            public readonly DMProcScope? ParentScope;

            public DMProcScope() { }

            public DMProcScope(DMProcScope? parentScope) {
                ParentScope = parentScope;
            }
        }

        public MemoryStream Bytecode = new();
        public List<string> Parameters = new();
        public List<DMValueType> ParameterTypes = new();
        public Location Location;
        public ProcAttributes Attributes;
        public bool IsVerb = false;
        public string Name => _astDefinition?.Name ?? "<init>";
        public int Id;
        public Dictionary<string, int> GlobalVariables = new();

        public string? VerbName;
        public string? VerbCategory = string.Empty;
        public string? VerbDesc;
        public sbyte? Invisibility;

        private DMObject _dmObject;
        private DMASTProcDefinition? _astDefinition;
        private BinaryWriter _bytecodeWriter;
        private Dictionary<string, long> _labels = new();
        private List<(long Position, string LabelName)> _unresolvedLabels = new();
        private Stack<string>? _loopStack = null;
        private Stack<DMProcScope> _scopes = new();
        private Dictionary<string, LocalVariable> _parameters = new();
        private int _labelIdCounter;
        private int _maxStackSize;
        private int _currentStackSize;
        private bool _negativeStackSizeError;

        private List<LocalVariableJson> _localVariableNames = new();
        private int _localVariableIdCounter;

        private int AllocLocalVariable(string name) {
            _localVariableNames.Add(new LocalVariableJson { Offset = (int)Bytecode.Position, Add = name });
            return _localVariableIdCounter++;
        }

        private void DeallocLocalVariables(int amount) {
            if (amount > 0) {
                _localVariableNames.Add(new LocalVariableJson { Offset = (int)Bytecode.Position, Remove = amount });
                _localVariableIdCounter -= amount;
            }
        }

        public DMProc(int id, DMObject dmObject, DMASTProcDefinition? astDefinition) {
            Id = id;
            _dmObject = dmObject;
            _astDefinition = astDefinition;
            if (_astDefinition?.IsOverride ?? false) Attributes |= ProcAttributes.IsOverride; // init procs don't have AST definitions
            Location = astDefinition?.Location ?? Location.Unknown;
            _bytecodeWriter = new BinaryWriter(Bytecode);
            _scopes.Push(new DMProcScope());
        }

        public void Compile() {
            DMCompiler.VerbosePrint($"Compiling proc {_dmObject?.Path.ToString() ?? "Unknown"}.{Name}()");

            if (_astDefinition is not null) { // It's null for initialization procs
                foreach (DMASTDefinitionParameter parameter in _astDefinition.Parameters) {
                    AddParameter(parameter.Name, parameter.Type, parameter.ObjectType);
                }

                new DMProcBuilder(_dmObject, this).ProcessProcDefinition(_astDefinition);
            }
        }

        public ProcDefinitionJson GetJsonRepresentation() {
            ProcDefinitionJson procDefinition = new ProcDefinitionJson();

            procDefinition.OwningTypeId = _dmObject.Id;
            procDefinition.Name = Name;
            procDefinition.IsVerb = IsVerb;
            procDefinition.Source = _astDefinition?.Location.SourceFile?.Replace("\\", "/");
            procDefinition.Line = _astDefinition?.Location.Line ?? 0;

            if ((Attributes & ProcAttributes.None) != ProcAttributes.None) {
                procDefinition.Attributes = Attributes;
            }

            procDefinition.VerbName = VerbName;
            // Normally VerbCategory is "" by default and null to hide it, but we invert those during (de)serialization to reduce JSON size
            VerbCategory = VerbCategory switch
            {
                "" => null,
                null => string.Empty,
                _ => VerbCategory
            };
            procDefinition.VerbCategory = VerbCategory;
            procDefinition.VerbDesc = VerbDesc;
            procDefinition.Invisibility = Invisibility;

            procDefinition.MaxStackSize = _maxStackSize;

            if (Bytecode.Length > 0) procDefinition.Bytecode = Bytecode.ToArray();
            if (Parameters.Count > 0) {
                procDefinition.Arguments = new List<ProcArgumentJson>();

                for (int i = 0; i < Parameters.Count; i++) {
                    string argumentName = Parameters[i];
                    DMValueType argumentType = ParameterTypes[i];

                    procDefinition.Arguments.Add(new ProcArgumentJson() {
                        Name = argumentName,
                        Type = argumentType
                    });
                }
            }
            if (_localVariableNames.Count > 0) {
                procDefinition.Locals = _localVariableNames;
            }

            return procDefinition;
        }

        public string GetLocalVarName(int index) {
            return _localVariableNames[index].Add;
        }

        public void WaitFor(bool waitFor) {
            if (waitFor)
            {
                // "waitfor" is true by default
                Attributes &= ~ProcAttributes.DisableWaitfor;
            }
            else
            {
                Attributes |= ProcAttributes.DisableWaitfor;
            }
        }

        public DMVariable CreateGlobalVariable(DreamPath? type, string name, bool isConst)
        {
            int id = DMObjectTree.CreateGlobal(out DMVariable global, type, name, isConst);

            GlobalVariables[name] = id;
            return global;
        }

        public int? GetGlobalVariableId(string name)
        {
            if (GlobalVariables.TryGetValue(name, out int id))
            {
                return id;
            }
            return null;
        }

        public void AddParameter(string name, DMValueType valueType, DreamPath? type) {
            Parameters.Add(name);
            ParameterTypes.Add(valueType);

            if (_parameters.ContainsKey(name)) {
                DMCompiler.Emit(WarningCode.DuplicateVariable, _astDefinition.Location, $"Duplicate argument \"{name}\"");
            } else {
                _parameters.Add(name, new LocalVariable(_parameters.Count, true, type));
            }
        }

        public void ResolveLabels() {
            foreach ((long Position, string LabelName) unresolvedLabel in _unresolvedLabels) {
                if (_labels.TryGetValue(unresolvedLabel.LabelName, out long labelPosition)) {
                    _bytecodeWriter.Seek((int)unresolvedLabel.Position, SeekOrigin.Begin);
                    WriteInt((int)labelPosition);
                } else {
                    DMCompiler.Emit(WarningCode.BadLabel, Location, "Invalid label \"" + unresolvedLabel.LabelName + "\"");
                }
            }

            _unresolvedLabels.Clear();
            _bytecodeWriter.Seek(0, SeekOrigin.End);
        }

        public void AddLabel(string name) {
            if (_labels.ContainsKey(name)) {
                DMCompiler.Emit(WarningCode.DuplicateVariable, Location, $"A label with the name \"{name}\" already exists");
                return;
            }

            _labels.Add(name, Bytecode.Position);
        }

        public bool TryAddLocalVariable(string name, DreamPath? type) {
            if (_parameters.ContainsKey(name)) //Parameters and local vars cannot share a name
                return false;

            int localVarId = AllocLocalVariable(name);
            return _scopes.Peek().LocalVariables.TryAdd(name, new LocalVariable(localVarId, false, type));
        }

        public bool TryAddLocalConstVariable(string name, DreamPath? type, Expressions.Constant value) {
            if (_parameters.ContainsKey(name)) //Parameters and local vars cannot share a name
                return false;

            int localVarId = AllocLocalVariable(name);
            return _scopes.Peek().LocalVariables.TryAdd(name, new LocalConstVariable(localVarId, type, value));
        }

        public LocalVariable? GetLocalVariable(string name) {
            if (_parameters.TryGetValue(name, out var parameter)) {
                return parameter;
            }

            DMProcScope? scope = _scopes.Peek();
            while (scope != null) {
                if (scope.LocalVariables.TryGetValue(name, out var localVariable))
                    return localVariable;

                scope = scope.ParentScope;
            }

            return null;
        }

        public DMReference GetLocalVariableReference(string name) {
            LocalVariable? local = GetLocalVariable(name);

            return local.IsParameter ? DMReference.CreateArgument(local.Id) : DMReference.CreateLocal(local.Id);
        }

        public void Error() {
            WriteOpcode(DreamProcOpcode.Error);
        }

        public void DebugSource(string source) {
            WriteOpcode(DreamProcOpcode.DebugSource);
            WriteString(source.Replace("\\", "/"));
        }

        public void DebugLine(int line) {
            WriteOpcode(DreamProcOpcode.DebugLine);
            WriteInt(line);
        }

        public void PushReferenceValue(DMReference reference) {
            GrowStack(1);
            WriteOpcode(DreamProcOpcode.PushReferenceValue);
            WriteReference(reference);
        }

        public void CreateListEnumerator() {
            ShrinkStack(1);
            WriteOpcode(DreamProcOpcode.CreateListEnumerator);
        }

        public void CreateFilteredListEnumerator(DreamPath filterType) {
            if (!DMObjectTree.TryGetTypeId(filterType, out var filterTypeId)) {
                DMCompiler.ForcedError($"Cannot filter enumeration by type {filterType}");
            }

            ShrinkStack(1);
            WriteOpcode(DreamProcOpcode.CreateFilteredListEnumerator);
            WriteInt(filterTypeId);
        }

        public void CreateTypeEnumerator() {
            ShrinkStack(1);
            WriteOpcode(DreamProcOpcode.CreateTypeEnumerator);
        }

        public void CreateRangeEnumerator() {
            ShrinkStack(3);
            WriteOpcode(DreamProcOpcode.CreateRangeEnumerator);
        }

        public void Enumerate(DMReference reference) {
            if (_loopStack?.TryPeek(out var peek) ?? false) {
                WriteOpcode(DreamProcOpcode.Enumerate);
                WriteReference(reference);
                WriteLabel($"{peek}_end");
            } else {
                DMCompiler.ForcedError(Location, "Cannot peek empty loop stack");
            }
        }

        public void EnumerateNoAssign() {
            if (_loopStack?.TryPeek(out var peek) ?? false) {
                WriteOpcode(DreamProcOpcode.EnumerateNoAssign);
                WriteLabel($"{peek}_end");
            } else {
                DMCompiler.ForcedError(Location, "Cannot peek empty loop stack");
            }
        }

        public void DestroyEnumerator() {
            WriteOpcode(DreamProcOpcode.DestroyEnumerator);
        }

        public void CreateList(int size) {
            ShrinkStack(size - 1); //Shrinks by the size of the list, grows by 1
            WriteOpcode(DreamProcOpcode.CreateList);
            WriteInt(size);
        }

        public void CreateAssociativeList(int size) {
            ShrinkStack(size * 2 - 1); //Shrinks by twice the size of the list, grows by 1
            WriteOpcode(DreamProcOpcode.CreateAssociativeList);
            WriteInt(size);
        }

        public string NewLabelName() {
            return "label" + _labelIdCounter++;
        }

        public void LoopStart(string loopLabel) {
            _loopStack ??= new Stack<string>(3); // Start, continue, end
            _loopStack.Push(loopLabel);

            AddLabel(loopLabel + "_start");
            StartScope();
        }

        public void MarkLoopContinue(string loopLabel) {
            AddLabel($"{loopLabel}_continue");
        }

        public void BackgroundSleep() {
            // TODO This seems like a bad way to handle background, doesn't it?

            if ((Attributes & ProcAttributes.Background) == ProcAttributes.Background) {
                if (!DMObjectTree.TryGetGlobalProc("sleep", out var sleepProc)) {
                    throw new CompileErrorException(Location, "Cannot do a background sleep without a sleep proc");
                }

                PushFloat(-1); // argument given to sleep()
                Call(DMReference.CreateGlobalProc(sleepProc.Id), DMCallArgumentsType.FromStack, 1);
            }
        }

        public void LoopJumpToStart(string loopLabel) {
            BackgroundSleep();
            Jump($"{loopLabel}_start");
        }

        public void LoopEnd() {
            if (_loopStack?.TryPop(out var pop) ?? false) {
                AddLabel(pop + "_end");
            } else {
                DMCompiler.ForcedError(Location, "Cannot pop empty loop stack");
            }
            EndScope();
        }

        public void SwitchCase(string caseLabel) {
            ShrinkStack(1); //This could either shrink the stack by 1 or 2. Assume 1.
            WriteOpcode(DreamProcOpcode.SwitchCase);
            WriteLabel(caseLabel);
        }

        public void SwitchCaseRange(string caseLabel) {
            ShrinkStack(2); //This could either shrink the stack by 2 or 3. Assume 2.
            WriteOpcode(DreamProcOpcode.SwitchCaseRange);
            WriteLabel(caseLabel);
        }

        public void Browse() {
            ShrinkStack(3);
            WriteOpcode(DreamProcOpcode.Browse);
        }

        public void BrowseResource() {
            ShrinkStack(3);
            WriteOpcode(DreamProcOpcode.BrowseResource);
        }

        public void OutputControl() {
            ShrinkStack(3);
            WriteOpcode(DreamProcOpcode.OutputControl);
        }

        public void OutputReference(DMReference leftRef) {
            ShrinkStack(1);
            WriteOpcode(DreamProcOpcode.OutputReference);
            WriteReference(leftRef);
        }

        public void Output() {
            ShrinkStack(2);
            WriteOpcode(DreamProcOpcode.Output);
        }

        public void Input(DMReference leftRef, DMReference rightRef) {
            WriteOpcode(DreamProcOpcode.Input);
            WriteReference(leftRef);
            WriteReference(rightRef);
        }

        public void Spawn(string jumpTo) {
            ShrinkStack(1);
            WriteOpcode(DreamProcOpcode.Spawn);
            WriteLabel(jumpTo);
        }

        public void Break(DMASTIdentifier? label = null) {
            if (label is not null) {
                Jump(label.Identifier + "_end");
            } else if (_loopStack?.TryPeek(out var peek) ?? false) {
                Jump(peek + "_end");
            } else {
                DMCompiler.ForcedError(Location, "Cannot peek empty loop stack");
            }
        }

        public void BreakIfFalse() {
            if (_loopStack?.TryPeek(out var peek) ?? false) {
                JumpIfFalse($"{peek}_end");
            } else {
                DMCompiler.ForcedError(Location, "Cannot peek empty loop stack");
            }
        }

        public void Continue(DMASTIdentifier? label = null) {
            // TODO: Clean up this godawful label handling
            if (label is not null) {
                var codeLabel = label.Identifier + "_codelabel";
                if (!_labels.ContainsKey(codeLabel)) {
                    DMCompiler.Emit(WarningCode.ItemDoesntExist, Location, $"Unknown label {label.Identifier}");
                }

                var labelList = _labels.Keys.ToList();
                var continueLabel = string.Empty;
                for (var i = labelList.IndexOf(codeLabel) + 1; i < labelList.Count; i++) {
                    if (labelList[i].EndsWith("_start")) {
                        continueLabel = labelList[i].Replace("_start", "_continue");
                        break;
                    }
                }

                BackgroundSleep();
                Jump(continueLabel);
            } else {
                BackgroundSleep();

                if (_loopStack?.TryPeek(out var peek) ?? false) {
                    Jump(peek + "_continue");
                } else {
                    DMCompiler.ForcedError(Location, "Cannot peek empty loop stack");
                }
            }
        }

        public void Goto(string label) {
            Jump(label + "_codelabel");
        }

        public void Pop() {
            ShrinkStack(1);
            WriteOpcode(DreamProcOpcode.Pop);
        }

        public void PopReference(DMReference reference) {
            WriteOpcode(DreamProcOpcode.PopReference);
            WriteReference(reference, false);
        }

        public void BooleanOr(string endLabel) {
            ShrinkStack(1); //Either shrinks the stack 1 or 0. Assume 1.
            WriteOpcode(DreamProcOpcode.BooleanOr);
            WriteLabel(endLabel);
        }

        public void BooleanAnd(string endLabel) {
            ShrinkStack(1); //Either shrinks the stack 1 or 0. Assume 1.
            WriteOpcode(DreamProcOpcode.BooleanAnd);
            WriteLabel(endLabel);
        }

        public void StartScope() {
            _scopes.Push(new DMProcScope(_scopes.Peek()));
        }

        public void EndScope() {
            DMProcScope destroyedScope = _scopes.Pop();
            DeallocLocalVariables(destroyedScope.LocalVariables.Count);
        }

        public void Jump(string label) {
            WriteOpcode(DreamProcOpcode.Jump);
            WriteLabel(label);
        }

        public void JumpIfFalse(string label) {
            ShrinkStack(1);
            WriteOpcode(DreamProcOpcode.JumpIfFalse);
            WriteLabel(label);
        }

        public void JumpIfTrue(string label) {
            ShrinkStack(1);
            WriteOpcode(DreamProcOpcode.JumpIfTrue);
            WriteLabel(label);
        }

        //Jumps to the label and pushes null if the reference is dereferencing null
        public void JumpIfNullDereference(DMReference reference, string label) {
            //Either grows the stack by 0 or 1. Assume 0.
            WriteOpcode(DreamProcOpcode.JumpIfNullDereference);
            WriteReference(reference, affectStack: false);
            WriteLabel(label);
        }

        public void JumpIfNull(string label) {
            // Conditionally pops one value
            WriteOpcode(DreamProcOpcode.JumpIfNull);
            WriteLabel(label);
        }

        public void JumpIfNullNoPop(string label) {
            WriteOpcode(DreamProcOpcode.JumpIfNullNoPop);
            WriteLabel(label);
        }

        public void JumpIfTrueReference(DMReference reference, string label) {
            WriteOpcode(DreamProcOpcode.JumpIfTrueReference);
            WriteReference(reference, affectStack: false);
            WriteLabel(label);
        }

        public void JumpIfFalseReference(DMReference reference, string label) {
            WriteOpcode(DreamProcOpcode.JumpIfFalseReference);
            WriteReference(reference, affectStack: false);
            WriteLabel(label);
        }

        public void DereferenceField(string field) {
            WriteOpcode(DreamProcOpcode.DereferenceField);
            WriteString(field);
        }

        public void DereferenceIndex() {
            ShrinkStack(1);
            WriteOpcode(DreamProcOpcode.DereferenceIndex);
        }

        public void DereferenceCall(string field, DMCallArgumentsType argumentsType, int argumentStackSize) {
            ShrinkStack(argumentStackSize); // Pops proc owner and arguments, pushes result
            WriteOpcode(DreamProcOpcode.DereferenceCall);
            WriteString(field);
            WriteByte((byte)argumentsType);
            WriteInt(argumentStackSize);
        }

        public void Call(DMReference reference, DMCallArgumentsType argumentsType, int argumentStackSize) {
            ShrinkStack(argumentStackSize - 1); // Pops all arguments, pushes return value
            WriteOpcode(DreamProcOpcode.Call);
            WriteReference(reference);
            WriteByte((byte)argumentsType);
            WriteInt(argumentStackSize);
        }

        public void CallStatement(DMCallArgumentsType argumentsType, int argumentStackSize) {
            //Shrinks the stack by argumentStackSize. Could also shrink it by argumentStackSize+1, but assume not.
            ShrinkStack(argumentStackSize);
            WriteOpcode(DreamProcOpcode.CallStatement);
            WriteByte((byte)argumentsType);
            WriteInt(argumentStackSize);
        }

        public void Prompt(DMValueType types) {
            ShrinkStack(3);
            WriteOpcode(DreamProcOpcode.Prompt);
            WriteInt((int)types);
        }

        public void Initial() {
            ShrinkStack(1);
            WriteOpcode(DreamProcOpcode.Initial);
        }

        public void Return() {
            ShrinkStack(1);
            WriteOpcode(DreamProcOpcode.Return);
        }

        public void Throw() {
            WriteOpcode(DreamProcOpcode.Throw);
        }

        public void Assign(DMReference reference) {
            WriteOpcode(DreamProcOpcode.Assign);
            WriteReference(reference);
        }
<<<<<<< HEAD
        public void AssignInto(DMReference reference) {
            WriteOpcode(DreamProcOpcode.AssignInto);
            WriteReference(reference);
        }
        public void CreateObject() {
            ShrinkStack(1);
=======

        public void CreateObject(DMCallArgumentsType argumentsType, int argumentStackSize) {
            ShrinkStack(argumentStackSize); // Pops type and arguments, pushes new object
>>>>>>> de5421de
            WriteOpcode(DreamProcOpcode.CreateObject);
            WriteByte((byte)argumentsType);
            WriteInt(argumentStackSize);
        }

        public void DeleteObject() {
            ShrinkStack(1);
            WriteOpcode(DreamProcOpcode.DeleteObject);
        }

        public void Not() {
            WriteOpcode(DreamProcOpcode.BooleanNot);
        }

        public void Negate() {
            WriteOpcode(DreamProcOpcode.Negate);
        }

        public void Add() {
            ShrinkStack(1);
            WriteOpcode(DreamProcOpcode.Add);
        }

        public void Subtract() {
            ShrinkStack(1);
            WriteOpcode(DreamProcOpcode.Subtract);
        }

        public void Multiply() {
            ShrinkStack(1);
            WriteOpcode(DreamProcOpcode.Multiply);
        }

        public void MultiplyReference(DMReference reference) {
            WriteOpcode(DreamProcOpcode.MultiplyReference);
            WriteReference(reference);
        }

        public void Divide() {
            ShrinkStack(1);
            WriteOpcode(DreamProcOpcode.Divide);
        }

        public void DivideReference(DMReference reference) {
            WriteOpcode(DreamProcOpcode.DivideReference);
            WriteReference(reference);
        }

        public void Modulus() {
            ShrinkStack(1);
            WriteOpcode(DreamProcOpcode.Modulus);
        }

        public void ModulusModulus() {
            ShrinkStack(1);
            WriteOpcode(DreamProcOpcode.ModulusModulus);
        }

        public void ModulusReference(DMReference reference) {
            WriteOpcode(DreamProcOpcode.ModulusReference);
            WriteReference(reference);
        }

        public void ModulusModulusReference(DMReference reference) {
            WriteOpcode(DreamProcOpcode.ModulusModulusReference);
            WriteReference(reference);
        }

        public void Power() {
            ShrinkStack(1);
            WriteOpcode(DreamProcOpcode.Power);
        }

        public void Append(DMReference reference) {
            WriteOpcode(DreamProcOpcode.Append);
            WriteReference(reference);
        }

        public void Increment(DMReference reference) {
            GrowStack(1);
            WriteOpcode(DreamProcOpcode.Increment);
            WriteReference(reference);
        }

        public void Decrement(DMReference reference) {
            GrowStack(1);
            WriteOpcode(DreamProcOpcode.Decrement);
            WriteReference(reference);
        }

        public void Remove(DMReference reference) {
            WriteOpcode(DreamProcOpcode.Remove);
            WriteReference(reference);
        }

        public void Combine(DMReference reference) {
            WriteOpcode(DreamProcOpcode.Combine);
            WriteReference(reference);
        }

        public void Mask(DMReference reference) {
            WriteOpcode(DreamProcOpcode.Mask);
            WriteReference(reference);
        }

        public void BitShiftLeft() {
            ShrinkStack(1);
            WriteOpcode(DreamProcOpcode.BitShiftLeft);
        }

        public void BitShiftLeftReference(DMReference reference) {
            WriteOpcode(DreamProcOpcode.BitShiftLeftReference);
            WriteReference(reference);
        }

        public void BitShiftRight() {
            ShrinkStack(1);
            WriteOpcode(DreamProcOpcode.BitShiftRight);
        }

        public void BitShiftRightReference(DMReference reference) {
            WriteOpcode(DreamProcOpcode.BitShiftRightReference);
            WriteReference(reference);
        }

        public void BinaryNot() {
            WriteOpcode(DreamProcOpcode.BitNot);
        }

        public void BinaryAnd() {
            ShrinkStack(1);
            WriteOpcode(DreamProcOpcode.BitAnd);
        }

        public void BinaryXor() {
            ShrinkStack(1);
            WriteOpcode(DreamProcOpcode.BitXor);
        }

        public void BinaryXorReference(DMReference reference) {
            WriteOpcode(DreamProcOpcode.BitXorReference);
            WriteReference(reference);
        }

        public void BinaryOr() {
            ShrinkStack(1);
            WriteOpcode(DreamProcOpcode.BitOr);
        }

        public void Equal() {
            ShrinkStack(1);
            WriteOpcode(DreamProcOpcode.CompareEquals);
        }

        public void NotEqual() {
            ShrinkStack(1);
            WriteOpcode(DreamProcOpcode.CompareNotEquals);
        }

        public void Equivalent() {
            ShrinkStack(1);
            WriteOpcode(DreamProcOpcode.CompareEquivalent);
        }

        public void NotEquivalent() {
            ShrinkStack(1);
            WriteOpcode(DreamProcOpcode.CompareNotEquivalent);
        }

        public void GreaterThan() {
            ShrinkStack(1);
            WriteOpcode(DreamProcOpcode.CompareGreaterThan);
        }

        public void GreaterThanOrEqual() {
            ShrinkStack(1);
            WriteOpcode(DreamProcOpcode.CompareGreaterThanOrEqual);
        }

        public void LessThan() {
            ShrinkStack(1);
            WriteOpcode(DreamProcOpcode.CompareLessThan);
        }

        public void LessThanOrEqual() {
            ShrinkStack(1);
            WriteOpcode(DreamProcOpcode.CompareLessThanOrEqual);
        }

        public void PushFloat(float value) {
            GrowStack(1);
            WriteOpcode(DreamProcOpcode.PushFloat);
            WriteFloat(value);
        }

        public void PushString(string value) {
            GrowStack(1);
            WriteOpcode(DreamProcOpcode.PushString);
            WriteString(value);
        }

        public void PushResource(string value) {
            GrowStack(1);
            WriteOpcode(DreamProcOpcode.PushResource);
            WriteString(value);
        }

        public void PushType(int typeId) {
            GrowStack(1);
            WriteOpcode(DreamProcOpcode.PushType);
            WriteInt(typeId);
        }

        public void PushProc(int procId) {
            GrowStack(1);
            WriteOpcode(DreamProcOpcode.PushProc);
            WriteInt(procId);
        }

        public void PushProcStub(int typeId) {
            GrowStack(1);
            WriteOpcode(DreamProcOpcode.PushProcStub);
            WriteInt(typeId);
        }

        public void PushVerbStub(int typeId) {
            GrowStack(1);
            WriteOpcode(DreamProcOpcode.PushVerbStub);
            WriteInt(typeId);
        }

        public void PushNull() {
            GrowStack(1);
            WriteOpcode(DreamProcOpcode.PushNull);
        }

        public void PushGlobalVars()
        {
            GrowStack(1);
            WriteOpcode(DreamProcOpcode.PushGlobalVars);
        }

        public void FormatString(string value) {
            int formatCount = 0;
            for (int i = 0; i < value.Length; i++) {
                if (StringFormatEncoder.Decode(value[i], out var formatType))
                {
                    if(StringFormatEncoder.IsInterpolation(formatType.Value))
                        formatCount++;
                }
            }

            ShrinkStack(formatCount - 1); //Shrinks by the amount of formats in the string, grows 1
            WriteOpcode(DreamProcOpcode.FormatString);
            WriteString(value);
            WriteInt(formatCount);
        }

        public void IsInList() {
            ShrinkStack(1);
            WriteOpcode(DreamProcOpcode.IsInList);
        }

        public void IsInRange() {
            ShrinkStack(2);
            WriteOpcode(DreamProcOpcode.IsInRange);
        }

        public void IsNull() {
            WriteOpcode(DreamProcOpcode.IsNull);
        }

        public void IsSaved() {
            ShrinkStack(1);
            WriteOpcode(DreamProcOpcode.IsSaved);
        }

        public void IsType() {
            ShrinkStack(1);
            WriteOpcode(DreamProcOpcode.IsType);
        }

        public void LocateCoordinates() {
            ShrinkStack(2);
            WriteOpcode(DreamProcOpcode.LocateCoord);
        }

        public void Gradient(DMCallArgumentsType argumentsType, int argumentStackSize) {
            ShrinkStack(argumentStackSize - 1); // Pops arguments, pushes gradient result
            WriteOpcode(DreamProcOpcode.Gradient);
            WriteByte((byte)argumentsType);
            WriteInt(argumentStackSize);
        }

        public void PickWeighted(int count) {
            ShrinkStack(count * 2 - 1);
            WriteOpcode(DreamProcOpcode.PickWeighted);
            WriteInt(count);
        }

        public void PickUnweighted(int count) {
            ShrinkStack(count - 1);
            WriteOpcode(DreamProcOpcode.PickUnweighted);
            WriteInt(count);
        }

        public void Prob() {
            //Pops 1, pushes 1
            WriteOpcode(DreamProcOpcode.Prob);
        }

        public void MassConcatenation(int count) {
            ShrinkStack(count - 1);
            WriteOpcode(DreamProcOpcode.MassConcatenation);
            WriteInt(count);
        }

        public void Locate() {
            ShrinkStack(1);
            WriteOpcode(DreamProcOpcode.Locate);
        }

        public void StartTry(string label, DMReference reference) {
            WriteOpcode(DreamProcOpcode.Try);
            WriteLabel(label);
            WriteReference(reference);
        }

        public void StartTryNoValue(string label) {
            WriteOpcode(DreamProcOpcode.TryNoValue);
            WriteLabel(label);
        }

        public void EndTry() {
            WriteOpcode(DreamProcOpcode.EndTry);
        }

        private void WriteOpcode(DreamProcOpcode opcode) {
            _bytecodeWriter.Write((byte)opcode);
        }

        private void WriteByte(byte value) {
            _bytecodeWriter.Write(value);
        }

        private void WriteInt(int value) {
            _bytecodeWriter.Write(value);
        }

        private void WriteFloat(float value) {
            _bytecodeWriter.Write(value);
        }

        private void WriteString(string value) {
            int stringID;

            if (!DMObjectTree.StringToStringID.TryGetValue(value, out stringID)) {
                stringID = DMObjectTree.StringTable.Count;

                DMObjectTree.StringTable.Add(value);
                DMObjectTree.StringToStringID.Add(value, stringID);
            }

            WriteInt(stringID);
        }

        private void WriteLabel(string labelName) {
            _unresolvedLabels.Add((Bytecode.Position, labelName));
            WriteInt(0); //Resolved later
        }

        private void WriteReference(DMReference reference, bool affectStack = true) {
            WriteByte((byte)reference.RefType);

            switch (reference.RefType) {
                case DMReference.Type.Argument:
                case DMReference.Type.Local:
                    WriteByte((byte)reference.Index);
                    break;

                case DMReference.Type.GlobalProc:
                case DMReference.Type.Global:
                    WriteInt(reference.Index);
                    break;

                case DMReference.Type.Field:
                    WriteString(reference.Name);
                    ShrinkStack(affectStack ? 1 : 0);
                    break;

                case DMReference.Type.SrcField:
                case DMReference.Type.SrcProc:
                    WriteString(reference.Name);
                    break;

                case DMReference.Type.ListIndex:
                    ShrinkStack(affectStack ? 2 : 0);
                    break;

                case DMReference.Type.SuperProc:
                case DMReference.Type.Src:
                case DMReference.Type.Self:
                case DMReference.Type.Args:
                case DMReference.Type.Usr:
                    break;

                default:
                    throw new CompileAbortException(Location, $"Invalid reference type {reference.RefType}");
            }
        }

        private void GrowStack(int size) {
            _currentStackSize += size;
            _maxStackSize = Math.Max(_currentStackSize, _maxStackSize);
        }

        private void ShrinkStack(int size) {
            _currentStackSize -= size;
            _maxStackSize = Math.Max(_currentStackSize, _maxStackSize);
            if (_currentStackSize < 0 && !_negativeStackSizeError) {
                _negativeStackSizeError = true;
                DMCompiler.ForcedError(Location, "Negative stack size");
            }
        }
    }
}<|MERGE_RESOLUTION|>--- conflicted
+++ resolved
@@ -622,18 +622,13 @@
             WriteOpcode(DreamProcOpcode.Assign);
             WriteReference(reference);
         }
-<<<<<<< HEAD
         public void AssignInto(DMReference reference) {
             WriteOpcode(DreamProcOpcode.AssignInto);
             WriteReference(reference);
         }
-        public void CreateObject() {
-            ShrinkStack(1);
-=======
 
         public void CreateObject(DMCallArgumentsType argumentsType, int argumentStackSize) {
             ShrinkStack(argumentStackSize); // Pops type and arguments, pushes new object
->>>>>>> de5421de
             WriteOpcode(DreamProcOpcode.CreateObject);
             WriteByte((byte)argumentsType);
             WriteInt(argumentStackSize);
