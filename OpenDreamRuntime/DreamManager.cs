--- conflicted
+++ resolved
@@ -122,11 +122,8 @@
             ObjectTree.SetMetaObject(DreamPath.Turf, new DreamMetaObjectTurf());
             ObjectTree.SetMetaObject(DreamPath.Movable, new DreamMetaObjectMovable());
             ObjectTree.SetMetaObject(DreamPath.Mob, new DreamMetaObjectMob());
-<<<<<<< HEAD
+            ObjectTree.SetMetaObject(DreamPath.Icon, new DreamMetaObjectIcon());
             ObjectTree.SetMetaObject(DreamPath.Savefile, new DreamMetaObjectSavefile());
-=======
-            ObjectTree.SetMetaObject(DreamPath.Icon, new DreamMetaObjectIcon());
->>>>>>> c3624455
         }
 
         public void SetGlobalNativeProc(NativeProc.HandlerFn func) {
