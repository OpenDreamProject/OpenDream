--- conflicted
+++ resolved
@@ -1099,10 +1099,7 @@
                                 throw new Exception($"{proc} has no argument named {argumentName}");
 
                             arguments[argumentIndex] = argList.GetValue(value);
-<<<<<<< HEAD
-                        } else {
-                            //Ordered argument
-=======
+
                         } else { //Ordered argument
                             // image() or new /image() will skip the loc arg if the second arg is a string
                             // Really don't like this but it's BYOND behavior
@@ -1110,8 +1107,6 @@
                             // Hopefully nothing depends on that though
                             if (isImageConstructor && i == 1 && value.Type == DreamValue.DreamValueType.String)
                                 skippingArg = true;
-
->>>>>>> 2c1c73cc
                             // TODO: Verify ordered args precede all named args
                             arguments[skippingArg ? i + 1 : i] = value;
                         }
