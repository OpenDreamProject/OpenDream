--- conflicted
+++ resolved
@@ -1499,18 +1499,13 @@
         }
 
         public static ProcStatus? Locate(DMProcState state) {
-<<<<<<< HEAD
-            if (!state.PopDreamValue().TryGetValueAsDreamObject(out var container))
+            if (!state.PopUnboxedValue().TryGetValueAsDreamObject(out var container))
             {
                 state.Push(DreamValue.Null);
                 return null;
             }
 
-            DreamValue value = state.PopDreamValue();
-=======
-            DreamObject container = state.PopUnboxedValue().GetValueAsDreamObject();
             DreamValue value = state.PopUnboxedValue();
->>>>>>> 51de721b
 
             DreamList containerList;
             if (container != null && container.IsSubtypeOf(DreamPath.Atom)) {
