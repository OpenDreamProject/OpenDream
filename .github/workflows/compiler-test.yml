name: Compile Test Codebases

on:
  push:
    branches: [ master  ]
  pull_request:
    branches: [ master  ]

jobs:
  build:
    runs-on: windows-latest
    steps:
    - name: Checkout Main
      uses: actions/checkout@v2
      with:
        path: main
    - name: Setup submodule
      run: |
        cd main/
        git submodule update --init --recursive
    - name: Update Engine Submodules
      run: |
        cd main/RobustToolbox/
        git submodule update --init --recursive
    - name: Setup .NET Core
      uses: actions/setup-dotnet@v1
      with:
        dotnet-version: 9.0.100
    - name: Install compiler dependencies
      run: dotnet restore main/DMCompiler/DMCompiler.csproj
    - name: Install disassembler dependencies
      run: dotnet restore main/DMDisassembler/DMDisassembler.csproj
    - name: Build compiler
      run: dotnet build main/DMCompiler/DMCompiler.csproj --property WarningLevel=0 --configuration Release --no-restore /m
    - name: Build disassembler
      run: dotnet build main/DMDisassembler/DMDisassembler.csproj --property WarningLevel=0 --configuration Release --no-restore /m
    - name: Compile TestGame
      run: main\bin\DMCompiler\DMCompiler.exe main\TestGame\environment.dme --suppress-unimplemented
    - name: Compile TestGame in directory
      run: |
        cd main\TestGame\
        ..\bin\DMCompiler\DMCompiler.exe environment.dme --suppress-unimplemented
    - name: Checkout /tg/station Master
      uses: actions/checkout@v2
      with:
        repository: tgstation/tgstation
        ref: master
        path: tg
    - name: Compile /tg/station Master
      run: main\bin\DMCompiler\DMCompiler.exe tg\tgstation.dme --suppress-unimplemented --suppress-unsupported
    - name: Disassemble /tg/station Master
      run: main\bin\DMDisassembler\DMDisassembler.exe tg\tgstation.json crash-on-test
    - name: Checkout Goonstation Master
      uses: actions/checkout@v2
      with:
        repository: goonstation/goonstation
        ref: master
        path: goon
    - name: Compile Goonstation Master
      run: |
        New-Item goon\+secret\__secret.dme -type file
<<<<<<< HEAD
        main\bin\DMCompiler\DMCompiler.exe goon\goonstation.dme --suppress-unimplemented --suppress-unsupported
=======
        main\bin\DMCompiler\DMCompiler.exe goon\goonstation.dme --suppress-unimplemented  --version=515.1633
>>>>>>> 6cf301da
    - name: Checkout Paradise Master
      uses: actions/checkout@v2
      with:
        repository: ParadiseSS13/Paradise
        ref: master
        path: para
    - name: Compile Paradise Master
      run: main\bin\DMCompiler\DMCompiler.exe para\paradise.dme --suppress-unimplemented --suppress-unsupported
    - name: Checkout Nebula Dev
      uses: actions/checkout@v2
      with:
        repository: NebulaSS13/Nebula
        ref: dev
        path: nebula
    - name: Compile Nebula Dev
      run: main\bin\DMCompiler\DMCompiler.exe nebula\nebula.dme --suppress-unimplemented --suppress-unsupported --version=516.1655
    - name: Checkout /vg/station Master
      uses: actions/checkout@v2
      with:
        repository: vgstation-coders/vgstation13
        ref: Bleeding-Edge
        path: vg
    - name: Compile /vg/station Master
      run: main\bin\DMCompiler\DMCompiler.exe vg\vgstation13.dme --suppress-unimplemented --suppress-unsupported --version=516.1655
    - name: Checkout CM Master
      uses: actions/checkout@v2
      with:
        repository: cmss13-devs/cmss13
        ref: master
        path: cm
    - name: Compile CM Master
      run: main\bin\DMCompiler\DMCompiler.exe cm\colonialmarines.dme --suppress-unimplemented --suppress-unsupported
    - name: Checkout Aurora Master
      uses: actions/checkout@v2
      with:
        repository: Aurorastation/Aurora.3
        ref: master
        path: aurora
    - name: Compile Aurora Master
      run: main\bin\DMCompiler\DMCompiler.exe aurora\aurorastation.dme --suppress-unimplemented --suppress-unsupported --version=516.1655
    - name: Checkout Daedalus Master
      uses: actions/checkout@v2
      with:
        repository: DaedalusDock/daedalusdock
        ref: master
        path: daedalus
    - name: Compile Daedalus Master
      run: main\bin\DMCompiler\DMCompiler.exe daedalus\daedalus.dme --suppress-unimplemented --suppress-unsupported<|MERGE_RESOLUTION|>--- conflicted
+++ resolved
@@ -59,11 +59,7 @@
     - name: Compile Goonstation Master
       run: |
         New-Item goon\+secret\__secret.dme -type file
-<<<<<<< HEAD
-        main\bin\DMCompiler\DMCompiler.exe goon\goonstation.dme --suppress-unimplemented --suppress-unsupported
-=======
-        main\bin\DMCompiler\DMCompiler.exe goon\goonstation.dme --suppress-unimplemented  --version=515.1633
->>>>>>> 6cf301da
+        main\bin\DMCompiler\DMCompiler.exe goon\goonstation.dme --suppress-unimplemented --suppress-unsupported --version=515.1633
     - name: Checkout Paradise Master
       uses: actions/checkout@v2
       with:
