using System.Runtime.CompilerServices;
using System.Text;
using DMCompiler.Bytecode;
using OpenDreamShared.Dream;

namespace OpenDreamRuntime.Procs;

public struct ProcDecoder(IReadOnlyList<string> strings, byte[] bytecode) {
    public readonly IReadOnlyList<string> Strings = strings;
    public readonly byte[] Bytecode = bytecode;
    public int Offset = 0;

    public bool Remaining => Offset < Bytecode.Length;

    public int ReadByte() {
        return Bytecode[Offset++];
    }

    public DreamProcOpcode ReadOpcode() {
        return (DreamProcOpcode) ReadByte();
    }

    public int ReadInt() {
        int value = BitConverter.ToInt32(Bytecode, Offset);
        Offset += 4;
        return value;
    }

    public DreamValueType ReadValueType() {
        return (DreamValueType) ReadInt();
    }

    public float ReadFloat() {
        float value = BitConverter.ToSingle(Bytecode, Offset);
        Offset += 4;
        return value;
    }

    public string ReadString() {
        int stringId = ReadInt();
        return Strings[stringId];
    }

    public DMReference ReadReference() {
        DMReference.Type refType = (DMReference.Type)ReadByte();

        switch (refType) {
            case DMReference.Type.Argument: return DMReference.CreateArgument(ReadByte());
            case DMReference.Type.Local: return DMReference.CreateLocal(ReadByte());
            case DMReference.Type.Global: return DMReference.CreateGlobal(ReadInt());
            case DMReference.Type.GlobalProc: return DMReference.CreateGlobalProc(ReadInt());
            case DMReference.Type.Field: return DMReference.CreateField(ReadString());
            case DMReference.Type.SrcField: return DMReference.CreateSrcField(ReadString());
            case DMReference.Type.SrcProc: return DMReference.CreateSrcProc(ReadString());
            case DMReference.Type.Src: return DMReference.Src;
            case DMReference.Type.Self: return DMReference.Self;
            case DMReference.Type.Usr: return DMReference.Usr;
            case DMReference.Type.Args: return DMReference.Args;
            case DMReference.Type.SuperProc: return DMReference.SuperProc;
            case DMReference.Type.ListIndex: return DMReference.ListIndex;
            default: throw new Exception($"Invalid reference type {refType}");
        }
    }

    public ITuple DecodeInstruction() {
        var opcode = ReadOpcode();
        switch (opcode) {
            case DreamProcOpcode.FormatString:
                return (opcode, ReadString(), ReadInt());

            case DreamProcOpcode.PushStringFloat:
                return (opcode, ReadString(), ReadFloat());

            case DreamProcOpcode.PushString:
            case DreamProcOpcode.PushResource:
            case DreamProcOpcode.DereferenceField:
                return (opcode, ReadString());

            case DreamProcOpcode.DereferenceCall:
                return (opcode, ReadString(), (DMCallArgumentsType)ReadByte(), ReadInt());

            case DreamProcOpcode.Prompt:
                return (opcode, ReadValueType());

            case DreamProcOpcode.PushFloat:
            case DreamProcOpcode.ReturnFloat:
                return (opcode, ReadFloat());

            case DreamProcOpcode.SwitchOnFloat:
                return (opcode, ReadFloat(), ReadInt());

            case DreamProcOpcode.SwitchOnString:
                return (opcode, ReadString(), ReadInt());

            case DreamProcOpcode.Assign:
            case DreamProcOpcode.Append:
            case DreamProcOpcode.Remove:
            case DreamProcOpcode.Combine:
            case DreamProcOpcode.Increment:
            case DreamProcOpcode.Decrement:
            case DreamProcOpcode.Mask:
            case DreamProcOpcode.MultiplyReference:
            case DreamProcOpcode.DivideReference:
            case DreamProcOpcode.BitXorReference:
            case DreamProcOpcode.ModulusReference:
            case DreamProcOpcode.BitShiftLeftReference:
            case DreamProcOpcode.BitShiftRightReference:
            case DreamProcOpcode.OutputReference:
            case DreamProcOpcode.PushReferenceValue:
            case DreamProcOpcode.PopReference:
<<<<<<< HEAD
            case DreamProcOpcode.AppendNoPush:
            case DreamProcOpcode.AssignPop:
=======
            case DreamProcOpcode.AssignNoPush:
>>>>>>> b974c59a
            case DreamProcOpcode.ReturnReferenceValue:
                return (opcode, ReadReference());

            case DreamProcOpcode.Input:
                return (opcode, ReadReference(), ReadReference());

            case DreamProcOpcode.PushRefAndDereferenceField:
                return (opcode, ReadReference(), ReadString());

            case DreamProcOpcode.CallStatement:
            case DreamProcOpcode.CreateObject:
            case DreamProcOpcode.Gradient:
            case DreamProcOpcode.Rgb:
                return (opcode, (DMCallArgumentsType)ReadByte(), ReadInt());

            case DreamProcOpcode.Call:
                return (opcode, ReadReference(), (DMCallArgumentsType)ReadByte(), ReadInt());

            case DreamProcOpcode.CreateList:
            case DreamProcOpcode.CreateAssociativeList:
            case DreamProcOpcode.PickWeighted:
            case DreamProcOpcode.PickUnweighted:
            case DreamProcOpcode.Spawn:
            case DreamProcOpcode.BooleanOr:
            case DreamProcOpcode.BooleanAnd:
            case DreamProcOpcode.SwitchCase:
            case DreamProcOpcode.SwitchCaseRange:
            case DreamProcOpcode.Jump:
            case DreamProcOpcode.JumpIfFalse:
            case DreamProcOpcode.PushType:
            case DreamProcOpcode.PushProc:
            case DreamProcOpcode.MassConcatenation:
            case DreamProcOpcode.JumpIfNull:
            case DreamProcOpcode.JumpIfNullNoPop:
            case DreamProcOpcode.TryNoValue:
            case DreamProcOpcode.CreateListEnumerator:
            case DreamProcOpcode.CreateRangeEnumerator:
            case DreamProcOpcode.CreateTypeEnumerator:
            case DreamProcOpcode.DestroyEnumerator:
            case DreamProcOpcode.IsTypeDirect:
                return (opcode, ReadInt());

            case DreamProcOpcode.JumpIfTrueReference:
            case DreamProcOpcode.JumpIfFalseReference:
            case DreamProcOpcode.JumpIfReferenceFalse:
                return (opcode, ReadReference(), ReadInt());

            case DreamProcOpcode.Try:
                return (opcode, ReadInt(), ReadReference());

            case DreamProcOpcode.Enumerate:
                return (opcode, ReadInt(), ReadReference(), ReadInt());

            case DreamProcOpcode.CreateFilteredListEnumerator:
            case DreamProcOpcode.EnumerateNoAssign:
                return (opcode, ReadInt(), ReadInt());

            case DreamProcOpcode.CreateListNRefs:
            case DreamProcOpcode.PushNRefs: {
                var count = ReadInt();
                var values = new DMReference[count];

                for (int i = 0; i < count; i++) {
                    values[i] = ReadReference();
                }

                return (opcode, values);
            }

            case DreamProcOpcode.CreateListNStrings:
            case DreamProcOpcode.PushNStrings: {
                var count = ReadInt();
                var values = new string[count];

                for (int i = 0; i < count; i++) {
                    values[i] = ReadString();
                }

                return (opcode, values);
            }

            case DreamProcOpcode.CreateListNFloats:
            case DreamProcOpcode.PushNFloats: {
                var count = ReadInt();
                var values = new float[count];

                for (int i = 0; i < count; i++) {
                    values[i] = ReadFloat();
                }

                return (opcode, values);
            }

            case DreamProcOpcode.CreateListNResources:
            case DreamProcOpcode.PushNResources: {
                var count = ReadInt();
                var values = new string[count];

                for (int i = 0; i < count; i++) {
                    values[i] = ReadString();
                }

                return (opcode, values);
            }

            default:
                return ValueTuple.Create(opcode);
        }
    }

    public IEnumerable<(int Offset, ITuple Instruction)> Disassemble() {
        while (Remaining) {
            yield return (Offset, DecodeInstruction());
        }
    }

    public static string Format(ITuple instruction, Func<int, string> getTypePath) {
        StringBuilder text = new StringBuilder();
        text.Append(instruction[0]);
        text.Append(' ');
        switch (instruction) {
            case (DreamProcOpcode.FormatString, string str, int numReplacements):
                text.Append(numReplacements);
                text.Append(' ');
                text.Append('"');
                text.Append(str);
                text.Append('"');
                break;

            case (DreamProcOpcode.PushResource, string str):
                text.Append('\'');
                text.Append(str);
                text.Append('\'');
                break;

            case (DreamProcOpcode.Spawn
                    or DreamProcOpcode.BooleanOr
                    or DreamProcOpcode.BooleanAnd
                    or DreamProcOpcode.SwitchCase
                    or DreamProcOpcode.SwitchCaseRange
                    or DreamProcOpcode.Jump
                    or DreamProcOpcode.JumpIfFalse, int jumpPosition):
                text.AppendFormat("0x{0:x}", jumpPosition);
                break;

            case (DreamProcOpcode.SwitchOnFloat, float value, int jumpPosition):
                text.Append(value);
                text.AppendFormat(" 0x{0:x}", jumpPosition);
                break;

            case (DreamProcOpcode.SwitchOnString, string value, int jumpPosition):
                text.Append('"');
                text.Append(value);
                text.Append("\" ");
                text.AppendFormat(" 0x{0:x}", jumpPosition);
                break;

            case (DreamProcOpcode.JumpIfFalseReference
                    or DreamProcOpcode.JumpIfTrueReference
                    or DreamProcOpcode.JumpIfReferenceFalse, DMReference reference, int jumpPosition):
                text.Append(reference.ToString());
                text.AppendFormat(" 0x{0:x}", jumpPosition);
                break;

            case (DreamProcOpcode.Enumerate, DMReference reference, int jumpPosition):
                text.Append(reference);
                text.Append(' ');
                text.Append(jumpPosition);
                break;

            case (DreamProcOpcode.PushType
                    or DreamProcOpcode.IsTypeDirect, int type):
                text.Append(getTypePath(type));
                break;

            case (DreamProcOpcode.CreateFilteredListEnumerator, int enumeratorId, int type):
                text.Append(enumeratorId);
                text.Append(' ');
                text.Append(getTypePath(type));
                break;

            case (DreamProcOpcode.CreateListNRefs
                    or DreamProcOpcode.PushNRefs, DMReference[] refs): {
                foreach (var reference in refs) {
                    text.Append(reference.ToString());
                    text.Append(' ');
                }

                break;
            }

            case (DreamProcOpcode.CreateListNStrings
                    or DreamProcOpcode.PushNStrings, string[] strings): {
                foreach (var value in strings) {
                    text.Append('"');
                    text.Append(value);
                    text.Append("\" ");
                }

                break;
            }

            case (DreamProcOpcode.CreateListNFloats
                    or DreamProcOpcode.PushNFloats, float[] floats): {
                foreach (var value in floats) {
                    text.Append(value);
                    text.Append(' ');
                }

                break;
            }

            case (DreamProcOpcode.CreateListNResources
                    or DreamProcOpcode.PushNResources, string[] resources): {
                foreach (var value in resources) {
                    text.Append('\'');
                    text.Append(value);
                    text.Append("' ");
                }

                break;
            }

            default:
                for (int i = 1; i < instruction.Length; ++i) {
                    var arg = instruction[i];

                    if (arg is string) {
                        text.Append('"');
                        text.Append(arg);
                        text.Append("\" ");
                    } else {
                        text.Append(instruction[i]);
                        text.Append(' ');
                    }
                }

                break;
        }

        return text.ToString();
    }

    public static int? GetJumpDestination(ITuple instruction) {
        switch (instruction) {
            case (DreamProcOpcode.Spawn
                    or DreamProcOpcode.BooleanOr
                    or DreamProcOpcode.BooleanAnd
                    or DreamProcOpcode.SwitchCase
                    or DreamProcOpcode.SwitchCaseRange
                    or DreamProcOpcode.Jump
                    or DreamProcOpcode.JumpIfFalse
                    or DreamProcOpcode.TryNoValue, int jumpPosition):
                return jumpPosition;
            case (DreamProcOpcode.JumpIfFalseReference
                    or DreamProcOpcode.JumpIfTrueReference
                    or DreamProcOpcode.JumpIfReferenceFalse, DMReference, int jumpPosition):
                return jumpPosition;
            case (DreamProcOpcode.SwitchOnFloat
                    or DreamProcOpcode.SwitchOnString, float or string, int jumpPosition):
                return jumpPosition;
            case (DreamProcOpcode.Try, int jumpPosition, DMReference):
                return jumpPosition;
            case (DreamProcOpcode.Enumerate, DMReference, int jumpPosition):
                return jumpPosition;
            default:
                return null;
        }
    }
}<|MERGE_RESOLUTION|>--- conflicted
+++ resolved
@@ -108,12 +108,8 @@
             case DreamProcOpcode.OutputReference:
             case DreamProcOpcode.PushReferenceValue:
             case DreamProcOpcode.PopReference:
-<<<<<<< HEAD
             case DreamProcOpcode.AppendNoPush:
-            case DreamProcOpcode.AssignPop:
-=======
             case DreamProcOpcode.AssignNoPush:
->>>>>>> b974c59a
             case DreamProcOpcode.ReturnReferenceValue:
                 return (opcode, ReadReference());
 
