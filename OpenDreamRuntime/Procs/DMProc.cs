--- conflicted
+++ resolved
@@ -128,15 +128,10 @@
             DMOpcodeHandlers.IsInRange,
             DMOpcodeHandlers.MassConcatenation,
             DMOpcodeHandlers.CreateTypeEnumerator,
-<<<<<<< HEAD
-            DMOpcodeHandlers.CreateMultidimensionalList,
+            null, //0x5E
             DMOpcodeHandlers.PushGlobalVars,
             DMOpcodeHandlers.Output,
             DMOpcodeHandlers.Input
-=======
-            null, //0x5E
-            DMOpcodeHandlers.PushGlobalVars
->>>>>>> c1b107b2
         };
         #endregion
 
