--- conflicted
+++ resolved
@@ -17,14 +17,6 @@
         public int Line { get; }
         public IReadOnlyList<LocalVariableJson> LocalNames { get; }
 
-<<<<<<< HEAD
-        public IDreamManager DreamManager;
-        public IDreamMapManager DreamMapManager;
-        internal IDreamDebugManager DreamDebugManager;
-        public DreamResourceManager DreamResourceManager;
-
-        internal DMProc(DreamPath owningType, ProcDefinitionJson json, string? name, IDreamManager dreamManager, IDreamMapManager dreamMapManager, IDreamDebugManager dreamDebugManager, DreamResourceManager dreamResourceManager)
-=======
         public readonly IDreamManager DreamManager;
         public readonly IDreamMapManager DreamMapManager;
         public readonly IDreamDebugManager DreamDebugManager;
@@ -34,7 +26,6 @@
         private readonly int _maxStackSize;
 
         public DMProc(DreamPath owningType, ProcDefinitionJson json, string? name, IDreamManager dreamManager, IDreamMapManager dreamMapManager, IDreamDebugManager dreamDebugManager, DreamResourceManager dreamResourceManager, IDreamObjectTree objectTree)
->>>>>>> 76237c63
             : base(owningType, name ?? json.Name, null, json.Attributes, GetArgumentNames(json), GetArgumentTypes(json), json.VerbName, json.VerbCategory, json.VerbDesc, json.Invisibility)
         {
             Bytecode = json.Bytecode ?? Array.Empty<byte>();
@@ -82,12 +73,7 @@
         }
     }
 
-<<<<<<< HEAD
-    public sealed class DMProcState : ProcState
-    {
-=======
-    sealed class DMProcState : ProcState {
->>>>>>> 76237c63
+    public sealed class DMProcState : ProcState {
         delegate ProcStatus? OpcodeHandler(DMProcState state);
 
         // TODO: These pools are not returned to if the proc runtimes while _current is null
@@ -95,7 +81,6 @@
         private static ArrayPool<DreamValue> _stackPool = ArrayPool<DreamValue>.Shared;
 
         #region Opcode Handlers
-<<<<<<< HEAD
         private static readonly Dictionary<DreamProcOpcode, OpcodeHandler?> OpcodeHandlers = new Dictionary<DreamProcOpcode, OpcodeHandler?>(){
             {DreamProcOpcode.BitShiftLeft, DMOpcodeHandlers.BitShiftLeft},
             {DreamProcOpcode.PushType, DMOpcodeHandlers.PushType},
@@ -103,7 +88,6 @@
             {DreamProcOpcode.FormatString, DMOpcodeHandlers.FormatString},
             {DreamProcOpcode.SwitchCaseRange, DMOpcodeHandlers.SwitchCaseRange},
             {DreamProcOpcode.PushReferenceValue, DMOpcodeHandlers.PushReferenceValue},
-            {DreamProcOpcode.PushPath, DMOpcodeHandlers.PushPath},
             {DreamProcOpcode.Add, DMOpcodeHandlers.Add},
             {DreamProcOpcode.Assign, DMOpcodeHandlers.Assign},
             {DreamProcOpcode.Call, DMOpcodeHandlers.Call},
@@ -191,111 +175,8 @@
             {DreamProcOpcode.ModulusModulusReference, DMOpcodeHandlers.ModulusModulusReference},
             {DreamProcOpcode.CreateFilteredListEnumerator,DMOpcodeHandlers.CreateFilteredListEnumerator},
             {DreamProcOpcode.AssignInto, DMOpcodeHandlers.AssignInto},
-
-=======
-        //In the same order as the DreamProcOpcode enum
-        private static readonly OpcodeHandler?[] _opcodeHandlers = {
-            null, //0x0
-            DMOpcodeHandlers.BitShiftLeft,
-            DMOpcodeHandlers.PushType,
-            DMOpcodeHandlers.PushString,
-            DMOpcodeHandlers.FormatString,
-            DMOpcodeHandlers.SwitchCaseRange,
-            DMOpcodeHandlers.PushReferenceValue,
-            null, //0x7
-            DMOpcodeHandlers.Add,
-            DMOpcodeHandlers.Assign,
-            DMOpcodeHandlers.Call,
-            DMOpcodeHandlers.MultiplyReference,
-            DMOpcodeHandlers.JumpIfFalse,
-            DMOpcodeHandlers.JumpIfTrue,
-            DMOpcodeHandlers.Jump,
-            DMOpcodeHandlers.CompareEquals,
-            DMOpcodeHandlers.Return,
-            DMOpcodeHandlers.PushNull,
-            DMOpcodeHandlers.Subtract,
-            DMOpcodeHandlers.CompareLessThan,
-            DMOpcodeHandlers.CompareGreaterThan,
-            DMOpcodeHandlers.BooleanAnd,
-            DMOpcodeHandlers.BooleanNot,
-            DMOpcodeHandlers.DivideReference,
-            DMOpcodeHandlers.Negate,
-            DMOpcodeHandlers.Modulus,
-            DMOpcodeHandlers.Append,
-            DMOpcodeHandlers.CreateRangeEnumerator,
-            DMOpcodeHandlers.Input,
-            DMOpcodeHandlers.CompareLessThanOrEqual,
-            DMOpcodeHandlers.CreateAssociativeList,
-            DMOpcodeHandlers.Remove,
-            DMOpcodeHandlers.DeleteObject,
-            DMOpcodeHandlers.PushResource,
-            DMOpcodeHandlers.CreateList,
-            DMOpcodeHandlers.CallStatement,
-            DMOpcodeHandlers.BitAnd,
-            DMOpcodeHandlers.CompareNotEquals,
-            DMOpcodeHandlers.PushProc,
-            DMOpcodeHandlers.Divide,
-            DMOpcodeHandlers.Multiply,
-            DMOpcodeHandlers.BitXorReference,
-            DMOpcodeHandlers.BitXor,
-            DMOpcodeHandlers.BitOr,
-            DMOpcodeHandlers.BitNot,
-            DMOpcodeHandlers.Combine,
-            DMOpcodeHandlers.CreateObject,
-            DMOpcodeHandlers.BooleanOr,
-            DMOpcodeHandlers.PushArgumentList,
-            DMOpcodeHandlers.CompareGreaterThanOrEqual,
-            DMOpcodeHandlers.SwitchCase,
-            DMOpcodeHandlers.Mask,
-            null, //0x34
-            DMOpcodeHandlers.Error,
-            DMOpcodeHandlers.IsInList,
-            DMOpcodeHandlers.PushArguments,
-            DMOpcodeHandlers.PushFloat,
-            DMOpcodeHandlers.ModulusReference,
-            DMOpcodeHandlers.CreateListEnumerator,
-            DMOpcodeHandlers.Enumerate,
-            DMOpcodeHandlers.DestroyEnumerator,
-            DMOpcodeHandlers.Browse,
-            DMOpcodeHandlers.BrowseResource,
-            DMOpcodeHandlers.OutputControl,
-            DMOpcodeHandlers.BitShiftRight,
-            DMOpcodeHandlers.CreateFilteredListEnumerator,
-            DMOpcodeHandlers.Power,
-            DMOpcodeHandlers.DebugSource,
-            DMOpcodeHandlers.DebugLine,
-            DMOpcodeHandlers.Prompt,
-            DMOpcodeHandlers.PushProcArguments,
-            DMOpcodeHandlers.Initial,
-            null, //0x48
-            DMOpcodeHandlers.IsType,
-            DMOpcodeHandlers.LocateCoord,
-            DMOpcodeHandlers.Locate,
-            DMOpcodeHandlers.IsNull,
-            DMOpcodeHandlers.Spawn,
-            DMOpcodeHandlers.OutputReference,
-            DMOpcodeHandlers.Output,
-            DMOpcodeHandlers.JumpIfNullDereference,
-            DMOpcodeHandlers.Pop,
-            DMOpcodeHandlers.Prob,
-            DMOpcodeHandlers.IsSaved,
-            DMOpcodeHandlers.PickUnweighted,
-            DMOpcodeHandlers.PickWeighted,
-            DMOpcodeHandlers.Increment,
-            DMOpcodeHandlers.Decrement,
-            DMOpcodeHandlers.CompareEquivalent,
-            DMOpcodeHandlers.CompareNotEquivalent,
-            DMOpcodeHandlers.Throw,
-            DMOpcodeHandlers.IsInRange,
-            DMOpcodeHandlers.MassConcatenation,
-            DMOpcodeHandlers.CreateTypeEnumerator,
-            null, //0x5E
-            DMOpcodeHandlers.PushGlobalVars,
-            DMOpcodeHandlers.ModulusModulus,
-            DMOpcodeHandlers.ModulusModulusReference,
-            DMOpcodeHandlers.PushProcStub,
-            DMOpcodeHandlers.PushVerbStub
->>>>>>> 76237c63
+            {DreamProcOpcode.PushProcStub, DMOpcodeHandlers.PushProcStub},
+            {DreamProcOpcode.PushVerbStub, DMOpcodeHandlers.PushVerbStub}
         };
         #endregion
 
