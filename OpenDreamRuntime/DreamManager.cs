--- conflicted
+++ resolved
@@ -64,17 +64,7 @@
             InitializedTick = _gameTiming.CurTick;
 
             // Call global <init> with waitfor=FALSE
-<<<<<<< HEAD
-            if (_compiledJson.GlobalInitProc is ProcDefinitionJson initProcDef) {
-                var globalInitProc = new DMProc(DreamPath.Root, "(global init)", null, null, null, initProcDef.Bytecode,
-                    initProcDef.MaxStackSize, initProcDef.Attributes, initProcDef.VerbName, initProcDef.VerbCategory,
-                    initProcDef.VerbDesc, initProcDef.Invisibility, this, _dreamMapManager, _dreamDebugManager,
-                    _dreamResourceManager);
-                globalInitProc.Spawn(WorldInstance, new DreamProcArguments());
-            }
-=======
-            ObjectTree.GlobalInitProc?.Spawn(WorldInstance, new());
->>>>>>> 176b7075
+            ObjectTree.GlobalInitProc?.Spawn(WorldInstance, new
 
             // Call New() on all /area and /turf that exist, each with waitfor=FALSE separately. If <global init> created any /area, call New a SECOND TIME
             // new() up /objs and /mobs from compiled-in maps [order: (1,1) then (2,1) then (1,2) then (2,2)]
