﻿using OpenDreamRuntime.Objects;
using OpenDreamRuntime.Objects.MetaObjects;
using OpenDreamRuntime.Resources;
using OpenDreamShared.Dream;
using OpenDreamShared.Resources;
using Robust.Shared.Utility;
using System.Collections.Specialized;
using System.Globalization;
using System.IO;
using System.Linq;
using System.Security.Cryptography;
using System.Text;
using System.Text.Json;
using System.Text.RegularExpressions;
using System.Threading.Tasks;
using System.Web;
using DreamValueType = OpenDreamRuntime.DreamValue.DreamValueType;
using Robust.Server;
using Robust.Shared.Asynchronous;
using Robust.Shared.Serialization.Manager;
using Robust.Shared.Serialization.Markdown.Mapping;
using Robust.Shared.Utility;

namespace OpenDreamRuntime.Procs.Native {
    static class DreamProcNativeRoot {
        // I don't want to edit 100 procs to have the DreamManager passed to them
        public static IDreamManager DreamManager;
        public static IDreamObjectTree ObjectTree;

        [DreamProc("abs")]
        [DreamProcParameter("A", Type = DreamValueType.Float)]
        public static DreamValue NativeProc_abs(DreamObject instance, DreamObject usr, DreamProcArguments arguments) {
            arguments.GetArgument(0, "A").TryGetValueAsFloat(out float number);

            return new DreamValue(Math.Abs(number));
        }

        [DreamProc("alert")]
        [DreamProcParameter("Usr", Type = DreamValueType.DreamObject)]
        [DreamProcParameter("Message", Type = DreamValueType.String)]
        [DreamProcParameter("Title", Type = DreamValueType.String)]
        [DreamProcParameter("Button1", Type = DreamValueType.String)]
        [DreamProcParameter("Button2", Type = DreamValueType.String)]
        [DreamProcParameter("Button3", Type = DreamValueType.String)]
        public static async Task<DreamValue> NativeProc_alert(AsyncNativeProc.State state) {
            string message, title, button1, button2, button3;

            DreamValue usrArgument = state.Arguments.GetArgument(0, "Usr");
            if (usrArgument.TryGetValueAsDreamObjectOfType(ObjectTree.Mob, out var mob)) {
                message = state.Arguments.GetArgument(1, "Message").Stringify();
                title = state.Arguments.GetArgument(2, "Title").Stringify();
                button1 = state.Arguments.GetArgument(3, "Button1").Stringify();
                button2 = state.Arguments.GetArgument(4, "Button2").Stringify();
                button3 = state.Arguments.GetArgument(5, "Button3").Stringify();
            } else {
                mob = state.Usr;
                message = usrArgument.Stringify();
                title = state.Arguments.GetArgument(1, "Message").Stringify();
                button1 = state.Arguments.GetArgument(2, "Title").Stringify();
                button2 = state.Arguments.GetArgument(3, "Button1").Stringify();
                button3 = state.Arguments.GetArgument(4, "Button2").Stringify();
            }

            if (String.IsNullOrEmpty(button1)) button1 = "Ok";

            DreamConnection connection = DreamManager.GetConnectionFromMob(mob);
            return await connection.Alert(title, message, button1, button2, button3);
        }

        [DreamProc("animate")]
        [DreamProcParameter("Object", Type = DreamValueType.DreamObject)]
        [DreamProcParameter("time", Type = DreamValueType.Float)]
        [DreamProcParameter("loop", Type = DreamValueType.Float)]
        [DreamProcParameter("easing", Type = DreamValueType.String)]
        [DreamProcParameter("flags", Type = DreamValueType.Float)]
        public static DreamValue NativeProc_animate(DreamObject instance, DreamObject usr, DreamProcArguments arguments) {
            // TODO: Leaving out the Object var adds a new step to the previous animation
            if (!arguments.GetArgument(0, "Object").TryGetValueAsDreamObjectOfType(ObjectTree.Atom, out var obj))
                return DreamValue.Null;
            // TODO: Is this the correct behavior for invalid time?
            if (!arguments.GetArgument(0, "time").TryGetValueAsFloat(out float time))
                return DreamValue.Null;
            if (arguments.GetArgument(0, "loop").TryGetValueAsInteger(out int loop))
                throw new NotImplementedException("Looped animations are not implemented");
            if (arguments.GetArgument(0, "easing").TryGetValueAsInteger(out int easing) && easing != 1) // LINEAR_EASING only
                throw new NotImplementedException("Non-linear easing types are not implemented");
            if (arguments.GetArgument(0, "flags").TryGetValueAsInteger(out int flags) && flags != 0)
                throw new NotImplementedException("Flags are not implemented");

            IAtomManager atomManager = IoCManager.Resolve<IAtomManager>();
            atomManager.AnimateAppearance(obj, TimeSpan.FromMilliseconds(time * 100), appearance => {
                if (arguments.NamedArguments?.TryGetValue("pixel_x", out DreamValue pixelX) is true) {
                    obj.SetVariableValue("pixel_x", pixelX);
                    pixelX.TryGetValueAsInteger(out appearance.PixelOffset.X);
                }

                if (arguments.NamedArguments?.TryGetValue("pixel_y", out DreamValue pixelY) is true) {
                    obj.SetVariableValue("pixel_y", pixelY);
                    pixelY.TryGetValueAsInteger(out appearance.PixelOffset.Y);
                }

                if (arguments.NamedArguments?.TryGetValue("dir", out DreamValue dir) is true) {
                    obj.SetVariableValue("dir", dir);
                    dir.TryGetValueAsInteger(out int dirValue);
                    appearance.Direction = (AtomDirection)dirValue;
                }

                // TODO: Rest of the animatable vars
            });

            return DreamValue.Null;
        }

        /* NOTE ABOUT THE TRIG FUNCTIONS:
         * If you have a sharp eye, you may notice that our trignometry functions make use of the *double*-precision versions of those functions,
         * even though this is a single-precision language.
         *
         * DO NOT replace them with the single-precision ones in MathF!!!
         *
         * BYOND erroneously calls the double-precision versions in its code, in a way that does honestly affect behaviour in some circumstances.
         * Replicating that REQUIRES us to do the same error! You will break a unit test or two if you try to change this.
         */

        [DreamProc("arccos")]
        [DreamProcParameter("X", Type = DreamValueType.Float)]
        public static DreamValue NativeProc_arccos(DreamObject instance, DreamObject usr, DreamProcArguments arguments) {
            arguments.GetArgument(0, "X").TryGetValueAsFloat(out float x);
            double acos = Math.Acos(x);

            return new DreamValue((float)(acos * 180 / Math.PI));
        }

        [DreamProc("arcsin")]
        [DreamProcParameter("X", Type = DreamValueType.Float)]
        public static DreamValue NativeProc_arcsin(DreamObject instance, DreamObject usr, DreamProcArguments arguments) {
            arguments.GetArgument(0, "X").TryGetValueAsFloat(out float x);
            double asin = Math.Asin(x);

            return new DreamValue((float)(asin * 180 / Math.PI));
        }

        [DreamProc("arctan")]
        [DreamProcParameter("A", Type = DreamValueType.Float)]
        public static DreamValue NativeProc_arctan(DreamObject instance, DreamObject usr, DreamProcArguments arguments) {
            arguments.GetArgument(0, "A").TryGetValueAsFloat(out float a);
            double atan = Math.Atan(a);

            return new DreamValue((float)(atan * 180 / Math.PI));
        }

        [DreamProc("ascii2text")]
        [DreamProcParameter("N", Type = DreamValueType.Float)]
        public static DreamValue NativeProc_ascii2text(DreamObject instance, DreamObject usr, DreamProcArguments arguments) {
            DreamValue ascii = arguments.GetArgument(0, "N");
            if (!ascii.TryGetValueAsInteger(out int asciiValue))
                throw new Exception($"{ascii} is not a number");

            return new DreamValue(Convert.ToChar(asciiValue).ToString());
        }

        [DreamProc("ceil")]
        [DreamProcParameter("A", Type = DreamValueType.Float)]
        public static DreamValue NativeProc_ceil(DreamObject instance, DreamObject usr, DreamProcArguments arguments) {
            DreamValue arg = arguments.GetArgument(0, "A");
            if (arg.TryGetValueAsFloat(out float floatnum)) {
                return new DreamValue(MathF.Ceiling(floatnum));
            }
            return new DreamValue(0);
        }

        [DreamProc("ckey")]
        [DreamProcParameter("Key", Type = DreamValueType.String)]
        public static DreamValue NativeProc_ckey(DreamObject instance, DreamObject usr, DreamProcArguments arguments) {
            if (!arguments.GetArgument(0, "Key").TryGetValueAsString(out var key))
            {
                return DreamValue.Null;
            }

            key = Regex.Replace(key.ToLower(), "[\\^]|[^a-z0-9@]", ""); //Remove all punctuation and make lowercase
            return new DreamValue(key);
        }

        [DreamProc("ckeyEx")]
        [DreamProcParameter("Text", Type = DreamValueType.String)]
        public static DreamValue NativeProc_ckeyEx(DreamObject instance, DreamObject usr, DreamProcArguments arguments) {
            if (!arguments.GetArgument(0, "Text").TryGetValueAsString(out var text))
            {
                return DreamValue.Null;
            }

            text = Regex.Replace(text, "[\\^]|[^A-z0-9@_-]", ""); //Remove all punctuation except - and _
            return new DreamValue(text);
        }

        [DreamProc("clamp")]
        [DreamProcParameter("Value", Type = DreamValueType.Float | DreamValueType.DreamObject)]
        [DreamProcParameter("Low", Type = DreamValueType.Float)]
        [DreamProcParameter("High", Type = DreamValueType.Float)]
        public static DreamValue NativeProc_clamp(DreamObject instance, DreamObject usr, DreamProcArguments arguments)
        {
            DreamValue value = arguments.GetArgument(0, "Value");

            if (!arguments.GetArgument(1, "Low").TryGetValueAsFloat(out float lVal))
                throw new Exception("Lower bound is not a number");
            if (!arguments.GetArgument(2, "High").TryGetValueAsFloat(out float hVal))
                throw new Exception("Upper bound is not a number");

            // BYOND supports switching low/high args around
            if (lVal > hVal)
            {
                (hVal, lVal) = (lVal, hVal);
            }

            if (value.TryGetValueAsDreamList(out DreamList list))
            {
                DreamList tmp = DreamList.Create();
                foreach (DreamValue val in list.GetValues())
                {
                    if (!val.TryGetValueAsFloat(out float floatVal))
                        continue;

                    tmp.AddValue(new DreamValue(Math.Clamp(floatVal, lVal, hVal)));
                }
                return new DreamValue(tmp);
            }
            else if (value.TryGetValueAsFloat(out float floatVal))
            {
                return new DreamValue(Math.Clamp(floatVal, lVal, hVal));
            }
            else
            {
                throw new Exception("Clamp expects a number or list");
            }
        }

        [DreamProc("cmptext")]
        [DreamProcParameter("T1", Type = DreamValueType.String)]
        public static DreamValue NativeProc_cmptext(DreamObject instance, DreamObject usr, DreamProcArguments arguments) {
            List<DreamValue> values = arguments.GetAllArguments();
            if (!values[0].TryGetValueAsString(out var t1))
            {
                return new DreamValue(0);
            }

            t1 = t1.ToLower();

            for (int i = 1; i < values.Count; i++) {
                if (!values[i].TryGetValueAsString(out var t2) || t2.ToLower() != t1) return new DreamValue(0);
            }

            return new DreamValue(1);
        }

        [DreamProc("copytext")]
        [DreamProcParameter("T", Type = DreamValueType.String)]
        [DreamProcParameter("Start", Type = DreamValueType.Float, DefaultValue = 1)]
        [DreamProcParameter("End", Type = DreamValueType.Float, DefaultValue = 0)]
        public static DreamValue NativeProc_copytext(DreamObject instance, DreamObject usr, DreamProcArguments arguments) {
            arguments.GetArgument(2, "End").TryGetValueAsInteger(out var end); //1-indexed

            if (!arguments.GetArgument(0, "T").TryGetValueAsString(out string text))
                return (end == 0) ? DreamValue.Null : new DreamValue("");
            if (!arguments.GetArgument(1, "Start").TryGetValueAsInteger(out int start)) //1-indexed
                return new DreamValue("");

            if (end <= 0) end += text.Length + 1;
            else if (end > text.Length + 1) end = text.Length + 1;

            if (start == 0) return new DreamValue("");
            else if (start < 0) start += text.Length + 1;

            return new DreamValue(text.Substring(start - 1, end - start));
        }

        [DreamProc("copytext_char")]
        [DreamProcParameter("T", Type = DreamValueType.String)]
        [DreamProcParameter("Start", Type = DreamValueType.Float, DefaultValue = 1)]
        [DreamProcParameter("End", Type = DreamValueType.Float, DefaultValue = 0)]
        public static DreamValue NativeProc_copytext_char(DreamObject instance, DreamObject usr, DreamProcArguments arguments) {
            arguments.GetArgument(2, "End").TryGetValueAsInteger(out var end); //1-indexed

            if (!arguments.GetArgument(0, "T").TryGetValueAsString(out string text))
                return (end == 0) ? DreamValue.Null : new DreamValue("");
            if (!arguments.GetArgument(1, "Start").TryGetValueAsInteger(out int start)) //1-indexed
                return new DreamValue("");

            StringInfo textElements = new StringInfo(text);

            if (end <= 0) end += textElements.LengthInTextElements + 1;
            else if (end > textElements.LengthInTextElements + 1) end = textElements.LengthInTextElements + 1;

            if (start == 0) return new DreamValue("");
            else if (start < 0) start += textElements.LengthInTextElements + 1;

            return new DreamValue(textElements.SubstringByTextElements(start - 1, end - start));
        }

        [DreamProc("cos")]
        [DreamProcParameter("X", Type = DreamValueType.Float)]
        public static DreamValue NativeProc_cos(DreamObject instance, DreamObject usr, DreamProcArguments arguments) {
            arguments.GetArgument(0, "X").TryGetValueAsFloat(out float x);
            double rad = x * (Math.PI / 180);

            return new DreamValue((float)Math.Cos(rad));
        }

        [DreamProc("CRASH")]
        [DreamProcParameter("msg", Type = DreamValueType.String)]
        public static DreamValue NativeProc_CRASH(DreamObject instance, DreamObject usr, DreamProcArguments arguments) {
            if (arguments.GetArgument(0, "msg").TryGetValueAsString(out var message))
            {
                throw new PropagatingRuntime(message);
            }

            throw new PropagatingRuntime("");
        }

        [DreamProc("fcopy")]
        [DreamProcParameter("Src", Type = DreamValueType.String | DreamValueType.DreamResource)]
        [DreamProcParameter("Dst", Type = DreamValueType.String)]
        public static DreamValue NativeProc_fcopy(DreamObject instance, DreamObject usr, DreamProcArguments arguments) {
            var arg1 = arguments.GetArgument(0, "Src");

            string? src;
            if (arg1.TryGetValueAsDreamResource(out DreamResource arg1Rsc)) {
                src = arg1Rsc.ResourcePath;
            } else if (arg1.TryGetValueAsDreamObjectOfType(ObjectTree.Savefile, out var savefile)) {
                src = DreamMetaObjectSavefile.ObjectToSavefile[savefile].Resource.ResourcePath;
            } else if (!arg1.TryGetValueAsString(out src)) {
                throw new Exception($"Bad src file {arg1}");
            }

            var arg2 = arguments.GetArgument(1, "Dst");
            if (!arg2.TryGetValueAsString(out var dst)) {
                throw new Exception($"Bad dst file {arg2}");
            }

            var resourceManager = IoCManager.Resolve<DreamResourceManager>();
            return new DreamValue(resourceManager.CopyFile(src, dst) ? 1 : 0);
        }

        [DreamProc("fcopy_rsc")]
        [DreamProcParameter("File", Type = DreamValueType.String | DreamValueType.DreamResource)]
        public static DreamValue NativeProc_fcopy_rsc(DreamObject instance, DreamObject usr, DreamProcArguments arguments) {
            var arg1 = arguments.GetArgument(0, "File");

            string filePath;
            if (arg1.TryGetValueAsDreamResource(out DreamResource arg1Rsc)) {
                filePath = arg1Rsc.ResourcePath;
            } else if (!arg1.TryGetValueAsString(out filePath)) {
                return DreamValue.Null;
            }

            var resourceManager = IoCManager.Resolve<DreamResourceManager>();
            return new DreamValue(resourceManager.LoadResource(filePath));
        }

        [DreamProc("fdel")]
        [DreamProcParameter("File", Type = DreamValueType.String)]
        public static DreamValue NativeProc_fdel(DreamObject instance, DreamObject usr, DreamProcArguments arguments) {
            DreamValue file = arguments.GetArgument(0, "File");

            string filePath;
            if (file.TryGetValueAsDreamResource(out var resource)) {
                filePath = resource.ResourcePath;
            } else if(!file.TryGetValueAsString(out filePath)) {
                throw new Exception($"{file} is not a valid file");
            }

            var resourceManager = IoCManager.Resolve<DreamResourceManager>();
            bool successful;
            if (filePath.EndsWith("/")) {
                successful = resourceManager.DeleteDirectory(filePath);
            } else {
                successful = resourceManager.DeleteFile(filePath);
            }

            return new DreamValue(successful ? 1 : 0);
        }

        [DreamProc("fexists")]
        [DreamProcParameter("File", Type = DreamValueType.String | DreamValueType.DreamResource)]
        public static DreamValue NativeProc_fexists(DreamObject instance, DreamObject usr, DreamProcArguments arguments) {
            DreamValue file = arguments.GetArgument(0, "File");

            string filePath;
            if (file.TryGetValueAsDreamResource(out var rsc)) {
                filePath = rsc.ResourcePath;
            } else if (!file.TryGetValueAsString(out filePath)) {
                return DreamValue.Null;
            }

            var resourceManager = IoCManager.Resolve<DreamResourceManager>();
            return new DreamValue(resourceManager.DoesFileExist(filePath) ? 1 : 0);
        }

        [DreamProc("file")]
        [DreamProcParameter("Path", Type = DreamValueType.String | DreamValueType.DreamResource)]
        public static DreamValue NativeProc_file(DreamObject instance, DreamObject usr, DreamProcArguments arguments) {
            DreamValue path = arguments.GetArgument(0, "Path");

            if (path.TryGetValueAsString(out var rscPath)) {
                var resourceManager = IoCManager.Resolve<DreamResourceManager>();
                var resource = resourceManager.LoadResource(rscPath);

                return new DreamValue(resource);
            }

            if (path.Type == DreamValueType.DreamResource) {
                return path;
            }

            throw new Exception("Invalid path argument");
        }

        [DreamProc("file2text")]
        [DreamProcParameter("File", Type = DreamValueType.String | DreamValueType.DreamResource)]
        public static DreamValue NativeProc_file2text(DreamObject instance, DreamObject usr, DreamProcArguments arguments) {
            DreamValue file = arguments.GetArgument(0, "File");
            DreamResource resource;


            if (file.TryGetValueAsString(out var rscPath)) {
                var resourceManager = IoCManager.Resolve<DreamResourceManager>();

                resource = resourceManager.LoadResource(rscPath);
            } else if (!file.TryGetValueAsDreamResource(out resource)) {
                return DreamValue.Null;
            }

            string? text = resource.ReadAsString();
            return (text != null) ? new DreamValue(text) : DreamValue.Null;
        }

        [DreamProc("filter")]
        [DreamProcParameter("type", Type = DreamValueType.String)] // Must be from a valid list
        [DreamProcParameter("size", Type = DreamValueType.Float)]
        [DreamProcParameter("color", Type = DreamValueType.String)]
        [DreamProcParameter("flags", Type = DreamValueType.Float)]
        [DreamProcParameter("x", Type = DreamValueType.Float)]
        [DreamProcParameter("y", Type = DreamValueType.Float)]
        [DreamProcParameter("offset", Type = DreamValueType.Float)]
        [DreamProcParameter("threshold", Type = DreamValueType.String)]
        [DreamProcParameter("alpha", Type = DreamValueType.Float)]
        [DreamProcParameter("space", Type = DreamValueType.Float)]
        [DreamProcParameter("transform", Type = DreamValueType.DreamObject)]
        [DreamProcParameter("blend_mode", Type = DreamValueType.Float)]
        [DreamProcParameter("factor", Type = DreamValueType.Float)]
        [DreamProcParameter("repeat", Type = DreamValueType.Float)]
        [DreamProcParameter("radius", Type = DreamValueType.Float)]
        [DreamProcParameter("falloff", Type = DreamValueType.Float)]
        public static DreamValue NativeProc_filter(DreamObject instance, DreamObject usr, DreamProcArguments arguments) {
            if (!arguments.GetArgument(0, "type").TryGetValueAsString(out var filterTypeName))
                return DreamValue.Null;

            Type? filterType = DreamFilter.GetType(filterTypeName);
            if (filterType == null)
                return DreamValue.Null;

            var serializationManager = IoCManager.Resolve<ISerializationManager>();

            MappingDataNode attributes = new();
            foreach (KeyValuePair<string, DreamValue> attribute in arguments.NamedArguments) {
                DreamValue value = attribute.Value;

                attributes.Add(attribute.Key, new DreamValueDataNode(value));
            }

            DreamFilter? filter = serializationManager.Read(filterType, attributes) as DreamFilter;
            if (filter == null)
                throw new Exception($"Failed to create filter of type {filterType}");

            DreamObject filterObject = ObjectTree.CreateObject(ObjectTree.Filter);
            DreamMetaObjectFilter.DreamObjectToFilter[filterObject] = filter;
            return new DreamValue(filterObject);
        }

        [DreamProc("findtext")]
        [DreamProcParameter("Haystack", Type = DreamValueType.String)]
        [DreamProcParameter("Needle", Type = DreamValueType.String)]
        [DreamProcParameter("Start", Type = DreamValueType.Float, DefaultValue = 1)]
        [DreamProcParameter("End", Type = DreamValueType.Float, DefaultValue = 0)]
        public static DreamValue NativeProc_findtext(DreamObject instance, DreamObject usr, DreamProcArguments arguments) {
            // TODO This is for handling nulls, check if it works right for other bad types
            int failCount = 0;
            if (!arguments.GetArgument(0, "Haystack").TryGetValueAsString(out var text))
            {
                failCount++;
            }
            if (!arguments.GetArgument(1, "Needle").TryGetValueAsString(out var needle))
            {
                failCount++;
            }
            if (failCount > 0)
            {
                return new DreamValue(failCount == 2 ? 1 : 0);
            }

            int start = arguments.GetArgument(2, "Start").GetValueAsInteger(); //1-indexed
            int end = arguments.GetArgument(3, "End").GetValueAsInteger(); //1-indexed

            if (start > text.Length || start == 0) return new DreamValue(0);

            if (start < 0)
            {
                start = text.Length + start + 1; //1-indexed
            }

            if (end < 0)
            {
                end = text.Length + end + 1; //1-indexed
            }

            if (end == 0 || end > text.Length + 1) {
                end = text.Length + 1;
            }

            int needleIndex = text.IndexOf(needle, start - 1, end - start, StringComparison.OrdinalIgnoreCase);
            return new DreamValue(needleIndex + 1); //1-indexed
        }

        [DreamProc("findtextEx")]
        [DreamProcParameter("Haystack", Type = DreamValueType.String)]
        [DreamProcParameter("Needle", Type = DreamValueType.String)]
        [DreamProcParameter("Start", Type = DreamValueType.Float, DefaultValue = 1)]
        [DreamProcParameter("End", Type = DreamValueType.Float, DefaultValue = 0)]
        public static DreamValue NativeProc_findtextEx(DreamObject instance, DreamObject usr, DreamProcArguments arguments) {
            // TODO This is for handling nulls, check if it works right for other bad types
            int failCount = 0;
            if (!arguments.GetArgument(0, "Haystack").TryGetValueAsString(out var text))
            {
                failCount++;
            }
            if (!arguments.GetArgument(1, "Needle").TryGetValueAsString(out var needle))
            {
                failCount++;
            }
            if (failCount > 0)
            {
                return new DreamValue(failCount == 2 ? 1 : 0);
            }

            int start = arguments.GetArgument(2, "Start").GetValueAsInteger(); //1-indexed
            int end = arguments.GetArgument(3, "End").GetValueAsInteger(); //1-indexed

            if (start <= 0 || start > text.Length || end < 0) return new DreamValue(0);

            if (end == 0 || end > text.Length + 1) {
                end = text.Length + 1;
            }

            int needleIndex = text.IndexOf(needle, start - 1, end - start);
            if (needleIndex != -1) {
                return new DreamValue(needleIndex + 1); //1-indexed
            } else {
                return new DreamValue(0);
            }
        }

        [DreamProc("findlasttext")]
        [DreamProcParameter("Haystack", Type = DreamValueType.String)]
        [DreamProcParameter("Needle", Type = DreamValueType.String)]
        [DreamProcParameter("Start", Type = DreamValueType.Float, DefaultValue = 1)]
        [DreamProcParameter("End", Type = DreamValueType.Float, DefaultValue = 0)]
        public static DreamValue NativeProc_findlasttext(DreamObject instance, DreamObject usr, DreamProcArguments arguments) {
            // TODO This is for handling nulls, check if it works right for other bad types
            int failCount = 0;
            if (!arguments.GetArgument(0, "Haystack").TryGetValueAsString(out var text))
            {
                failCount++;
            }
            if (!arguments.GetArgument(1, "Needle").TryGetValueAsString(out var needle))
            {
                failCount++;
            }
            if (failCount > 0)
            {
                return new DreamValue(failCount == 2 ? 1 : 0);
            }

            int start = arguments.GetArgument(2, "Start").GetValueAsInteger(); //1-indexed
            int end = arguments.GetArgument(3, "End").GetValueAsInteger(); //1-indexed

            if (end == 0) {
                end = text.Length + 1;
            }

            int needleIndex = text.LastIndexOf(needle, end - 1, end - start, StringComparison.OrdinalIgnoreCase);
            if (needleIndex != -1) {
                return new DreamValue(needleIndex + 1); //1-indexed
            } else {
                return new DreamValue(0);
            }
        }

        [DreamProc("findlasttextEx")]
        [DreamProcParameter("Haystack", Type = DreamValueType.String)]
        [DreamProcParameter("Needle", Type = DreamValueType.String)]
        [DreamProcParameter("Start", Type = DreamValueType.Float, DefaultValue = 1)]
        [DreamProcParameter("End", Type = DreamValueType.Float, DefaultValue = 0)]
        public static DreamValue NativeProc_findlasttextEx(DreamObject instance, DreamObject usr, DreamProcArguments arguments) {
            // TODO This is for handling nulls, check if it works right for other bad types
            int failCount = 0;
            if (!arguments.GetArgument(0, "Haystack").TryGetValueAsString(out var text))
            {
                failCount++;
            }
            if (!arguments.GetArgument(1, "Needle").TryGetValueAsString(out var needle))
            {
                failCount++;
            }
            if (failCount > 0)
            {
                return new DreamValue(failCount == 2 ? 1 : 0);
            }

            int start = arguments.GetArgument(2, "Start").GetValueAsInteger(); //1-indexed
            int end = arguments.GetArgument(3, "End").GetValueAsInteger(); //1-indexed

            if (end == 0) {
                end = text.Length + 1;
            }

            int needleIndex = text.LastIndexOf(needle, end - 1, end - start);
            if (needleIndex != -1) {
                return new DreamValue(needleIndex + 1); //1-indexed
            } else {
                return new DreamValue(0);
            }
        }

        [DreamProc("flick")]
        [DreamProcParameter("Icon", Type = DreamValueType.String | DreamValueType.DreamResource)]
        [DreamProcParameter("Object", Type = DreamValueType.String | DreamValueType.DreamResource)]
        public static DreamValue NativeProc_flick(DreamObject instance, DreamObject usr, DreamProcArguments arguments) {
            //TODO: Implement flick()

            return DreamValue.Null;
        }

        [DreamProc("flist")]
        [DreamProcParameter("Path", Type = DreamValueType.String)]
        public static DreamValue NativeProc_flist(DreamObject instance, DreamObject usr, DreamProcArguments arguments) {
            if(!arguments.GetArgument(0, "Path").TryGetValueAsString(out var path))
            {
                path = IoCManager.Resolve<DreamResourceManager>().RootPath + Path.DirectorySeparatorChar;
            }
            var resourceManager = IoCManager.Resolve<DreamResourceManager>();
            var listing = resourceManager.EnumerateListing(path);
            DreamList list = DreamList.Create(listing);
            return new DreamValue(list);
        }

        [DreamProc("floor")]
        [DreamProcParameter("A", Type = DreamValueType.Float)]
        public static DreamValue NativeProc_floor(DreamObject instance, DreamObject usr, DreamProcArguments arguments) {
            DreamValue arg = arguments.GetArgument(0, "A");
            if (arg.TryGetValueAsFloat(out float floatnum)) {
                return new DreamValue(MathF.Floor(floatnum));
            }
            return new DreamValue(0);
        }

        [DreamProc("fract")]
        [DreamProcParameter("n", Type = DreamValueType.Float)]
        public static DreamValue NativeProc_fract(DreamObject instance, DreamObject usr, DreamProcArguments arguments) {
            DreamValue arg = arguments.GetArgument(0, "n");
            if (arg.TryGetValueAsFloat(out float floatnum)) {
                if(float.IsInfinity(floatnum)) {
                    return new DreamValue(0);
                }
                return new DreamValue(floatnum - MathF.Truncate(floatnum));
            }
            return new DreamValue(0);
        }

        [DreamProc("gradient")]
        [DreamProcParameter("A", Type = DreamValueType.DreamObject)]
        [DreamProcParameter("index", Type = DreamValueType.Float)]
        public static DreamValue NativeProc_gradient(DreamObject instance, DreamObject usr, DreamProcArguments arguments) {
            // We dont want keyword arguments screwing with this
            DreamValue dreamIndex;

            int colorSpace = 0;

            List<DreamValue> gradientList;

            if (arguments.GetArgument(0, "A").TryGetValueAsDreamList(out DreamList? gradList)) {
                gradientList = gradList.GetValues();
                arguments.TryGetPositionalArgument(1, out dreamIndex);

                DreamValue dictSpace = gradList.GetValue(new("space"));
                dictSpace.TryGetValueAsInteger(out colorSpace);
            } else {
                if (!arguments.TryGetNamedArgument("index", out dreamIndex)) {
                    arguments.TryGetPositionalArgument(arguments.OrderedArgumentCount - 1, out dreamIndex);
                    arguments.OrderedArguments?.Pop();
                }
                gradientList = arguments.GetAllArguments();
            }

            if (!dreamIndex.TryGetValueAsFloat(out float index)) {
                throw new FormatException("Failed to parse index as float");
            }

            bool loop = gradientList.Contains(new("loop"));
            if (arguments.TryGetNamedArgument("space", out DreamValue namedLookup)) {
                namedLookup.TryGetValueAsInteger(out colorSpace);
            }

            /// true: look for int: false look for color
            bool colorOrInt = true;

            float workingFloat = 0;
            float maxValue = 1;
            float minValue = 0;
            float leftBound = 0;
            float rightBound = 1;

            Color? left = null;
            Color? right = null;

            foreach (DreamValue value in gradientList) {
                if (colorOrInt && value.TryGetValueAsFloat(out float flt)) { // Int
                    colorOrInt = false;
                    workingFloat = flt;
                    maxValue = Math.Max(maxValue, flt);
                    minValue = Math.Min(minValue, flt);
                    continue; // Successful parse
                }

                if (!value.TryGetValueAsString(out string? strValue)) {
                    strValue = "#00000000";
                }

                if (strValue == "loop") continue;

                if (!ColorHelpers.TryParseColor(strValue, out Color color))
                    color = new(0, 0, 0, 0);
                

                if (loop && index >= maxValue) {
                    index %= maxValue;
                }

                if (workingFloat >= index) {
                    right = color;
                    rightBound = workingFloat;
                    break;
                }
                else {
                    left = color;
                    leftBound = workingFloat;
                }

                if (colorOrInt) {
                    workingFloat = 1;
                }

                colorOrInt = true;
            }

            /// Convert the index to a 0-1 range
            float normalized = (index - leftBound) / (rightBound - leftBound);

            /// Cheap way to make sure the gradient works at the extremes (eg 1 and 0)
            if (!left.HasValue || (right.HasValue && normalized == 1) || (right.HasValue && normalized == 0)) {
                if (right?.AByte == 255) {
                    return new DreamValue(right?.ToHexNoAlpha().ToLower() ?? "#00000000");
                }
                return new DreamValue(right?.ToHex().ToLower() ?? "#00000000");
            } else if (!right.HasValue) {
                if (left?.AByte == 255) {
                    return new DreamValue(left?.ToHexNoAlpha().ToLower() ?? "#00000000");
                }
                return new DreamValue(left?.ToHex().ToLower() ?? "#00000000");
            } else if (!left.HasValue && !right.HasValue) {
                throw new InvalidOperationException("Failed to find any colors");
            }

            Color returnval;
            switch (colorSpace) {
                case 0: // RGB
                    returnval = Color.InterpolateBetween(left.GetValueOrDefault(), right.GetValueOrDefault(), normalized);
                    break;
                case 1 or 2: // HSV/HSL
                    Vector4 vect1 = new(Color.ToHsv(left.GetValueOrDefault()));
                    Vector4 vect2 = new(Color.ToHsv(right.GetValueOrDefault()));

                    /// Some precision is lost when coverting back to HSV at very small values this fixes that issue
                    if (normalized < 0.05f) {
                        normalized += 0.001f;
                    }

                    /// This time it's overshooting
                    /// dw these numbers are insanely arbitrary
                    if(normalized > 0.9f) {
                        normalized -= 0.00445f;
                    }

                    float newhue;
                    float delta = vect2.X - vect1.X;
                    if (vect1.X > vect2.X) {
                        (vect1.X, vect2.X) = (vect2.X, vect1.X);
                        delta = -delta;
                        normalized = 1 - normalized;
                    }
                    if (delta > 0.5f) // 180deg
                    {
                        vect1.X += 1f; // 360deg
                        newhue = (vect1.X + normalized * (vect2.X - vect1.X)) % 1; // 360deg
                    } else {
                        newhue = vect1.X + normalized * delta;
                    }

                    Vector4 holder = new(
                        newhue,
                        vect1.Y + normalized * (vect2.Y - vect1.Y),
                        vect1.Z + normalized * (vect2.Z - vect1.Z),
                        vect1.W + normalized * (vect2.W - vect1.W));

                    returnval = Color.FromHsv(holder);
                    break;
                default:
                    throw new NotSupportedException("Cannot interpolate colorspace");
            }

            if (returnval.AByte == 255) {
                return new DreamValue(returnval.ToHexNoAlpha().ToLower());
            }
            return new DreamValue(returnval.ToHex().ToLower());
        }

        [DreamProc("ftime")]
        [DreamProcParameter("File", Type = DreamValueType.String)]
        [DreamProcParameter("IsCreationTime", Type = DreamValueType.Float)]
        public static DreamValue NativeProc_ftime(DreamObject instance, DreamObject usr, DreamProcArguments arguments) {
            DreamValue file = arguments.GetArgument(0, "File");
            DreamValue isCreationTime = arguments.GetArgument(1, "IsCreationTime");

            if (file.TryGetValueAsString(out var rscPath)) {
                var fi = new FileInfo(rscPath);
                if (isCreationTime.IsTruthy()) {
                    return new DreamValue((fi.CreationTime - new DateTime(2000, 1, 1)).TotalMilliseconds / 100);
                }
                return new DreamValue((fi.LastWriteTime - new DateTime(2000, 1, 1)).TotalMilliseconds / 100);
            }
            throw new Exception("Invalid path argument");
        }

        [DreamProc("hascall")]
        [DreamProcParameter("Object", Type = DreamValueType.DreamObject)]
        [DreamProcParameter("ProcName", Type = DreamValueType.String)]
        public static DreamValue NativeProc_hascall(DreamObject instance, DreamObject usr, DreamProcArguments arguments) {
            if (!arguments.GetArgument(0, "Object").TryGetValueAsDreamObject(out var obj))
                return new DreamValue(0);
            if(!arguments.GetArgument(1, "ProcName").TryGetValueAsString(out var procName))
                return new DreamValue(0);

            return new DreamValue(obj.ObjectDefinition.HasProc(procName) ? 1 : 0);
        }

        [DreamProc("html_decode")]
        [DreamProcParameter("HtmlText", Type = DreamValueType.String)]
        public static DreamValue NativeProc_html_decode(DreamObject instance, DreamObject usr, DreamProcArguments arguments) {
            string htmlText = arguments.GetArgument(0, "HtmlText").Stringify();

            return new DreamValue(HttpUtility.HtmlDecode(htmlText));
        }

        [DreamProc("html_encode")]
        [DreamProcParameter("PlainText", Type = DreamValueType.String)]
        public static DreamValue NativeProc_html_encode(DreamObject instance, DreamObject usr, DreamProcArguments arguments) {
            string plainText = arguments.GetArgument(0, "PlainText").Stringify();

            return new DreamValue(HttpUtility.HtmlEncode(plainText));
        }

        [DreamProc("icon_states")]
        [DreamProcParameter("Icon", Type = DreamValueType.DreamResource)]
        [DreamProcParameter("mode", Type = DreamValueType.Float, DefaultValue = 0)]
        public static DreamValue NativeProc_icon_states(DreamObject instance, DreamObject usr, DreamProcArguments arguments) {
            var mode = arguments.GetArgument(1, "mode").GetValueAsInteger();
            if (mode != 0) {
                throw new NotImplementedException("Only mode 0 is implemented");
            }

            var arg = arguments.GetArgument(0, "Icon");

            if (arg.Equals(DreamValue.Null)) {
                return DreamValue.Null;
            }

            if (arg.TryGetValueAsDreamResource(out var resource)) {
                var dmiDescription = DMIParser.ParseDMI(new MemoryStream(resource.ResourceData));

                return new DreamValue(DreamList.Create(dmiDescription.States.Keys.ToArray()));
            } else if (arg.TryGetValueAsDreamObjectOfType(ObjectTree.Icon, out var icon)) {
                return new DreamValue(DreamList.Create(DreamMetaObjectIcon.ObjectToDreamIcon[icon].States.Keys.ToArray()));
            } else {
                throw new Exception($"Bad icon {arg}");
            }
        }

        [DreamProc("image")]
        [DreamProcParameter("icon", Type = DreamValueType.DreamResource)]
        [DreamProcParameter("loc", Type = DreamValueType.DreamObject)]
        [DreamProcParameter("icon_state", Type = DreamValueType.String)]
        [DreamProcParameter("layer", Type = DreamValueType.Float)]
        [DreamProcParameter("dir", Type = DreamValueType.Float)]
        public static DreamValue NativeProc_image(DreamObject instance, DreamObject usr, DreamProcArguments arguments) {
            DreamObject imageObject = ObjectTree.CreateObject(ObjectTree.Image);
            imageObject.InitSpawn(arguments);
            return new DreamValue(imageObject);
        }

        [DreamProc("isarea")]
        [DreamProcParameter("Loc1", Type = DreamValueType.DreamObject)]
        public static DreamValue NativeProc_isarea(DreamObject instance, DreamObject usr, DreamProcArguments arguments) {
            List<DreamValue> locs = arguments.GetAllArguments();

            foreach (DreamValue loc in locs) {
                if (!loc.TryGetValueAsDreamObjectOfType(ObjectTree.Area, out _)) return new DreamValue(0);
            }

            return new DreamValue(1);
        }

        [DreamProc("isfile")]
        [DreamProcParameter("File")]
        public static DreamValue NativeProc_isfile(DreamObject instance, DreamObject usr, DreamProcArguments arguments) {
            DreamValue file = arguments.GetArgument(0, "File");

            return new DreamValue((file.Type == DreamValueType.DreamResource) ? 1 : 0);
        }

        [DreamProc("isicon")]
        [DreamProcParameter("Icon")]
        public static DreamValue NativeProc_isicon(DreamObject instance, DreamObject usr, DreamProcArguments arguments) {
            DreamValue icon = arguments.GetArgument(0, "Icon");
            if (icon.TryGetValueAsDreamObjectOfType(ObjectTree.Icon, out _))
                return new DreamValue(1);
            else if (icon.TryGetValueAsDreamResource(out DreamResource resource)) {
                switch (Path.GetExtension(resource.ResourcePath)) {
                    case ".dmi":
                    case ".bmp":
                    case ".png":
                    case ".jpg":
                    case ".gif":
                        return new DreamValue(1);
                    default:
                        return new DreamValue(0);
                }
            } else {
                return new DreamValue(0);
            }
        }

        [DreamProc("isinf")]
        [DreamProcParameter("n", Type = DreamValueType.Float)]
        public static DreamValue NativeProc_isinf(DreamObject instance, DreamObject usr, DreamProcArguments arguments) {
            if(arguments.GetArgument(0, "n").TryGetValueAsFloat(out float floatnum)) {
                return new DreamValue(float.IsInfinity(floatnum) ? 1 : 0);
            }
            return new DreamValue(0);
        }

        [DreamProc("islist")]
        [DreamProcParameter("Object")]
        public static DreamValue NativeProc_islist(DreamObject instance, DreamObject usr, DreamProcArguments arguments) {
            bool isList = arguments.GetArgument(0, "Object").TryGetValueAsDreamList(out _);
            return new DreamValue(isList ? 1 : 0);
        }

        [DreamProc("isloc")]
        [DreamProcParameter("Loc1", Type = DreamValueType.DreamObject)]
        public static DreamValue NativeProc_isloc(DreamObject instance, DreamObject usr, DreamProcArguments arguments) {
            List<DreamValue> locs = arguments.GetAllArguments();

            foreach (DreamValue loc in locs) {
                if (loc.TryGetValueAsDreamObject(out DreamObject? locObject) && locObject is not null) {
                    bool isLoc = locObject.IsSubtypeOf(ObjectTree.Mob) || locObject.IsSubtypeOf(ObjectTree.Obj) || locObject.IsSubtypeOf(ObjectTree.Turf) || locObject.IsSubtypeOf(ObjectTree.Area);

                    if (!isLoc) {
                        return new DreamValue(0);
                    }
                } else {
                    return new DreamValue(0);
                }
            }

            return new DreamValue(1);
        }

        [DreamProc("ismob")]
        [DreamProcParameter("Loc1", Type = DreamValueType.DreamObject)]
        public static DreamValue NativeProc_ismob(DreamObject instance, DreamObject usr, DreamProcArguments arguments) {
            List<DreamValue> locs = arguments.GetAllArguments();

            foreach (DreamValue loc in locs) {
                if (!loc.TryGetValueAsDreamObjectOfType(ObjectTree.Mob, out _))
                    return new DreamValue(0);
            }

            return new DreamValue(1);
        }

        [DreamProc("ismovable")]
        [DreamProcParameter("Loc1", Type = DreamValueType.DreamObject)]
        public static DreamValue NativeProc_ismovable(DreamObject instance, DreamObject usr, DreamProcArguments arguments) {
            List<DreamValue> locs = arguments.GetAllArguments();

            foreach (DreamValue loc in locs) {
                if (!loc.TryGetValueAsDreamObjectOfType(ObjectTree.Movable, out _)) {
                    return new DreamValue(0);
                }
            }

            return new DreamValue(1);
        }

        [DreamProc("isnan")]
        [DreamProcParameter("n", Type = DreamValueType.Float)]
        public static DreamValue NativeProc_isnan(DreamObject instance, DreamObject usr, DreamProcArguments arguments) {
            if (arguments.GetArgument(0, "n").TryGetValueAsFloat(out float floatnum)) {
                return new DreamValue(float.IsNaN(floatnum) ? 1 : 0);
            }
            return new DreamValue(0);
        }

        [DreamProc("isnull")]
        [DreamProcParameter("Val")]
        public static DreamValue NativeProc_isnull(DreamObject instance, DreamObject usr, DreamProcArguments arguments) {
            DreamValue value = arguments.GetArgument(0, "Val");

            return new DreamValue((value == DreamValue.Null) ? 1 : 0);
        }

        [DreamProc("isnum")]
        [DreamProcParameter("Val")]
        public static DreamValue NativeProc_isnum(DreamObject instance, DreamObject usr, DreamProcArguments arguments) {
            DreamValue value = arguments.GetArgument(0, "Val");

            return new DreamValue((value.Type == DreamValueType.Float) ? 1 : 0);
        }

        [DreamProc("ispath")]
        [DreamProcParameter("Val")]
        [DreamProcParameter("Type", Type = DreamValueType.DreamType)]
        public static DreamValue NativeProc_ispath(DreamObject instance, DreamObject usr, DreamProcArguments arguments) {
            DreamValue value = arguments.GetArgument(0, "Val");
            DreamValue type = arguments.GetArgument(1, "Type");

            if (value.TryGetValueAsType(out var valueType)) {
                if (type.TryGetValueAsType(out var ancestor)) {
                    return new DreamValue(valueType.ObjectDefinition.IsSubtypeOf(ancestor) ? 1 : 0);
                } else {
                    return new DreamValue(1);
                }
            }

            return new DreamValue(0);
        }

        [DreamProc("istext")]
        [DreamProcParameter("Val")]
        public static DreamValue NativeProc_istext(DreamObject instance, DreamObject usr, DreamProcArguments arguments) {
            DreamValue value = arguments.GetArgument(0, "Val");

            return new DreamValue((value.Type == DreamValueType.String) ? 1 : 0);
        }

        [DreamProc("isturf")]
        [DreamProcParameter("Loc1", Type = DreamValueType.DreamObject)]
        public static DreamValue NativeProc_isturf(DreamObject instance, DreamObject usr, DreamProcArguments arguments) {
            List<DreamValue> locs = arguments.GetAllArguments();

            foreach (DreamValue loc in locs) {
                if (!loc.TryGetValueAsDreamObjectOfType(ObjectTree.Turf, out _)) {
                    return new DreamValue(0);
                }
            }

            return new DreamValue(1);
        }

        private static DreamValue CreateValueFromJsonElement(JsonElement jsonElement) {
            switch (jsonElement.ValueKind) {
                case JsonValueKind.Array: {
                    DreamList list = DreamList.Create(jsonElement.GetArrayLength());

                    foreach (JsonElement childElement in jsonElement.EnumerateArray()) {
                        DreamValue value = CreateValueFromJsonElement(childElement);

                        list.AddValue(value);
                    }

                    return new DreamValue(list);
                }
                case JsonValueKind.Object: {
                    DreamList list = DreamList.Create();

                    foreach (JsonProperty childProperty in jsonElement.EnumerateObject()) {
                        DreamValue value = CreateValueFromJsonElement(childProperty.Value);

                        list.SetValue(new DreamValue(childProperty.Name), value);
                    }

                    return new DreamValue(list);
                }
                case JsonValueKind.String:
                    return new DreamValue(jsonElement.GetString());
                case JsonValueKind.Number:
                    if (!jsonElement.TryGetSingle(out float floatValue)) {
                        throw new Exception("Invalid number " + jsonElement);
                    }

                    return new DreamValue(floatValue);
                case JsonValueKind.True:
                    return new DreamValue(1);
                case JsonValueKind.False:
                    return new DreamValue(0);
                case JsonValueKind.Null:
                    return DreamValue.Null;
                default:
                    throw new Exception("Invalid ValueKind " + jsonElement.ValueKind);
            }
        }

        /// <summary>
        /// A helper function for /proc/json_encode(). Encodes a DreamValue into a json writer.
        /// </summary>
        /// <param name="writer">The json writer to encode into</param>
        /// <param name="value">The DreamValue to encode</param>
        private static void JsonEncode(Utf8JsonWriter writer, DreamValue value) {
            JsonEncodeRecursive(writer, value, 0);
            writer.Flush();
        }

        /// <remarks>
        /// This exists to allow for some control over the recursion.<br/>
        /// DM is actually not very smart about deep recursion or lists referencing their parents; it just goes to ~19 depth and gives up.
        /// </remarks>
        private static void JsonEncodeRecursive(Utf8JsonWriter writer, DreamValue value, int recursionLevel) {
            const int maximumRecursions = 20; // In parity with DM, we give up and just print a 'null' at the maximum recursion.
<<<<<<< HEAD
            if (recursionLevel == maximumRecursions) {
                writer.WriteNullValue();
                return;
            }

            if (value.TryGetValueAsFloat(out float floatValue))
                writer.WriteNumberValue(floatValue);
            else if (value.TryGetValueAsString(out var text))
                writer.WriteStringValue(text);
            else if (value.TryGetValueAsPath(out var path))
                writer.WriteStringValue(HttpUtility.JavaScriptStringEncode(path.PathString));
            else if (value.TryGetValueAsDreamList(out var list)) {
=======
            if (recursionLevel == maximumRecursions)
                return null; // This will be turned into the string "null" higher up in the stack.

            if(value.TryGetValueAsFloat(out float floatValue))
                return floatValue;
            if (value.TryGetValueAsString(out string text))
                return HttpUtility.JavaScriptStringEncode(text);
            if (value.TryGetValueAsType(out var type))
                return HttpUtility.JavaScriptStringEncode(type.Path.PathString);
            if (value.TryGetValueAsDreamList(out DreamList list)) {
>>>>>>> 5bb28f00
                if (list.IsAssociative) {
                    writer.WriteStartObject();

                    foreach (DreamValue listValue in list.GetValues()) {
                        var key = HttpUtility.JavaScriptStringEncode(listValue.Stringify());

                        if (list.ContainsKey(listValue)) {
                            writer.WritePropertyName(key);
                            JsonEncodeRecursive(writer, list.GetValue(listValue), recursionLevel + 1);
                        } else {
                            writer.WriteNull(key);
                        }
                    }

                    writer.WriteEndObject();
                } else {
                    writer.WriteStartArray();

                    foreach (DreamValue listValue in list.GetValues()) {
                        JsonEncodeRecursive(writer, listValue, recursionLevel + 1);
                    }

                    writer.WriteEndArray();
                }
<<<<<<< HEAD
            } else if (value.TryGetValueAsDreamObject(out var dreamObject)) {
                if (dreamObject == null)
                    writer.WriteNullValue();
                else if (dreamObject.IsSubtypeOf(ObjectTree.Matrix)) { // Special behaviour for /matrix values
                    writer.WriteStartArray();

                    foreach (var f in DreamMetaObjectMatrix.EnumerateMatrix(dreamObject)) {
                        writer.WriteNumberValue(f);
                    }

                    writer.WriteEndArray();
                    // This doesn't have any corresponding snowflaking in CreateValueFromJsonElement()
                    // because BYOND actually just forgets that this was a matrix after doing json encoding.
                }
            } else if (value.TryGetValueAsDreamResource(out var dreamResource)) {
                writer.WriteStringValue(dreamResource.ResourcePath);
            } else {
                throw new Exception($"Cannot json_encode {value}");
            }
=======
            }
            if (value.Type == DreamValueType.DreamObject) {
                if (value == DreamValue.Null) return null;
                if(value.TryGetValueAsDreamObjectOfType(ObjectTree.Matrix, out var matrix)) { // Special behaviour for /matrix values
                    StringBuilder builder = new(13); // 13 is the minimum character count this could have: "[1,2,3,4,5,6]"
                    builder.Append('[');
                    builder.AppendJoin(',',DreamMetaObjectMatrix.EnumerateMatrix(matrix));
                    builder.Append(']');
                    return builder.ToString();
                    // This doesn't have any corresponding snowflaking in CreateValueFromJsonElement()
                    // because BYOND actually just forgets that this was a matrix after doing json encoding.
                }
                return value.Stringify();
            }

            if(value.TryGetValueAsDreamResource(out var dreamResource)) {
                string? output = dreamResource.ReadAsString();
                if (output == null)
                    return "";
                return output;
            }

            throw new Exception("Cannot json_encode " + value);
>>>>>>> 5bb28f00
        }

        [DreamProc("json_decode")]
        [DreamProcParameter("JSON", Type = DreamValueType.String)]
        public static DreamValue NativeProc_json_decode(DreamObject instance, DreamObject usr, DreamProcArguments arguments) {
            if (!arguments.GetArgument(0, "JSON").TryGetValueAsString(out var jsonString)) {
                throw new Exception("Unknown value");
            }

            JsonElement jsonRoot = JsonSerializer.Deserialize<JsonElement>(jsonString);

            return CreateValueFromJsonElement(jsonRoot);
        }

        [DreamProc("json_encode")]
        [DreamProcParameter("Value")]
        public static DreamValue NativeProc_json_encode(DreamObject instance, DreamObject usr, DreamProcArguments arguments) {
            using MemoryStream stream = new MemoryStream();
            using Utf8JsonWriter jsonWriter = new(stream);

            JsonEncode(jsonWriter, arguments.GetArgument(0, "Value"));
            return new DreamValue(Encoding.UTF8.GetString(stream.AsSpan()));
        }

        private static DreamValue _length(DreamValue value, bool countBytes) {
            if (value.TryGetValueAsString(out var str)) {
                return new DreamValue(countBytes ? str.Length : str.EnumerateRunes().Count());
            } else if (value.TryGetValueAsDreamList(out var list)) {
                return new DreamValue(list.GetLength());
            } else if (value.Type is DreamValueType.Float or DreamValueType.DreamObject or DreamValueType.DreamType) {
                return new DreamValue(0);
            }

            throw new Exception($"Cannot check length of {value}");
        }

        [DreamProc("length")]
        [DreamProcParameter("E")]
        public static DreamValue NativeProc_length(DreamObject instance, DreamObject usr, DreamProcArguments arguments)
        {
            DreamValue value = arguments.GetArgument(0, "E");
            return _length(value, true);
        }

        [DreamProc("length_char")]
        [DreamProcParameter("E")]
        public static DreamValue NativeProc_length_char(DreamObject instance, DreamObject usr, DreamProcArguments arguments)
        {
            DreamValue value = arguments.GetArgument(0, "E");
            return _length(value, false);
        }

        [DreamProc("list2params")]
        [DreamProcParameter("List")]
        public static DreamValue NativeProc_list2params(DreamObject instance, DreamObject usr,
            DreamProcArguments arguments) {
            if (!arguments.GetArgument(0, "List").TryGetValueAsDreamList(out DreamList list))
                return new DreamValue(string.Empty);

            StringBuilder paramBuilder = new StringBuilder();

            List<DreamValue> values = list.GetValues();
            foreach (DreamValue entry in values) {
                if (list.ContainsKey(entry)) {
                    paramBuilder.Append(
                        $"{HttpUtility.UrlEncode(entry.Stringify())}={HttpUtility.UrlEncode(list.GetValue(entry).Stringify())}");
                } else {
                    paramBuilder.Append(HttpUtility.UrlEncode(entry.Stringify()));
                }

                paramBuilder.Append('&');
            }

            //Remove trailing &
            if (paramBuilder.Length > 0) paramBuilder.Remove(paramBuilder.Length - 1, 1);
            return new DreamValue(paramBuilder.ToString());
        }

        [DreamProc("log")]
        [DreamProcParameter("X", Type = DreamValueType.Float)]
        [DreamProcParameter("Y")]
        public static DreamValue NativeProc_log(DreamObject instance, DreamObject usr, DreamProcArguments arguments) {
            arguments.GetArgument(0, "X").TryGetValueAsFloat(out float x);
            DreamValue yValue = arguments.GetArgument(1, "Y");

            if (yValue != DreamValue.Null) {
                yValue.TryGetValueAsFloat(out float y);

                return new DreamValue((float)Math.Log(y, x));
            } else {
                return new DreamValue(Math.Log(x));
            }
        }

        [DreamProc("lowertext")]
        [DreamProcParameter("T", Type = DreamValueType.String)]
        public static DreamValue NativeProc_lowertext(DreamObject instance, DreamObject usr, DreamProcArguments arguments) {
            var arg = arguments.GetArgument(0, "T");
            if (!arg.TryGetValueAsString(out var text))
            {
                return arg;
            }

            return new DreamValue(text.ToLower());
        }

        [DreamProc("max")]
        [DreamProcParameter("A")]
        public static DreamValue NativeProc_max(DreamObject instance, DreamObject usr, DreamProcArguments arguments) {
            List<DreamValue> values;

            if (arguments.ArgumentCount == 1) {
                DreamValue arg = arguments.GetArgument(0, "A");
                if (!arg.TryGetValueAsDreamList(out var list))
                    return arg;

                values = list.GetValues();
            } else {
                values = arguments.GetAllArguments();
            }

            if (values.Count == 0)
                return DreamValue.Null;

            DreamValue max = values[0];

            for (int i = 1; i < values.Count; i++) {
                DreamValue value = values[i];

                if (value.TryGetValueAsFloat(out var lFloat)) {
                    if (max == DreamValue.Null && lFloat >= 0)
                        max = value;
                    else if (max.TryGetValueAsFloat(out var rFloat) && lFloat > rFloat)
                        max = value;
                } else if (value == DreamValue.Null) {
                    if (max.TryGetValueAsFloat(out var maxFloat) && maxFloat <= 0)
                        max = value;
                } else if (value.TryGetValueAsString(out var lString)) {
                    if (max == DreamValue.Null)
                        max = value;
                    else if (max.TryGetValueAsString(out var rString) && string.Compare(lString, rString, StringComparison.Ordinal) > 0)
                        max = value;
                } else {
                    throw new Exception($"Cannot compare {max} and {value}");
                }
            }

            return max;
        }

        [DreamProc("md5")]
        [DreamProcParameter("T", Type = DreamValueType.String | DreamValueType.DreamResource)]
        public static DreamValue NativeProc_md5(DreamObject instance, DreamObject usr, DreamProcArguments arguments) {
            if(arguments.ArgumentCount > 1) throw new Exception("md5() only takes one argument");
            DreamValue arg = arguments.GetArgument(0, "T");

            byte[] bytes;

            if (arg.TryGetValueAsDreamResource(out DreamResource resource)) {
                byte[]? filebytes = resource.ResourceData;

                if (filebytes == null) {
                    return DreamValue.Null;
                }

                bytes = filebytes;
            } else if (arg.TryGetValueAsString(out string? textdata)) {
                bytes = Encoding.UTF8.GetBytes(textdata);
            } else {
                return DreamValue.Null;
            }

            MD5 md5 = MD5.Create();
            byte[] output = md5.ComputeHash(bytes);
            //Match BYOND formatting
            string hash = BitConverter.ToString(output).Replace("-", "").ToLower();
            return new DreamValue(hash);
        }

        [DreamProc("min")]
        [DreamProcParameter("A")]
        public static DreamValue NativeProc_min(DreamObject instance, DreamObject usr, DreamProcArguments arguments) {
            List<DreamValue> values;

            if (arguments.ArgumentCount == 1) {
                DreamValue arg = arguments.GetArgument(0, "A");
                if (!arg.TryGetValueAsDreamList(out var list))
                    return arg;

                values = list.GetValues();
            } else {
                values = arguments.GetAllArguments();
            }

            DreamValue min = values[0];
            if (min == DreamValue.Null) return min;

            for (int i = 1; i < values.Count; i++) {
                DreamValue value = values[i];

                if (value.TryGetValueAsFloat(out var lFloat) && min.TryGetValueAsFloat(out var rFloat)) {
                    if (lFloat < rFloat) min = value;
                } else if (value.TryGetValueAsString(out var lString) && min.TryGetValueAsString(out var rString)) {
                    if (string.Compare(lString, rString, StringComparison.Ordinal) < 0) min = value;
                } else if (value == DreamValue.Null) {
                    return value;
                } else {
                    throw new Exception($"Cannot compare {min} and {value}");
                }
            }

            return min;
        }

        [DreamProc("nonspantext")]
        [DreamProcParameter("Haystack", Type = DreamValueType.String)]
        [DreamProcParameter("Needles", Type = DreamValueType.String)]
        [DreamProcParameter("Start", Type = DreamValueType.Float, DefaultValue = 1)]
        public static DreamValue NativeProc_nonspantext(DreamObject instance, DreamObject usr, DreamProcArguments arguments)
        {
            if (!arguments.GetArgument(0, "Haystack").TryGetValueAsString(out var text))
            {
                return new DreamValue(0);
            }

            if (!arguments.GetArgument(1, "Needles").TryGetValueAsString(out var needles))
            {
                return new DreamValue(1);
            }

            int start = (int)arguments.GetArgument(2, "Start").GetValueAsFloat();

            if (start == 0 || start > text.Length) return new DreamValue(0);

            if (start < 0)
            {
                start += text.Length + 1;
            }
            var index = text.AsSpan(start - 1).IndexOfAny(needles);
            if (index == -1)
            {
                index = text.Length - start + 1;
            }

            return new DreamValue(index);
        }

        [DreamProc("num2text")]
        [DreamProcParameter("N")]
        [DreamProcParameter("Digits", Type = DreamValueType.Float)]
        [DreamProcParameter("Radix", Type = DreamValueType.Float)]
        public static DreamValue NativeProc_num2text(DreamObject instance, DreamObject usr, DreamProcArguments arguments) {
            DreamValue number = arguments.GetArgument(0, "N");

            if (number.TryGetValueAsFloat(out float floatValue)) {
                return new DreamValue(floatValue.ToString(CultureInfo.InvariantCulture));
            } else {
                return new DreamValue("0");
            }
        }

        [DreamProc("oview")]
        [DreamProcParameter("Dist", Type = DreamValueType.Float, DefaultValue = 5)]
        [DreamProcParameter("Center", Type = DreamValueType.DreamObject)]
        public static DreamValue NativeProc_oview(DreamObject instance, DreamObject usr, DreamProcArguments arguments) { //TODO: View obstruction (dense turfs)
            int distance = 5;
            DreamObject center = usr;

            //Arguments are optional and can be passed in any order
            if (arguments.ArgumentCount > 0) {
                DreamValue firstArgument = arguments.GetArgument(0, "Dist");

                if (firstArgument.TryGetValueAsDreamObject(out var firstObj)) {
                    center = firstObj;

                    if (arguments.ArgumentCount > 1) {
                        distance = arguments.GetArgument(1, "Center").GetValueAsInteger();
                    }
                } else {
                    if(!firstArgument.TryGetValueAsInteger(out distance)) {
                         throw new Exception("distance is not a number");
                     }

                    if (arguments.ArgumentCount > 1) {
                        center = arguments.GetArgument(1, "Center").GetValueAsDreamObject();
                    }
                }
            }

            DreamList view = DreamList.Create();
            int centerX = center.GetVariable("x").GetValueAsInteger();
            int centerY = center.GetVariable("y").GetValueAsInteger();
            int centerZ = center.GetVariable("z").GetValueAsInteger();

            var mapMgr = IoCManager.Resolve<IDreamMapManager>();

            for (int x = Math.Max(centerX - distance, 1); x < Math.Min(centerX + distance, mapMgr.Size.X); x++) {
                for (int y = Math.Max(centerY - distance, 1); y < Math.Min(centerY + distance, mapMgr.Size.Y); y++) {
                    if (x == centerX && y == centerY)
                        continue;
                    if (!mapMgr.TryGetTurfAt((x, y), centerZ, out var turf))
                        continue;

                    view.AddValue(new DreamValue(turf));
                    foreach (DreamValue content in turf.GetVariable("contents").GetValueAsDreamList().GetValues()) {
                        view.AddValue(content);
                    }
                }
            }

            return new DreamValue(view);
        }

        [DreamProc("oviewers")]
        [DreamProcParameter("Depth", Type = DreamValueType.Float)]
        [DreamProcParameter("Center", Type = DreamValueType.DreamObject)]
        public static DreamValue NativeProc_oviewers(DreamObject instance, DreamObject usr, DreamProcArguments arguments) { //TODO: View obstruction (dense turfs)
            DreamValue depthValue = new DreamValue(5);
            DreamObject center = usr;

            //Arguments are optional and can be passed in any order
            if (arguments.ArgumentCount > 0) {
                DreamValue firstArgument = arguments.GetArgument(0, "Depth");

                if (firstArgument.Type == DreamValueType.DreamObject) {
                    center = firstArgument.GetValueAsDreamObject();

                    if (arguments.ArgumentCount > 1) {
                        depthValue = arguments.GetArgument(1, "Center");
                    }
                } else {
                    depthValue = firstArgument;

                    if (arguments.ArgumentCount > 1) {
                        center = arguments.GetArgument(1, "Center").GetValueAsDreamObject();
                    }
                }
            }

            DreamList view = DreamList.Create();
            int depth = (depthValue.Type == DreamValueType.Float) ? depthValue.GetValueAsInteger() : 5; //TODO: Default to world.view
            int centerX = center.GetVariable("x").GetValueAsInteger();
            int centerY = center.GetVariable("y").GetValueAsInteger();

            foreach (DreamObject mob in DreamManager.Mobs) {
                int mobX = mob.GetVariable("x").GetValueAsInteger();
                int mobY = mob.GetVariable("y").GetValueAsInteger();

                if (mobX == centerX && mobY == centerY) continue;

                if (Math.Abs(centerX - mobX) <= depth && Math.Abs(centerY - mobY) <= depth) {
                    view.AddValue(new DreamValue(mob));
                }
            }

            return new DreamValue(view);
        }

        public static DreamList params2list(string queryString) {
            queryString = queryString.Replace(";", "&");
            NameValueCollection query = HttpUtility.ParseQueryString(queryString);
            DreamList list = DreamList.Create();

            foreach (string queryKey in query.AllKeys) {
                string[] queryValues = query.GetValues(queryKey);
                string queryValue = queryValues[^1]; //Use the last appearance of the key in the query

                if (queryKey != null) {
                    list.SetValue(new DreamValue(queryKey), new DreamValue(queryValue));
                } else {
                    list.AddValue(new DreamValue(queryValue));
                }
            }

            return list;
        }

        [DreamProc("params2list")]
        [DreamProcParameter("Params", Type = DreamValueType.String)]
        public static DreamValue NativeProc_params2list(DreamObject instance, DreamObject usr, DreamProcArguments arguments) {
            DreamValue paramsValue = arguments.GetArgument(0, "Params");
            DreamList result;

            if (paramsValue.TryGetValueAsString(out string paramsString)) {
                result = params2list(paramsString);
            } else {
                result = DreamList.Create();
            }

            return new DreamValue(result);
        }

        [DreamProc("rand")]
        [DreamProcParameter("L", Type = DreamValueType.Float)]
        [DreamProcParameter("H", Type = DreamValueType.Float)]
        public static DreamValue NativeProc_rand(DreamObject instance, DreamObject usr, DreamProcArguments arguments) {
            if (arguments.ArgumentCount == 0) {
                return new DreamValue(DreamManager.Random.NextSingle());
            } else if (arguments.ArgumentCount == 1) {
                arguments.GetArgument(0, "L").TryGetValueAsInteger(out var high);

                return new DreamValue(DreamManager.Random.Next(high));
            } else {
                arguments.GetArgument(0, "L").TryGetValueAsInteger(out var low);
                arguments.GetArgument(1, "H").TryGetValueAsInteger(out var high);

                return new DreamValue(DreamManager.Random.Next(Math.Min(low, high), Math.Max(low, high)));
            }
        }

        [DreamProc("rand_seed")]
        [DreamProcParameter("Seed", Type = DreamValueType.Float)]
        public static DreamValue NativeProc_rand_seed(DreamObject instance, DreamObject usr, DreamProcArguments arguments) {
            arguments.GetArgument(0, "Seed").TryGetValueAsInteger(out var seed);

            DreamManager.Random = new Random(seed);
            return DreamValue.Null;
        }

        [DreamProc("ref")]
        [DreamProcParameter("Object", Type = DreamValueType.DreamObject)]
        public static DreamValue NativeProc_ref(DreamObject instance, DreamObject usr, DreamProcArguments arguments)
        {
            return new DreamValue(DreamManager.CreateRef(arguments.GetArgument(0, "Object")));
        }

        [DreamProc("regex")]
        [DreamProcParameter("pattern", Type = DreamValueType.String | DreamValueType.DreamObject)]
        [DreamProcParameter("flags", Type = DreamValueType.Float)]
        public static DreamValue NativeProc_regex(DreamObject instance, DreamObject usr, DreamProcArguments arguments)
        {
            var patternOrRegex = arguments.GetArgument(0, "pattern");
            var flags = arguments.GetArgument(1, "flags");
            if (flags.TryGetValueAsInteger(out var specialMode) && patternOrRegex.TryGetValueAsString(out var text))
            {
                switch(specialMode)
                {
                    case 1:
                        return new DreamValue(Regex.Escape(text));
                    case 2:
                        return new DreamValue(text.Replace("$", "$$"));
                };
            }
            var newRegex = ObjectTree.CreateObject(ObjectTree.Regex);
            newRegex.InitSpawn(arguments);
            return new DreamValue(newRegex);
        }

        [DreamProc("replacetext")]
        [DreamProcParameter("Haystack", Type = DreamValueType.String)]
        [DreamProcParameter("Needle", Type = DreamValueType.String)]
        [DreamProcParameter("Replacement", Type = DreamValueType.String)]
        [DreamProcParameter("Start", Type = DreamValueType.Float, DefaultValue = 1)]
        [DreamProcParameter("End", Type = DreamValueType.Float, DefaultValue = 0)]
        public static async Task<DreamValue> NativeProc_replacetext(AsyncNativeProc.State state) {
            DreamValue haystack = state.Arguments.GetArgument(0, "Haystack");
            DreamValue needle = state.Arguments.GetArgument(1, "Needle");
            DreamValue replacementArg = state.Arguments.GetArgument(2, "Replacement");
            int start = state.Arguments.GetArgument(3, "Start").GetValueAsInteger(); //1-indexed
            int end = state.Arguments.GetArgument(4, "End").GetValueAsInteger(); //1-indexed

            if (needle.TryGetValueAsDreamObjectOfType(ObjectTree.Regex, out var regexObject)) {
                // According to the docs, this is the same as /regex.Replace()
                return await DreamProcNativeRegex.RegexReplace(state, regexObject, haystack, replacementArg, start, end);
            }

            if (!haystack.TryGetValueAsString(out var text)) {
                return DreamValue.Null;
            }

            var arg3 = replacementArg.TryGetValueAsString(out var replacement);

            if (end == 0) {
                end = text.Length + 1;
            }

            if (needle == DreamValue.Null) { // Insert the replacement after each char except the last
                if (!arg3) { // No change if no Replacement was given
                    return new DreamValue(text);
                }

                // A Start of 2 is the same as 1. This only happens when Needle is null.
                if (start == 1)
                    start = 2;

                // End cannot reach the last char
                end = Math.Min(end, text.Length);

                StringBuilder result = new StringBuilder();
                for (int i = 0; i < text.Length; i++) {
                    result.Append(text[i]);
                    if (i >= start - 2 && i < end - 1)
                        result.Append(replacement);
                }

                return new DreamValue(result.ToString());
            }

            if (needle.TryGetValueAsString(out var needleStr)) {
                string before = text.Substring(0, start - 1);
                string after = text.Substring(end - 1);
                string textSub = text.Substring(start - 1, end - start);
                string replaced = textSub.Replace(needleStr, replacement, StringComparison.OrdinalIgnoreCase);

                StringBuilder newTextBuilder = new();
                newTextBuilder.Append(before);
                newTextBuilder.Append(replaced);
                newTextBuilder.Append(after);

                return new DreamValue(newTextBuilder.ToString());
            }

            throw new Exception($"Invalid needle {needle}");
        }

        [DreamProc("rgb")]
        [DreamProcParameter("R", Type = DreamValueType.Float)]
        [DreamProcParameter("G", Type = DreamValueType.Float)]
        [DreamProcParameter("B", Type = DreamValueType.Float)]
        [DreamProcParameter("A", Type = DreamValueType.Float)]
        public static DreamValue NativeProc_rgb(DreamObject instance, DreamObject usr, DreamProcArguments arguments) {
            arguments.GetArgument(0, "R").TryGetValueAsInteger(out var r);
            arguments.GetArgument(1, "G").TryGetValueAsInteger(out var g);
            arguments.GetArgument(2, "B").TryGetValueAsInteger(out var b);
            DreamValue aValue = arguments.GetArgument(3, "A");

            // TODO: There is a difference between passing null and not passing a fourth arg at all
            // Likely a compile-time difference
            if (aValue == DreamValue.Null) {
                return new DreamValue($"#{r:X2}{g:X2}{b:X2}");
            } else {
                aValue.TryGetValueAsInteger(out var a);

                return new DreamValue($"#{r:X2}{g:X2}{b:X2}{a:X2}");
            }
        }

        [DreamProc("rgb2num")]
        [DreamProcParameter("color", Type = DreamValueType.String)]
        [DreamProcParameter("space", Type = DreamValueType.Float, DefaultValue = 0)] // Same value as COLORSPACE_RGB
        public static DreamValue NativeProc_rgb2num(DreamObject instance, DreamObject usr, DreamProcArguments arguments) {
            if(!arguments.GetArgument(0, "color").TryGetValueAsString(out var color))
            {
                throw new Exception("bad color");
            }

            if (!arguments.GetArgument(1, "space").TryGetValueAsInteger(out var space)) {
                throw new NotImplementedException($"Failed to parse colorspace {arguments.GetArgument(1, "space")}");
            }

            if (!ColorHelpers.TryParseColor(color, out var c, defaultAlpha: null)) {
                throw new Exception("bad color");
            }

            DreamList list = DreamList.Create();

            switch(space) {
                case 0: //rgb
                    list.AddValue(new DreamValue(c.RByte));
                    list.AddValue(new DreamValue(c.GByte));
                    list.AddValue(new DreamValue(c.BByte));
                    break;
                case 1: //hsv
                    Vector4 hsvcolor = Color.ToHsv(c);
                    list.AddValue(new DreamValue(hsvcolor.X * 360));
                    list.AddValue(new DreamValue(hsvcolor.Y * 100));
                    list.AddValue(new DreamValue(hsvcolor.Z * 100));
                    break;
                case 2: //hsl
                    Vector4 hslcolor = Color.ToHsl(c);
                    list.AddValue(new DreamValue(hslcolor.X * 360));
                    list.AddValue(new DreamValue(hslcolor.Y * 100));
                    list.AddValue(new DreamValue(hslcolor.Z * 100));
                    break;
                case 3: //hcy
                    /// TODO Figure out why the chroma for #ca60db is 48 instead of 68
                    throw new NotImplementedException("HCY Colorspace is not implemented");
                    /*
                    Vector4 hcycolor = Color.ToHcy(c);
                    list.AddValue(new DreamValue(hcycolor.X * 360));
                    list.AddValue(new DreamValue(hcycolor.Y * 100));
                    list.AddValue(new DreamValue(hcycolor.Z * 100));
                    */
                default:
                    throw new NotImplementedException($"Colorspace {space} is not implemented");
            }

            if (color.Length == 9 || color.Length == 5) {
                list.AddValue(new DreamValue(c.AByte));
            }

            return new DreamValue(list);
        }

        [DreamProc("replacetextEx")]
        [DreamProcParameter("Haystack", Type = DreamValueType.String)]
        [DreamProcParameter("Needle", Type = DreamValueType.String)]
        [DreamProcParameter("Replacement", Type = DreamValueType.String)]
        [DreamProcParameter("Start", Type = DreamValueType.Float, DefaultValue = 1)]
        [DreamProcParameter("End", Type = DreamValueType.Float, DefaultValue = 0)]
        public static DreamValue NativeProc_replacetextEx(DreamObject instance, DreamObject usr, DreamProcArguments arguments) {
            if (!arguments.GetArgument(0, "Haystack").TryGetValueAsString(out var text))
            {
                return DreamValue.Null;
            }

            var arg3 = arguments.GetArgument(2, "Replacement").TryGetValueAsString(out var replacement);

            if (!arguments.GetArgument(1, "Needle").TryGetValueAsString(out var needle))
            {
                if (!arg3)
                {
                    return new DreamValue(text);
                }

                //Insert the replacement after each char except the last char
                //TODO: Properly support non-default start/end values
                StringBuilder result = new StringBuilder();
                var pos = 0;
                while (pos + 1 <= text.Length)
                {
                    result.Append(text[pos]).Append(arg3);
                    pos += 1;
                }
                result.Append(text[pos]);
                return new DreamValue(result.ToString());
            }

            int start = arguments.GetArgument(3, "Start").GetValueAsInteger(); //1-indexed
            int end = arguments.GetArgument(4, "End").GetValueAsInteger(); //1-indexed

            if (end == 0) {
                end = text.Length + 1;
            }

            return new DreamValue(text.Substring(start - 1, end - start).Replace(needle, replacement, StringComparison.Ordinal));
        }

        [DreamProc("round")]
        [DreamProcParameter("A", Type = DreamValueType.Float)]
        [DreamProcParameter("B", Type = DreamValueType.Float)]
        public static DreamValue NativeProc_round(DreamObject instance, DreamObject usr, DreamProcArguments arguments) {
            arguments.GetArgument(0, "A").TryGetValueAsFloat(out var a);

            if (arguments.ArgumentCount == 1) {
                return new DreamValue((float)Math.Floor(a));
            } else {
                arguments.GetArgument(1, "B").TryGetValueAsFloat(out var b);

                return new DreamValue((float)Math.Round(a / b) * b);
            }
        }

        [DreamProc("roll")]
        [DreamProcParameter("ndice", Type = DreamValueType.Float | DreamValueType.String)]
        [DreamProcParameter("sides", Type = DreamValueType.Float)]
        public static DreamValue NativeProc_roll(DreamObject instance, DreamObject usr, DreamProcArguments arguments) {
            int dice = 1;
            int sides;
            int modifier = 0;
            if (arguments.ArgumentCount == 1) {
                if(!arguments.GetArgument(0, "ndice").TryGetValueAsString(out var diceInput))
                {
                    return new DreamValue(1);
                }
                string[] diceList = diceInput.Split('d');
                if (diceList.Length < 2) {
                    if (!Int32.TryParse(diceList[0], out sides)) { throw new Exception($"Invalid dice value: {diceInput}"); }
                } else {
                    if (!Int32.TryParse(diceList[0], out dice)) { throw new Exception($"Invalid dice value: {diceInput}"); }
                    if (!Int32.TryParse(diceList[1], out sides)) {
                        string[] sideList = diceList[1].Split('+');

                        if (!Int32.TryParse(sideList[0], out sides) || !Int32.TryParse(sideList[1], out modifier))
                            throw new Exception($"Invalid dice value: {diceInput}");
                    }
                }
            } else if (!arguments.GetArgument(0, "ndice").TryGetValueAsInteger(out dice) || !arguments.GetArgument(1, "sides").TryGetValueAsInteger(out sides)) {
                return new DreamValue(0);
            }
            float total = modifier; // Adds the modifier to start with
            for (int i = 0; i < dice; i++) {
                total += DreamManager.Random.Next(1, sides + 1);
            }

            return new DreamValue(total);
        }
        [DreamProc("sha1")]
        [DreamProcParameter("T", Type = DreamValueType.String | DreamValueType.DreamResource)]
        public static DreamValue NativeProc_sha1(DreamObject instance, DreamObject usr, DreamProcArguments arguments)
        {
            if (arguments.ArgumentCount > 1) throw new Exception("sha1() only takes one argument");
            DreamValue arg = arguments.GetArgument(0, "T");
            byte[] bytes;

            if (arg.TryGetValueAsDreamResource(out DreamResource resource)) {
                byte[]? filebytes = resource.ResourceData;

                if (filebytes == null) {
                    return DreamValue.Null;
                }

                bytes = filebytes;
            } else if (arg.TryGetValueAsString(out string? textdata)) {
                bytes = Encoding.UTF8.GetBytes(textdata);
            } else {
                return DreamValue.Null;
            }

            SHA1 sha1 = SHA1.Create();
            byte[] output = sha1.ComputeHash(bytes);
            //Match BYOND formatting
            string hash = BitConverter.ToString(output).Replace("-", "").ToLower();
            return new DreamValue(hash);
        }

        [DreamProc("shutdown")]
        [DreamProcParameter("Addr", Type = DreamValueType.String | DreamValueType.DreamObject)]
        [DreamProcParameter("Natural", Type = DreamValueType.Float, DefaultValue = 0)]
        public static DreamValue NativeProc_shutdown(DreamObject instance, DreamObject usr, DreamProcArguments arguments) {
            DreamValue addrValue = arguments.GetArgument(0, "Addr");

            if (addrValue == DreamValue.Null) {
                IoCManager.Resolve<ITaskManager>().RunOnMainThread(() => {
                    IoCManager.Resolve<IBaseServer>().Shutdown("shutdown() was called from DM code");
                });
            } else {
                throw new NotImplementedException();
            }

            return DreamValue.Null;
        }

        [DreamProc("sin")]
        [DreamProcParameter("X", Type = DreamValueType.Float)]
        public static DreamValue NativeProc_sin(DreamObject instance, DreamObject usr, DreamProcArguments arguments) {
            arguments.GetArgument(0, "X").TryGetValueAsFloat(out var x);
            double rad = x * (Math.PI / 180);

            return new DreamValue((float)Math.Sin(rad));
        }

        [DreamProc("sleep")]
        [DreamProcParameter("Delay", Type = DreamValueType.Float)]
        public static async Task<DreamValue> NativeProc_sleep(AsyncNativeProc.State state) {
            state.Arguments.GetArgument(0, "Delay").TryGetValueAsFloat(out float delay);
            int delayMilliseconds = (int)(delay * 100);

            // TODO: This may not be the proper behaviour, see https://www.byond.com/docs/ref/#/proc/sleep
            // sleep(0) should sleep for the minimum amount of time possible, whereas
            // sleep called with a negative value should do a backlog check, meaning it only sleeps
            // when other events are backlogged
            if (delayMilliseconds > 0) {
                await Task.Delay(delayMilliseconds);
            } else {
                // TODO: This postpones execution until the next tick.
                // It should instead start again in the current tick if possible.
                await Task.Yield();
            }

            return DreamValue.Null;
        }

        [DreamProc("sorttext")]
        [DreamProcParameter("T1", Type = DreamValueType.String)]
        [DreamProcParameter("T2", Type = DreamValueType.String)]
        public static DreamValue NativeProc_sorttext(DreamObject instance, DreamObject usr, DreamProcArguments arguments)
        {
            string t2;
            if (!arguments.GetArgument(0, "T1").TryGetValueAsString(out var t1))
            {
                if (!arguments.GetArgument(1, "T2").TryGetValueAsString(out _))
                {
                    return new DreamValue(0);
                }

                return new DreamValue(1);
            } else if (!arguments.GetArgument(1, "T2").TryGetValueAsString(out t2))
            {
                return new DreamValue(-1);
            }

            int comparison = string.Compare(t2, t1, StringComparison.OrdinalIgnoreCase);
            int clamped = Math.Max(Math.Min(comparison, 1), -1); //Clamp return value between -1 and 1
            return new DreamValue(clamped);
        }

        [DreamProc("sorttextEx")]
        [DreamProcParameter("T1", Type = DreamValueType.String)]
        [DreamProcParameter("T2", Type = DreamValueType.String)]
        public static DreamValue NativeProc_sorttextEx(DreamObject instance, DreamObject usr, DreamProcArguments arguments) {
            string t2;
            if (!arguments.GetArgument(0, "T1").TryGetValueAsString(out var t1))
            {
                if (!arguments.GetArgument(1, "T2").TryGetValueAsString(out _))
                {
                    return new DreamValue(0);
                }

                return new DreamValue(1);
            } else if (!arguments.GetArgument(1, "T2").TryGetValueAsString(out t2))
            {
                return new DreamValue(-1);
            }

            int comparison = string.Compare(t2, t1, StringComparison.Ordinal);
            int clamped = Math.Max(Math.Min(comparison, 1), -1); //Clamp return value between -1 and 1
            return new DreamValue(clamped);
        }

        [DreamProc("sound")]
        [DreamProcParameter("file", Type = DreamValueType.DreamResource)]
        [DreamProcParameter("repeat", Type = DreamValueType.Float, DefaultValue = 0)]
        [DreamProcParameter("wait", Type = DreamValueType.Float)]
        [DreamProcParameter("channel", Type = DreamValueType.Float)]
        [DreamProcParameter("volume", Type = DreamValueType.Float)]
        public static DreamValue NativeProc_sound(DreamObject instance, DreamObject usr, DreamProcArguments arguments) {
            DreamObject soundObject = ObjectTree.CreateObject(ObjectTree.Sound);
            soundObject.InitSpawn(arguments);
            return new DreamValue(soundObject);
        }

        [DreamProc("splittext")]
        [DreamProcParameter("Text", Type = DreamValueType.String)]
        [DreamProcParameter("Delimiter", Type = DreamValueType.String)]
        public static DreamValue NativeProc_splittext(DreamObject instance, DreamObject usr, DreamProcArguments arguments)
        {
            if (!arguments.GetArgument(0, "Text").TryGetValueAsString(out var text))
            {
                return new DreamValue(DreamList.Create());
            }
            var arg2 = arguments.GetArgument(1, "Delimiter");
            if(!arg2.TryGetValueAsString(out var delimiter))
            {
                if (!arg2.Equals(DreamValue.Null))
                {
                    return new DreamValue(DreamList.Create());
                }
            }
            string[] splitText = text.Split(delimiter);
            DreamList list = DreamList.Create(splitText);

            return new DreamValue(list);
        }

        [DreamProc("sqrt")]
        [DreamProcParameter("A", Type = DreamValueType.Float)]
        public static DreamValue NativeProc_sqrt(DreamObject instance, DreamObject usr, DreamProcArguments arguments) {
            arguments.GetArgument(0, "A").TryGetValueAsFloat(out var a);

            return new DreamValue((float)Math.Sqrt(a));
        }

        private static void OutputToStatPanel(DreamConnection connection, DreamValue name, DreamValue value) {
            if (name != DreamValue.Null) {
                connection.AddStatPanelLine(name.Stringify() + "\t" + value.Stringify());
            } else {
                connection.AddStatPanelLine(value.Stringify());
            }
        }

        [DreamProc("stat")]
        [DreamProcParameter("Name")]
        [DreamProcParameter("Value")]
        public static DreamValue NativeProc_stat(DreamObject instance, DreamObject usr, DreamProcArguments arguments) {
            DreamValue name = arguments.GetArgument(0, "Name");
            DreamValue value = arguments.GetArgument(1, "Value");
            DreamConnection connection = DreamManager.GetConnectionFromMob(usr);

            OutputToStatPanel(connection, name, value);
            return DreamValue.Null;
        }

        [DreamProc("statpanel")]
        [DreamProcParameter("Panel", Type = DreamValueType.String)]
        [DreamProcParameter("Name")]
        [DreamProcParameter("Value")]
        public static DreamValue NativeProc_statpanel(DreamObject instance, DreamObject usr, DreamProcArguments arguments) {
            string panel = arguments.GetArgument(0, "Panel").GetValueAsString();
            DreamValue name = arguments.GetArgument(1, "Name");
            DreamValue value = arguments.GetArgument(2, "Value");
            DreamConnection connection = DreamManager.GetConnectionFromMob(usr);

            connection.SetOutputStatPanel(panel);
            if (name != DreamValue.Null || value != DreamValue.Null) {
                OutputToStatPanel(connection, name, value);
            }

            return new DreamValue(connection.SelectedStatPanel == panel ? 1 : 0);
        }

        [DreamProc("tan")]
        [DreamProcParameter("X", Type = DreamValueType.Float)]
        public static DreamValue NativeProc_tan(DreamObject instance, DreamObject usr, DreamProcArguments arguments) {
            arguments.GetArgument(0, "X").TryGetValueAsFloat(out var x);
            double rad = x * (Math.PI / 180);

            return new DreamValue((float)Math.Tan(rad));
        }

        [DreamProc("text2ascii")]
        [DreamProcParameter("T", Type = DreamValueType.String)]
        [DreamProcParameter("pos", Type = DreamValueType.Float, DefaultValue = 1)]
        public static DreamValue NativeProc_text2ascii(DreamObject instance, DreamObject usr, DreamProcArguments arguments) {
            if(!arguments.GetArgument(0, "T").TryGetValueAsString(out var text))
            {
                return new DreamValue(0);
            }

            arguments.GetArgument(1, "pos").TryGetValueAsInteger(out var pos); //1-indexed
            if (pos == 0) pos = 1; //0 is same as 1
            else if (pos < 0) pos += text.Length + 1; //Wraps around

            if (pos > text.Length || pos < 1) {
                return new DreamValue(0);
            } else {
                return new DreamValue((int)text[pos - 1]);
            }
        }

        [DreamProc("text2file")]
        [DreamProcParameter("Text", Type = DreamValueType.String)]
        [DreamProcParameter("File", Type = DreamValueType.String)]
        public static DreamValue NativeProc_text2file(DreamObject instance, DreamObject usr, DreamProcArguments arguments) {
            if (!arguments.GetArgument(0, "Text").TryGetValueAsString(out var text))
            {
                text = string.Empty;
            }
            if(!arguments.GetArgument(1, "File").TryGetValueAsString(out var file))
            {
                return new DreamValue(0);
            }

            var resourceManager = IoCManager.Resolve<DreamResourceManager>();
            return new DreamValue(resourceManager.SaveTextToFile(file, text) ? 1 : 0);
        }

        [DreamProc("text2num")]
        [DreamProcParameter("T", Type = DreamValueType.String | DreamValueType.Float | DreamValueType.DreamObject)]
        [DreamProcParameter("radix", Type = DreamValueType.Float, DefaultValue = 10)]
        public static DreamValue NativeProc_text2num(DreamObject instance, DreamObject usr, DreamProcArguments arguments) {
            DreamValue value = arguments.GetArgument(0, "T");

            if (value.TryGetValueAsString(out string text)) {
                arguments.GetArgument(1, "radix").TryGetValueAsInteger(out var radix);
                if (radix < 2)
                    throw new Exception($"Invalid radix: {radix}");

                text = text.Trim();
                if (text.Length == 0)
                    return DreamValue.Null;

                try {
                    if (radix == 10) {
                        return new DreamValue(Convert.ToSingle(text, CultureInfo.InvariantCulture));
                    } else {
                        return new DreamValue(Convert.ToInt32(text, radix));
                    }
                } catch (FormatException) {
                    return DreamValue.Null; //No digits, return null
                }
            } else if (value.Type == DreamValueType.Float) {
                return value;
            } else if (value == DreamValue.Null) {
                return DreamValue.Null;
            } else {
                throw new Exception($"Invalid argument to text2num: {value}");
            }
        }

        [DreamProc("text2path")]
        [DreamProcParameter("T", Type = DreamValueType.String)]
        public static DreamValue NativeProc_text2path(DreamObject instance, DreamObject usr, DreamProcArguments arguments) {
            if (!arguments.GetArgument(0, "T").TryGetValueAsString(out var text)) {
                return DreamValue.Null;
            }

            DreamPath path = new DreamPath(text);
            if (path.FindElement("proc") != -1 || path.FindElement("verb") != -1)
                throw new NotImplementedException("text2path() for procs is not implemented");

            if (ObjectTree.TryGetTreeEntry(path, out var type)) {
                return new DreamValue(type);
            } else {
                return DreamValue.Null;
            }
        }

        [DreamProc("time2text")]
        [DreamProcParameter("timestamp", Type = DreamValueType.Float)]
        [DreamProcParameter("format", Type = DreamValueType.String)]
        [DreamProcParameter("timezone", Type = DreamValueType.Float)]
        public static DreamValue NativeProc_time2text(DreamObject instance, DreamObject usr, DreamProcArguments arguments) {
            bool hasTimezoneOffset = arguments.GetArgument(2, "timezone").TryGetValueAsFloat(out float timezoneOffset);

            if (!arguments.GetArgument(0, "timestamp").TryGetValueAsFloat(out var timestamp)) {
                // TODO This copes with nulls and is a sane default, but BYOND has weird returns for strings and stuff
                DreamManager.WorldInstance.GetVariable("timeofday").TryGetValueAsFloat(out timestamp);
            }

            if (!arguments.GetArgument(1, "format").TryGetValueAsString(out var format)) {
                format = "DDD MMM DD hh:mm:ss YYYY";
            }

            long ticks = (long)(timestamp * TimeSpan.TicksPerSecond / 10);

            // The DM reference says this is 0-864000. That's wrong, it's actually a 7-day range instead of 1
            if (timestamp >= 0 && timestamp < 864000*7) {
                ticks += DateTime.Today.Ticks;
            } else {
                // Offset from January 1st, 2020
                ticks += new DateTime(2000, 1, 1).Ticks;
            }

            DateTime time = new DateTime(ticks, DateTimeKind.Utc);
            if (hasTimezoneOffset) {
                time = time.AddHours(timezoneOffset);
            } else {
                time = time.ToLocalTime();
            }

            format = format.Replace("YYYY", time.Year.ToString());
            format = format.Replace("YY", (time.Year % 100).ToString("00"));
            format = format.Replace("Month", CultureInfo.InvariantCulture.DateTimeFormat.GetMonthName(time.Month));
            format = format.Replace("MMM", CultureInfo.InvariantCulture.DateTimeFormat.GetAbbreviatedMonthName(time.Month));
            format = format.Replace("MM", time.Month.ToString("00"));
            format = format.Replace("Day", CultureInfo.InvariantCulture.DateTimeFormat.GetDayName(time.DayOfWeek));
            format = format.Replace("DDD", CultureInfo.InvariantCulture.DateTimeFormat.GetAbbreviatedDayName(time.DayOfWeek));
            format = format.Replace("DD", time.Day.ToString("00"));
            format = format.Replace("hh", time.Hour.ToString("00"));
            format = format.Replace("mm", time.Minute.ToString("00"));
            format = format.Replace("ss", time.Second.ToString("00"));
            return new DreamValue(format);
        }

        [DreamProc("trimtext")]
        [DreamProcParameter("Text", Type = DreamValueType.String)]
        public static DreamValue NativeProc_trimtext(DreamObject instance, DreamObject usr,
            DreamProcArguments arguments)
        {
            return arguments.GetArgument(0, "Text").TryGetValueAsString(out var val) ? new DreamValue(val.Trim()) : DreamValue.Null;
        }

        [DreamProc("trunc")]
        [DreamProcParameter("n", Type = DreamValueType.Float)]
        public static DreamValue NativeProc_trunc(DreamObject instance, DreamObject usr, DreamProcArguments arguments) {
            DreamValue arg = arguments.GetArgument(0, "n");
            if (arg.TryGetValueAsFloat(out float floatnum)) {
                return new DreamValue(MathF.Truncate(floatnum));
            }
            return new DreamValue(0);
        }

        [DreamProc("typesof")]
        [DreamProcParameter("Item1", Type = DreamValueType.DreamType | DreamValueType.DreamObject | DreamValueType.ProcStub | DreamValueType.VerbStub)]
        public static DreamValue NativeProc_typesof(DreamObject instance, DreamObject usr, DreamProcArguments arguments) {
            DreamList list = DreamList.Create();

            foreach (DreamValue typeValue in arguments.GetAllArguments()) {
                IEnumerable<int>? addingProcs = null;

                if (!typeValue.TryGetValueAsType(out var type)) {
                    if (typeValue.TryGetValueAsDreamObject(out var typeObj)) {
                        if (typeObj is null or DreamList) // typesof() ignores nulls and lists
                            continue;

                        type = typeObj.ObjectDefinition.TreeEntry;
                    } else if (typeValue.TryGetValueAsString(out var typeString)) {
                        DreamPath path = new DreamPath(typeString);

                        if (path.LastElement is "proc" or "verb") {
                            type = ObjectTree.GetTreeEntry(path.FromElements(0, -2));
                            addingProcs = type.ObjectDefinition.Procs.Values;
                        } else {
                            type = ObjectTree.GetTreeEntry(path);
                        }
                    } else if (typeValue.TryGetValueAsProcStub(out var owner)) {
                        type = owner;
                        addingProcs = type.ObjectDefinition.Procs.Values;
                    } else if (typeValue.TryGetValueAsVerbStub(out owner)) {
                        type = owner;
                        addingProcs = type.ObjectDefinition.Verbs;
                    } else {
                        continue;
                    }
                }

                if (addingProcs != null) {
                    foreach (var procId in addingProcs) {
                        list.AddValue(new DreamValue(ObjectTree.Procs[procId]));
                    }
                } else {
                    var descendants = ObjectTree.GetAllDescendants(type);

                    foreach (var descendant in descendants) {
                        list.AddValue(new DreamValue(descendant));
                    }
                }
            }

            return new DreamValue(list);
        }

        [DreamProc("uppertext")]
        [DreamProcParameter("T", Type = DreamValueType.String)]
        public static DreamValue NativeProc_uppertext(DreamObject instance, DreamObject usr, DreamProcArguments arguments)
        {
            var arg = arguments.GetArgument(0, "T");
            if (!arg.TryGetValueAsString(out var text))
            {
                return arg;
            }

            return new DreamValue(text.ToUpper());
        }

        [DreamProc("url_decode")]
        [DreamProcParameter("UrlText", Type = DreamValueType.String)]
        public static DreamValue NativeProc_url_decode(DreamObject instance, DreamObject usr, DreamProcArguments arguments) {
            if (!arguments.GetArgument(0, "UrlText").TryGetValueAsString(out var urlText))
            {
                return new DreamValue("");
            }

            return new DreamValue(HttpUtility.UrlDecode(urlText));
        }

        [DreamProc("url_encode")]
        [DreamProcParameter("PlainText", Type = DreamValueType.String)]
        [DreamProcParameter("format", Type = DreamValueType.Float, DefaultValue = 0)]
        public static DreamValue NativeProc_url_encode(DreamObject instance, DreamObject usr, DreamProcArguments arguments) {
            string plainText = arguments.GetArgument(0, "PlainText").Stringify();
            arguments.GetArgument(1, "format").TryGetValueAsInteger(out var format);
            if (format != 0)
                throw new NotImplementedException("Only format 0 is supported");

            return new DreamValue(HttpUtility.UrlEncode(plainText));
        }

        [DreamProc("view")]
        [DreamProcParameter("Dist", Type = DreamValueType.Float, DefaultValue = 5)]
        [DreamProcParameter("Center", Type = DreamValueType.DreamObject)]
        public static DreamValue NativeProc_view(DreamObject instance, DreamObject usr, DreamProcArguments arguments) { //TODO: View obstruction (dense turfs)
            int distance = 5;
            DreamObject center = usr;

            //Arguments are optional and can be passed in any order
            if (arguments.ArgumentCount > 0) {
                DreamValue firstArgument = arguments.GetArgument(0, "Dist");

                if (firstArgument.Type == DreamValueType.DreamObject) {
                    center = firstArgument.GetValueAsDreamObject();

                    if (arguments.ArgumentCount > 1) {
                        distance = arguments.GetArgument(1, "Center").GetValueAsInteger();
                    }
                } else {
                    distance = firstArgument.GetValueAsInteger();

                    if (arguments.ArgumentCount > 1) {
                        center = arguments.GetArgument(1, "Center").GetValueAsDreamObject();
                    }
                }
            }

            DreamList view = DreamList.Create();
            int centerX = center.GetVariable("x").GetValueAsInteger();
            int centerY = center.GetVariable("y").GetValueAsInteger();
            int centerZ = center.GetVariable("z").GetValueAsInteger();

            var mapMgr = IoCManager.Resolve<IDreamMapManager>();

            for (int x = Math.Max(centerX - distance, 1); x < Math.Min(centerX + distance, mapMgr.Size.X); x++) {
                for (int y = Math.Max(centerY - distance, 1); y < Math.Min(centerY + distance, mapMgr.Size.Y); y++) {
                    if (!mapMgr.TryGetTurfAt((x, y), centerZ, out var turf))
                        continue;

                    view.AddValue(new DreamValue(turf));
                    foreach (DreamValue content in turf.GetVariable("contents").GetValueAsDreamList().GetValues()) {
                        view.AddValue(content);
                    }
                }
            }

            return new DreamValue(view);
        }

        [DreamProc("viewers")]
        [DreamProcParameter("Depth", Type = DreamValueType.Float)]
        [DreamProcParameter("Center", Type = DreamValueType.DreamObject)]
        public static DreamValue NativeProc_viewers(DreamObject instance, DreamObject usr, DreamProcArguments arguments) { //TODO: View obstruction (dense turfs)
            DreamValue depthValue = new DreamValue(5);
            DreamObject center = usr;

            //Arguments are optional and can be passed in any order
            if (arguments.ArgumentCount > 0) {
                DreamValue firstArgument = arguments.GetArgument(0, "Depth");

                if (firstArgument.TryGetValueAsDreamObject(out var firstObj)) {
                    center = firstObj;

                    if (arguments.ArgumentCount > 1) {
                        depthValue = arguments.GetArgument(1, "Center");
                    }
                } else {
                    depthValue = firstArgument;

                    if (arguments.ArgumentCount > 1) {
                        center = arguments.GetArgument(1, "Center").GetValueAsDreamObject();
                    }
                }
            }

            DreamList view = DreamList.Create();
            int depth = (depthValue.Type == DreamValueType.Float) ? depthValue.MustGetValueAsInteger() : 5; //TODO: Default to world.view
            int centerX = center.GetVariable("x").MustGetValueAsInteger();
            int centerY = center.GetVariable("y").MustGetValueAsInteger();

            foreach (DreamObject mob in DreamManager.Mobs) {
                int mobX = mob.GetVariable("x").MustGetValueAsInteger();
                int mobY = mob.GetVariable("y").MustGetValueAsInteger();

                if (Math.Abs(centerX - mobX) <= depth && Math.Abs(centerY - mobY) <= depth) {
                    view.AddValue(new DreamValue(mob));
                }
            }

            return new DreamValue(view);
        }

        [DreamProc("walk")]
        [DreamProcParameter("Ref", Type = DreamValueType.DreamObject)]
        [DreamProcParameter("Dir", Type = DreamValueType.Float)]
        [DreamProcParameter("Lag", Type = DreamValueType.Float, DefaultValue = 0)]
        [DreamProcParameter("Speed", Type = DreamValueType.Float, DefaultValue = 0)]
        public static DreamValue NativeProc_walk(DreamObject instance, DreamObject usr, DreamProcArguments arguments) {
            //TODO: Implement walk()

            return DreamValue.Null;
        }

        [DreamProc("walk_to")]
        [DreamProcParameter("Ref", Type = DreamValueType.DreamObject)]
        [DreamProcParameter("Trg", Type = DreamValueType.DreamObject)]
        [DreamProcParameter("Min", Type = DreamValueType.Float, DefaultValue = 0)]
        [DreamProcParameter("Lag", Type = DreamValueType.Float, DefaultValue = 0)]
        [DreamProcParameter("Speed", Type = DreamValueType.Float, DefaultValue = 0)]
        public static DreamValue NativeProc_walk_to(DreamObject instance, DreamObject usr, DreamProcArguments arguments) {
            //TODO: Implement walk_to()

            return DreamValue.Null;
        }

        [DreamProc("winexists")]
        [DreamProcParameter("player", Type = DreamValueType.DreamObject)]
        [DreamProcParameter("control_id", Type = DreamValueType.String)]
        public static async Task<DreamValue> NativeProc_winexists(AsyncNativeProc.State state) {
            DreamValue player = state.Arguments.GetArgument(0, "player");
            if (!state.Arguments.GetArgument(1, "control_id").TryGetValueAsString(out string controlId)) {
                return new DreamValue("");
            }

            DreamConnection connection;
            if (player.TryGetValueAsDreamObjectOfType(ObjectTree.Mob, out DreamObject mob)) {
                connection = DreamManager.GetConnectionFromMob(mob);
            } else if (player.TryGetValueAsDreamObjectOfType(ObjectTree.Client, out DreamObject client)) {
                connection = DreamManager.GetConnectionFromClient(client);
            } else {
                throw new Exception($"Invalid client {player}");
            }

            return await connection.WinExists(controlId);
        }

        [DreamProc("winset")]
        [DreamProcParameter("player", Type = DreamValueType.DreamObject)]
        [DreamProcParameter("control_id", Type = DreamValueType.String)]
        [DreamProcParameter("params", Type = DreamValueType.String)]
        public static DreamValue NativeProc_winset(DreamObject instance, DreamObject usr, DreamProcArguments arguments) {
            DreamValue player = arguments.GetArgument(0, "player");
            DreamValue controlId = arguments.GetArgument(1, "control_id");
            string winsetControlId = (controlId != DreamValue.Null) ? controlId.GetValueAsString() : null;
            string winsetParams = arguments.GetArgument(2, "params").GetValueAsString();
            DreamConnection connection;

            if (player.TryGetValueAsDreamObjectOfType(ObjectTree.Mob, out var mob)) {
                connection = DreamManager.GetConnectionFromMob(mob);
            } else if (player.TryGetValueAsDreamObjectOfType(ObjectTree.Client, out var client)) {
                connection = DreamManager.GetConnectionFromClient(client);
            } else {
                throw new ArgumentException($"Invalid \"player\" argument {player}");
            }

            connection.WinSet(winsetControlId, winsetParams);
            return DreamValue.Null;
        }
    }
}<|MERGE_RESOLUTION|>--- conflicted
+++ resolved
@@ -1143,7 +1143,6 @@
         /// </remarks>
         private static void JsonEncodeRecursive(Utf8JsonWriter writer, DreamValue value, int recursionLevel) {
             const int maximumRecursions = 20; // In parity with DM, we give up and just print a 'null' at the maximum recursion.
-<<<<<<< HEAD
             if (recursionLevel == maximumRecursions) {
                 writer.WriteNullValue();
                 return;
@@ -1153,21 +1152,9 @@
                 writer.WriteNumberValue(floatValue);
             else if (value.TryGetValueAsString(out var text))
                 writer.WriteStringValue(text);
-            else if (value.TryGetValueAsPath(out var path))
-                writer.WriteStringValue(HttpUtility.JavaScriptStringEncode(path.PathString));
+            else if (value.TryGetValueAsType(out var type))
+                writer.WriteStringValue(HttpUtility.JavaScriptStringEncode(type.Path.PathString));
             else if (value.TryGetValueAsDreamList(out var list)) {
-=======
-            if (recursionLevel == maximumRecursions)
-                return null; // This will be turned into the string "null" higher up in the stack.
-
-            if(value.TryGetValueAsFloat(out float floatValue))
-                return floatValue;
-            if (value.TryGetValueAsString(out string text))
-                return HttpUtility.JavaScriptStringEncode(text);
-            if (value.TryGetValueAsType(out var type))
-                return HttpUtility.JavaScriptStringEncode(type.Path.PathString);
-            if (value.TryGetValueAsDreamList(out DreamList list)) {
->>>>>>> 5bb28f00
                 if (list.IsAssociative) {
                     writer.WriteStartObject();
 
@@ -1192,7 +1179,6 @@
 
                     writer.WriteEndArray();
                 }
-<<<<<<< HEAD
             } else if (value.TryGetValueAsDreamObject(out var dreamObject)) {
                 if (dreamObject == null)
                     writer.WriteNullValue();
@@ -1206,37 +1192,13 @@
                     writer.WriteEndArray();
                     // This doesn't have any corresponding snowflaking in CreateValueFromJsonElement()
                     // because BYOND actually just forgets that this was a matrix after doing json encoding.
-                }
+                } else
+                    writer.WriteStringValue(value.Stringify());
             } else if (value.TryGetValueAsDreamResource(out var dreamResource)) {
                 writer.WriteStringValue(dreamResource.ResourcePath);
             } else {
                 throw new Exception($"Cannot json_encode {value}");
             }
-=======
-            }
-            if (value.Type == DreamValueType.DreamObject) {
-                if (value == DreamValue.Null) return null;
-                if(value.TryGetValueAsDreamObjectOfType(ObjectTree.Matrix, out var matrix)) { // Special behaviour for /matrix values
-                    StringBuilder builder = new(13); // 13 is the minimum character count this could have: "[1,2,3,4,5,6]"
-                    builder.Append('[');
-                    builder.AppendJoin(',',DreamMetaObjectMatrix.EnumerateMatrix(matrix));
-                    builder.Append(']');
-                    return builder.ToString();
-                    // This doesn't have any corresponding snowflaking in CreateValueFromJsonElement()
-                    // because BYOND actually just forgets that this was a matrix after doing json encoding.
-                }
-                return value.Stringify();
-            }
-
-            if(value.TryGetValueAsDreamResource(out var dreamResource)) {
-                string? output = dreamResource.ReadAsString();
-                if (output == null)
-                    return "";
-                return output;
-            }
-
-            throw new Exception("Cannot json_encode " + value);
->>>>>>> 5bb28f00
         }
 
         [DreamProc("json_decode")]
