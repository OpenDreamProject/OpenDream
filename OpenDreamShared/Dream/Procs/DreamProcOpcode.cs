﻿using System;
using System.Runtime.InteropServices;

namespace OpenDreamShared.Dream.Procs {
    public enum DreamProcOpcode {
        BitShiftLeft = 0x1,
        PushType = 0x2,
        PushString = 0x3,
        FormatString = 0x4,
        SwitchCaseRange = 0x5,
        PushReferenceValue = 0x6,
        PushPath = 0x7,
        Add = 0x8,
        Assign = 0x9,
        Call = 0xA,
        MultiplyReference = 0xB,
        JumpIfFalse = 0xC,
        JumpIfTrue = 0xD,
        Jump = 0xE,
        CompareEquals = 0xF,
        Return = 0x10,
        PushNull = 0x11,
        Subtract = 0x12,
        CompareLessThan = 0x13,
        CompareGreaterThan = 0x14,
        BooleanAnd = 0x15,
        BooleanNot = 0x16,
        DivideReference = 0x17,
        Negate = 0x18,
        Modulus = 0x19,
        Append = 0x1A,
        CreateRangeEnumerator = 0x1B,
        //0x1C
        CompareLessThanOrEqual = 0x1D,
        //0x1E
        Remove = 0x1F,
        DeleteObject = 0x20,
        PushResource = 0x21,
        CreateList = 0x22,
        CallStatement = 0x23,
        BitAnd = 0x24,
        CompareNotEquals = 0x25,
        ListAppend = 0x26,
        Divide = 0x27,
        Multiply = 0x28,
        BitXorReference = 0x29,
        BitXor = 0x2A,
        BitOr = 0x2B,
        BitNot = 0x2C,
        Combine = 0x2D,
        CreateObject = 0x2E,
        BooleanOr = 0x2F,
        PushArgumentList = 0x30,
        CompareGreaterThanOrEqual = 0x31,
        SwitchCase = 0x32,
        Mask = 0x33,
        ListAppendAssociated = 0x34,
        Error = 0x35,
        IsInList = 0x36,
        PushArguments = 0x37,
        PushFloat = 0x38,
        ModulusReference = 0x39,
        CreateListEnumerator = 0x3A,
        Enumerate = 0x3B,
        DestroyEnumerator = 0x3C,
        Browse = 0x3D,
        BrowseResource = 0x3E,
        OutputControl = 0x3F,
        BitShiftRight = 0x40,
        //0x41
        Power = 0x42,
        //0x43
        //0x44
        Prompt = 0x45,
        PushProcArguments = 0x46,
        Initial = 0x47,
        //0x48
        IsType = 0x49,
        LocateCoord = 0x4A,
        Locate = 0x4B,
        IsNull = 0x4C,
        Spawn = 0x4D,
        //0x4E
        //0x4F,
        JumpIfNullDereference = 0x50,
        Pop = 0x51,
        //0x52
        IsSaved = 0x53,
        PickUnweighted = 0x54,
        PickWeighted = 0x55,
        Increment = 0x56,
        Decrement = 0x57,
        CompareEquivalent = 0x58,
        CompareNotEquivalent = 0x59,
        Throw = 0x5A,
        IsInRange = 0x5B,
<<<<<<< HEAD
        CreateMultidimensionalList = 0x5C
=======
        MassConcatenation = 0x5C,
        CreateTypeEnumerator = 0x5D
>>>>>>> f37efd71
    }

    public enum DreamProcOpcodeParameterType {
        Named = 0xFC,
        Unnamed = 0xFD
    }

    public enum StringFormatTypes {
        Stringify = 0x0,
        Ref = 0x1
    }

    [Flags]
    public enum DMValueType {
        Anything = 0x0,
        Null = 0x1,
        Text = 0x2,
        Obj = 0x4,
        Mob = 0x8,
        Turf = 0x10,
        Num = 0x20,
        Message = 0x40,
        Area = 0x80,
        Color = 0x100,
        File = 0x200,
        CommandText = 0x400,
        Sound = 0x800,
        Icon = 0x1000,
        Unimplemented = 0x2000
    }

    public struct DMReference {
        public static readonly DMReference Src = new() { RefType = Type.Src };
        public static readonly DMReference Self = new() { RefType = Type.Self };
        public static readonly DMReference Usr = new() { RefType = Type.Usr };
        public static readonly DMReference Args = new() { RefType = Type.Args };
        public static readonly DMReference SuperProc = new() { RefType = Type.SuperProc };
        public static readonly DMReference ListIndex = new() { RefType = Type.ListIndex };

        public enum Type : byte {
            Src,
            Self,
            Usr,
            Args,
            ListIndex,
            Argument,
            Local,
            Global,
            Field,
            SrcField,
            Proc,
            GlobalProc,
            SrcProc,
            SuperProc
        }

        public Type RefType;

        //Argument, Local, Global
        public int Index;

        //Field, SrcField, Proc, GlobalProc, SrcProc
        public string Name;

        public static DMReference CreateArgument(int argId) {
            if (argId > 255) throw new Exception("Argument id is greater than the maximum of 255");

            return new DMReference() { RefType = Type.Argument, Index = (byte)argId };
        }

        public static DMReference CreateLocal(int local) {
            if (local > 255) throw new Exception("Local variable id is greater than the maximum of 255");

            return new DMReference() { RefType = Type.Local, Index = (byte)local };
        }

        public static DMReference CreateGlobal(int global) {
            return new DMReference() { RefType = Type.Global, Index = global };
        }

        public static DMReference CreateField(string fieldName) {
            return new DMReference() { RefType = Type.Field, Name = fieldName };
        }

        public static DMReference CreateSrcField(string fieldName) {
            return new DMReference() { RefType = Type.SrcField, Name = fieldName };
        }

        public static DMReference CreateProc(string procName) {
            return new DMReference() { RefType = Type.Proc, Name = procName };
        }

        public static DMReference CreateGlobalProc(string procName) {
            return new DMReference() { RefType = Type.GlobalProc, Name = procName };
        }

        public static DMReference CreateSrcProc(string procName) {
            return new DMReference() { RefType = Type.SrcProc, Name = procName };
        }

        public override string ToString() {
            switch (RefType) {
                case Type.Local: return $"{RefType} {Index}";
                case Type.Global: return $"{RefType} {Index}";
                case Type.Argument: return $"{RefType} {Index}";
                case Type.SrcField:
                case Type.Field:
                    return $"{RefType} \"{Name}\"";
                case Type.SrcProc:
                case Type.Proc:
                    return $"{RefType} \"{Name}\"";
                default: return RefType.ToString();
            }
        }
    }
}<|MERGE_RESOLUTION|>--- conflicted
+++ resolved
@@ -94,12 +94,9 @@
         CompareNotEquivalent = 0x59,
         Throw = 0x5A,
         IsInRange = 0x5B,
-<<<<<<< HEAD
-        CreateMultidimensionalList = 0x5C
-=======
         MassConcatenation = 0x5C,
-        CreateTypeEnumerator = 0x5D
->>>>>>> f37efd71
+        CreateTypeEnumerator = 0x5D,
+        CreateMultidimensionalList = 0x5E
     }
 
     public enum DreamProcOpcodeParameterType {
