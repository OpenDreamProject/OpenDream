using System;
using System.Collections.Generic;
using System.IO;
using System.Text;

namespace OpenDreamShared.Compiler.DMPreprocessor {
    public class DMPreprocessor {
        public List<string> IncludedMaps = new();
        public string IncludedInterface;

        //Every include pushes a new lexer that gets popped once the included file is finished
        private Stack<DMPreprocessorLexer> _lexerStack =  new();

        Stack<Token> _unprocessedTokens = new();
        private List<Token> _result = new();
        private List<Token> _currentLine = new();
        private bool _isCurrentLineWhitespaceOnly = true;
        private Dictionary<string, DMMacro> _defines = new();
        private bool _enableDirectives;

        public DMPreprocessor(bool enableDirectives) {
            _enableDirectives = enableDirectives;
        }

        public void IncludeFile(string includePath, string file) {
            string source = File.ReadAllText(Path.Combine(includePath, file));
            source = source.Replace("\r\n", "\n");
            source += '\n';

            _lexerStack.Push(new DMPreprocessorLexer(file, source));

            Token token = GetNextToken();
            while (token.Type != TokenType.EndOfFile) {
                switch (token.Type) {
                    case TokenType.DM_Preproc_Include: {
                        if (!_enableDirectives) throw new Exception("Cannot use preprocessor directives here");

                        Token includedFileToken = GetNextToken(true);
                        if (includedFileToken.Type != TokenType.DM_Preproc_ConstantString) throw new Exception("\"" + includedFileToken.Text + "\" is not a valid include path");

                        string includedFile = (string)includedFileToken.Value;
                        string includedFileExtension = Path.GetExtension(includedFile);
                        string fullIncludePath = Path.Combine(Path.GetDirectoryName(file), includedFile);

                        if (includedFileExtension == ".dm") {
                            IncludeFile(includePath, fullIncludePath);
                        } else if (includedFileExtension == ".dmm") {
                            IncludedMaps.Add(fullIncludePath);
                        } else if (includedFileExtension == ".dmf") {
                            if (IncludedInterface != null) {
                                throw new Exception("Attempted to include a second interface file (" + fullIncludePath + ") while one was already included (" + IncludedInterface + ")");
                            }

                            IncludedInterface = fullIncludePath;
                        }
                        break;
                    }
                    case TokenType.DM_Preproc_Define: {
                        if (!_enableDirectives) throw new Exception("Cannot use preprocessor directives here");

                        Token defineIdentifier = GetNextToken(true);
                        if (defineIdentifier.Type != TokenType.DM_Preproc_Identifier) throw new Exception("Invalid define identifier");
                        List<string> parameters = null;
                        List<Token> defineTokens = new();

                        Token defineToken = GetNextToken();
                        if (defineToken.Type == TokenType.DM_Preproc_Punctuator_LeftParenthesis) {
                            parameters = new List<string>();

                            Token parameterToken;
                            do {
                                parameterToken = GetNextToken(true);
                                bool unnamed = parameterToken.Type == TokenType.DM_Preproc_Punctuator_Period;
                                if (!unnamed && parameterToken.Type != TokenType.DM_Preproc_Identifier) throw new Exception("Expected a macro parameter");

<<<<<<< HEAD
                                string parameterName = parameterToken.Text;

=======
                                string parameterName = unnamed ? "" : parameterToken.Text;
                                
>>>>>>> b7c7ea12
                                parameterToken = GetNextToken(true);
                                if (parameterToken.Type == TokenType.DM_Preproc_Punctuator_Period) {
                                    if (!unnamed) parameterToken = GetNextToken();
                                    if (parameterToken.Type != TokenType.DM_Preproc_Punctuator_Period) throw new Exception("Expected a second period");
                                    parameterToken = GetNextToken();
                                    if (parameterToken.Type != TokenType.DM_Preproc_Punctuator_Period) throw new Exception("Expected a third period");

                                    parameters.Add(parameterName + "...");
                                    
                                    parameterToken = GetNextToken(true);
                                    if (unnamed) break;
                                    
                                } else {
                                    if (unnamed) throw new Exception("Expected a second period");
                                    parameters.Add(parameterName);
                                }
                            } while (parameterToken.Type == TokenType.DM_Preproc_Punctuator_Comma);

                            if (parameterToken.Type != TokenType.DM_Preproc_Punctuator_RightParenthesis) throw new Exception("Missing ')' in macro definition");
                            defineToken = GetNextToken(true);
                        } else if (defineToken.Type == TokenType.DM_Preproc_Whitespace) {
                            defineToken = GetNextToken(true);
                        }

                        while (defineToken.Type != TokenType.Newline && defineToken.Type != TokenType.EndOfFile) {
                            defineTokens.Add(defineToken);

                            defineToken = GetNextToken();
                        }

                        _defines[defineIdentifier.Text] = new DMMacro(parameters, defineTokens);
                        break;
                    }
                    case TokenType.DM_Preproc_Undefine: {
                        if (!_enableDirectives) throw new Exception("Cannot use preprocessor directives here");

                        Token defineIdentifier = GetNextToken(true);
                        if (defineIdentifier.Type != TokenType.DM_Preproc_Identifier) throw new Exception("Invalid define identifier");

                        _defines.Remove(defineIdentifier.Text);
                        break;
                    }
                    case TokenType.DM_Preproc_Identifier: {
                        if (_defines.TryGetValue(token.Text, out DMMacro macro)) {
                            List<List<Token>> parameters = null;

                            if (macro.HasParameters()) {
                                parameters = GetMacroParameters();

                                if (parameters == null) {
                                    _currentLine.Add(token);

                                    break;
                                }
                            }

                            List<Token> expandedTokens = macro.Expand(parameters);

                            //Put the tokens at the beginning of the macro on the top of the stack
                            //Can't use a queue because macros within a macro have to be processed before the rest of the macro
                            expandedTokens.Reverse();

                            foreach (Token expandedToken in expandedTokens) {
                                Token newToken = new Token(expandedToken.Type, expandedToken.Text, token.SourceFile, token.Line, token.Column, expandedToken.Value);

                                _unprocessedTokens.Push(newToken);
                            }
                        } else {
                            _isCurrentLineWhitespaceOnly = false;

                            _currentLine.Add(token);
                        }

                        break;
                    }
                    case TokenType.DM_Preproc_Ifdef: {
                        if (!_enableDirectives) throw new Exception("Cannot use preprocessor directives here");

                        Token define = GetNextToken(true);
                        if (define.Type != TokenType.DM_Preproc_Identifier) throw new Exception("Expected a define identifier");

                        if (!_defines.ContainsKey(define.Text)) {
                            SkipIfBody();
                        }

                        break;
                    }
                    case TokenType.DM_Preproc_Ifndef: {
                        if (!_enableDirectives) throw new Exception("Cannot use preprocessor directives here");

                        Token define = GetNextToken(true);
                        if (define.Type != TokenType.DM_Preproc_Identifier) throw new Exception("Expected a define identifier");

                        if (_defines.ContainsKey(define.Text)) {
                            SkipIfBody();
                        }

                        break;
                    }
                    case TokenType.DM_Preproc_Else: { //If this is encountered outside of SkipIfBody, it needs skipped
                        if (!_enableDirectives) throw new Exception("Cannot use preprocessor directives here");

                        SkipIfBody();
                        break;
                    }
                    case TokenType.DM_Preproc_EndIf: break;
                    case TokenType.DM_Preproc_Error:
                    case TokenType.DM_Preproc_Warning: {
                        StringBuilder messageBuilder = new StringBuilder();

                        Token messageToken = GetNextToken(true);
                        while (messageToken.Type != TokenType.EndOfFile) {
                            if (messageToken.Type == TokenType.Newline) break;

                            messageBuilder.Append(messageToken.Text);
                            messageToken = GetNextToken();
                        }

                        string message = messageBuilder.ToString();
                        TokenType type = (token.Type == TokenType.DM_Preproc_Error) ? TokenType.Error : TokenType.Warning;

                        _isCurrentLineWhitespaceOnly = false;
                        _currentLine.Add(new Token(type, token.Text, token.SourceFile, token.Line, token.Column, message));
                        break;
                    }
                    case TokenType.Newline: {
                        if (!_isCurrentLineWhitespaceOnly) {
                            _result.AddRange(_currentLine);
                            _result.Add(token);

                            _isCurrentLineWhitespaceOnly = true;
                        }

                        _currentLine.Clear();
                        break;
                    }
                    case TokenType.Error: //Pass the error token on to the DM lexer
                    case TokenType.DM_Preproc_Number:
                    case TokenType.DM_Preproc_String:
                    case TokenType.DM_Preproc_ConstantString:
                    case TokenType.DM_Preproc_Punctuator:
                    case TokenType.DM_Preproc_Punctuator_Comma:
                    case TokenType.DM_Preproc_Punctuator_Period:
                    case TokenType.DM_Preproc_Punctuator_LeftParenthesis:
                    case TokenType.DM_Preproc_Punctuator_LeftBracket:
                    case TokenType.DM_Preproc_Punctuator_RightBracket:
                    case TokenType.DM_Preproc_Punctuator_RightParenthesis: _isCurrentLineWhitespaceOnly = false; _currentLine.Add(token); break;
                    case TokenType.DM_Preproc_Whitespace: _currentLine.Add(token); break;
                    default: throw new Exception("Invalid token " + token);
                }

                token = GetNextToken();
            }

            _lexerStack.Pop();
        }

        public List<Token> GetResult() {
            return _result;
        }

        private Token GetNextToken(bool ignoreWhitespace = false) {
            if (_unprocessedTokens.Count > 0) {
                Token nextToken = _unprocessedTokens.Pop();

                if (ignoreWhitespace) {
                    while (nextToken.Type == TokenType.DM_Preproc_Whitespace) nextToken = _unprocessedTokens.Pop();
                }

                return nextToken;
            } else {
                return ignoreWhitespace ? _lexerStack.Peek().GetNextTokenIgnoringWhitespace() : _lexerStack.Peek().GetNextToken();
            }
        }

        private void SkipIfBody() {
            int ifdefCount = 1;

            Token token;
            while ((token = GetNextToken()).Type != TokenType.EndOfFile) {
                if (token.Type == TokenType.DM_Preproc_Ifdef || token.Type == TokenType.DM_Preproc_Ifndef) {
                    ifdefCount++;
                } else if (token.Type == TokenType.DM_Preproc_EndIf) {
                    ifdefCount--;
                }

                if (ifdefCount == 0 || (token.Type == TokenType.DM_Preproc_Else && ifdefCount == 1)) {
                    break;
                }
            }
        }

        private List<List<Token>> GetMacroParameters() {
            Token leftParenToken = GetNextToken();

            if (leftParenToken.Type == TokenType.DM_Preproc_Punctuator_LeftParenthesis) {
                List<List<Token>> parameters = new();
                List<Token> currentParameter = new();

                Token parameterToken = GetNextToken(true);
                int parenthesisNesting = 0;
                while (!(parenthesisNesting == 0 && parameterToken.Type == TokenType.DM_Preproc_Punctuator_RightParenthesis) &&
                        parameterToken.Type != TokenType.EndOfFile) {
                    if (parameterToken.Type == TokenType.DM_Preproc_Punctuator_Comma && parenthesisNesting == 0) {
                        parameters.Add(currentParameter);
                        currentParameter = new List<Token>();

                        parameterToken = GetNextToken(true);
                    } else {
                        if (parameterToken.Type != TokenType.Newline) currentParameter.Add(parameterToken);

                        if (parameterToken.Type == TokenType.DM_Preproc_Punctuator_LeftParenthesis) parenthesisNesting++;
                        else if (parameterToken.Type == TokenType.DM_Preproc_Punctuator_RightParenthesis) parenthesisNesting--;

                        parameterToken = GetNextToken();
                    }
                }

                parameters.Add(currentParameter);
                if (parameterToken.Type != TokenType.DM_Preproc_Punctuator_RightParenthesis) throw new Exception("Missing ')' in macro call");

                return parameters;
            }

            return null;
        }
    }
}<|MERGE_RESOLUTION|>--- conflicted
+++ resolved
@@ -73,13 +73,8 @@
                                 bool unnamed = parameterToken.Type == TokenType.DM_Preproc_Punctuator_Period;
                                 if (!unnamed && parameterToken.Type != TokenType.DM_Preproc_Identifier) throw new Exception("Expected a macro parameter");
 
-<<<<<<< HEAD
-                                string parameterName = parameterToken.Text;
-
-=======
                                 string parameterName = unnamed ? "" : parameterToken.Text;
-                                
->>>>>>> b7c7ea12
+
                                 parameterToken = GetNextToken(true);
                                 if (parameterToken.Type == TokenType.DM_Preproc_Punctuator_Period) {
                                     if (!unnamed) parameterToken = GetNextToken();
