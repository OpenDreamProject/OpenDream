using System.Linq;
using OpenDreamRuntime.Objects.MetaObjects;
using OpenDreamRuntime.Procs;
using OpenDreamShared.Dream;
using Robust.Shared.Serialization.Manager;

namespace OpenDreamRuntime.Objects {
    delegate void DreamListValueAssignedEventHandler(DreamList list, DreamValue key, DreamValue value);
    delegate void DreamListBeforeValueRemovedEventHandler(DreamList list, DreamValue key, DreamValue value);

    [Virtual]
    public class DreamList : DreamObject {
        private static DreamObjectDefinition? _listDef;

        internal event DreamListValueAssignedEventHandler? ValueAssigned;
        internal event DreamListBeforeValueRemovedEventHandler? BeforeValueRemoved;

        private List<DreamValue>? _values;
        private Dictionary<DreamValue, DreamValue>? _associativeValues;

        public int Count => _values?.Count ?? 0;

        public virtual bool IsAssociative => (_associativeValues != null && _associativeValues.Count > 0);

<<<<<<< HEAD
        protected DreamList(int size = 0) : base(_listDef ??= IoCManager.Resolve<IDreamObjectTree>().GetObjectDefinition(DreamPath.List)) {
            if (size != 0) _values = new List<DreamValue>(size);
=======
        protected DreamList(int size = 0) : base(_listDef ??= IoCManager.Resolve<IDreamObjectTree>().List.ObjectDefinition) {
            _values = new List<DreamValue>(size);
>>>>>>> 1fbb3d8b
        }

        public static DreamList CreateUninitialized(int size = 0) {
            return new DreamList(size);
        }

        public static DreamList Create(int size = 0) {
            return new DreamList(size);
        }

        public static DreamList Create(string[] collection) {
            var list = new DreamList(collection.Length);

            foreach (string value in collection) {
                list._values!.Add(new DreamValue(value));
            }

            return list;
        }

        public DreamList CreateCopy(int start = 1, int end = 0) {
            if (start == 0) ++start; //start being 0 and start being 1 are equivalent
            if (end > Count + 1) throw new Exception("list index out of bounds");
            if (end == 0) end = Count + 1;

            DreamList copy = Create(end);

            for (int i = start; i < end; i++) {
                DreamValue value = _values![i - 1];

                copy._values!.Add(value);
                if (ContainsKey(value)) {
                    copy.SetValue(value, _associativeValues[value]);
                }
            }

            return copy;
        }

        /// <summary>
        /// Returns the list of array values. Doesn't include the associative values indexable by some of these.
        /// </summary>
        public virtual IEnumerable<DreamValue> GetValues() {
            if(_values == null) yield break;
            for (int i = 0; i < _values.Count; i++) {
                yield return _values[i];
            }
        }

        public Dictionary<DreamValue, DreamValue> GetAssociativeValues() {
            return _associativeValues ??= new Dictionary<DreamValue, DreamValue>();
        }

        public virtual DreamValue GetValue(DreamValue key) {
            if (key.TryGetValueAsInteger(out int keyInteger)) {
                return GetValue(keyInteger - 1); //1-indexed
            }
            if (_associativeValues == null)
                return DreamValue.Null;

            return _associativeValues.TryGetValue(key, out DreamValue value) ? value : DreamValue.Null;
        }

        public virtual DreamValue GetValue(int key) {
            if (_values == null) throw new IndexOutOfRangeException();
            return _values[key];
        }

        public virtual void SetValue(DreamValue key, DreamValue value, bool allowGrowth = false) {
            ValueAssigned?.Invoke(this, key, value);

            if (key.TryGetValueAsInteger(out int keyInteger)) {
                _values ??= new List<DreamValue>();
                if (allowGrowth && keyInteger == Count + 1) {
                    _values.Add(value);
                } else {
                    _values[keyInteger - 1] = value;
                }
            } else {
                if (!ContainsValue(key)) {
                    _values ??= new List<DreamValue>();
                    _values.Add(key);
                }

                _associativeValues ??= new Dictionary<DreamValue, DreamValue>(1);
                _associativeValues[key] = value;
            }
        }

        public void RemoveValue(DreamValue value) {
            if(_values == null) return;

            int valueIndex = _values.LastIndexOf(value);

            if (valueIndex != -1) {
                BeforeValueRemoved?.Invoke(this, new DreamValue(valueIndex), _values[valueIndex]);

                _values.RemoveAt(valueIndex);
            }
        }

        public virtual void AddValue(DreamValue value) {
            _values ??= new List<DreamValue>();
            _values.Add(value);

            ValueAssigned?.Invoke(this, new DreamValue(_values.Count), value);
        }

        //Does not include associations
        public virtual bool ContainsValue(DreamValue value) {
            return _values?.Contains(value) ?? false;
        }

        public virtual bool ContainsKey(DreamValue value) {
            return _associativeValues != null && _associativeValues.ContainsKey(value);
        }

        public int FindValue(DreamValue value, int start = 1, int end = 0) {
            if (_values == null) return 0;
            if (end == 0 || end > _values.Count) end = _values.Count;

            for (int i = start; i <= end; i++) {
                if (_values[i - 1].Equals(value)) return i;
            }

            return 0;
        }

        public virtual void Cut(int start = 1, int end = 0) {
            if (_values == null) throw new IndexOutOfRangeException();
            if (end == 0 || end > (_values.Count + 1)) end = _values.Count + 1;

            if (BeforeValueRemoved != null) {
                for (int i = end - 1; i >= start; i--) {
                    BeforeValueRemoved.Invoke(this, new DreamValue(i), _values[i - 1]);
                }
            }

            _values.RemoveRange(start - 1, end - start);
        }

        public void Insert(int index, DreamValue value) {
            _values ??= new List<DreamValue>();
            _values.Insert(index - 1, value);
        }

        public void Swap(int index1, int index2) {
            DreamValue temp = GetValue(new DreamValue(index1));

            SetValue(new DreamValue(index1), GetValue(new DreamValue(index2)));
            SetValue(new DreamValue(index2), temp);
        }

        public void Resize(int size) {
            if (_values == null) {
                _values = new List<DreamValue>(size);
                return;
            }

            if (size > _values.Count) {
                _values.Capacity = size;

                for (int i = _values.Count; i < size; i++) {
                    AddValue(DreamValue.Null);
                }
            } else {
                Cut(size + 1);
            }
        }

        public virtual int GetLength() {
            return Count;
        }

        public DreamList Union(DreamList other) {
            DreamList newList = new DreamList();
            newList._values = _values?.Union(other.GetValues()).ToList() ?? other.GetValues().ToList();
            foreach ((DreamValue key, DreamValue value) in other.GetAssociativeValues()) {
                newList.SetValue(key, value);
            }

            return newList;
        }

        public override string ToString() {
            string assoc = IsAssociative ? ", assoc" : "";
            return $"/list{{len={GetLength()}{assoc}}}";
        }
    }

    // /datum.vars list
    sealed class DreamListVars : DreamList {
        private DreamObject _dreamObject;

        public override bool IsAssociative =>
            true; // We don't use the associative array but, yes, we behave like an associative list

        private DreamListVars(DreamObject dreamObject) : base() {
            _dreamObject = dreamObject;
        }

        public static DreamListVars Create(DreamObject dreamObject) {
            var list = new DreamListVars(dreamObject);
            list.InitSpawn(new DreamProcArguments(null));
            return list;
        }

        public override int GetLength() {
            return _dreamObject.GetVariableNames().Concat(_dreamObject.ObjectDefinition.GlobalVariables.Keys).Count();
        }

        public override IEnumerable<DreamValue> GetValues() {
            return _dreamObject.GetVariableNames().Concat(_dreamObject.ObjectDefinition.GlobalVariables.Keys).Select(name => new DreamValue(name));
        }

        public override bool ContainsKey(DreamValue value) {
            if (!value.TryGetValueAsString(out var varName)) {
                return false;
            }

            return _dreamObject.HasVariable(varName);
        }

        public override bool ContainsValue(DreamValue value) {
            return ContainsKey(value);
        }

        public override DreamValue GetValue(DreamValue key) {
            if (!key.TryGetValueAsString(out var varName)) {
                throw new Exception($"Invalid var index {key}");
            }

            if (!_dreamObject.TryGetVariable(varName, out var objectVar)) {
                throw new Exception(
                    $"Cannot get value of undefined var \"{key}\" on type {_dreamObject.ObjectDefinition.Type}");
            }

            return objectVar;
        }

        public override DreamValue GetValue(int key) {
            throw new Exception($"Invalid var index {key}");
        }

        public override void SetValue(DreamValue key, DreamValue value, bool allowGrowth = false) {
            if (key.TryGetValueAsString(out var varName)) {
                if (!_dreamObject.HasVariable(varName)) {
                    throw new Exception(
                        $"Cannot set value of undefined var \"{varName}\" on type {_dreamObject.ObjectDefinition.Type}");
                }

                _dreamObject.SetVariable(varName, value);
            } else {
                throw new Exception($"Invalid var index {key}");
            }
        }
    }

    // global.vars list
    sealed class DreamGlobalVars : DreamList {
        [Dependency] private readonly IDreamManager _dreamMan = default!;
        [Dependency] private readonly IDreamObjectTree _objectTree = default!;

        public override bool IsAssociative =>
            true; // We don't use the associative array but, yes, we behave like an associative list

        private DreamGlobalVars() {
            IoCManager.InjectDependencies(this);
        }

        public static DreamGlobalVars Create() {
            var list = new DreamGlobalVars();
            return list;
        }

<<<<<<< HEAD
        public override IEnumerable<DreamValue> GetValues() {
            var root = _objectTree.GetObjectDefinition(DreamPath.Root);
=======
        public override List<DreamValue> GetValues() {
            var root = _objectTree.Root.ObjectDefinition;
            List<DreamValue> values = new List<DreamValue>(root.GlobalVariables.Keys.Count - 1);
>>>>>>> 1fbb3d8b
            // Skip world
            foreach (var key in root.GlobalVariables.Keys.Skip(1)) {
                yield return new DreamValue(key);
            }
        }

        public override bool ContainsKey(DreamValue value) {
            if (!value.TryGetValueAsString(out var varName)) {
                return false;
            }

            return _objectTree.Root.ObjectDefinition.GlobalVariables.ContainsKey(varName);
        }

        public override bool ContainsValue(DreamValue value) {
            return ContainsKey(value);
        }

        public override DreamValue GetValue(DreamValue key) {
            if (!key.TryGetValueAsString(out var varName)) {
                throw new Exception($"Invalid var index {key}");
            }

            var root = _objectTree.Root.ObjectDefinition;
            if (!root.GlobalVariables.TryGetValue(varName, out var globalId)) {
                throw new Exception($"Invalid global {varName}");
            }

            return _dreamMan.Globals[globalId];
        }

        public override DreamValue GetValue(int key) {
            throw new Exception($"Invalid var index {key}");
        }

        public override void SetValue(DreamValue key, DreamValue value, bool allowGrowth = false) {
            if (key.TryGetValueAsString(out var varName)) {
                var root = _objectTree.Root.ObjectDefinition;
                if (!root.GlobalVariables.TryGetValue(varName, out var globalId)) {
                    throw new Exception($"Cannot set value of undefined global \"{varName}\"");
                }

                _dreamMan.Globals[globalId] = value;
            } else {
                throw new Exception($"Invalid var index {key}");
            }
        }
    }

    // atom.filters list
    // Operates on an atom's appearance
    public sealed class DreamFilterList : DreamList {
        [Dependency] private readonly IDreamManager _dreamManager = default!;
        [Dependency] private readonly IDreamObjectTree _objectTree = default!;
        [Dependency] private readonly IAtomManager _atomManager = default!;
        [Dependency] private readonly ISerializationManager _serializationManager = default!;

        private readonly DreamObject _atom;

        public DreamFilterList(DreamObject atom) {
            IoCManager.InjectDependencies(this);
            _atom = atom;
        }

        public override void Cut(int start = 1, int end = 0) {
            _atomManager.UpdateAppearance(_atom, appearance => {
                int filterCount = appearance.Filters.Count + 1;
                if (end == 0 || end > filterCount) end = filterCount;

                appearance.Filters.RemoveRange(start - 1, end - start);
            });
        }

        public int GetIndexOfFilter(DreamFilter filter) {
            IconAppearance appearance = GetAppearance();

            return appearance.Filters.IndexOf(filter) + 1;
        }

        public void SetFilter(int index, DreamFilter filter) {
            IconAppearance appearance = GetAppearance();
            if (index < 1 || index > appearance.Filters.Count)
                throw new Exception($"Cannot index {index} on filter list");


            _atomManager.UpdateAppearance(_atom, appearance => {
                DreamFilter oldFilter = appearance.Filters[index - 1];

                DreamMetaObjectFilter.FilterAttachedTo.Remove(oldFilter);
                appearance.Filters[index - 1] = filter;
                DreamMetaObjectFilter.FilterAttachedTo[filter] = this;
            });
        }

        public override DreamValue GetValue(DreamValue key) {
            if (!key.TryGetValueAsInteger(out var filterIndex))
                throw new Exception($"Invalid index into filter list: {key}");

            return GetValue(filterIndex);
        }

        public override DreamValue GetValue(int key) {
            if(key < 1)
                throw new Exception($"Invalid index into filter list: {key}");

            IconAppearance appearance = GetAppearance();
            if (key > appearance.Filters.Count)
                throw new Exception($"Atom only has {appearance.Filters.Count} filter(s), cannot index {key}");

<<<<<<< HEAD
            DreamFilter filter = appearance.Filters[key - 1];
            DreamObject filterObject = _objectTree.CreateObject(DreamPath.Filter);
=======
            DreamFilter filter = appearance.Filters[filterIndex - 1];
            DreamObject filterObject = _objectTree.CreateObject(_objectTree.Filter);
>>>>>>> 1fbb3d8b
            DreamMetaObjectFilter.DreamObjectToFilter[filterObject] = filter;
            return new DreamValue(filterObject);
        }

        public override void SetValue(DreamValue key, DreamValue value, bool allowGrowth = false) {
            if (!value.TryGetValueAsDreamObjectOfType(_objectTree.Filter, out var filterObject))
                throw new Exception($"Cannot set value of filter list to {value}");
            if (!key.TryGetValueAsInteger(out var filterIndex) || filterIndex < 1)
                throw new Exception($"Invalid index into filter list: {key}");

            DreamFilter filter = DreamMetaObjectFilter.DreamObjectToFilter[filterObject];
            SetFilter(filterIndex, filter);
        }

        public override void AddValue(DreamValue value) {
            if (!value.TryGetValueAsDreamObjectOfType(_objectTree.Filter, out var filterObject))
                throw new Exception($"Cannot add {value} to filter list");

            DreamFilter filter = DreamMetaObjectFilter.DreamObjectToFilter[filterObject];
            DreamFilter copy = _serializationManager.CreateCopy(filter); // Adding a filter creates a copy

            DreamMetaObjectFilter.FilterAttachedTo[copy] = this;
            _atomManager.UpdateAppearance(_atom, appearance => {
                appearance.Filters.Add(copy);
            });
        }

        public override int GetLength() {
            return GetAppearance().Filters.Count;
        }

        private IconAppearance GetAppearance() {
            IconAppearance? appearance = _atomManager.GetAppearance(_atom);
            if (appearance == null)
                throw new Exception("Atom has no appearance");

            return appearance;
        }
    }
}<|MERGE_RESOLUTION|>--- conflicted
+++ resolved
@@ -22,13 +22,8 @@
 
         public virtual bool IsAssociative => (_associativeValues != null && _associativeValues.Count > 0);
 
-<<<<<<< HEAD
         protected DreamList(int size = 0) : base(_listDef ??= IoCManager.Resolve<IDreamObjectTree>().GetObjectDefinition(DreamPath.List)) {
             if (size != 0) _values = new List<DreamValue>(size);
-=======
-        protected DreamList(int size = 0) : base(_listDef ??= IoCManager.Resolve<IDreamObjectTree>().List.ObjectDefinition) {
-            _values = new List<DreamValue>(size);
->>>>>>> 1fbb3d8b
         }
 
         public static DreamList CreateUninitialized(int size = 0) {
@@ -304,14 +299,8 @@
             return list;
         }
 
-<<<<<<< HEAD
         public override IEnumerable<DreamValue> GetValues() {
-            var root = _objectTree.GetObjectDefinition(DreamPath.Root);
-=======
-        public override List<DreamValue> GetValues() {
             var root = _objectTree.Root.ObjectDefinition;
-            List<DreamValue> values = new List<DreamValue>(root.GlobalVariables.Keys.Count - 1);
->>>>>>> 1fbb3d8b
             // Skip world
             foreach (var key in root.GlobalVariables.Keys.Skip(1)) {
                 yield return new DreamValue(key);
@@ -421,13 +410,8 @@
             if (key > appearance.Filters.Count)
                 throw new Exception($"Atom only has {appearance.Filters.Count} filter(s), cannot index {key}");
 
-<<<<<<< HEAD
-            DreamFilter filter = appearance.Filters[key - 1];
+            DreamFilter filter = appearance.Filters[filterIndex - 1];
             DreamObject filterObject = _objectTree.CreateObject(DreamPath.Filter);
-=======
-            DreamFilter filter = appearance.Filters[filterIndex - 1];
-            DreamObject filterObject = _objectTree.CreateObject(_objectTree.Filter);
->>>>>>> 1fbb3d8b
             DreamMetaObjectFilter.DreamObjectToFilter[filterObject] = filter;
             return new DreamValue(filterObject);
         }
