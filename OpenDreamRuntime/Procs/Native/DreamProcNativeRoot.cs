--- conflicted
+++ resolved
@@ -15,14 +15,10 @@
 using System.Threading.Tasks;
 using System.Web;
 using DreamValueType = OpenDreamRuntime.DreamValue.DreamValueType;
-<<<<<<< HEAD
-=======
-using OpenDreamRuntime.Objects.MetaObjects;
 using Robust.Server;
 using Robust.Shared.Asynchronous;
 using Robust.Shared.Serialization.Manager;
 using Robust.Shared.Serialization.Markdown.Mapping;
->>>>>>> c6482fb7
 
 namespace OpenDreamRuntime.Procs.Native {
     static class DreamProcNativeRoot {
@@ -675,7 +671,7 @@
             }
             return new DreamValue(0);
         }
-        
+
         [DreamProc("gradient")]
         [DreamProcParameter("A", Type = DreamValueType.DreamObject)]
         [DreamProcParameter("index", Type = DreamValueType.Float)]
