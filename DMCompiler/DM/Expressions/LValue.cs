--- conflicted
+++ resolved
@@ -4,28 +4,19 @@
 
 namespace DMCompiler.DM.Expressions;
 
-<<<<<<< HEAD
 internal abstract class LValue(Location location, DreamPath? path) : DMExpression(location) {
     public override DreamPath? Path { get; } = path;
-=======
-        protected LValue(Location location, DreamPath? path) : base(location) {
-            Path = path;
+
+    public override void EmitPushValue(DMObject dmObject, DMProc proc) {
+        if (TryAsConstant(out var constant)) { // BYOND also seems to push consts instead of references when possible
+            constant.EmitPushValue(dmObject, proc);
+            return;
         }
 
-        public override void EmitPushValue(DMObject dmObject, DMProc proc) {
-            if (TryAsConstant(out var constant)) { // BYOND also seems to push consts instead of references when possible
-                constant.EmitPushValue(dmObject, proc);
-                return;
-            }
+        EmitPushValueNoConstant(dmObject, proc);
+    }
 
-            EmitPushValueNoConstant(dmObject, proc);
-        }
-
-        public void EmitPushValueNoConstant(DMObject dmObject, DMProc proc) {
-            string endLabel = proc.NewLabelName();
->>>>>>> 819b2e0d
-
-    public override void EmitPushValue(DMObject dmObject, DMProc proc) {
+    public void EmitPushValueNoConstant(DMObject dmObject, DMProc proc) {
         string endLabel = proc.NewLabelName();
 
         DMReference reference = EmitReference(dmObject, proc, endLabel);
