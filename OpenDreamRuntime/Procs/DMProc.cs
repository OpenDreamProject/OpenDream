--- conflicted
+++ resolved
@@ -127,15 +127,7 @@
             DMOpcodeHandlers.CompareEquivalent,
             DMOpcodeHandlers.CompareNotEquivalent,
             DMOpcodeHandlers.Throw,
-<<<<<<< HEAD
-            DMOpcodeHandlers.IsInRange,
-            DMOpcodeHandlers.GetGlobal,
-            DMOpcodeHandlers.IndexListConditional,
-            DMOpcodeHandlers.PushType,
-            DMOpcodeHandlers.GetGlobalProc
-=======
             DMOpcodeHandlers.IsInRange
->>>>>>> 2068f29d
         };
         #endregion
 
@@ -310,6 +302,7 @@
                 case DMReference.Type.Field: return DMReference.CreateField(ReadString());
                 case DMReference.Type.SrcField: return DMReference.CreateSrcField(ReadString());
                 case DMReference.Type.Proc: return DMReference.CreateProc(ReadString());
+                case DMReference.Type.GlobalProc: return DMReference.CreateGlobalProc(ReadString());
                 case DMReference.Type.SrcProc: return DMReference.CreateSrcProc(ReadString());
                 case DMReference.Type.Src: return DMReference.Src;
                 case DMReference.Type.Self: return DMReference.Self;
