﻿using Robust.Client.Graphics;
using Robust.Client.Player;
using Robust.Shared.Enums;
using Robust.Shared.Map;
using OpenDreamShared.Dream;

namespace OpenDreamClient.Rendering;

/// <summary>
/// Overlay for rendering world atoms
/// </summary>
sealed class DreamViewOverlay : Overlay {
    [Dependency] private readonly IPlayerManager _playerManager = default!;
    [Dependency] private readonly IEntitySystemManager _entitySystem = default!;
    [Dependency] private readonly IEntityManager _entityManager = default!;
    [Dependency] private readonly IMapManager _mapManager = default!;
    private IClydeViewport _vp;
    private Dictionary<Vector2i, List<IRenderTexture>> _renderTargetCache = new Dictionary<Vector2i, List<IRenderTexture>>();
    private readonly RenderOrderComparer _renderOrderComparer = new();
    private EntityLookupSystem _lookupSystem;
    private ClientAppearanceSystem _appearanceSystem;
    private SharedTransformSystem _transformSystem;

    public override OverlaySpace Space => OverlaySpace.WorldSpaceBelowWorld;

    public DreamViewOverlay() {
        IoCManager.InjectDependencies(this);
    }

<<<<<<< HEAD
    protected override void Draw(in OverlayDrawArgs args) {
        EntityUid? eye = _playerManager.LocalPlayer?.Session.AttachedEntity;
        if (eye == null) return;

        DrawMap(args, eye.Value);
    }

    private void DrawMap(OverlayDrawArgs args, EntityUid eye) {
        _transformSystem ??= _entitySystem.GetEntitySystem<SharedTransformSystem>();
        _lookupSystem ??= _entitySystem.GetEntitySystem<EntityLookupSystem>();
        _appearanceSystem ??= _entitySystem.GetEntitySystem<ClientAppearanceSystem>();
        var spriteQuery = _entityManager.GetEntityQuery<DMISpriteComponent>();
        var xformQuery = _entityManager.GetEntityQuery<TransformComponent>();

        if (!xformQuery.TryGetComponent(eye, out var eyeTransform))
            return;

        DrawTiles(args, eyeTransform);

        var entities = _lookupSystem.GetEntitiesIntersecting(args.MapId, args.WorldAABB);
        List<DMISpriteComponent> sprites = new(entities.Count + 1);

        if (spriteQuery.TryGetComponent(eye, out var player) && player.IsVisible(mapManager: _mapManager))
            sprites.Add(player);

        foreach (EntityUid entity in entities) {
            if (!spriteQuery.TryGetComponent(entity, out var sprite))
                continue;
            if (!sprite.IsVisible(mapManager: _mapManager))
                continue;

            sprites.Add(sprite);
        }

        sprites.Sort(_renderOrderComparer);
        foreach (DMISpriteComponent sprite in sprites) {
            if (!xformQuery.TryGetComponent(sprite.Owner, out var spriteTransform))
                continue;

            DrawIcon(args.WorldHandle, sprite.Icon,
                _transformSystem.GetWorldPosition(spriteTransform.Owner, xformQuery) - 0.5f);
        }
    }
    private void DrawTiles(OverlayDrawArgs args, TransformComponent eyeTransform) {
        if (!_mapManager.TryFindGridAt(eyeTransform.MapPosition, out var grid))
            return;

        foreach (TileRef tileRef in grid.GetTilesIntersecting(Box2.CenteredAround(eyeTransform.WorldPosition, (17, 17)))) {
            MapCoordinates pos = grid.GridTileToWorld(tileRef.GridIndices);
            DreamIcon icon = _appearanceSystem.GetTurfIcon(tileRef.Tile.TypeId);

            DrawIcon(args.WorldHandle, icon, pos.Position - 1);
        }
    }

    private void DrawScreenObjects(DrawingHandleWorld handle, EntityUid eye, Box2 worldAABB) {
        if (!_entityManager.TryGetComponent<TransformComponent>(eye, out var eyeTransform))
            return;

        ClientScreenOverlaySystem screenOverlaySystem = EntitySystem.Get<ClientScreenOverlaySystem>();

        Vector2 viewOffset = eyeTransform.WorldPosition - (worldAABB.Size / 2f);

        List<DMISpriteComponent> sprites = new();
        foreach (DMISpriteComponent sprite in screenOverlaySystem.EnumerateScreenObjects()) {
            if (!sprite.IsVisible(checkWorld: false, mapManager: _mapManager)) continue;

            sprites.Add(sprite);
=======
namespace OpenDreamClient.Rendering;

/// <summary>
/// Overlay for rendering world atoms
/// </summary>
sealed class DreamViewOverlay : Overlay {
    [Dependency] private readonly IPlayerManager _playerManager = default!;
    [Dependency] private readonly IEntitySystemManager _entitySystem = default!;
    [Dependency] private readonly IEntityManager _entityManager = default!;
    [Dependency] private readonly IMapManager _mapManager = default!;

    private readonly RenderOrderComparer _renderOrderComparer = new();
    private EntityLookupSystem _lookupSystem;
    private ClientAppearanceSystem _appearanceSystem;
    private SharedTransformSystem _transformSystem;

    public override OverlaySpace Space => OverlaySpace.WorldSpaceBelowWorld;

    public DreamViewOverlay() {
        IoCManager.InjectDependencies(this);
    }

    protected override void Draw(in OverlayDrawArgs args) {
        EntityUid? eye = _playerManager.LocalPlayer?.Session.AttachedEntity;
        if (eye == null) return;

        DrawMap(args, eye.Value);
    }

    private void DrawMap(OverlayDrawArgs args, EntityUid eye) {
        _transformSystem ??= _entitySystem.GetEntitySystem<SharedTransformSystem>();
        _lookupSystem ??= _entitySystem.GetEntitySystem<EntityLookupSystem>();
        _appearanceSystem ??= _entitySystem.GetEntitySystem<ClientAppearanceSystem>();
        var spriteQuery = _entityManager.GetEntityQuery<DMISpriteComponent>();
        var xformQuery = _entityManager.GetEntityQuery<TransformComponent>();

        if (!xformQuery.TryGetComponent(eye, out var eyeTransform))
            return;

        DrawTiles(args, eyeTransform);

        var entities = _lookupSystem.GetEntitiesIntersecting(args.MapId, args.WorldAABB);
        List<DMISpriteComponent> sprites = new(entities.Count + 1);

        if (spriteQuery.TryGetComponent(eye, out var player) && player.IsVisible(mapManager: _mapManager))
            sprites.Add(player);

        foreach (EntityUid entity in entities) {
            if (!spriteQuery.TryGetComponent(entity, out var sprite))
                continue;
            if (!sprite.IsVisible(mapManager: _mapManager))
                continue;

            sprites.Add(sprite);
        }

        sprites.Sort(_renderOrderComparer);
        foreach (DMISpriteComponent sprite in sprites) {
            if (!xformQuery.TryGetComponent(sprite.Owner, out var spriteTransform))
                continue;

            sprite.Icon.Draw(args.WorldHandle,
                _transformSystem.GetWorldPosition(spriteTransform.Owner, xformQuery) - 0.5f);
>>>>>>> cd08fc89
        }
    }

<<<<<<< HEAD
        sprites.Sort(_renderOrderComparer);
        foreach (DMISpriteComponent sprite in sprites) {
            Vector2 position = sprite.ScreenLocation.GetViewPosition(viewOffset, EyeManager.PixelsPerMeter);
            Vector2 iconSize = sprite.Icon.DMI.IconSize / (float)EyeManager.PixelsPerMeter;

            for (int x = 0; x < sprite.ScreenLocation.RepeatX; x++) {
                for (int y = 0; y < sprite.ScreenLocation.RepeatY; y++) {
                    DrawIcon(handle, sprite.Icon, position + iconSize * (x, y));
                }
            }
        }

        
        _appearanceSystem.CleanUpUnusedFilters();
        _appearanceSystem.ResetFilterUsageCounts();            
    }


    private IRenderTexture RentPingPongRenderTarget(Vector2i size)
    {
        List<IRenderTexture> listresult;
        IRenderTexture result;
        if(!_renderTargetCache.TryGetValue(size, out listresult))
            result = IoCManager.Resolve<IClyde>().CreateRenderTarget(size, new RenderTargetFormatParameters(RenderTargetColorFormat.Rgba8Srgb));
        else
        {
            if(listresult.Count > 0)
            {
                result = listresult[0]; //pop a value
                listresult.Remove(result);
            }
            else
                result = IoCManager.Resolve<IClyde>().CreateRenderTarget(size, new RenderTargetFormatParameters(RenderTargetColorFormat.Rgba8Srgb));
            _renderTargetCache[size] = listresult; //put the shorter list back
        }
        return result;
    }

    private void ReturnPingPongRenderTarget(IRenderTexture rental)
    {
        List<IRenderTexture> storeList;
        if(!_renderTargetCache.TryGetValue(rental.Size, out storeList))
            storeList = new List<IRenderTexture>(4);
        storeList.Add(rental);
        _renderTargetCache[rental.Size]=storeList;
    }

    private void DrawIcon(DrawingHandleWorld handle, DreamIcon icon, Vector2 position) {
        position += icon.Appearance.PixelOffset / (float)EyeManager.PixelsPerMeter;

        foreach (DreamIcon underlay in icon.Underlays) {
            DrawIcon(handle, underlay, position);
        }

        AtlasTexture frame = icon.CurrentFrame;
        if(frame != null && icon.Appearance.Filters.Count == 0)
        {
            //faster path for rendering unshaded sprites
            handle.DrawTexture(frame, position, icon.Appearance.Color);
        }
        else if (frame != null) {
            IRenderTexture ping = RentPingPongRenderTarget(frame.Size*2);
            IRenderTexture pong = RentPingPongRenderTarget(frame.Size*2);
            IRenderTexture tmpHolder;

            handle.RenderInRenderTarget(pong, () => {
                handle.DrawTextureRect(frame, new Box2(Vector2.Zero+(frame.Size/2), frame.Size+(frame.Size/2)), icon.Appearance.Color);
            });
            bool rotate = true;
            foreach(DreamFilter filterID in icon.Appearance.Filters)
            {
                ShaderInstance s = _appearanceSystem.GetFilterShader(filterID);
                handle.RenderInRenderTarget(ping, () => {
                    handle.DrawRect(new Box2(Vector2.Zero, frame.Size*2), new Color());
                    handle.UseShader(s);
                    handle.DrawTextureRect(pong.Texture, new Box2(Vector2.Zero, frame.Size*2));
                    handle.UseShader(null);
                    });
                tmpHolder = ping;
                ping = pong;
                pong = tmpHolder;
                rotate = !rotate;
            }
            if(rotate) //this is so dumb
            {
                handle.RenderInRenderTarget(ping, () => {
                    handle.DrawRect(new Box2(Vector2.Zero, frame.Size*2), new Color());
                    handle.DrawTextureRect(pong.Texture, new Box2(Vector2.Zero, frame.Size*2));
                    });
                tmpHolder = ping;
                ping = pong;
                pong = tmpHolder;
            }
            handle.DrawTexture(pong.Texture, position-((frame.Size/2)/(float)EyeManager.PixelsPerMeter), icon.Appearance.Color);
            ReturnPingPongRenderTarget(ping);
            ReturnPingPongRenderTarget(pong);
        }

        foreach (DreamIcon overlay in icon.Overlays) {
            DrawIcon(handle, overlay, position);
=======
    private void DrawTiles(OverlayDrawArgs args, TransformComponent eyeTransform) {
        if (!_mapManager.TryFindGridAt(eyeTransform.MapPosition, out var grid))
            return;

        foreach (TileRef tileRef in grid.GetTilesIntersecting(Box2.CenteredAround(eyeTransform.WorldPosition, (17, 17)))) {
            MapCoordinates pos = grid.GridTileToWorld(tileRef.GridIndices);
            DreamIcon icon = _appearanceSystem.GetTurfIcon(tileRef.Tile.TypeId);

            icon.Draw(args.WorldHandle, pos.Position - 1);
>>>>>>> cd08fc89
        }

    }
}
<|MERGE_RESOLUTION|>--- conflicted
+++ resolved
@@ -27,12 +27,13 @@
         IoCManager.InjectDependencies(this);
     }
 
-<<<<<<< HEAD
     protected override void Draw(in OverlayDrawArgs args) {
         EntityUid? eye = _playerManager.LocalPlayer?.Session.AttachedEntity;
         if (eye == null) return;
 
         DrawMap(args, eye.Value);
+        _appearanceSystem.CleanUpUnusedFilters();
+        _appearanceSystem.ResetFilterUsageCounts();   
     }
 
     private void DrawMap(OverlayDrawArgs args, EntityUid eye) {
@@ -81,105 +82,6 @@
 
             DrawIcon(args.WorldHandle, icon, pos.Position - 1);
         }
-    }
-
-    private void DrawScreenObjects(DrawingHandleWorld handle, EntityUid eye, Box2 worldAABB) {
-        if (!_entityManager.TryGetComponent<TransformComponent>(eye, out var eyeTransform))
-            return;
-
-        ClientScreenOverlaySystem screenOverlaySystem = EntitySystem.Get<ClientScreenOverlaySystem>();
-
-        Vector2 viewOffset = eyeTransform.WorldPosition - (worldAABB.Size / 2f);
-
-        List<DMISpriteComponent> sprites = new();
-        foreach (DMISpriteComponent sprite in screenOverlaySystem.EnumerateScreenObjects()) {
-            if (!sprite.IsVisible(checkWorld: false, mapManager: _mapManager)) continue;
-
-            sprites.Add(sprite);
-=======
-namespace OpenDreamClient.Rendering;
-
-/// <summary>
-/// Overlay for rendering world atoms
-/// </summary>
-sealed class DreamViewOverlay : Overlay {
-    [Dependency] private readonly IPlayerManager _playerManager = default!;
-    [Dependency] private readonly IEntitySystemManager _entitySystem = default!;
-    [Dependency] private readonly IEntityManager _entityManager = default!;
-    [Dependency] private readonly IMapManager _mapManager = default!;
-
-    private readonly RenderOrderComparer _renderOrderComparer = new();
-    private EntityLookupSystem _lookupSystem;
-    private ClientAppearanceSystem _appearanceSystem;
-    private SharedTransformSystem _transformSystem;
-
-    public override OverlaySpace Space => OverlaySpace.WorldSpaceBelowWorld;
-
-    public DreamViewOverlay() {
-        IoCManager.InjectDependencies(this);
-    }
-
-    protected override void Draw(in OverlayDrawArgs args) {
-        EntityUid? eye = _playerManager.LocalPlayer?.Session.AttachedEntity;
-        if (eye == null) return;
-
-        DrawMap(args, eye.Value);
-    }
-
-    private void DrawMap(OverlayDrawArgs args, EntityUid eye) {
-        _transformSystem ??= _entitySystem.GetEntitySystem<SharedTransformSystem>();
-        _lookupSystem ??= _entitySystem.GetEntitySystem<EntityLookupSystem>();
-        _appearanceSystem ??= _entitySystem.GetEntitySystem<ClientAppearanceSystem>();
-        var spriteQuery = _entityManager.GetEntityQuery<DMISpriteComponent>();
-        var xformQuery = _entityManager.GetEntityQuery<TransformComponent>();
-
-        if (!xformQuery.TryGetComponent(eye, out var eyeTransform))
-            return;
-
-        DrawTiles(args, eyeTransform);
-
-        var entities = _lookupSystem.GetEntitiesIntersecting(args.MapId, args.WorldAABB);
-        List<DMISpriteComponent> sprites = new(entities.Count + 1);
-
-        if (spriteQuery.TryGetComponent(eye, out var player) && player.IsVisible(mapManager: _mapManager))
-            sprites.Add(player);
-
-        foreach (EntityUid entity in entities) {
-            if (!spriteQuery.TryGetComponent(entity, out var sprite))
-                continue;
-            if (!sprite.IsVisible(mapManager: _mapManager))
-                continue;
-
-            sprites.Add(sprite);
-        }
-
-        sprites.Sort(_renderOrderComparer);
-        foreach (DMISpriteComponent sprite in sprites) {
-            if (!xformQuery.TryGetComponent(sprite.Owner, out var spriteTransform))
-                continue;
-
-            sprite.Icon.Draw(args.WorldHandle,
-                _transformSystem.GetWorldPosition(spriteTransform.Owner, xformQuery) - 0.5f);
->>>>>>> cd08fc89
-        }
-    }
-
-<<<<<<< HEAD
-        sprites.Sort(_renderOrderComparer);
-        foreach (DMISpriteComponent sprite in sprites) {
-            Vector2 position = sprite.ScreenLocation.GetViewPosition(viewOffset, EyeManager.PixelsPerMeter);
-            Vector2 iconSize = sprite.Icon.DMI.IconSize / (float)EyeManager.PixelsPerMeter;
-
-            for (int x = 0; x < sprite.ScreenLocation.RepeatX; x++) {
-                for (int y = 0; y < sprite.ScreenLocation.RepeatY; y++) {
-                    DrawIcon(handle, sprite.Icon, position + iconSize * (x, y));
-                }
-            }
-        }
-
-        
-        _appearanceSystem.CleanUpUnusedFilters();
-        _appearanceSystem.ResetFilterUsageCounts();            
     }
 
 
@@ -265,17 +167,6 @@
 
         foreach (DreamIcon overlay in icon.Overlays) {
             DrawIcon(handle, overlay, position);
-=======
-    private void DrawTiles(OverlayDrawArgs args, TransformComponent eyeTransform) {
-        if (!_mapManager.TryFindGridAt(eyeTransform.MapPosition, out var grid))
-            return;
-
-        foreach (TileRef tileRef in grid.GetTilesIntersecting(Box2.CenteredAround(eyeTransform.WorldPosition, (17, 17)))) {
-            MapCoordinates pos = grid.GridTileToWorld(tileRef.GridIndices);
-            DreamIcon icon = _appearanceSystem.GetTurfIcon(tileRef.Tile.TypeId);
-
-            icon.Draw(args.WorldHandle, pos.Position - 1);
->>>>>>> cd08fc89
         }
 
     }
