--- conflicted
+++ resolved
@@ -5,25 +5,16 @@
 public sealed class DreamObjectTurf : DreamObjectAtom {
     public readonly int X, Y, Z;
     public readonly TurfContentsList Contents;
-<<<<<<< HEAD
     public ImmutableIconAppearance Appearance;
-=======
     public IDreamMapManager.Cell Cell;
-    public int AppearanceId;
->>>>>>> 12b9f6e4
 
     public DreamObjectTurf(DreamObjectDefinition objectDefinition, int x, int y, int z) : base(objectDefinition) {
         X = x;
         Y = y;
         Z = z;
-<<<<<<< HEAD
-        Cell = cell;
-        Contents = new TurfContentsList(ObjectTree.List.ObjectDefinition, Cell);
         AtomManager.SetAtomAppearance(this, AtomManager.GetAppearanceFromDefinition(ObjectDefinition));
-=======
         Cell = default!; // NEEDS to be set by DreamMapManager after creation
         Contents = new TurfContentsList(ObjectTree.List.ObjectDefinition, this);
->>>>>>> 12b9f6e4
     }
 
     public void SetTurfType(DreamObjectDefinition objectDefinition) {
