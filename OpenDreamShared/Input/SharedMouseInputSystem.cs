--- conflicted
+++ resolved
@@ -48,21 +48,6 @@
     }
 
     [Serializable, NetSerializable]
-<<<<<<< HEAD
-    public sealed class MouseEnteredEvent(ClientObjectReference atom) : EntityEventArgs, IAtomMouseEvent {
-        public ClientObjectReference Atom = atom;
-
-        // TODO
-        public ClickParams Params { get; } = new(new(0, 0, 32), false, false, false, false, false, 0, 0);
-    }
-
-    [Serializable, NetSerializable]
-    public sealed class MouseExitedEvent(ClientObjectReference atom) : EntityEventArgs, IAtomMouseEvent {
-        public ClientObjectReference Atom = atom;
-
-        // TODO
-        public ClickParams Params { get; } = new(new(0, 0, 32), false, false, false, false, false, 0, 0);
-=======
     public sealed class MouseEnteredEvent(ClientObjectReference atom, ClickParams clickParams) : EntityEventArgs, IAtomMouseEvent {
         public ClientObjectReference Atom = atom;
         public ClickParams Params { get; } = clickParams;
@@ -78,6 +63,5 @@
     public sealed class MouseMoveEvent(ClientObjectReference atom, ClickParams clickParams) : EntityEventArgs, IAtomMouseEvent {
         public ClientObjectReference Atom = atom;
         public ClickParams Params { get; } = clickParams;
->>>>>>> 792cec3a
     }
 }