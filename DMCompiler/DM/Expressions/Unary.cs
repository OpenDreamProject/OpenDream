using System.Diagnostics.CodeAnalysis;
using OpenDreamShared.Compiler;
using OpenDreamShared.Dream.Procs;

namespace DMCompiler.DM.Expressions {
    abstract class UnaryOp : DMExpression {
        protected DMExpression Expr { get; }

        protected UnaryOp(Location location, DMExpression expr) : base(location) {
            Expr = expr;
        }
    }

    // -x
    class Negate : UnaryOp {
        public Negate(Location location, DMExpression expr) : base(location, expr) {
        }

        public override bool TryAsConstant([NotNullWhen(true)] out Constant? constant) {
            if (!Expr.TryAsConstant(out constant)) return false;

            constant = constant.Negate();
            return true;
        }

        public override void EmitPushValue(DMObject dmObject, DMProc proc) {
            Expr.EmitPushValue(dmObject, proc);
            proc.Negate();
        }
    }

    // !x
    class Not : UnaryOp {
        public Not(Location location, DMExpression expr) : base(location, expr) {
        }

        public override bool TryAsConstant([NotNullWhen(true)] out Constant? constant) {
            if (!Expr.TryAsConstant(out constant)) return false;

            constant = constant.Not();
            return true;
        }

        public override void EmitPushValue(DMObject dmObject, DMProc proc) {
            Expr.EmitPushValue(dmObject, proc);
            proc.Not();
        }
    }

    // ~x
    class BinaryNot : UnaryOp {
        public BinaryNot(Location location, DMExpression expr) : base(location, expr) {
        }

        public override bool TryAsConstant([NotNullWhen(true)] out Constant? constant) {
            if (!Expr.TryAsConstant(out constant)) return false;

            constant = constant.BinaryNot();
            return true;
        }

        public override void EmitPushValue(DMObject dmObject, DMProc proc) {
            Expr.EmitPushValue(dmObject, proc);
            proc.BinaryNot();
        }
    }

    abstract class AssignmentUnaryOp : UnaryOp {
        protected AssignmentUnaryOp(Location location, DMExpression expr) : base(location, expr) {
        }

<<<<<<< HEAD
        public abstract void EmitOp(DMObject dmObject, DMProc proc, DMReference reference, string endLabel);
=======
        protected abstract void EmitOp(DMObject dmObject, DMProc proc, DMReference reference);
>>>>>>> 026a9838

        public override void EmitPushValue(DMObject dmObject, DMProc proc) {
            string endLabel = proc.NewLabelName();

            DMReference reference = Expr.EmitReference(dmObject, proc, endLabel);
            EmitOp(dmObject, proc, reference, endLabel);

            proc.AddLabel(endLabel);
        }
    }

    // ++x
    class PreIncrement : AssignmentUnaryOp {
        public PreIncrement(Location location, DMExpression expr) : base(location, expr) {
        }

<<<<<<< HEAD
        public override void EmitOp(DMObject dmObject, DMProc proc, DMReference reference, string endLabel) {
=======
        protected override void EmitOp(DMObject dmObject, DMProc proc, DMReference reference) {
>>>>>>> 026a9838
            proc.PushFloat(1);
            proc.Append(reference);
        }
    }

    // x++
    class PostIncrement : AssignmentUnaryOp {
        public PostIncrement(Location location, DMExpression expr) : base(location, expr) {
        }

<<<<<<< HEAD
        public override void EmitOp(DMObject dmObject, DMProc proc, DMReference reference, string endLabel) {
=======
        protected override void EmitOp(DMObject dmObject, DMProc proc, DMReference reference) {
>>>>>>> 026a9838
            proc.Increment(reference);
        }
    }

    // --x
    class PreDecrement : AssignmentUnaryOp {
        public PreDecrement(Location location, DMExpression expr)
            : base(location, expr) {
        }

<<<<<<< HEAD
        public override void EmitOp(DMObject dmObject, DMProc proc, DMReference reference, string endLabel) {
=======
        protected override void EmitOp(DMObject dmObject, DMProc proc, DMReference reference) {
>>>>>>> 026a9838
            proc.PushFloat(1);
            proc.Remove(reference);
        }
    }

    // x--
    class PostDecrement : AssignmentUnaryOp {
        public PostDecrement(Location location, DMExpression expr)
            : base(location, expr) {
        }

<<<<<<< HEAD
        public override void EmitOp(DMObject dmObject, DMProc proc, DMReference reference, string endLabel) {
=======
        protected override void EmitOp(DMObject dmObject, DMProc proc, DMReference reference) {
>>>>>>> 026a9838
            proc.Decrement(reference);
        }
    }
}<|MERGE_RESOLUTION|>--- conflicted
+++ resolved
@@ -69,11 +69,7 @@
         protected AssignmentUnaryOp(Location location, DMExpression expr) : base(location, expr) {
         }
 
-<<<<<<< HEAD
-        public abstract void EmitOp(DMObject dmObject, DMProc proc, DMReference reference, string endLabel);
-=======
-        protected abstract void EmitOp(DMObject dmObject, DMProc proc, DMReference reference);
->>>>>>> 026a9838
+        protected abstract void EmitOp(DMObject dmObject, DMProc proc, DMReference reference, string endLabel);
 
         public override void EmitPushValue(DMObject dmObject, DMProc proc) {
             string endLabel = proc.NewLabelName();
@@ -90,11 +86,7 @@
         public PreIncrement(Location location, DMExpression expr) : base(location, expr) {
         }
 
-<<<<<<< HEAD
-        public override void EmitOp(DMObject dmObject, DMProc proc, DMReference reference, string endLabel) {
-=======
-        protected override void EmitOp(DMObject dmObject, DMProc proc, DMReference reference) {
->>>>>>> 026a9838
+        protected override void EmitOp(DMObject dmObject, DMProc proc, DMReference reference, string endLabel) {
             proc.PushFloat(1);
             proc.Append(reference);
         }
@@ -105,11 +97,7 @@
         public PostIncrement(Location location, DMExpression expr) : base(location, expr) {
         }
 
-<<<<<<< HEAD
-        public override void EmitOp(DMObject dmObject, DMProc proc, DMReference reference, string endLabel) {
-=======
-        protected override void EmitOp(DMObject dmObject, DMProc proc, DMReference reference) {
->>>>>>> 026a9838
+        protected override void EmitOp(DMObject dmObject, DMProc proc, DMReference reference, string endLabel) {
             proc.Increment(reference);
         }
     }
@@ -120,11 +108,7 @@
             : base(location, expr) {
         }
 
-<<<<<<< HEAD
-        public override void EmitOp(DMObject dmObject, DMProc proc, DMReference reference, string endLabel) {
-=======
-        protected override void EmitOp(DMObject dmObject, DMProc proc, DMReference reference) {
->>>>>>> 026a9838
+        protected override void EmitOp(DMObject dmObject, DMProc proc, DMReference reference, string endLabel) {
             proc.PushFloat(1);
             proc.Remove(reference);
         }
@@ -136,11 +120,7 @@
             : base(location, expr) {
         }
 
-<<<<<<< HEAD
-        public override void EmitOp(DMObject dmObject, DMProc proc, DMReference reference, string endLabel) {
-=======
-        protected override void EmitOp(DMObject dmObject, DMProc proc, DMReference reference) {
->>>>>>> 026a9838
+        protected override void EmitOp(DMObject dmObject, DMProc proc, DMReference reference, string endLabel) {
             proc.Decrement(reference);
         }
     }
