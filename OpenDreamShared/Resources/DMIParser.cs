--- conflicted
+++ resolved
@@ -5,11 +5,8 @@
 using System.IO.Compression;
 using System.Linq;
 using System.Text;
-<<<<<<< HEAD
 using OpenDreamShared.Dream;
-=======
 using System.Globalization;
->>>>>>> 44932cb5
 
 namespace OpenDreamShared.Resources {
     public static class DMIParser {
