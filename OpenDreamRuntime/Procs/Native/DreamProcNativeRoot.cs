--- conflicted
+++ resolved
@@ -186,29 +186,17 @@
         [DreamProcParameter("EndY", Type = DreamValueType.Float)]
         [DreamProcParameter("EndZ", Type = DreamValueType.Float)]
         public static DreamValue NativeProc_block(NativeProc.State state) {
-<<<<<<< HEAD
-            if (!state.GetArgument(0, "Start").TryGetValueAsDreamObject<DreamObjectTurf>(out var start))
-                return new DreamValue(state.ObjectTree.CreateList());
-            if (!state.GetArgument(1, "End").TryGetValueAsDreamObject<DreamObjectTurf>(out var end))
-                return new DreamValue(state.ObjectTree.CreateList());
-
-            int startX = Math.Min(start.X, end.X);
-            int startY = Math.Min(start.Y, end.Y);
-            int startZ = Math.Min(start.Z, end.Z);
-            int endX = Math.Max(start.X, end.X);
-            int endY = Math.Max(start.Y, end.Y);
-            int endZ = Math.Max(start.Z, end.Z);
-=======
             (int X, int Y, int Z) startPos;
             (int X, int Y, int Z) endPos;
-            if (state.GetArgument(0, "Start").TryGetValueAsDreamObjectOfType(state.ObjectTree.Turf, out var startT)) {
-                if (!state.GetArgument(1, "End").TryGetValueAsDreamObjectOfType(state.ObjectTree.Turf, out var endT))
+            if (state.GetArgument(0, "Start").TryGetValueAsDreamObject<DreamObjectTurf>(out var startT)) {
+                if (!state.GetArgument(1, "End").TryGetValueAsDreamObject<DreamObjectTurf>(out var endT))
                     return new DreamValue(state.ObjectTree.CreateList());
-                startPos = state.AtomManager.GetAtomPosition(startT);
-                endPos = state.AtomManager.GetAtomPosition(endT);
+
+                startPos = (startT.X, startT.Y, startT.Z);
+                endPos = (endT.X, endT.Y, endT.Z);
             } else {
                 // Need to check that we weren't passed something like block("cat", turf) which should return an empty list
-                if (state.GetArgument(1, "End").TryGetValueAsDreamObjectOfType(state.ObjectTree.Turf, out _)) {
+                if (state.GetArgument(1, "End").TryGetValueAsDreamObject<DreamObjectTurf>(out _)) {
                     return new DreamValue(state.ObjectTree.CreateList());
                 }
                 // coordinate-style
@@ -238,7 +226,6 @@
             int endX = Math.Max(startPos.X, endPos.X);
             int endY = Math.Max(startPos.Y, endPos.Y);
             int endZ = Math.Max(startPos.Z, endPos.Z);
->>>>>>> 70ebfb7a
 
             DreamList turfs = state.ObjectTree.CreateList((endX - startX + 1) * (endY - startY + 1) * (endZ - startZ + 1));
 
