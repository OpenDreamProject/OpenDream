--- conflicted
+++ resolved
@@ -175,14 +175,11 @@
             {DreamProcOpcode.ModulusModulusReference, DMOpcodeHandlers.ModulusModulusReference},
             {DreamProcOpcode.PushProcStub, DMOpcodeHandlers.PushProcStub},
             {DreamProcOpcode.PushVerbStub, DMOpcodeHandlers.PushVerbStub},
-<<<<<<< HEAD
+            {DreamProcOpcode.BitShiftLeftReference,DMOpcodeHandlers.BitShiftLeftReference},
+            {DreamProcOpcode.BitShiftRightReference, DMOpcodeHandlers.BitShiftRightReference},
             {DreamProcOpcode.Try, DMOpcodeHandlers.Try},
             {DreamProcOpcode.TryNoValue, DMOpcodeHandlers.TryNoValue},
             {DreamProcOpcode.EndTry, DMOpcodeHandlers.EndTry},
-=======
-            {DreamProcOpcode.BitShiftLeftReference,DMOpcodeHandlers.BitShiftLeftReference},
-            {DreamProcOpcode.BitShiftRightReference, DMOpcodeHandlers.BitShiftRightReference},
->>>>>>> 9be2d4e8
         };
 
         private static readonly OpcodeHandler?[] _opcodeHandlers;
