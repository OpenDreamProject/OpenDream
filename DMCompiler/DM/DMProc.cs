--- conflicted
+++ resolved
@@ -490,7 +490,6 @@
             WriteOpcode(DreamProcOpcode.Pop);
         }
 
-<<<<<<< HEAD
         public void PopReference(DMReference reference) {
             WriteOpcode(DreamProcOpcode.PopReference);
             WriteReference(reference, false);
@@ -529,8 +528,6 @@
             }
         }
 
-=======
->>>>>>> 026a9838
         public void BooleanOr(string endLabel) {
             ShrinkStack(1); //Either shrinks the stack 1 or 0. Assume 1.
             WriteOpcode(DreamProcOpcode.BooleanOr);
@@ -577,7 +574,6 @@
             WriteLabel(label);
         }
 
-<<<<<<< HEAD
         public void JumpIfNull(string label) {
             // Conditionally pops one value
             WriteOpcode(DreamProcOpcode.JumpIfNull);
@@ -617,11 +613,8 @@
             WriteString(field);
         }
 
-        public void Call(DMReference reference) {
-=======
         public void Call(DMReference reference, DMCallArgumentsType argumentsType, int argumentStackSize) {
             ShrinkStack(argumentStackSize - 1); // Pops all arguments, pushes return value
->>>>>>> 026a9838
             WriteOpcode(DreamProcOpcode.Call);
             WriteReference(reference);
             WriteByte((byte)argumentsType);
