﻿using System;

namespace OpenDreamShared.Dream.Procs {
    public enum DreamProcOpcode {
        BitShiftLeft = 0x1,
        PushType = 0x2,
        PushString = 0x3,
        FormatString = 0x4,
        SwitchCaseRange = 0x5,
        PushReferenceValue = 0x6,
        PushPath = 0x7,
        Add = 0x8,
        Assign = 0x9,
        Call = 0xA,
        MultiplyReference = 0xB,
        JumpIfFalse = 0xC,
        JumpIfTrue = 0xD,
        Jump = 0xE,
        CompareEquals = 0xF,
        Return = 0x10,
        PushNull = 0x11,
        Subtract = 0x12,
        CompareLessThan = 0x13,
        CompareGreaterThan = 0x14,
        BooleanAnd = 0x15,
        BooleanNot = 0x16,
        DivideReference = 0x17,
        Negate = 0x18,
        Modulus = 0x19,
        Append = 0x1A,
        CreateRangeEnumerator = 0x1B,
        //0x1C
        CompareLessThanOrEqual = 0x1D,
        CreateAssociativeList = 0x1E,
        Remove = 0x1F,
        DeleteObject = 0x20,
        PushResource = 0x21,
        CreateList = 0x22,
        CallStatement = 0x23,
        BitAnd = 0x24,
        CompareNotEquals = 0x25,
        //0x26
        Divide = 0x27,
        Multiply = 0x28,
        BitXorReference = 0x29,
        BitXor = 0x2A,
        BitOr = 0x2B,
        BitNot = 0x2C,
        Combine = 0x2D,
        CreateObject = 0x2E,
        BooleanOr = 0x2F,
        PushArgumentList = 0x30,
        CompareGreaterThanOrEqual = 0x31,
        SwitchCase = 0x32,
        Mask = 0x33,
        //0x34
        Error = 0x35,
        IsInList = 0x36,
        PushArguments = 0x37,
        PushFloat = 0x38,
        ModulusReference = 0x39,
        CreateListEnumerator = 0x3A,
        Enumerate = 0x3B,
        DestroyEnumerator = 0x3C,
        Browse = 0x3D,
        BrowseResource = 0x3E,
        OutputControl = 0x3F,
        BitShiftRight = 0x40,
        //0x41
        Power = 0x42,
        //0x43
        //0x44
        Prompt = 0x45,
        PushProcArguments = 0x46,
        Initial = 0x47,
        //0x48
        IsType = 0x49,
        LocateCoord = 0x4A,
        Locate = 0x4B,
        IsNull = 0x4C,
        Spawn = 0x4D,
        //0x4E
        //0x4F,
        JumpIfNullDereference = 0x50,
        Pop = 0x51,
        //0x52
        IsSaved = 0x53,
        PickUnweighted = 0x54,
        PickWeighted = 0x55,
        Increment = 0x56,
        Decrement = 0x57,
        CompareEquivalent = 0x58,
        CompareNotEquivalent = 0x59,
        Throw = 0x5A,
        IsInRange = 0x5B,
        MassConcatenation = 0x5C,
        CreateTypeEnumerator = 0x5D,
<<<<<<< HEAD
        CreateMultidimensionalList = 0x5E,
        PushGlobalVars = 0x5F,
        Output = 0x60,
        Input = 0x61
=======
        //0x5E
        PushGlobalVars = 0x5F
>>>>>>> c1b107b2
    }

    public enum DreamProcOpcodeParameterType {
        Named = 0xFC,
        Unnamed = 0xFD
    }

    public enum StringFormatTypes : byte {
        Stringify = 0x0,                //Plain []
        Ref = 0x1,                      //\ref[]

        UpperDefiniteArticle = 0x2,     //The
        LowerDefiniteArticle = 0x3,     //the
        UpperIndefiniteArticle = 0x4,   //A, An, Some
        LowerIndefiniteArticle = 0x5,   //a, an, some
        UpperSubjectPronoun = 0x6,      //He, She, They, It
        LowerSubjectPronoun = 0x7,      //he, she, they, it
        UpperPossessiveAdjective = 0x8, //His, Her, Their, Its
        LowerPossessiveAdjective = 0x9, //his, her, their, its
        ObjectPronoun = 0xA,            //him, her, them, it
        ReflexivePronoun = 0xB,         //himself, herself, themself, it
        UpperPossessivePronoun = 0xC,   //His, Hers, Theirs, Its
        LowerPossessivePronoun = 0xD,   //his, hers, theirs, its

        Proper = 0xE,                   //String represents a proper noun
        Improper = 0xF,                 //String represents an improper noun

        OrdinalIndicator = 0x10,        //1st, 2nd, 3rd, 4th, ...
        PluralSuffix = 0x11,            //-s suffix at the end of a plural noun

        Icon = 0x12,                    //Use an atom's icon

        ColorRed = 0x13,
        ColorBlue = 0x14,
        ColorGreen = 0x15,
        ColorBlack = 0x16,
        ColorYellow = 0x17,
        ColorNavy = 0x18,
        ColorTeal = 0x19,
        ColorCyan = 0x1A,

        Bold = 0x1B,
        Italic = 0x1C
    }

    [Flags]
    public enum DMValueType {
        Anything = 0x0,
        Null = 0x1,
        Text = 0x2,
        Obj = 0x4,
        Mob = 0x8,
        Turf = 0x10,
        Num = 0x20,
        Message = 0x40,
        Area = 0x80,
        Color = 0x100,
        File = 0x200,
        CommandText = 0x400,
        Sound = 0x800,
        Icon = 0x1000,
        Unimplemented = 0x2000
    }

    public struct DMReference {
        public static readonly DMReference Src = new() { RefType = Type.Src };
        public static readonly DMReference Self = new() { RefType = Type.Self };
        public static readonly DMReference Usr = new() { RefType = Type.Usr };
        public static readonly DMReference Args = new() { RefType = Type.Args };
        public static readonly DMReference SuperProc = new() { RefType = Type.SuperProc };
        public static readonly DMReference ListIndex = new() { RefType = Type.ListIndex };

        public enum Type : byte {
            Src,
            Self,
            Usr,
            Args,
            ListIndex,
            Argument,
            Local,
            Global,
            Field,
            SrcField,
            Proc,
            GlobalProc,
            SrcProc,
            SuperProc
        }

        public Type RefType;

        //Argument, Local, Global, GlobalProc
        public int Index;

        //Field, SrcField, Proc, SrcProc
        public string Name;

        public static DMReference CreateArgument(int argId) {
            if (argId > 255) throw new Exception("Argument id is greater than the maximum of 255");

            return new DMReference() { RefType = Type.Argument, Index = (byte)argId };
        }

        public static DMReference CreateLocal(int local) {
            if (local > 255) throw new Exception("Local variable id is greater than the maximum of 255");

            return new DMReference() { RefType = Type.Local, Index = (byte)local };
        }

        public static DMReference CreateGlobal(int global) {
            return new DMReference() { RefType = Type.Global, Index = global };
        }

        public static DMReference CreateField(string fieldName) {
            return new DMReference() { RefType = Type.Field, Name = fieldName };
        }

        public static DMReference CreateSrcField(string fieldName) {
            return new DMReference() { RefType = Type.SrcField, Name = fieldName };
        }

        public static DMReference CreateProc(string procName) {
            return new DMReference() { RefType = Type.Proc, Name = procName };
        }

        public static DMReference CreateGlobalProc(int procId) {
            return new DMReference() { RefType = Type.GlobalProc, Index = procId };
        }

        public static DMReference CreateSrcProc(string procName) {
            return new DMReference() { RefType = Type.SrcProc, Name = procName };
        }

        public override string ToString() {
            switch (RefType) {
                case Type.Local:
                case Type.Global:
                case Type.Argument:
                case Type.GlobalProc:
                    return $"{RefType} {Index}";

                case Type.SrcField:
                case Type.Field:
                case Type.SrcProc:
                case Type.Proc:
                    return $"{RefType} \"{Name}\"";

                default: return RefType.ToString();
            }
        }
    }
}<|MERGE_RESOLUTION|>--- conflicted
+++ resolved
@@ -95,15 +95,10 @@
         IsInRange = 0x5B,
         MassConcatenation = 0x5C,
         CreateTypeEnumerator = 0x5D,
-<<<<<<< HEAD
-        CreateMultidimensionalList = 0x5E,
+        //0x5E
         PushGlobalVars = 0x5F,
         Output = 0x60,
         Input = 0x61
-=======
-        //0x5E
-        PushGlobalVars = 0x5F
->>>>>>> c1b107b2
     }
 
     public enum DreamProcOpcodeParameterType {
