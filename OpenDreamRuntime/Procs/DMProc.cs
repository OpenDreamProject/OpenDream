using System.Buffers;
using System.Linq;
using System.Text;
using OpenDreamRuntime.Objects;
using OpenDreamRuntime.Objects.MetaObjects;
using OpenDreamRuntime.Procs.DebugAdapter;
using OpenDreamRuntime.Resources;
using OpenDreamShared.Dream;
using OpenDreamShared.Dream.Procs;
using OpenDreamShared.Json;

namespace OpenDreamRuntime.Procs {
    public sealed class DMProc : DreamProc {
        public readonly byte[] Bytecode;

        public string? Source { get; }
        public int Line { get; }
        public IReadOnlyList<LocalVariableJson> LocalNames { get; }

        public readonly IDreamManager DreamManager;
        public readonly IDreamMapManager DreamMapManager;
        public readonly IDreamDebugManager DreamDebugManager;
        public readonly DreamResourceManager DreamResourceManager;
        public readonly IDreamObjectTree ObjectTree;

        private readonly int _maxStackSize;

        public DMProc(DreamPath owningType, ProcDefinitionJson json, string? name, IDreamManager dreamManager, IDreamMapManager dreamMapManager, IDreamDebugManager dreamDebugManager, DreamResourceManager dreamResourceManager, IDreamObjectTree objectTree)
            : base(owningType, name ?? json.Name, null, json.Attributes, GetArgumentNames(json), GetArgumentTypes(json), json.VerbName, json.VerbCategory, json.VerbDesc, json.Invisibility) {
            Bytecode = json.Bytecode ?? Array.Empty<byte>();
            LocalNames = json.Locals;
            Source = json.Source;
            Line = json.Line;
            _maxStackSize = json.MaxStackSize;

            DreamManager = dreamManager;
            DreamMapManager = dreamMapManager;
            DreamDebugManager = dreamDebugManager;
            DreamResourceManager = dreamResourceManager;
            ObjectTree = objectTree;
        }

        public override DMProcState CreateState(DreamThread thread, DreamObject? src, DreamObject? usr, DreamProcArguments arguments) {
            if (!DMProcState.Pool.TryPop(out var state)) {
                state = new DMProcState();
            }

            state.Initialize(this, thread, _maxStackSize, src, usr, arguments);
            return state;
        }

        private static List<string>? GetArgumentNames(ProcDefinitionJson json) {
            if (json.Arguments == null) {
                return new();
            } else {
                var argumentNames = new List<string>(json.Arguments.Count);
                argumentNames.AddRange(json.Arguments.Select(a => a.Name).ToArray());
                return argumentNames;
            }
        }

        private static List<DMValueType>? GetArgumentTypes(ProcDefinitionJson json) {
            if (json.Arguments == null) {
                return new();
            } else {
                var argumentTypes = new List<DMValueType>(json.Arguments.Count);
                argumentTypes.AddRange(json.Arguments.Select(a => a.Type));
                return argumentTypes;
            }
        }
    }

    public sealed class DMProcState : ProcState {
        delegate ProcStatus? OpcodeHandler(DMProcState state);

        public static readonly Stack<DMProcState> Pool = new();

        private static readonly ArrayPool<DreamValue> _dreamValuePool = ArrayPool<DreamValue>.Create();

        #region Opcode Handlers
        //Human readable friendly version, which will be converted to a more efficient lookup at runtime.
        private static readonly Dictionary<DreamProcOpcode, OpcodeHandler?> OpcodeHandlers = new Dictionary<DreamProcOpcode, OpcodeHandler?>(){
            {DreamProcOpcode.BitShiftLeft, DMOpcodeHandlers.BitShiftLeft},
            {DreamProcOpcode.PushType, DMOpcodeHandlers.PushType},
            {DreamProcOpcode.PushString, DMOpcodeHandlers.PushString},
            {DreamProcOpcode.FormatString, DMOpcodeHandlers.FormatString},
            {DreamProcOpcode.SwitchCaseRange, DMOpcodeHandlers.SwitchCaseRange},
            {DreamProcOpcode.PushReferenceValue, DMOpcodeHandlers.PushReferenceValue},
            {DreamProcOpcode.Add, DMOpcodeHandlers.Add},
            {DreamProcOpcode.Assign, DMOpcodeHandlers.Assign},
            {DreamProcOpcode.Call, DMOpcodeHandlers.Call},
            {DreamProcOpcode.MultiplyReference, DMOpcodeHandlers.MultiplyReference},
            {DreamProcOpcode.JumpIfFalse, DMOpcodeHandlers.JumpIfFalse},
            {DreamProcOpcode.JumpIfTrue, DMOpcodeHandlers.JumpIfTrue},
            {DreamProcOpcode.Jump, DMOpcodeHandlers.Jump},
            {DreamProcOpcode.CompareEquals, DMOpcodeHandlers.CompareEquals},
            {DreamProcOpcode.Return, DMOpcodeHandlers.Return},
            {DreamProcOpcode.PushNull, DMOpcodeHandlers.PushNull},
            {DreamProcOpcode.Subtract, DMOpcodeHandlers.Subtract},
            {DreamProcOpcode.CompareLessThan, DMOpcodeHandlers.CompareLessThan},
            {DreamProcOpcode.CompareGreaterThan, DMOpcodeHandlers.CompareGreaterThan},
            {DreamProcOpcode.BooleanAnd, DMOpcodeHandlers.BooleanAnd},
            {DreamProcOpcode.BooleanNot, DMOpcodeHandlers.BooleanNot},
            {DreamProcOpcode.DivideReference, DMOpcodeHandlers.DivideReference},
            {DreamProcOpcode.Negate, DMOpcodeHandlers.Negate},
            {DreamProcOpcode.Modulus, DMOpcodeHandlers.Modulus},
            {DreamProcOpcode.Append, DMOpcodeHandlers.Append},
            {DreamProcOpcode.CreateRangeEnumerator, DMOpcodeHandlers.CreateRangeEnumerator},
            {DreamProcOpcode.Input, DMOpcodeHandlers.Input},
            {DreamProcOpcode.CompareLessThanOrEqual, DMOpcodeHandlers.CompareLessThanOrEqual},
            {DreamProcOpcode.CreateAssociativeList, DMOpcodeHandlers.CreateAssociativeList},
            {DreamProcOpcode.Remove, DMOpcodeHandlers.Remove},
            {DreamProcOpcode.DeleteObject, DMOpcodeHandlers.DeleteObject},
            {DreamProcOpcode.PushResource, DMOpcodeHandlers.PushResource},
            {DreamProcOpcode.CreateList, DMOpcodeHandlers.CreateList},
            {DreamProcOpcode.CallStatement, DMOpcodeHandlers.CallStatement},
            {DreamProcOpcode.BitAnd, DMOpcodeHandlers.BitAnd},
            {DreamProcOpcode.CompareNotEquals, DMOpcodeHandlers.CompareNotEquals},
            {DreamProcOpcode.PushProc, DMOpcodeHandlers.PushProc},
            {DreamProcOpcode.Divide, DMOpcodeHandlers.Divide},
            {DreamProcOpcode.Multiply, DMOpcodeHandlers.Multiply},
            {DreamProcOpcode.BitXorReference, DMOpcodeHandlers.BitXorReference},
            {DreamProcOpcode.BitXor, DMOpcodeHandlers.BitXor},
            {DreamProcOpcode.BitOr, DMOpcodeHandlers.BitOr},
            {DreamProcOpcode.BitNot, DMOpcodeHandlers.BitNot},
            {DreamProcOpcode.Combine, DMOpcodeHandlers.Combine},
            {DreamProcOpcode.CreateObject, DMOpcodeHandlers.CreateObject},
            {DreamProcOpcode.BooleanOr, DMOpcodeHandlers.BooleanOr},
            {DreamProcOpcode.PushArgumentList, DMOpcodeHandlers.PushArgumentList},
            {DreamProcOpcode.CompareGreaterThanOrEqual, DMOpcodeHandlers.CompareGreaterThanOrEqual},
            {DreamProcOpcode.SwitchCase, DMOpcodeHandlers.SwitchCase},
            {DreamProcOpcode.Mask, DMOpcodeHandlers.Mask},
            {DreamProcOpcode.Error, DMOpcodeHandlers.Error},
            {DreamProcOpcode.IsInList, DMOpcodeHandlers.IsInList},
            {DreamProcOpcode.PushArguments, DMOpcodeHandlers.PushArguments},
            {DreamProcOpcode.PushFloat, DMOpcodeHandlers.PushFloat},
            {DreamProcOpcode.ModulusReference, DMOpcodeHandlers.ModulusReference},
            {DreamProcOpcode.CreateListEnumerator, DMOpcodeHandlers.CreateListEnumerator},
            {DreamProcOpcode.Enumerate, DMOpcodeHandlers.Enumerate},
            {DreamProcOpcode.DestroyEnumerator, DMOpcodeHandlers.DestroyEnumerator},
            {DreamProcOpcode.Browse, DMOpcodeHandlers.Browse},
            {DreamProcOpcode.BrowseResource, DMOpcodeHandlers.BrowseResource},
            {DreamProcOpcode.OutputControl, DMOpcodeHandlers.OutputControl},
            {DreamProcOpcode.BitShiftRight, DMOpcodeHandlers.BitShiftRight},
            {DreamProcOpcode.CreateFilteredListEnumerator, DMOpcodeHandlers.CreateFilteredListEnumerator},
            {DreamProcOpcode.Power, DMOpcodeHandlers.Power},
            {DreamProcOpcode.DebugSource, DMOpcodeHandlers.DebugSource},
            {DreamProcOpcode.DebugLine, DMOpcodeHandlers.DebugLine},
            {DreamProcOpcode.Prompt, DMOpcodeHandlers.Prompt},
            {DreamProcOpcode.PushProcArguments, DMOpcodeHandlers.PushProcArguments},
            {DreamProcOpcode.Initial, DMOpcodeHandlers.Initial},
            {DreamProcOpcode.IsType, DMOpcodeHandlers.IsType},
            {DreamProcOpcode.LocateCoord, DMOpcodeHandlers.LocateCoord},
            {DreamProcOpcode.Locate, DMOpcodeHandlers.Locate},
            {DreamProcOpcode.IsNull, DMOpcodeHandlers.IsNull},
            {DreamProcOpcode.Spawn, DMOpcodeHandlers.Spawn},
            {DreamProcOpcode.OutputReference, DMOpcodeHandlers.OutputReference},
            {DreamProcOpcode.Output, DMOpcodeHandlers.Output},
            {DreamProcOpcode.JumpIfNullDereference, DMOpcodeHandlers.JumpIfNullDereference},
            {DreamProcOpcode.Pop, DMOpcodeHandlers.Pop},
            {DreamProcOpcode.Prob, DMOpcodeHandlers.Prob},
            {DreamProcOpcode.IsSaved, DMOpcodeHandlers.IsSaved},
            {DreamProcOpcode.PickUnweighted, DMOpcodeHandlers.PickUnweighted},
            {DreamProcOpcode.PickWeighted, DMOpcodeHandlers.PickWeighted},
            {DreamProcOpcode.Increment, DMOpcodeHandlers.Increment},
            {DreamProcOpcode.Decrement, DMOpcodeHandlers.Decrement},
            {DreamProcOpcode.CompareEquivalent, DMOpcodeHandlers.CompareEquivalent},
            {DreamProcOpcode.CompareNotEquivalent, DMOpcodeHandlers.CompareNotEquivalent},
            {DreamProcOpcode.Throw, DMOpcodeHandlers.Throw},
            {DreamProcOpcode.IsInRange, DMOpcodeHandlers.IsInRange},
            {DreamProcOpcode.MassConcatenation, DMOpcodeHandlers.MassConcatenation},
            {DreamProcOpcode.CreateTypeEnumerator, DMOpcodeHandlers.CreateTypeEnumerator},
            {DreamProcOpcode.PushGlobalVars, DMOpcodeHandlers.PushGlobalVars},
            {DreamProcOpcode.ModulusModulus, DMOpcodeHandlers.ModulusModulus},
            {DreamProcOpcode.ModulusModulusReference, DMOpcodeHandlers.ModulusModulusReference},
            {DreamProcOpcode.PushProcStub, DMOpcodeHandlers.PushProcStub},
            {DreamProcOpcode.PushVerbStub, DMOpcodeHandlers.PushVerbStub},
<<<<<<< HEAD
            {DreamProcOpcode.AssignInto, DMOpcodeHandlers.AssignInto},
=======
            {DreamProcOpcode.BitShiftLeftReference,DMOpcodeHandlers.BitShiftLeftReference},
            {DreamProcOpcode.BitShiftRightReference, DMOpcodeHandlers.BitShiftRightReference},
>>>>>>> 266f9474
        };

        private static readonly OpcodeHandler?[] _opcodeHandlers;
        #endregion
        public IDreamManager DreamManager => _proc.DreamManager;
        internal IDreamDebugManager DebugManager => _proc.DreamDebugManager;

        /// <summary> This stores our 'src' value. May be null!</summary>
        public DreamObject? Instance;
        public DreamObject? Usr;
        public int ArgumentCount;
        public string? CurrentSource;
        public int CurrentLine;
        private Stack<IDreamValueEnumerator>? _enumeratorStack;
        public Stack<IDreamValueEnumerator> EnumeratorStack => _enumeratorStack ??= new(1);

        private int _pc = 0;
        private int? _subOpcode;
        private DMReference? _subOpcodeRef;
        public int ProgramCounter => _pc;

        private bool _firstResume = true;

        // Contains both arguments (at index 0) and local vars (at index ArgumentCount)
        private DreamValue[] _localVariables;

        private DMProc _proc;
        public override DMProc Proc => _proc;

        public override (string?, int?) SourceLine => (CurrentSource, CurrentLine);

        /// Static initializer for maintainer friendly OpcodeHandlers to performance friendly _opcodeHandlers
        static DMProcState() {
            int maxOpcode = (int)OpcodeHandlers.Keys.Max();

            _opcodeHandlers = new OpcodeHandler?[maxOpcode + 1];
            foreach (DreamProcOpcode dpo in OpcodeHandlers.Keys) {
                _opcodeHandlers[(int) dpo] = OpcodeHandlers[dpo];
            }
        }

        public DMProcState() { }

        private DMProcState(DMProcState other, DreamThread thread) {
            base.Initialize(thread, other.WaitFor);
            _proc = other._proc;
            Instance = other.Instance;
            Usr = other.Usr;
            ArgumentCount = other.ArgumentCount;
            CurrentSource = other.CurrentSource;
            CurrentLine = other.CurrentLine;
            _pc = other._pc;
            _firstResume = false;

            _stack = _dreamValuePool.Rent(other._stack.Length);
            _localVariables = _dreamValuePool.Rent(other._localVariables.Length);
            Array.Copy(other._localVariables, _localVariables, other._localVariables.Length);
        }

        public void Initialize(DMProc proc, DreamThread thread, int maxStackSize, DreamObject? instance, DreamObject? usr, DreamProcArguments arguments) {
            base.Initialize(thread, (proc.Attributes & ProcAttributes.DisableWaitfor) != ProcAttributes.DisableWaitfor);
            _proc = proc;
            Instance = instance;
            Usr = usr;
            ArgumentCount = Math.Max(arguments.ArgumentCount, _proc.ArgumentNames?.Count ?? 0);
            CurrentSource = _proc.Source;
            CurrentLine = _proc.Line;
            _localVariables = _dreamValuePool.Rent(256);
            _stack = _dreamValuePool.Rent(maxStackSize);
            _firstResume = true;

            //TODO: Positional arguments must precede all named arguments, this needs to be enforced somehow
            //Positional arguments
            for (int i = 0; i < ArgumentCount; i++) {
                _localVariables[i] = (i < arguments.OrderedArguments?.Count) ? arguments.OrderedArguments[i] : DreamValue.Null;
            }

            //Named arguments
            if (arguments.NamedArguments != null) {
                foreach ((string argumentName, DreamValue argumentValue) in arguments.NamedArguments) {
                    int argumentIndex = _proc.ArgumentNames?.IndexOf(argumentName) ?? -1;
                    if (argumentIndex == -1) {
                        throw new Exception($"Invalid argument name \"{argumentName}\"");
                    }

                    _localVariables[argumentIndex] = argumentValue;
                }
            }
        }

        protected override ProcStatus InternalResume() {
            if (Instance?.Deleted == true) {
                return ProcStatus.Returned;
            }

            if (_firstResume) {
                DebugManager.HandleFirstResume(this);
            }

            bool stepping = Thread.StepMode != null;
            while (_pc < _proc.Bytecode.Length) {
                int opcode = -1;
                if(_subOpcode == null)
                    opcode = _proc.Bytecode[_pc++];
                else {
                    opcode = _subOpcode.Value;
                    _subOpcode = null;
                }

                if (stepping && !_firstResume) // HandleFirstResume does this for us on the first resume
                    DebugManager.HandleInstruction(this);
                _firstResume = false;

                var handler = opcode < _opcodeHandlers.Length ? _opcodeHandlers[opcode] : null;
                if (handler is null)
                    throw new Exception($"Attempted to call non-existent Opcode method for opcode 0x{opcode:X2}");
                ProcStatus? status = handler.Invoke(this);
                if (status != null) {
                    return status.Value;
                }
            }

            return ProcStatus.Returned;
        }

        public void SetSubOpcode(DreamProcOpcode subOp, DMReference? subReference) {
            if(_subOpcode != null)
                throw new Exception("Attempted to set a subOpcode when one already exists. This is extremely likely to corrupt the stack.");
            _subOpcode = (int)subOp;
            _subOpcodeRef = subReference;
        }

        public override void ReturnedInto(DreamValue value) {
            Push(value);
        }

        public override void AppendStackFrame(StringBuilder builder) {
            if (Proc.OwningType != DreamPath.Root) {
                builder.Append(Proc.OwningType.ToString());
                builder.Append('/');
            }

            builder.Append(Proc.Name);
        }

        public void Jump(int position) {
            _pc = position;
        }

        public void SetReturn(DreamValue value) {
            Result = value;
        }

        public void Call(DreamProc proc, DreamObject? src, DreamProcArguments arguments) {
            var state = proc.CreateState(Thread, src, Usr, arguments);
            Thread.PushProcState(state);
        }

        public DreamThread Spawn() {
            var thread = new DreamThread(Proc.ToString());

            var state = new DMProcState(this, thread);
            thread.PushProcState(state);

            return thread;
        }

        public override void Dispose() {
            base.Dispose();

            Instance = null;
            Usr = null;
            ArgumentCount = 0;
            CurrentSource = null;
            CurrentLine = 0;
            _enumeratorStack = null;
            _pc = 0;
            _proc = null;

            _dreamValuePool.Return(_stack);
            _stackIndex = 0;
            _stack = null;

            _dreamValuePool.Return(_localVariables);
            _localVariables = null;

            Pool.Push(this);
        }

        public Span<DreamValue> GetArguments() {
            return _localVariables.AsSpan(0, ArgumentCount);
        }

        #region Stack
        private DreamValue[] _stack;
        private int _stackIndex = 0;
        public ReadOnlyMemory<DreamValue> DebugStack() => _stack.AsMemory(0, _stackIndex);

        public void Push(DreamValue value) {
            _stack[_stackIndex++] = value;
        }

        public void Push(DreamProcArguments value) {
            _stack[_stackIndex++] = new DreamValue(value);
        }

        public DreamValue Pop() {
            return _stack[--_stackIndex];
        }

        /// <summary>
        /// Pops multiple values off the stack
        /// </summary>
        /// <param name="count">Amount of values to pop</param>
        /// <returns>A ReadOnlySpan of the popped values, in FIFO order</returns>
        public ReadOnlySpan<DreamValue> PopCount(int count) {
            _stackIndex -= count;

            return _stack.AsSpan(_stackIndex, count);
        }

        public DreamValue Peek() {
            return _stack[_stackIndex - 1];
        }

        public DreamProcArguments PopArguments() {
            return Pop().MustGetValueAsProcArguments();
        }
        #endregion

        #region Operands
        public int ReadByte() {
            return _proc.Bytecode[_pc++];
        }

        public int ReadInt() {
            int value = BitConverter.ToInt32(_proc.Bytecode, _pc);
            _pc += 4;

            return value;
        }

        public float ReadFloat() {
            float value = BitConverter.ToSingle(_proc.Bytecode, _pc);
            _pc += 4;

            return value;
        }

        public string ReadString() {
            int stringID = ReadInt();

            return Proc.ObjectTree.Strings[stringID];
        }

        public DMReference ReadReference() {
            if(_subOpcodeRef != null) {
                DMReference result = _subOpcodeRef.Value;
                _subOpcodeRef = null;
                return result;
            }

            DMReference.Type refType = (DMReference.Type)ReadByte();

            switch (refType) {
                case DMReference.Type.Argument: return DMReference.CreateArgument(ReadByte());
                case DMReference.Type.Local: return DMReference.CreateLocal(ReadByte());
                case DMReference.Type.Global: return DMReference.CreateGlobal(ReadInt());
                case DMReference.Type.GlobalProc: return DMReference.CreateGlobalProc(ReadInt());
                case DMReference.Type.Field: return DMReference.CreateField(ReadString());
                case DMReference.Type.SrcField: return DMReference.CreateSrcField(ReadString());
                case DMReference.Type.Proc: return DMReference.CreateProc(ReadString());
                case DMReference.Type.SrcProc: return DMReference.CreateSrcProc(ReadString());
                case DMReference.Type.Src: return DMReference.Src;
                case DMReference.Type.Self: return DMReference.Self;
                case DMReference.Type.Usr: return DMReference.Usr;
                case DMReference.Type.Args: return DMReference.Args;
                case DMReference.Type.SuperProc: return DMReference.SuperProc;
                case DMReference.Type.ListIndex: return DMReference.ListIndex;
                default: throw new Exception($"Invalid reference type {refType}");
            }
        }
        #endregion

        #region References
        public bool IsNullDereference(DMReference reference) {
            switch (reference.RefType) {
                case DMReference.Type.Proc:
                case DMReference.Type.Field: {
                    if (Peek() == DreamValue.Null) {
                        Pop();
                        return true;
                    }

                    return false;
                }
                case DMReference.Type.ListIndex: {
                    DreamValue list = _stack[_stackIndex - 2];
                    if (list == DreamValue.Null) {
                        Pop();
                        Pop();
                        return true;
                    }

                    return false;
                }
                default: throw new Exception($"Invalid dereference type {reference.RefType}");
            }
        }

        /// <summary>
        /// Takes a DMReference with a <see cref="DMReference.Type.ListIndex"/> type and returns the value being indexed
        /// as well as what it's being indexed with.
        /// </summary>
        /// <param name="reference">A ListIndex DMReference</param>
        public (DreamValue indexing, DreamValue index) GetIndexReferenceValues(DMReference reference, bool peek = false) {
            if (reference.RefType != DMReference.Type.ListIndex)
                throw new ArgumentException("Reference was not a ListIndex type");

            DreamValue index = peek ? _stack[_stackIndex - 1] : Pop();
            DreamValue indexing = peek ? _stack[_stackIndex - 2] : Pop();
            return (indexing, index);
        }

        public void AssignReference(DMReference reference, DreamValue value) {
            switch (reference.RefType) {
                case DMReference.Type.Self: Result = value; break;
                case DMReference.Type.Argument: _localVariables[reference.Index] = value; break;
                case DMReference.Type.Local: _localVariables[ArgumentCount + reference.Index] = value; break;
                case DMReference.Type.SrcField: Instance.SetVariable(reference.Name, value); break;
                case DMReference.Type.Global: DreamManager.Globals[reference.Index] = value; break;
                case DMReference.Type.Src:
                    //TODO: src can be assigned to non-DreamObject values
                    if (!value.TryGetValueAsDreamObject(out Instance)) {
                        throw new Exception($"Cannot assign src to {value}");
                    }

                    break;
                case DMReference.Type.Field: {
                    DreamValue owner = Pop();
                    if (!owner.TryGetValueAsDreamObject(out var ownerObj) || ownerObj == null)
                        throw new Exception($"Cannot assign field \"{reference.Name}\" on {owner}");

                    ownerObj.SetVariable(reference.Name, value);
                    break;
                }
                case DMReference.Type.ListIndex: {
                    (DreamValue indexing, DreamValue index) = GetIndexReferenceValues(reference);
                    if (indexing.TryGetValueAsDreamObject(out var dreamObject)) {
                        IDreamMetaObject? metaObject = dreamObject?.ObjectDefinition?.MetaObject;
                        if (metaObject != null) {
                            ProcStatus? opStatus = metaObject.OperatorIndexAssign(indexing, index, value, this);
                            if(opStatus != null)
                                throw new Exception("Runtime occurred in operator");
                            else
                                return;
                        }
                    }
                    throw new Exception($"Cannot assign to index {index} of {indexing}");
                }
                default: throw new Exception($"Cannot assign to reference type {reference.RefType}");
            }
        }

        public DreamValue GetReferenceValue(DMReference reference, bool peek = false) {
            switch (reference.RefType) {
                case DMReference.Type.Src: return new(Instance);
                case DMReference.Type.Usr: return new(Usr);
                case DMReference.Type.Self: return Result;
                case DMReference.Type.Global: return DreamManager.Globals[reference.Index];
                case DMReference.Type.Argument: return _localVariables[reference.Index];
                case DMReference.Type.Local: return _localVariables[ArgumentCount + reference.Index];
                case DMReference.Type.Args: {
                    DreamList argsList = Proc.ObjectTree.CreateList(ArgumentCount);

                    for (int i = 0; i < ArgumentCount; i++) {
                        argsList.AddValue(_localVariables[i]);
                    }

                    argsList.ValueAssigned += (DreamList argsList, DreamValue key, DreamValue value) => {
                        if (!key.TryGetValueAsInteger(out int argIndex)) {
                            throw new Exception($"Cannot index args with {key}");
                        }

                        if (argIndex > ArgumentCount) {
                            throw new Exception($"Args index {argIndex} is too large");
                        }

                        _localVariables[argIndex - 1] = value;
                    };

                    return new(argsList);
                }
                case DMReference.Type.Field: {
                    DreamValue owner = peek ? Peek() : Pop();

                    if (owner.TryGetValueAsDreamObject(out var ownerObj) && ownerObj != null) {
                        if (!ownerObj.TryGetVariable(reference.Name, out var fieldValue))
                            throw new Exception($"Type {ownerObj.ObjectDefinition.Type} has no field called \"{reference.Name}\"");

                        return fieldValue;
                    } else if (owner.TryGetValueAsProc(out var ownerProc)) {
                        return ownerProc.GetField(reference.Name);
                    } else {
                        throw new Exception($"Cannot get field \"{reference.Name}\" from {owner}");
                    }
                }
                case DMReference.Type.SrcField: {
                    if (Instance == null)
                        throw new Exception($"Cannot get field src.{reference.Name} in global proc");
                    if (!Instance.TryGetVariable(reference.Name, out var fieldValue))
                        throw new Exception($"Type {Instance.ObjectDefinition!.Type} has no field called \"{reference.Name}\"");

                    return fieldValue;
                }
                case DMReference.Type.ListIndex: {
                    (DreamValue indexing, DreamValue index) = GetIndexReferenceValues(reference, peek);

                    if (indexing.TryGetValueAsString(out string? strValue)) {
                        if (!index.TryGetValueAsInteger(out int strIndex))
                            throw new Exception($"Attempted to index string with {index}");

                        char c = strValue[strIndex - 1];
                        return new DreamValue(Convert.ToString(c));
                    }

                    if (indexing.TryGetValueAsDreamObject(out var dreamObject)) {
                        IDreamMetaObject? metaObject = dreamObject?.ObjectDefinition?.MetaObject;
                        if (metaObject != null) {
                            ProcStatus? opStatus = metaObject.OperatorIndex(indexing, index, this);
                            if(opStatus == null)
                                return this.Pop();
                            else
                                throw new Exception("Runtime occurred in operator");
                        }
                    }

                    throw new Exception($"Cannot get index {index} of {indexing}");
                }
                default: throw new Exception($"Cannot get value of reference type {reference.RefType}");
            }
        }

        public void PopReference(DMReference reference) {
            switch (reference.RefType) {
                case DMReference.Type.Src:
                case DMReference.Type.Usr:
                case DMReference.Type.Self:
                case DMReference.Type.Global:
                case DMReference.Type.GlobalProc:
                case DMReference.Type.Argument:
                case DMReference.Type.Local:
                case DMReference.Type.Args:
                case DMReference.Type.SrcField:
                    return;
                case DMReference.Type.Field:
                    Pop();
                    return;
                case DMReference.Type.ListIndex:
                    Pop();
                    Pop();
                    return;
                default: throw new Exception($"Cannot pop stack values of reference type {reference.RefType}");
            }
        }
        #endregion References

        public IEnumerable<(string, DreamValue)> DebugArguments() {
            int i = 0;
            if (_proc.ArgumentNames != null) {
                while (i < _proc.ArgumentNames.Count) {
                    yield return (_proc.ArgumentNames[i], _localVariables[i]);
                    ++i;
                }
            }
            // If the caller supplied excess positional arguments, they have no
            // name, but the debugger should report them anyways.
            while (i < ArgumentCount) {
                yield return (i.ToString(), _localVariables[i]);
                ++i;
            }
        }

        public IEnumerable<(string, DreamValue)> DebugLocals() {
            if (_proc.LocalNames is null) {
                yield break;
            }

            string[] names = new string[_localVariables.Length - ArgumentCount];
            int count = 0;
            foreach (var info in _proc.LocalNames) {
                if (info.Offset > _pc) {
                    break;
                }
                if (info.Remove is int remove) {
                    count -= remove;
                }
                if (info.Add is string add) {
                    names[count++] = add;
                }
            }

            int i = 0, j = ArgumentCount;
            while (i < count && j < _localVariables.Length) {
                yield return (names[i], _localVariables[j]);
                ++i;
                ++j;
            }
            // _localVariables.Length is pool-allocated so its length may go up
            // to some round power of two or similar without anything actually
            // being there, so just stop after the named locals.
        }
    }
}<|MERGE_RESOLUTION|>--- conflicted
+++ resolved
@@ -175,12 +175,9 @@
             {DreamProcOpcode.ModulusModulusReference, DMOpcodeHandlers.ModulusModulusReference},
             {DreamProcOpcode.PushProcStub, DMOpcodeHandlers.PushProcStub},
             {DreamProcOpcode.PushVerbStub, DMOpcodeHandlers.PushVerbStub},
-<<<<<<< HEAD
             {DreamProcOpcode.AssignInto, DMOpcodeHandlers.AssignInto},
-=======
             {DreamProcOpcode.BitShiftLeftReference,DMOpcodeHandlers.BitShiftLeftReference},
             {DreamProcOpcode.BitShiftRightReference, DMOpcodeHandlers.BitShiftRightReference},
->>>>>>> 266f9474
         };
 
         private static readonly OpcodeHandler?[] _opcodeHandlers;
