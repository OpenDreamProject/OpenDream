--- conflicted
+++ resolved
@@ -57,15 +57,7 @@
             foreach (var stmt in block.SetStatements) {
                 Debug.Assert(stmt.IsAggregateOr<DMASTProcStatementSet>(), "Non-set statements were located in the block's SetStatements array! This is a bug.");
 
-<<<<<<< HEAD
-                try {
-                    ProcessStatement(stmt);
-                } catch (UnknownIdentifierException e) {
-                    Compiler.Emit(WarningCode.ItemDoesntExist, e.Location, $"Unknown identifier \"{e.Identifier}\"");
-                }
-=======
                 ProcessStatement(stmt);
->>>>>>> 68765936
             }
 
             if(!silenceEmptyBlockWarning && block.Statements.Length == 0) { // If this block has no real statements
@@ -82,16 +74,7 @@
 
             foreach (DMASTProcStatement statement in block.Statements) {
                 proc.DebugSource(statement.Location);
-<<<<<<< HEAD
-
-                try {
-                    ProcessStatement(statement);
-                } catch (UnknownIdentifierException e) {
-                    Compiler.Emit(WarningCode.ItemDoesntExist, e.Location, $"Unknown identifier \"{e.Identifier}\"");
-                }
-=======
                 ProcessStatement(statement);
->>>>>>> 68765936
             }
         }
 
