﻿using Robust.Client.GameObjects;
using Robust.Client.Graphics;
using Robust.Shared.Utility;

namespace OpenDreamClient.Rendering;

/// <summary>
/// Disables RobustToolbox's transform lerping and replaces it with our own gliding
/// </summary>
public sealed class AtomGlideSystem : EntitySystem {
    private sealed class Glide(TransformComponent transform) {
        public readonly TransformComponent Transform = transform;
        public Vector2 EndPos;
        public float MovementSpeed;
    }

    [Dependency] private readonly TransformSystem _transformSystem = default!;
    [Dependency] private readonly IEntityManager _entityManager = default!;
    private EntityQuery<DMISpriteComponent> _spriteQuery;

    private readonly List<Glide> _currentGlides = new();

    /// <summary>
    /// Ignore MoveEvent when this is true.
    /// Prevents an infinite loop when setting the position within the event handler.
    /// </summary>
    private bool _ignoreMoveEvent;

    public override void Initialize() {
        _spriteQuery = _entityManager.GetEntityQuery<DMISpriteComponent>();


        _transformSystem.OnGlobalMoveEvent += OnTransformMove;
    }

    public override void Shutdown() {
        _currentGlides.Clear();
    }

    public override void FrameUpdate(float frameTime) {
        _ignoreMoveEvent = false;

        for (int i = 0; i < _currentGlides.Count; i++) {
            var glide = _currentGlides[i];
            var currentPos = glide.Transform.LocalPosition;
            var newPos = currentPos;
            var movement = glide.MovementSpeed * frameTime;

            // Move X towards the end position at a constant speed
            if (!MathHelper.CloseTo(currentPos.X, glide.EndPos.X)) {
                if (currentPos.X < glide.EndPos.X)
                    newPos.X = Math.Min(glide.EndPos.X, newPos.X + movement);
                else if (currentPos.X > glide.EndPos.X)
                    newPos.X = Math.Max(glide.EndPos.X, newPos.X - movement);
            }

            // Move Y towards the end position at a constant speed
            if (!MathHelper.CloseTo(currentPos.Y, glide.EndPos.Y)) {
                if (currentPos.Y < glide.EndPos.Y)
                    newPos.Y = Math.Min(glide.EndPos.Y, newPos.Y + movement);
                else if (currentPos.Y > glide.EndPos.Y)
                    newPos.Y = Math.Max(glide.EndPos.Y, newPos.Y - movement);
            }

            if (newPos.EqualsApprox(glide.EndPos)) { // Glide is finished
                newPos = glide.EndPos;

                _currentGlides.RemoveSwap(i--);
            }

            _ignoreMoveEvent = true;
            _transformSystem.SetLocalPositionNoLerp(glide.Transform, newPos);
            _ignoreMoveEvent = false;
        }
    }

    // TODO: This kinda fights RT. Would be nice to modify RT to make it play nicer.
    /// <summary>
    /// Disables RT lerping and sets up the entity's glide
    /// </summary>
    private void OnTransformMove(ref MoveEvent e) {
        if (_ignoreMoveEvent || e.ParentChanged)
            return;
<<<<<<< HEAD
        if (!_spriteQuery.TryGetComponent(entity, out var sprite) || sprite.Icon?.Appearance is null)
=======
        if (!_spriteQuery.TryGetComponent(e.Sender, out var sprite))
>>>>>>> a9bf0405
            return;

        _ignoreMoveEvent = true;

        // Look for any in-progress glides on this transform
        Glide? glide = null;
        foreach (var potentiallyThisTransform in _currentGlides) {
            if (potentiallyThisTransform.Transform != e.Component)
                continue;

            glide = potentiallyThisTransform;
            break;
        }

        var startingFrom = glide?.EndPos ?? e.OldPosition.Position;
        var glidingTo = e.NewPosition.Position;

        // Moving a greater distance than 2 tiles. Don't glide.
        // TODO: Support step_size values (I think that's what decides whether or not to glide?)
        if ((glidingTo - startingFrom).Length() > 2f) {
            // Stop the current glide if there is one
            if (glide != null)
                _currentGlides.Remove(glide);

            _ignoreMoveEvent = false;
            return;
        }

        if (glide == null) {
            glide = new(e.Component);
            _currentGlides.Add(glide);
        }

        // Move the transform to our starting point
        // Also serves the function of disabling RT's lerp
<<<<<<< HEAD
        _transformSystem.SetLocalPositionNoLerp(entity, startingFrom);
=======
        _transformSystem.SetLocalPositionNoLerp(e.Sender, startingFrom, e.Component);
>>>>>>> a9bf0405

        glide.EndPos = glidingTo;
        glide.MovementSpeed = CalculateMovementSpeed(sprite.Icon.Appearance.GlideSize);
        _ignoreMoveEvent = false;
    }

    private static float CalculateMovementSpeed(byte glideSize) {
        if (glideSize == 0)
            glideSize = 4; // TODO: 0 gives us "automated control" over this value, not just setting it to 4

        // Assume a 20 TPS server
        // TODO: Support other TPS
        return (float)glideSize / EyeManager.PixelsPerMeter * 20f;
    }
}<|MERGE_RESOLUTION|>--- conflicted
+++ resolved
@@ -81,11 +81,7 @@
     private void OnTransformMove(ref MoveEvent e) {
         if (_ignoreMoveEvent || e.ParentChanged)
             return;
-<<<<<<< HEAD
-        if (!_spriteQuery.TryGetComponent(entity, out var sprite) || sprite.Icon?.Appearance is null)
-=======
-        if (!_spriteQuery.TryGetComponent(e.Sender, out var sprite))
->>>>>>> a9bf0405
+        if (!_spriteQuery.TryGetComponent(e.Sender, out var sprite) || sprite.Icon?.Appearance is null)
             return;
 
         _ignoreMoveEvent = true;
@@ -121,11 +117,7 @@
 
         // Move the transform to our starting point
         // Also serves the function of disabling RT's lerp
-<<<<<<< HEAD
-        _transformSystem.SetLocalPositionNoLerp(entity, startingFrom);
-=======
         _transformSystem.SetLocalPositionNoLerp(e.Sender, startingFrom, e.Component);
->>>>>>> a9bf0405
 
         glide.EndPos = glidingTo;
         glide.MovementSpeed = CalculateMovementSpeed(sprite.Icon.Appearance.GlideSize);
