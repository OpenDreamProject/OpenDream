using System;
using System.Collections.Generic;
using System.Diagnostics;
using DMCompiler.Bytecode;
using DMCompiler.Compiler;
using DMCompiler.Compiler.DM;
using DMCompiler.Compiler.DM.AST;
using DMCompiler.DM.Expressions;

namespace DMCompiler.DM.Builders {
    internal sealed class DMProcBuilder(DMObject dmObject, DMProc proc) {
        /// <summary>
        /// BYOND currently has a ridiculous behaviour, where, <br/>
        /// sometimes when a set statement has a right-hand side that is non-constant, <br/>
        /// no error is emitted and instead its value is just, whatever the last well-evaluated set statement's value was. <br/>
        /// This behaviour is nonsense but for harsh parity we sometimes may need to carry it out to hold up a codebase; <br/>
        /// Yogstation (at time of writing) actually errors on OD if we don't implement this.
        /// </summary>
        // Starts null; marks that we've never seen one before and should just error like normal people.
        private Constant? _previousSetStatementValue;

        public void ProcessProcDefinition(DMASTProcDefinition procDefinition) {
            if (procDefinition.Body == null) return;

            foreach (DMASTDefinitionParameter parameter in procDefinition.Parameters) {
                string parameterName = parameter.Name;

                if (parameter.Value != null) { //Parameter has a default value
                    string afterDefaultValueCheck = proc.NewLabelName();
                    DMReference parameterRef = proc.GetLocalVariableReference(parameterName);

                    //Don't set parameter to default if not null
                    proc.PushReferenceValue(parameterRef);
                    proc.IsNull();
                    proc.JumpIfFalse(afterDefaultValueCheck);

                    //Set default
                    try {
                        DMExpression.Emit(dmObject, proc, parameter.Value, parameter.ObjectType);
                    } catch (CompileErrorException e) {
                        DMCompiler.Emit(e.Error);
                    }
                    proc.Assign(parameterRef);
                    proc.Pop();

                    proc.AddLabel(afterDefaultValueCheck);
                }
            }

            ProcessBlockInner(procDefinition.Body, silenceEmptyBlockWarning : true);
            proc.ResolveLabels();
        }

        /// <param name="silenceEmptyBlockWarning">Used to avoid emitting noisy warnings about procs with nothing in them. <br/>
        /// FIXME: Eventually we should try to be smart enough to emit the error anyways for procs that <br/>
        /// A.) are not marked opendream_unimplemented and <br/>
        /// B.) have no descendant proc which actually has code in it (implying that this proc is just some abstract virtual for it)
        /// </param>
        private void ProcessBlockInner(DMASTProcBlockInner block, bool silenceEmptyBlockWarning = false) {
            foreach (var stmt in block.SetStatements) { // Done first because all set statements are "hoisted" -- evaluated before any code in the block is run
                Location loc = stmt.Location;
                try {
                    ProcessStatement(stmt);
                    Debug.Assert(stmt.IsAggregateOr<DMASTProcStatementSet>(), "Non-set statements were located in the block's SetStatements array! This is a bug.");
                } catch (CompileAbortException e) {
                    // The statement's location info isn't passed all the way down so change the error to make it more accurate
                    e.Error.Location = loc;
                    DMCompiler.Emit(e.Error);
                    return; // Don't spam the error that will continue to exist
                } catch (CompileErrorException e) {
                    //Retreat from the statement when there's an error
                    DMCompiler.Emit(e.Error);
                }
            }
            if(!silenceEmptyBlockWarning && block.Statements.Length == 0) { // If this block has no real statements
                // Not an error in BYOND, but we do have an emission for this!
                if(block.SetStatements.Length != 0) { // Give a more articulate message about this, since it's kinda weird
                    DMCompiler.Emit(WarningCode.EmptyBlock,block.Location,"Empty block detected - set statements are executed outside of, before, and unconditional to, this block");
                } else {
                    DMCompiler.Emit(WarningCode.EmptyBlock,block.Location,"Empty block detected");
                }
                return;
            }

            foreach (DMASTProcStatement statement in block.Statements) {
                proc.DebugSource(statement.Location);

                try {
                    ProcessStatement(statement);
                } catch (CompileAbortException e) {
                    // The statement's location info isn't passed all the way down so change the error to make it more accurate
                    e.Error.Location = statement.Location;
                    DMCompiler.Emit(e.Error);
                    return; // Don't spam the error that will continue to exist
                } catch (CompileErrorException e) {
                    //Retreat from the statement when there's an error
                    DMCompiler.Emit(e.Error);
                }
            }
        }

        public void ProcessStatement(DMASTProcStatement statement) {
            switch (statement) {
                case DMASTInvalidProcStatement: break;
                case DMASTNullProcStatement: break;
                case DMASTProcStatementExpression statementExpression: ProcessStatementExpression(statementExpression); break;
                case DMASTProcStatementContinue statementContinue: ProcessStatementContinue(statementContinue); break;
                case DMASTProcStatementGoto statementGoto: ProcessStatementGoto(statementGoto); break;
                case DMASTProcStatementLabel statementLabel: ProcessStatementLabel(statementLabel); break;
                case DMASTProcStatementBreak statementBreak: ProcessStatementBreak(statementBreak); break;
                case DMASTProcStatementDel statementDel: ProcessStatementDel(statementDel); break;
                case DMASTProcStatementSpawn statementSpawn: ProcessStatementSpawn(statementSpawn); break;
                case DMASTProcStatementReturn statementReturn: ProcessStatementReturn(statementReturn); break;
                case DMASTProcStatementIf statementIf: ProcessStatementIf(statementIf); break;
                case DMASTProcStatementFor statementFor: ProcessStatementFor(statementFor); break;
                case DMASTProcStatementInfLoop statementInfLoop: ProcessStatementInfLoop(statementInfLoop); break;
                case DMASTProcStatementWhile statementWhile: ProcessStatementWhile(statementWhile); break;
                case DMASTProcStatementDoWhile statementDoWhile: ProcessStatementDoWhile(statementDoWhile); break;
                case DMASTProcStatementSwitch statementSwitch: ProcessStatementSwitch(statementSwitch); break;
                case DMASTProcStatementBrowse statementBrowse: ProcessStatementBrowse(statementBrowse); break;
                case DMASTProcStatementBrowseResource statementBrowseResource: ProcessStatementBrowseResource(statementBrowseResource); break;
                case DMASTProcStatementOutputControl statementOutputControl: ProcessStatementOutputControl(statementOutputControl); break;
                case DMASTProcStatementFtp statementFtp: ProcessStatementFtp(statementFtp); break;
                case DMASTProcStatementOutput statementOutput: ProcessStatementOutput(statementOutput); break;
                case DMASTProcStatementInput statementInput: ProcessStatementInput(statementInput); break;
                case DMASTProcStatementVarDeclaration varDeclaration: ProcessStatementVarDeclaration(varDeclaration); break;
                case DMASTProcStatementTryCatch tryCatch: ProcessStatementTryCatch(tryCatch); break;
                case DMASTProcStatementThrow dmThrow: ProcessStatementThrow(dmThrow); break;
                case DMASTProcStatementSet statementSet: ProcessStatementSet(statementSet); break;
                //NOTE: Is there a more generic way of doing this, where Aggregate doesn't need every possible type state specified here?
                //      please write such generic thing if more than three aggregates show up in this switch.
                case DMASTAggregate<DMASTProcStatementSet> gregSet: // Hi Greg
                    foreach (var setStatement in gregSet.Statements)
                        ProcessStatementSet(setStatement);
                    break;
                case DMASTAggregate<DMASTProcStatementVarDeclaration> gregVar:
                    foreach (var declare in gregVar.Statements)
                        ProcessStatementVarDeclaration(declare);
                    break;
                default: throw new CompileAbortException(statement.Location, "Invalid proc statement");
            }
        }

        public void ProcessStatementExpression(DMASTProcStatementExpression statement) {
            DMExpression.Emit(dmObject, proc, statement.Expression);
            proc.Pop();
        }

        public void ProcessStatementContinue(DMASTProcStatementContinue statementContinue) {
            proc.Continue(statementContinue.Label);
        }

        public void ProcessStatementGoto(DMASTProcStatementGoto statementGoto) {
            proc.Goto(statementGoto.Label);
        }

        public void ProcessStatementLabel(DMASTProcStatementLabel statementLabel) {
            var codeLabel = proc.TryAddCodeLabel(statementLabel.Name);
            var labelName = codeLabel?.LabelName ?? statementLabel.Name;

            proc.AddLabel(labelName);

            if (statementLabel.Body is not null) {
                proc.StartScope();
                {
                    ProcessBlockInner(statementLabel.Body);
                }
                proc.EndScope();
                proc.AddLabel(labelName + "_end");
            }
        }

        public void ProcessStatementBreak(DMASTProcStatementBreak statementBreak) {
            proc.Break(statementBreak.Label);
        }

        public void ProcessStatementSet(DMASTProcStatementSet statementSet) {
            var attribute = statementSet.Attribute.ToLower();

            if(attribute == "src") {
                // TODO: Would be much better if the parser was just more strict with the expression
                switch (statementSet.Value) {
                    case DMASTIdentifier {Identifier: "usr"}:
                        proc.VerbSrc = statementSet.WasInKeyword ? VerbSrc.InUsr : VerbSrc.Usr;
                        break;
                    case DMASTDereference {Expression: DMASTIdentifier{Identifier: "usr"}, Operations: var operations}:
                        if (operations is not [DMASTDereference.FieldOperation {Identifier: var deref}])
                            goto default;

                        if (deref == "contents") {
                            proc.VerbSrc = VerbSrc.InUsr;
                        }  else if (deref == "loc") {
                            proc.VerbSrc = VerbSrc.UsrLoc;
                            DMCompiler.UnimplementedWarning(statementSet.Location,
                                "'set src = usr.loc' is unimplemented");
                        } else if (deref == "group") {
                            proc.VerbSrc = VerbSrc.UsrGroup;
                            DMCompiler.UnimplementedWarning(statementSet.Location,
                                "'set src = usr.group' is unimplemented");
                        } else {
                            goto default;
                        }

                        break;
                    case DMASTIdentifier {Identifier: "world"}:
                        proc.VerbSrc = statementSet.WasInKeyword ? VerbSrc.InWorld : VerbSrc.World;
                        if (statementSet.WasInKeyword)
                            DMCompiler.UnimplementedWarning(statementSet.Location,
                                "'set src = world.contents' is unimplemented");
                        else
                            DMCompiler.UnimplementedWarning(statementSet.Location,
                                "'set src = world' is unimplemented");
                        break;
                    case DMASTDereference {Expression: DMASTIdentifier{Identifier: "world"}, Operations: var operations}:
                        if (operations is not [DMASTDereference.FieldOperation {Identifier: "contents"}])
                            goto default;

                        proc.VerbSrc = VerbSrc.InWorld;
                        DMCompiler.UnimplementedWarning(statementSet.Location,
                            "'set src = world.contents' is unimplemented");
                        break;
                    case DMASTProcCall {Callable: DMASTCallableProcIdentifier {Identifier: { } viewType and ("view" or "oview")}}:
                        // TODO: Ranges
                        if (statementSet.WasInKeyword)
                            proc.VerbSrc = viewType == "view" ? VerbSrc.InView : VerbSrc.InOView;
                        else
                            proc.VerbSrc = viewType == "view" ? VerbSrc.View : VerbSrc.OView;
                        break;
                    // range() and orange() are undocumented, but they work
                    case DMASTProcCall {Callable: DMASTCallableProcIdentifier {Identifier: { } viewType and ("range" or "orange")}}:
                        // TODO: Ranges
                        if (statementSet.WasInKeyword)
                            proc.VerbSrc = viewType == "range" ? VerbSrc.InRange : VerbSrc.InORange;
                        else
                            proc.VerbSrc = viewType == "range" ? VerbSrc.Range : VerbSrc.ORange;
                        break;
                    default:
                        DMCompiler.Emit(WarningCode.BadExpression, statementSet.Value.Location, "Invalid verb src");
                        break;
                }

                return;
            }

            if (!DMExpression.TryConstant(dmObject, proc, statementSet.Value, out var constant)) { // If this set statement's rhs is not constant
                bool didError = DMCompiler.Emit(WarningCode.InvalidSetStatement, statementSet.Location, $"'{attribute}' attribute should be a constant");
                if (didError) // if this is an error
                    return; // don't do the cursed thing

                constant = _previousSetStatementValue;
            } else {
                _previousSetStatementValue = constant;
            }

            // oh no.
            if (constant is null)
                throw new CompileErrorException(statementSet.Location, $"'{attribute}' attribute must be a constant"); // FIXME: Manual promotion of errors would be cool here

            // Check if it was 'set x in y' or whatever
            // (which is illegal for everything except setting src to something)
            if (statementSet.WasInKeyword) {
                DMCompiler.Emit(WarningCode.BadToken, statementSet.Location, "Use of 'in' keyword is illegal here. Did you mean '='?");
                //fallthrough into normal behaviour because this error is kinda pedantic
            }

            switch (statementSet.Attribute.ToLower()) {
                case "waitfor": {
                    proc.WaitFor(constant.IsTruthy());
                    break;
                }
                case "opendream_unimplemented": {
                    if (constant.IsTruthy())
                        proc.Attributes |= ProcAttributes.Unimplemented;
                    else
                        proc.Attributes &= ~ProcAttributes.Unimplemented;
                    break;
                }
                case "hidden":
                    if (constant.IsTruthy())
                        proc.Attributes |= ProcAttributes.Hidden;
                    else
                        proc.Attributes &= ~ProcAttributes.Hidden;
                    break;
                case "popup_menu":
                    if (constant.IsTruthy()) // The default is to show it so we flag it if it's hidden
                        proc.Attributes &= ~ProcAttributes.HidePopupMenu;
                    else
                        proc.Attributes |= ProcAttributes.HidePopupMenu;

                    DMCompiler.UnimplementedWarning(statementSet.Location, "set popup_menu is not implemented");
                    break;
                case "instant":
                    if (constant.IsTruthy())
                        proc.Attributes |= ProcAttributes.Instant;
                    else
                        proc.Attributes &= ~ProcAttributes.Instant;

                    DMCompiler.UnimplementedWarning(statementSet.Location, "set instant is not implemented");
                    break;
                case "background":
                    if (constant.IsTruthy())
                        proc.Attributes |= ProcAttributes.Background;
                    else
                        proc.Attributes &= ~ProcAttributes.Background;
                    break;
                case "name":
                    if (constant is not Expressions.String nameStr) {
                        throw new CompileErrorException(statementSet.Location, "name attribute must be a string");
                    }

                    proc.VerbName = nameStr.Value;
                    break;
                case "category":
                    proc.VerbCategory = constant switch {
                        Expressions.String str => str.Value,
                        Expressions.Null => null,
                        _ => throw new CompileErrorException(statementSet.Location, "category attribute must be a string or null")
                    };

                    break;
                case "desc":
                    // TODO: verb.desc is supposed to be printed when you type the verb name and press F1. Check the ref for details.
                    if (constant is not Expressions.String descStr) {
                        throw new CompileErrorException(statementSet.Location, "desc attribute must be a string");
                    }

                    proc.VerbDesc = descStr.Value;
                    break;
                case "invisibility":
                    // The ref says 0-101 for atoms and 0-100 for verbs
                    // BYOND doesn't clamp the actual var value but it does seem to treat out-of-range values as their extreme
                    if (constant is not Expressions.Number invisNum) {
                        throw new CompileErrorException(statementSet.Location, "invisibility attribute must be an int");
                    }

                    proc.Invisibility = Convert.ToSByte(Math.Clamp(MathF.Floor(invisNum.Value), 0f, 100f));
                    break;
                case "src":
                    DMCompiler.UnimplementedWarning(statementSet.Location, "set src is not implemented");
                    break;
            }
        }

        public void ProcessStatementDel(DMASTProcStatementDel statementDel) {
            DMExpression.Emit(dmObject, proc, statementDel.Value);
            proc.DeleteObject();
        }

        public void ProcessStatementSpawn(DMASTProcStatementSpawn statementSpawn) {
            DMExpression.Emit(dmObject, proc, statementSpawn.Delay);

            string afterSpawnLabel = proc.NewLabelName();
            proc.Spawn(afterSpawnLabel);

            proc.StartScope();
            {
                ProcessBlockInner(statementSpawn.Body);

                //Prevent the new thread from executing outside its own code
                proc.PushNull();
                proc.Return();
            }
            proc.EndScope();

            proc.AddLabel(afterSpawnLabel);
        }

        public void ProcessStatementVarDeclaration(DMASTProcStatementVarDeclaration varDeclaration) {
            if (varDeclaration.IsGlobal) { return; } //Currently handled by DMObjectBuilder

            DMExpression value;
            if (varDeclaration.Value != null) {
                try {
<<<<<<< HEAD
                    value = DMExpression.Create(_dmObject, _proc, varDeclaration.Value, varDeclaration.Type);
                    if (varDeclaration.ValType != DMValueType.Anything) {
                        if (!varDeclaration.ValType.HasFlag(value.ValType)) {
                            DMCompiler.Emit(WarningCode.InvalidVarType, varDeclaration.Location, $"{varDeclaration.Name}: Invalid var value {value.ValType}, expected {varDeclaration.ValType}");
                        }
                        // Allow subtypes
                        else if (value.ValType.HasFlag(DMValueType.Path) && !varDeclaration.ValPath.Value.IsDescendantOf(value.ValPath ?? DreamPath.Root)) {
                            var exprName = value.ValPath?.ToString() ?? value.Path.ToString();
                            DMCompiler.Emit(WarningCode.InvalidReturnType, varDeclaration.Location, $"var {varDeclaration.Name.ToString() ?? "Unknown"}: Invalid return type \"{exprName}\", expected \"{(varDeclaration.ValPath is null ? "path" : varDeclaration.ValPath)}\"");
                        }
                    }
=======
                    value = DMExpression.Create(dmObject, proc, varDeclaration.Value, varDeclaration.Type);
>>>>>>> e3270de0
                } catch (CompileErrorException e) {
                    DMCompiler.Emit(e.Error);
                    value = new Expressions.Null(varDeclaration.Location);
                }
            } else {
                value = new Expressions.Null(varDeclaration.Location);
            }

            bool successful;
            if (varDeclaration.IsConst) {
                if (!value.TryAsConstant(out var constValue)) {
                    DMCompiler.Emit(WarningCode.HardConstContext, varDeclaration.Location, "Const var must be set to a constant");
                    return;
                }

                successful = proc.TryAddLocalConstVariable(varDeclaration.Name, varDeclaration.Type, constValue);
            } else {
<<<<<<< HEAD
                successful = _proc.TryAddLocalVariable(varDeclaration.Name, varDeclaration.Type, varDeclaration.ValType, varDeclaration.ValPath);
=======
                successful = proc.TryAddLocalVariable(varDeclaration.Name, varDeclaration.Type);
>>>>>>> e3270de0
            }

            if (!successful) {
                DMCompiler.Emit(WarningCode.DuplicateVariable, varDeclaration.Location, $"Duplicate var {varDeclaration.Name}");
                return;
            }

            value.EmitPushValue(dmObject, proc);
            proc.Assign(proc.GetLocalVariableReference(varDeclaration.Name));
            proc.Pop();
        }

        public void ProcessStatementReturn(DMASTProcStatementReturn statement) {
            if (statement.Value != null) {
<<<<<<< HEAD
                var expr = DMExpression.Emit(_dmObject, _proc, statement.Value);
                // Don't typecheck unimplementeds
                if (_proc.TypeChecked && (_proc.Attributes & ProcAttributes.Unimplemented) == 0) {
                    if (_proc.ReturnTypes.HasFlag(DMValueType.Path)) {
                        if (expr.Path != _proc.ReturnPath) {
                            var splitter = ((_proc.Attributes & ProcAttributes.IsOverride) == ProcAttributes.IsOverride) ? "/" : "/proc/";
                            if (_proc.ReturnPath == DreamPath.List) {
                                if(expr is not List && (expr is not Dereference deref || deref.Expression.NestedPath != DreamPath.List))
                                    DMCompiler.Emit(WarningCode.InvalidReturnType, statement.Location, $"{_dmObject?.Path.ToString() ?? "Unknown"}{splitter}{_proc.Name}(): Invalid return type \"{expr}\", expected \"/list\"");
                            } else {
                                var exprName = expr.Path?.ToString() ?? expr.ToString();
                                // Allow subtypes
                                if (expr.Path is null || !expr.Path.Value.IsDescendantOf(_proc.ReturnPath ?? DreamPath.Root)) {
                                    DMCompiler.Emit(WarningCode.InvalidReturnType, statement.Location, $"{_dmObject?.Path.ToString() ?? "Unknown"}{splitter}{_proc.Name}(): Invalid return type \"{exprName}\", expected \"{(_proc.ReturnPath is null ? "path" : _proc.ReturnPath)}\"");
                                }
                            }
                        }
                    } else {
                        if (expr.TryAsConstant(out var exprConst)) {
                            _proc.ValidateReturnType(exprConst);
                        } else {
                            _proc.ValidateReturnType(expr);
                        }
                    }
                }
=======
                DMExpression.Emit(dmObject, proc, statement.Value);
>>>>>>> e3270de0
            } else {
                proc.PushReferenceValue(DMReference.Self); //Default return value
            }

            proc.Return();
        }

        public void ProcessStatementIf(DMASTProcStatementIf statement) {
            DMExpression.Emit(dmObject, proc, statement.Condition);

            if (statement.ElseBody == null) {
                string endLabel = proc.NewLabelName();

                proc.JumpIfFalse(endLabel);
                proc.StartScope();
                ProcessBlockInner(statement.Body);
                proc.EndScope();
                proc.AddLabel(endLabel);
            } else {
                string elseLabel = proc.NewLabelName();
                string endLabel = proc.NewLabelName();

                proc.JumpIfFalse(elseLabel);

                proc.StartScope();
                ProcessBlockInner(statement.Body);
                proc.EndScope();
                proc.Jump(endLabel);

                proc.AddLabel(elseLabel);
                proc.StartScope();
                ProcessBlockInner(statement.ElseBody);
                proc.EndScope();
                proc.AddLabel(endLabel);
            }
        }

        public void ProcessStatementFor(DMASTProcStatementFor statementFor) {
            proc.StartScope();
            {
                foreach (var decl in FindVarDecls(statementFor.Expression1)) {
                    ProcessStatementVarDeclaration(new DMASTProcStatementVarDeclaration(statementFor.Location, decl.DeclPath, null, DMValueType.Anything, null));
                }

                var initializer = statementFor.Expression1 != null ? DMExpression.Create(dmObject, proc, statementFor.Expression1) : null;

                if (statementFor.Expression2 != null || statementFor.Expression3 != null) {
                    var comparator = statementFor.Expression2 != null ? DMExpression.Create(dmObject, proc, statementFor.Expression2) : null;
                    var incrementor = statementFor.Expression3 != null ? DMExpression.Create(dmObject, proc, statementFor.Expression3) : null;

                    ProcessStatementForStandard(initializer, comparator, incrementor, statementFor.Body);
                } else {
                    switch (statementFor.Expression1) {
                        case DMASTAssign {LHS: DMASTVarDeclExpression decl, RHS: DMASTExpressionInRange range}: {
                            var identifier = new DMASTIdentifier(decl.Location, decl.DeclPath.Path.LastElement);
                            var outputVar = DMExpression.Create(dmObject, proc, identifier);

                            var start = DMExpression.Create(dmObject, proc, range.StartRange);
                            var end = DMExpression.Create(dmObject, proc, range.EndRange);
                            var step = range.Step != null
                                ? DMExpression.Create(dmObject, proc, range.Step)
                                : new Number(range.Location, 1);

                            ProcessStatementForRange(initializer, outputVar, start, end, step, statementFor.Body);
                            break;
                        }
                        case DMASTExpressionInRange exprRange: {
                            DMASTVarDeclExpression? decl = exprRange.Value as DMASTVarDeclExpression;
                            decl ??= exprRange.Value is DMASTAssign assign
                                ? assign.LHS as DMASTVarDeclExpression
                                : null;

                            DMASTExpression outputExpr;
                            if (decl != null) {
                                outputExpr = new DMASTIdentifier(exprRange.Value.Location, decl.DeclPath.Path.LastElement);
                            } else {
                                outputExpr = exprRange.Value;
                            }

                            var outputVar = DMExpression.Create(dmObject, proc, outputExpr);

                            var start = DMExpression.Create(dmObject, proc, exprRange.StartRange);
                            var end = DMExpression.Create(dmObject, proc, exprRange.EndRange);
                            var step = exprRange.Step != null
                                ? DMExpression.Create(dmObject, proc, exprRange.Step)
                                : new Number(exprRange.Location, 1);

                            ProcessStatementForRange(null, outputVar, start, end, step, statementFor.Body);
                            break;
                        }
                        case DMASTVarDeclExpression vd: {
                            var declInfo = new ProcVarDeclInfo(vd.DeclPath.Path);
                            var identifier = new DMASTIdentifier(vd.Location, declInfo.VarName);
                            var outputVar = DMExpression.Create(dmObject, proc, identifier);

                            ProcessStatementForType(initializer, outputVar, declInfo.TypePath, statementFor.Body);
                            break;
                        }
                        case DMASTExpressionIn exprIn: {
                            DMASTExpression outputExpr;
                            if (exprIn.LHS is DMASTVarDeclExpression decl) {
                                outputExpr = new DMASTIdentifier(decl.Location, decl.DeclPath.Path.LastElement);
                            } else {
                                outputExpr = exprIn.LHS;
                            }

<<<<<<< HEAD
                            var outputVar = DMExpression.Create(_dmObject, _proc, outputExpr);
                            if(outputVar is Local outputLocal) {
                                outputLocal.LocalVar.ExplicitValueType = statementFor.DMTypes;
                                outputLocal.LocalVar.ExplicitValuePath = statementFor.DMPaths;
                            }
                            var list = DMExpression.Create(_dmObject, _proc, exprIn.RHS);
=======
                            var outputVar = DMExpression.Create(dmObject, proc, outputExpr);
                            var list = DMExpression.Create(dmObject, proc, exprIn.RHS);
>>>>>>> e3270de0

                            ProcessStatementForList(list, outputVar, statementFor.DMTypes, statementFor.DMPaths, statementFor.Body);
                            break;
                        }
                        default:
                            DMCompiler.Emit(WarningCode.BadExpression, statementFor.Location, "Invalid expression in for");
                            break;
                    }
                }
            }
            proc.EndScope();

            IEnumerable<DMASTVarDeclExpression> FindVarDecls(DMASTExpression expr) {
                if (expr is DMASTVarDeclExpression p) {
                    yield return p;
                }
                foreach (var leaf in expr.Leaves()) {
                    foreach(var decl in FindVarDecls(leaf)) {
                        yield return decl;
                    }
                }
            }
        }

        public void ProcessStatementForStandard(DMExpression? initializer, DMExpression? comparator, DMExpression? incrementor, DMASTProcBlockInner body) {
            proc.StartScope();
            {
                if (initializer != null) {
                    initializer.EmitPushValue(dmObject, proc);
                    proc.Pop();
                }

                string loopLabel = proc.NewLabelName();
                proc.LoopStart(loopLabel);
                {
                    if (comparator != null) {
                        comparator.EmitPushValue(dmObject, proc);
                        proc.BreakIfFalse();
                    }

                    ProcessBlockInner(body);

                    proc.MarkLoopContinue(loopLabel);
                    if (incrementor != null) {
                        incrementor.EmitPushValue(dmObject, proc);
                        proc.Pop();
                    }
                    proc.LoopJumpToStart(loopLabel);
                }
                proc.LoopEnd();
            }
            proc.EndScope();
        }

        public void ProcessLoopAssignment(LValue lValue) {
            if (lValue.CanReferenceShortCircuit()) {
                string endLabel = proc.NewLabelName();
                string endLabel2 = proc.NewLabelName();

                DMReference outputRef = lValue.EmitReference(dmObject, proc, endLabel, DMExpression.ShortCircuitMode.PopNull);
                proc.Enumerate(outputRef);
                proc.Jump(endLabel2);

                proc.AddLabel(endLabel);
                proc.EnumerateNoAssign();
                proc.AddLabel(endLabel2);
            } else {
                DMReference outputRef = lValue.EmitReference(dmObject, proc, null);
                proc.Enumerate(outputRef);
            }
        }

        public void ProcessStatementForList(DMExpression list, DMExpression outputVar, DMValueType? dmTypes, DreamPath? dmPath, DMASTProcBlockInner body) {
            if (outputVar is not LValue lValue) {
                DMCompiler.Emit(WarningCode.BadExpression, outputVar.Location, "Invalid output var");
                lValue = null;
            }

            // Depending on the var's type and possibly a given "as [types]", an implicit istype() check is performed
            DreamPath? implicitTypeCheck = null;
            if (dmTypes == null) {
                // No "as" means the var's type will be used
                implicitTypeCheck = lValue?.Path;
            } else if (dmTypes?.HasFlag(DMValueType.Path) ?? false) {
                implicitTypeCheck = dmPath;
            } else if (dmTypes != DMValueType.Anything) {
                // "as anything" performs no check. Other values are unimplemented.
                DMCompiler.UnimplementedWarning(outputVar.Location,
                    $"As type \"{dmTypes}\" in for loops is unimplemented. No type check will be performed.");
            }

            list.EmitPushValue(dmObject, proc);
            if (implicitTypeCheck != null) {
                if (DMObjectTree.TryGetTypeId(implicitTypeCheck.Value, out var filterTypeId)) {
                    // Create an enumerator that will do the implicit istype() for us
                    proc.CreateFilteredListEnumerator(filterTypeId);
                } else {
                    DMCompiler.Emit(WarningCode.ItemDoesntExist, outputVar.Location,
                        $"Cannot filter enumeration by type {implicitTypeCheck.Value}, it does not exist");
                    proc.CreateListEnumerator();
                }
            } else {
                proc.CreateListEnumerator();
            }

            proc.StartScope();
            {
                string loopLabel = proc.NewLabelName();
                proc.LoopStart(loopLabel);
                {
                    proc.MarkLoopContinue(loopLabel);

                    if (lValue != null) {
                        ProcessLoopAssignment(lValue);
                    }

                    ProcessBlockInner(body);
                    proc.LoopJumpToStart(loopLabel);
                }
                proc.LoopEnd();
            }
            proc.EndScope();
            proc.DestroyEnumerator();
        }

        public void ProcessStatementForType(DMExpression? initializer, DMExpression outputVar, DreamPath? type, DMASTProcBlockInner body) {
            if (type == null) {
                // This shouldn't happen, just to be safe
                DMCompiler.ForcedError(initializer.Location,
                    "Attempted to create a type enumerator with a null type");
                return;
            }

            if (DMObjectTree.TryGetTypeId(type.Value, out var typeId)) {
                proc.PushType(typeId);
                proc.CreateTypeEnumerator();
            } else {
                DMCompiler.Emit(WarningCode.ItemDoesntExist, initializer.Location, $"Type {type.Value} does not exist");
            }

            proc.StartScope();
            {
                if (initializer != null) {
                    initializer.EmitPushValue(dmObject, proc);
                    proc.Pop();
                }

                string loopLabel = proc.NewLabelName();
                proc.LoopStart(loopLabel);
                {
                    proc.MarkLoopContinue(loopLabel);

                    if (outputVar is Expressions.LValue lValue) {
                        ProcessLoopAssignment(lValue);
                    } else {
                        DMCompiler.Emit(WarningCode.BadExpression, outputVar.Location, "Invalid output var");
                    }

                    ProcessBlockInner(body);
                    proc.LoopJumpToStart(loopLabel);
                }
                proc.LoopEnd();
            }
            proc.EndScope();
            proc.DestroyEnumerator();
        }

        public void ProcessStatementForRange(DMExpression? initializer, DMExpression outputVar, DMExpression start, DMExpression end, DMExpression? step, DMASTProcBlockInner body) {
            start.EmitPushValue(dmObject, proc);
            end.EmitPushValue(dmObject, proc);
            if (step != null) {
                step.EmitPushValue(dmObject, proc);
            } else {
                proc.PushFloat(1.0f);
            }

            proc.CreateRangeEnumerator();
            proc.StartScope();
            {
                if (initializer != null) {
                    initializer.EmitPushValue(dmObject, proc);
                    proc.Pop();
                }

                string loopLabel = proc.NewLabelName();
                proc.LoopStart(loopLabel);
                {
                    proc.MarkLoopContinue(loopLabel);

                    if (outputVar is Expressions.LValue lValue) {
                        ProcessLoopAssignment(lValue);
                    } else {
                        DMCompiler.Emit(WarningCode.BadExpression, outputVar.Location, "Invalid output var");
                    }

                    ProcessBlockInner(body);
                    proc.LoopJumpToStart(loopLabel);
                }
                proc.LoopEnd();
            }
            proc.EndScope();
            proc.DestroyEnumerator();
        }

        //Generic infinite loop, while loops with static expression as their conditional with positive truthfullness get turned into this as well as empty for() calls
        public void ProcessStatementInfLoop(DMASTProcStatementInfLoop statementInfLoop){
            proc.StartScope();
            {
                string loopLabel = proc.NewLabelName();
                proc.LoopStart(loopLabel);
                {
                    proc.MarkLoopContinue(loopLabel);
                    ProcessBlockInner(statementInfLoop.Body);
                    proc.LoopJumpToStart(loopLabel);
                }
                proc.LoopEnd();
            }
            proc.EndScope();
        }

        public void ProcessStatementWhile(DMASTProcStatementWhile statementWhile) {
            string loopLabel = proc.NewLabelName();

            proc.LoopStart(loopLabel);
            {
                proc.MarkLoopContinue(loopLabel);
                DMExpression.Emit(dmObject, proc, statementWhile.Conditional);
                proc.BreakIfFalse();

                proc.StartScope();
                {
                    ProcessBlockInner(statementWhile.Body);
                    proc.LoopJumpToStart(loopLabel);
                }
                proc.EndScope();
            }
            proc.LoopEnd();
        }

        public void ProcessStatementDoWhile(DMASTProcStatementDoWhile statementDoWhile) {
            string loopLabel = proc.NewLabelName();
            string loopEndLabel = proc.NewLabelName();

            proc.LoopStart(loopLabel);
            {
                ProcessBlockInner(statementDoWhile.Body);

                proc.MarkLoopContinue(loopLabel);
                DMExpression.Emit(dmObject, proc, statementDoWhile.Conditional);
                proc.JumpIfFalse(loopEndLabel);
                proc.LoopJumpToStart(loopLabel);

                proc.AddLabel(loopEndLabel);
                proc.Break();
            }
            proc.LoopEnd();
        }

        public void ProcessStatementSwitch(DMASTProcStatementSwitch statementSwitch) {
            string endLabel = proc.NewLabelName();
            List<(string CaseLabel, DMASTProcBlockInner CaseBody)> valueCases = new();
            DMASTProcBlockInner? defaultCaseBody = null;

            DMExpression.Emit(dmObject, proc, statementSwitch.Value);
            foreach (DMASTProcStatementSwitch.SwitchCase switchCase in statementSwitch.Cases) {
                if (switchCase is DMASTProcStatementSwitch.SwitchCaseValues switchCaseValues) {
                    string caseLabel = proc.NewLabelName();

                    foreach (DMASTExpression value in switchCaseValues.Values) {
                        Constant GetCaseValue(DMASTExpression expression) {
                            Constant? constant = null;

                            try {
                                if (!DMExpression.TryConstant(dmObject, proc, expression, out constant))
                                    DMCompiler.Emit(WarningCode.HardConstContext, expression.Location, "Expected a constant");
                            } catch (CompileErrorException e) {
                                DMCompiler.Emit(e.Error);
                            }

                            // Return 0 if unsuccessful so that we can continue compiling
                            return constant ?? new Number(expression.Location, 0.0f);
                        }

                        if (value is DMASTSwitchCaseRange range) { // if(1 to 5) or something
                            Constant lower = GetCaseValue(range.RangeStart);
                            Constant upper = GetCaseValue(range.RangeEnd);

                            Constant CoerceBound(Constant bound) {
                                if (bound is Null) { // We do a little null coercion, as a treat
                                    DMCompiler.Emit(WarningCode.MalformedRange, range.RangeStart.Location,
                                        "Malformed range, lower bound is coerced from null to 0");
                                    return new Number(lower.Location, 0.0f);
                                }

                                //DM 514.1580 does NOT care if the constants within a range are strings, and does a strange conversion to 0 or something, without warning or notice.
                                //We are (hopefully) deviating from parity here and just calling that a Compiler error.
                                if (bound is not Number) {
                                    DMCompiler.Emit(WarningCode.InvalidRange, range.RangeStart.Location,
                                        "Invalid range, lower bound is not a number");
                                    bound = new Number(bound.Location, 0.0f);
                                }

                                return bound;
                            }

                            lower = CoerceBound(lower);
                            upper = CoerceBound(upper);

                            lower.EmitPushValue(dmObject, proc);
                            upper.EmitPushValue(dmObject, proc);
                            proc.SwitchCaseRange(caseLabel);
                        } else {
                            Constant constant = GetCaseValue(value);

                            constant.EmitPushValue(dmObject, proc);
                            proc.SwitchCase(caseLabel);
                        }
                    }

                    valueCases.Add((caseLabel, switchCase.Body));
                } else {
                    defaultCaseBody = ((DMASTProcStatementSwitch.SwitchCaseDefault)switchCase).Body;
                }
            }
            proc.Pop();

            if (defaultCaseBody != null) {
                proc.StartScope();
                {
                    ProcessBlockInner(defaultCaseBody);
                }
                proc.EndScope();
            }
            proc.Jump(endLabel);

            foreach ((string CaseLabel, DMASTProcBlockInner CaseBody) valueCase in valueCases) {
                proc.AddLabel(valueCase.CaseLabel);
                proc.StartScope();
                {
                    ProcessBlockInner(valueCase.CaseBody);
                }
                proc.EndScope();
                proc.Jump(endLabel);
            }

            proc.AddLabel(endLabel);
        }

        public void ProcessStatementBrowse(DMASTProcStatementBrowse statementBrowse) {
            DMExpression.Emit(dmObject, proc, statementBrowse.Receiver);
            DMExpression.Emit(dmObject, proc, statementBrowse.Body);
            DMExpression.Emit(dmObject, proc, statementBrowse.Options);
            proc.Browse();
        }

        public void ProcessStatementBrowseResource(DMASTProcStatementBrowseResource statementBrowseResource) {
            DMExpression.Emit(dmObject, proc, statementBrowseResource.Receiver);
            DMExpression.Emit(dmObject, proc, statementBrowseResource.File);
            DMExpression.Emit(dmObject, proc, statementBrowseResource.Filename);
            proc.BrowseResource();
        }

        public void ProcessStatementOutputControl(DMASTProcStatementOutputControl statementOutputControl) {
            DMExpression.Emit(dmObject, proc, statementOutputControl.Receiver);
            DMExpression.Emit(dmObject, proc, statementOutputControl.Message);
            DMExpression.Emit(dmObject, proc, statementOutputControl.Control);
            proc.OutputControl();
        }

        public void ProcessStatementFtp(DMASTProcStatementFtp statementFtp) {
            DMExpression.Emit(dmObject, proc, statementFtp.Receiver);
            DMExpression.Emit(dmObject, proc, statementFtp.File);
            DMExpression.Emit(dmObject, proc, statementFtp.Name);
            proc.Ftp();
        }

        public void ProcessStatementOutput(DMASTProcStatementOutput statementOutput) {
            DMExpression left = DMExpression.Create(dmObject, proc, statementOutput.A);
            DMExpression right = DMExpression.Create(dmObject, proc, statementOutput.B);

            if (left is LValue) {
                // An LValue on the left needs a special opcode so that its reference can be used
                // This allows for special operations like "savefile[...] << ..."

                string endLabel = proc.NewLabelName();
                DMReference leftRef = left.EmitReference(dmObject, proc, endLabel, DMExpression.ShortCircuitMode.PopNull);
                right.EmitPushValue(dmObject, proc);
                proc.OutputReference(leftRef);
                proc.AddLabel(endLabel);
            } else {
                left.EmitPushValue(dmObject, proc);
                right.EmitPushValue(dmObject, proc);
                proc.Output();
            }
        }

        public void ProcessStatementInput(DMASTProcStatementInput statementInput) {
            DMExpression left = DMExpression.Create(dmObject, proc, statementInput.A);
            DMExpression right = DMExpression.Create(dmObject, proc, statementInput.B);

            // The left-side value of an input operation must be an LValue
            // (I think? I haven't found an exception but there could be one)
            if (left is not LValue) {
                DMCompiler.Emit(WarningCode.BadExpression, left.Location, "Left side must be an l-value");
                return;
            }

            // The right side must also be an LValue. Because where else would the value go?
            if (right is not LValue) {
                DMCompiler.Emit(WarningCode.BadExpression, right.Location, "Right side must be an l-value");
                return;
            }

            string rightEndLabel = proc.NewLabelName();
            string leftEndLabel = proc.NewLabelName();
            DMReference rightRef = right.EmitReference(dmObject, proc, rightEndLabel, DMExpression.ShortCircuitMode.PopNull);
            DMReference leftRef = left.EmitReference(dmObject, proc, leftEndLabel, DMExpression.ShortCircuitMode.PopNull);

            proc.Input(leftRef, rightRef);

            proc.AddLabel(leftEndLabel);
            proc.AddLabel(rightEndLabel);
        }

        public void ProcessStatementTryCatch(DMASTProcStatementTryCatch tryCatch) {
            string catchLabel = proc.NewLabelName();
            string endLabel = proc.NewLabelName();

            if (tryCatch.CatchParameter != null) {
                var param = tryCatch.CatchParameter as DMASTProcStatementVarDeclaration;

<<<<<<< HEAD
                if (!_proc.TryAddLocalVariable(param.Name, param.Type, param.ValType, param.ValPath)) {
=======
                if (!proc.TryAddLocalVariable(param.Name, param.Type)) {
>>>>>>> e3270de0
                    DMCompiler.Emit(WarningCode.DuplicateVariable, param.Location, $"Duplicate var {param.Name}");
                }

                proc.StartTry(catchLabel, proc.GetLocalVariableReference(param.Name));
            } else {
                proc.StartTryNoValue(catchLabel);
            }

            proc.StartScope();
            ProcessBlockInner(tryCatch.TryBody);
            proc.EndScope();
            proc.EndTry();
            proc.Jump(endLabel);

            proc.AddLabel(catchLabel);
            if (tryCatch.CatchBody != null) {
                proc.StartScope();
                ProcessBlockInner(tryCatch.CatchBody);
                proc.EndScope();
            }
            proc.AddLabel(endLabel);

        }

        public void ProcessStatementThrow(DMASTProcStatementThrow statement) {
            DMExpression.Emit(dmObject, proc, statement.Value);
            proc.Throw();
        }
    }
}<|MERGE_RESOLUTION|>--- conflicted
+++ resolved
@@ -371,8 +371,8 @@
             DMExpression value;
             if (varDeclaration.Value != null) {
                 try {
-<<<<<<< HEAD
-                    value = DMExpression.Create(_dmObject, _proc, varDeclaration.Value, varDeclaration.Type);
+                    value = DMExpression.Create(dmObject, proc, varDeclaration.Value, varDeclaration.Type);
+
                     if (varDeclaration.ValType != DMValueType.Anything) {
                         if (!varDeclaration.ValType.HasFlag(value.ValType)) {
                             DMCompiler.Emit(WarningCode.InvalidVarType, varDeclaration.Location, $"{varDeclaration.Name}: Invalid var value {value.ValType}, expected {varDeclaration.ValType}");
@@ -383,9 +383,6 @@
                             DMCompiler.Emit(WarningCode.InvalidReturnType, varDeclaration.Location, $"var {varDeclaration.Name.ToString() ?? "Unknown"}: Invalid return type \"{exprName}\", expected \"{(varDeclaration.ValPath is null ? "path" : varDeclaration.ValPath)}\"");
                         }
                     }
-=======
-                    value = DMExpression.Create(dmObject, proc, varDeclaration.Value, varDeclaration.Type);
->>>>>>> e3270de0
                 } catch (CompileErrorException e) {
                     DMCompiler.Emit(e.Error);
                     value = new Expressions.Null(varDeclaration.Location);
@@ -403,11 +400,7 @@
 
                 successful = proc.TryAddLocalConstVariable(varDeclaration.Name, varDeclaration.Type, constValue);
             } else {
-<<<<<<< HEAD
-                successful = _proc.TryAddLocalVariable(varDeclaration.Name, varDeclaration.Type, varDeclaration.ValType, varDeclaration.ValPath);
-=======
-                successful = proc.TryAddLocalVariable(varDeclaration.Name, varDeclaration.Type);
->>>>>>> e3270de0
+                successful = proc.TryAddLocalVariable(varDeclaration.Name, varDeclaration.Type, varDeclaration.ValType, varDeclaration.ValPath);
             }
 
             if (!successful) {
@@ -422,35 +415,32 @@
 
         public void ProcessStatementReturn(DMASTProcStatementReturn statement) {
             if (statement.Value != null) {
-<<<<<<< HEAD
-                var expr = DMExpression.Emit(_dmObject, _proc, statement.Value);
+                var expr = DMExpression.Emit(dmObject, proc, statement.Value);
+
                 // Don't typecheck unimplementeds
-                if (_proc.TypeChecked && (_proc.Attributes & ProcAttributes.Unimplemented) == 0) {
-                    if (_proc.ReturnTypes.HasFlag(DMValueType.Path)) {
-                        if (expr.Path != _proc.ReturnPath) {
-                            var splitter = ((_proc.Attributes & ProcAttributes.IsOverride) == ProcAttributes.IsOverride) ? "/" : "/proc/";
-                            if (_proc.ReturnPath == DreamPath.List) {
+                if (proc.TypeChecked && (proc.Attributes & ProcAttributes.Unimplemented) == 0) {
+                    if (proc.ReturnTypes.HasFlag(DMValueType.Path)) {
+                        if (expr.Path != proc.ReturnPath) {
+                            var splitter = ((proc.Attributes & ProcAttributes.IsOverride) == ProcAttributes.IsOverride) ? "/" : "/proc/";
+                            if (proc.ReturnPath == DreamPath.List) {
                                 if(expr is not List && (expr is not Dereference deref || deref.Expression.NestedPath != DreamPath.List))
-                                    DMCompiler.Emit(WarningCode.InvalidReturnType, statement.Location, $"{_dmObject?.Path.ToString() ?? "Unknown"}{splitter}{_proc.Name}(): Invalid return type \"{expr}\", expected \"/list\"");
+                                    DMCompiler.Emit(WarningCode.InvalidReturnType, statement.Location, $"{_dmObject?.Path.ToString() ?? "Unknown"}{splitter}{proc.Name}(): Invalid return type \"{expr}\", expected \"/list\"");
                             } else {
                                 var exprName = expr.Path?.ToString() ?? expr.ToString();
                                 // Allow subtypes
-                                if (expr.Path is null || !expr.Path.Value.IsDescendantOf(_proc.ReturnPath ?? DreamPath.Root)) {
-                                    DMCompiler.Emit(WarningCode.InvalidReturnType, statement.Location, $"{_dmObject?.Path.ToString() ?? "Unknown"}{splitter}{_proc.Name}(): Invalid return type \"{exprName}\", expected \"{(_proc.ReturnPath is null ? "path" : _proc.ReturnPath)}\"");
+                                if (expr.Path is null || !expr.Path.Value.IsDescendantOf(proc.ReturnPath ?? DreamPath.Root)) {
+                                    DMCompiler.Emit(WarningCode.InvalidReturnType, statement.Location, $"{_dmObject?.Path.ToString() ?? "Unknown"}{splitter}{proc.Name}(): Invalid return type \"{exprName}\", expected \"{(proc.ReturnPath is null ? "path" : proc.ReturnPath)}\"");
                                 }
                             }
                         }
                     } else {
                         if (expr.TryAsConstant(out var exprConst)) {
-                            _proc.ValidateReturnType(exprConst);
+                            proc.ValidateReturnType(exprConst);
                         } else {
-                            _proc.ValidateReturnType(expr);
+                            proc.ValidateReturnType(expr);
                         }
                     }
                 }
-=======
-                DMExpression.Emit(dmObject, proc, statement.Value);
->>>>>>> e3270de0
             } else {
                 proc.PushReferenceValue(DMReference.Self); //Default return value
             }
@@ -557,17 +547,13 @@
                                 outputExpr = exprIn.LHS;
                             }
 
-<<<<<<< HEAD
-                            var outputVar = DMExpression.Create(_dmObject, _proc, outputExpr);
-                            if(outputVar is Local outputLocal) {
+                            var outputVar = DMExpression.Create(dmObject, proc, outputExpr);
+                            var list = DMExpression.Create(dmObject, proc, exprIn.RHS);
+
+                            if (outputVar is Local outputLocal) {
                                 outputLocal.LocalVar.ExplicitValueType = statementFor.DMTypes;
                                 outputLocal.LocalVar.ExplicitValuePath = statementFor.DMPaths;
                             }
-                            var list = DMExpression.Create(_dmObject, _proc, exprIn.RHS);
-=======
-                            var outputVar = DMExpression.Create(dmObject, proc, outputExpr);
-                            var list = DMExpression.Create(dmObject, proc, exprIn.RHS);
->>>>>>> e3270de0
 
                             ProcessStatementForList(list, outputVar, statementFor.DMTypes, statementFor.DMPaths, statementFor.Body);
                             break;
@@ -999,11 +985,7 @@
             if (tryCatch.CatchParameter != null) {
                 var param = tryCatch.CatchParameter as DMASTProcStatementVarDeclaration;
 
-<<<<<<< HEAD
-                if (!_proc.TryAddLocalVariable(param.Name, param.Type, param.ValType, param.ValPath)) {
-=======
-                if (!proc.TryAddLocalVariable(param.Name, param.Type)) {
->>>>>>> e3270de0
+                if (!proc.TryAddLocalVariable(param.Name, param.Type, param.ValType, param.ValPath)) {
                     DMCompiler.Emit(WarningCode.DuplicateVariable, param.Location, $"Duplicate var {param.Name}");
                 }
 
