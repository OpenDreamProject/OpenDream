using System.Buffers;
using System.Linq;
using System.Text;
using OpenDreamRuntime.Objects;
using OpenDreamRuntime.Objects.MetaObjects;
using OpenDreamRuntime.Procs.DebugAdapter;
using OpenDreamRuntime.Resources;
using OpenDreamShared.Dream;
using OpenDreamShared.Dream.Procs;
using OpenDreamShared.Json;

namespace OpenDreamRuntime.Procs {
    public sealed class DMProc : DreamProc {
        public readonly byte[] Bytecode;

        public string? Source { get; }
        public int Line { get; }
        public IReadOnlyList<LocalVariableJson> LocalNames { get; }

        public readonly IAtomManager AtomManager;
        public readonly IDreamManager DreamManager;
        public readonly IDreamMapManager DreamMapManager;
        public readonly IDreamDebugManager DreamDebugManager;
        public readonly DreamResourceManager DreamResourceManager;
        public readonly IDreamObjectTree ObjectTree;

        private readonly int _maxStackSize;

        public DMProc(DreamPath owningType, ProcDefinitionJson json, string? name, IDreamManager dreamManager, IAtomManager atomManager, IDreamMapManager dreamMapManager, IDreamDebugManager dreamDebugManager, DreamResourceManager dreamResourceManager, IDreamObjectTree objectTree)
            : base(owningType, name ?? json.Name, null, json.Attributes, GetArgumentNames(json), GetArgumentTypes(json), json.VerbName, json.VerbCategory, json.VerbDesc, json.Invisibility) {
            Bytecode = json.Bytecode ?? Array.Empty<byte>();
            LocalNames = json.Locals;
            Source = json.Source;
            Line = json.Line;
            _maxStackSize = json.MaxStackSize;

            AtomManager = atomManager;
            DreamManager = dreamManager;
            DreamMapManager = dreamMapManager;
            DreamDebugManager = dreamDebugManager;
            DreamResourceManager = dreamResourceManager;
            ObjectTree = objectTree;
        }

        public override DMProcState CreateState(DreamThread thread, DreamObject? src, DreamObject? usr, DreamProcArguments arguments) {
            if (!DMProcState.Pool.TryPop(out var state)) {
                state = new DMProcState();
            }

            state.Initialize(this, thread, _maxStackSize, src, usr, arguments);
            return state;
        }

        private static List<string>? GetArgumentNames(ProcDefinitionJson json) {
            if (json.Arguments == null) {
                return new();
            } else {
                var argumentNames = new List<string>(json.Arguments.Count);
                argumentNames.AddRange(json.Arguments.Select(a => a.Name).ToArray());
                return argumentNames;
            }
        }

        private static List<DMValueType>? GetArgumentTypes(ProcDefinitionJson json) {
            if (json.Arguments == null) {
                return new();
            } else {
                var argumentTypes = new List<DMValueType>(json.Arguments.Count);
                argumentTypes.AddRange(json.Arguments.Select(a => a.Type));
                return argumentTypes;
            }
        }
    }

    public sealed class DMProcState : ProcState {
        delegate ProcStatus? OpcodeHandler(DMProcState state);

        public static readonly Stack<DMProcState> Pool = new();

        private static readonly ArrayPool<DreamValue> _dreamValuePool = ArrayPool<DreamValue>.Create();

        #region Opcode Handlers
        //Human readable friendly version, which will be converted to a more efficient lookup at runtime.
        private static readonly Dictionary<DreamProcOpcode, OpcodeHandler?> OpcodeHandlers = new Dictionary<DreamProcOpcode, OpcodeHandler?>(){
            {DreamProcOpcode.BitShiftLeft, DMOpcodeHandlers.BitShiftLeft},
            {DreamProcOpcode.PushType, DMOpcodeHandlers.PushType},
            {DreamProcOpcode.PushString, DMOpcodeHandlers.PushString},
            {DreamProcOpcode.FormatString, DMOpcodeHandlers.FormatString},
            {DreamProcOpcode.SwitchCaseRange, DMOpcodeHandlers.SwitchCaseRange},
            {DreamProcOpcode.PushReferenceValue, DMOpcodeHandlers.PushReferenceValue},
            {DreamProcOpcode.Add, DMOpcodeHandlers.Add},
            {DreamProcOpcode.Assign, DMOpcodeHandlers.Assign},
            {DreamProcOpcode.Call, DMOpcodeHandlers.Call},
            {DreamProcOpcode.MultiplyReference, DMOpcodeHandlers.MultiplyReference},
            {DreamProcOpcode.JumpIfFalse, DMOpcodeHandlers.JumpIfFalse},
            {DreamProcOpcode.JumpIfTrue, DMOpcodeHandlers.JumpIfTrue},
            {DreamProcOpcode.Jump, DMOpcodeHandlers.Jump},
            {DreamProcOpcode.CompareEquals, DMOpcodeHandlers.CompareEquals},
            {DreamProcOpcode.Return, DMOpcodeHandlers.Return},
            {DreamProcOpcode.PushNull, DMOpcodeHandlers.PushNull},
            {DreamProcOpcode.Subtract, DMOpcodeHandlers.Subtract},
            {DreamProcOpcode.CompareLessThan, DMOpcodeHandlers.CompareLessThan},
            {DreamProcOpcode.CompareGreaterThan, DMOpcodeHandlers.CompareGreaterThan},
            {DreamProcOpcode.BooleanAnd, DMOpcodeHandlers.BooleanAnd},
            {DreamProcOpcode.BooleanNot, DMOpcodeHandlers.BooleanNot},
            {DreamProcOpcode.DivideReference, DMOpcodeHandlers.DivideReference},
            {DreamProcOpcode.Negate, DMOpcodeHandlers.Negate},
            {DreamProcOpcode.Modulus, DMOpcodeHandlers.Modulus},
            {DreamProcOpcode.Append, DMOpcodeHandlers.Append},
            {DreamProcOpcode.CreateRangeEnumerator, DMOpcodeHandlers.CreateRangeEnumerator},
            {DreamProcOpcode.Input, DMOpcodeHandlers.Input},
            {DreamProcOpcode.CompareLessThanOrEqual, DMOpcodeHandlers.CompareLessThanOrEqual},
            {DreamProcOpcode.CreateAssociativeList, DMOpcodeHandlers.CreateAssociativeList},
            {DreamProcOpcode.Remove, DMOpcodeHandlers.Remove},
            {DreamProcOpcode.DeleteObject, DMOpcodeHandlers.DeleteObject},
            {DreamProcOpcode.PushResource, DMOpcodeHandlers.PushResource},
            {DreamProcOpcode.CreateList, DMOpcodeHandlers.CreateList},
            {DreamProcOpcode.CallStatement, DMOpcodeHandlers.CallStatement},
            {DreamProcOpcode.BitAnd, DMOpcodeHandlers.BitAnd},
            {DreamProcOpcode.CompareNotEquals, DMOpcodeHandlers.CompareNotEquals},
            {DreamProcOpcode.PushProc, DMOpcodeHandlers.PushProc},
            {DreamProcOpcode.Divide, DMOpcodeHandlers.Divide},
            {DreamProcOpcode.Multiply, DMOpcodeHandlers.Multiply},
            {DreamProcOpcode.BitXorReference, DMOpcodeHandlers.BitXorReference},
            {DreamProcOpcode.BitXor, DMOpcodeHandlers.BitXor},
            {DreamProcOpcode.BitOr, DMOpcodeHandlers.BitOr},
            {DreamProcOpcode.BitNot, DMOpcodeHandlers.BitNot},
            {DreamProcOpcode.Combine, DMOpcodeHandlers.Combine},
            {DreamProcOpcode.CreateObject, DMOpcodeHandlers.CreateObject},
            {DreamProcOpcode.BooleanOr, DMOpcodeHandlers.BooleanOr},
            {DreamProcOpcode.CompareGreaterThanOrEqual, DMOpcodeHandlers.CompareGreaterThanOrEqual},
            {DreamProcOpcode.SwitchCase, DMOpcodeHandlers.SwitchCase},
            {DreamProcOpcode.Mask, DMOpcodeHandlers.Mask},
            {DreamProcOpcode.Error, DMOpcodeHandlers.Error},
            {DreamProcOpcode.IsInList, DMOpcodeHandlers.IsInList},
            {DreamProcOpcode.PushFloat, DMOpcodeHandlers.PushFloat},
            {DreamProcOpcode.ModulusReference, DMOpcodeHandlers.ModulusReference},
            {DreamProcOpcode.CreateListEnumerator, DMOpcodeHandlers.CreateListEnumerator},
            {DreamProcOpcode.Enumerate, DMOpcodeHandlers.Enumerate},
            {DreamProcOpcode.DestroyEnumerator, DMOpcodeHandlers.DestroyEnumerator},
            {DreamProcOpcode.Browse, DMOpcodeHandlers.Browse},
            {DreamProcOpcode.BrowseResource, DMOpcodeHandlers.BrowseResource},
            {DreamProcOpcode.OutputControl, DMOpcodeHandlers.OutputControl},
            {DreamProcOpcode.BitShiftRight, DMOpcodeHandlers.BitShiftRight},
            {DreamProcOpcode.CreateFilteredListEnumerator, DMOpcodeHandlers.CreateFilteredListEnumerator},
            {DreamProcOpcode.Power, DMOpcodeHandlers.Power},
            {DreamProcOpcode.DebugSource, DMOpcodeHandlers.DebugSource},
            {DreamProcOpcode.DebugLine, DMOpcodeHandlers.DebugLine},
            {DreamProcOpcode.Prompt, DMOpcodeHandlers.Prompt},
            {DreamProcOpcode.Initial, DMOpcodeHandlers.Initial},
            {DreamProcOpcode.IsType, DMOpcodeHandlers.IsType},
            {DreamProcOpcode.LocateCoord, DMOpcodeHandlers.LocateCoord},
            {DreamProcOpcode.Locate, DMOpcodeHandlers.Locate},
            {DreamProcOpcode.IsNull, DMOpcodeHandlers.IsNull},
            {DreamProcOpcode.Spawn, DMOpcodeHandlers.Spawn},
            {DreamProcOpcode.OutputReference, DMOpcodeHandlers.OutputReference},
            {DreamProcOpcode.Output, DMOpcodeHandlers.Output},
            {DreamProcOpcode.JumpIfNullDereference, DMOpcodeHandlers.JumpIfNullDereference},
            {DreamProcOpcode.Pop, DMOpcodeHandlers.Pop},
            {DreamProcOpcode.Prob, DMOpcodeHandlers.Prob},
            {DreamProcOpcode.IsSaved, DMOpcodeHandlers.IsSaved},
            {DreamProcOpcode.PickUnweighted, DMOpcodeHandlers.PickUnweighted},
            {DreamProcOpcode.PickWeighted, DMOpcodeHandlers.PickWeighted},
            {DreamProcOpcode.Increment, DMOpcodeHandlers.Increment},
            {DreamProcOpcode.Decrement, DMOpcodeHandlers.Decrement},
            {DreamProcOpcode.CompareEquivalent, DMOpcodeHandlers.CompareEquivalent},
            {DreamProcOpcode.CompareNotEquivalent, DMOpcodeHandlers.CompareNotEquivalent},
            {DreamProcOpcode.Throw, DMOpcodeHandlers.Throw},
            {DreamProcOpcode.IsInRange, DMOpcodeHandlers.IsInRange},
            {DreamProcOpcode.MassConcatenation, DMOpcodeHandlers.MassConcatenation},
            {DreamProcOpcode.CreateTypeEnumerator, DMOpcodeHandlers.CreateTypeEnumerator},
            {DreamProcOpcode.PushGlobalVars, DMOpcodeHandlers.PushGlobalVars},
            {DreamProcOpcode.ModulusModulus, DMOpcodeHandlers.ModulusModulus},
            {DreamProcOpcode.ModulusModulusReference, DMOpcodeHandlers.ModulusModulusReference},
            {DreamProcOpcode.PushProcStub, DMOpcodeHandlers.PushProcStub},
            {DreamProcOpcode.PushVerbStub, DMOpcodeHandlers.PushVerbStub},
            {DreamProcOpcode.BitShiftLeftReference,DMOpcodeHandlers.BitShiftLeftReference},
            {DreamProcOpcode.BitShiftRightReference, DMOpcodeHandlers.BitShiftRightReference},
            {DreamProcOpcode.Try, DMOpcodeHandlers.Try},
            {DreamProcOpcode.TryNoValue, DMOpcodeHandlers.TryNoValue},
            {DreamProcOpcode.EndTry, DMOpcodeHandlers.EndTry},
            {DreamProcOpcode.Gradient, DMOpcodeHandlers.Gradient}
        };

        private static readonly OpcodeHandler?[] _opcodeHandlers;
        #endregion

        public IDreamManager DreamManager => _proc.DreamManager;
        public IDreamDebugManager DebugManager => _proc.DreamDebugManager;

        /// <summary> This stores our 'src' value. May be null!</summary>
        public DreamObject? Instance;
        public DreamObject? Usr;
        public int ArgumentCount;
        public string? CurrentSource;
        public int CurrentLine;
        private readonly Stack<int> _catchPosition = new();
        private readonly Stack<int> _catchVarIndex = new();
        public const int NoTryCatchVar = -1;
        private Stack<IDreamValueEnumerator>? _enumeratorStack;
        public Stack<IDreamValueEnumerator> EnumeratorStack => _enumeratorStack ??= new(1);

        private int _pc = 0;
        public int ProgramCounter => _pc;

        private bool _firstResume = true;

        // Contains both arguments (at index 0) and local vars (at index ArgumentCount)
        private DreamValue[] _localVariables;

        private DMProc _proc;
        public override DMProc Proc => _proc;

        public override (string?, int?) SourceLine => (CurrentSource, CurrentLine);

        /// Static initializer for maintainer friendly OpcodeHandlers to performance friendly _opcodeHandlers
        static DMProcState() {
            int maxOpcode = (int)OpcodeHandlers.Keys.Max();

            _opcodeHandlers = new OpcodeHandler?[maxOpcode + 1];
            foreach (DreamProcOpcode dpo in OpcodeHandlers.Keys) {
                _opcodeHandlers[(int) dpo] = OpcodeHandlers[dpo];
            }
        }

        public DMProcState() { }

        private DMProcState(DMProcState other, DreamThread thread) {
            base.Initialize(thread, other.WaitFor);
            _proc = other._proc;
            Instance = other.Instance;
            Usr = other.Usr;
            ArgumentCount = other.ArgumentCount;
            CurrentSource = other.CurrentSource;
            CurrentLine = other.CurrentLine;
            _pc = other._pc;
            _firstResume = false;

            _stack = _dreamValuePool.Rent(other._stack.Length);
            _localVariables = _dreamValuePool.Rent(other._localVariables.Length);
            Array.Copy(other._localVariables, _localVariables, other._localVariables.Length);
        }

        public void Initialize(DMProc proc, DreamThread thread, int maxStackSize, DreamObject? instance, DreamObject? usr, DreamProcArguments arguments) {
            base.Initialize(thread, (proc.Attributes & ProcAttributes.DisableWaitfor) != ProcAttributes.DisableWaitfor);
            _proc = proc;
            Instance = instance;
            Usr = usr;
            ArgumentCount = Math.Max(arguments.Count, _proc.ArgumentNames?.Count ?? 0);
            CurrentSource = _proc.Source;
            CurrentLine = _proc.Line;
            _localVariables = _dreamValuePool.Rent(256);
            _stack = _dreamValuePool.Rent(maxStackSize);
            _firstResume = true;

            for (int i = 0; i < ArgumentCount; i++) {
                _localVariables[i] = arguments.GetArgument(i);
            }
        }

        public override ProcStatus Resume() {
            if (Instance?.Deleted == true) {
                return ProcStatus.Returned;
            }

            if (_firstResume) {
                DebugManager.HandleFirstResume(this);
            }

            bool stepping = Thread.StepMode != null;
            while (_pc < _proc.Bytecode.Length) {
                if (stepping && !_firstResume) // HandleFirstResume does this for us on the first resume
                    DebugManager.HandleInstruction(this);
                _firstResume = false;

                int opcode = _proc.Bytecode[_pc++];
                var handler = opcode < _opcodeHandlers.Length ? _opcodeHandlers[opcode] : null;
                if (handler is null)
                    throw new Exception($"Attempted to call non-existent Opcode method for opcode 0x{opcode:X2}");

                ProcStatus? status;
                try {
                    status = handler.Invoke(this);
                } catch (Exception e) {
                    if (!IsCatching())
                        throw;

                    CatchException(e);
                    continue;
                }

                if (status != null) {
                    return status.Value;
                }
            }

            return ProcStatus.Returned;
        }

        public override void ReturnedInto(DreamValue value) {
            Push(value);
        }

        public override void AppendStackFrame(StringBuilder builder) {
            if (Proc.OwningType != DreamPath.Root) {
                builder.Append(Proc.OwningType.ToString());
                builder.Append('/');
            }

            builder.Append(Proc.Name);
            builder.Append(':');
            builder.Append(CurrentLine);
        }

        public void Jump(int position) {
            _pc = position;
        }

        public void SetReturn(DreamValue value) {
            Result = value;
        }

        public void Call(DreamProc proc, DreamObject? src, DreamProcArguments arguments) {
            var state = proc.CreateState(Thread, src, Usr, arguments);
            Thread.PushProcState(state);
        }

        public DreamThread Spawn() {
            var thread = new DreamThread(Proc.ToString());

            var state = new DMProcState(this, thread);
            thread.PushProcState(state);

            return thread;
        }

        public void StartTryBlock(int catchPosition, int catchVarIndex = NoTryCatchVar) {
            _catchPosition.Push(catchPosition);
            _catchVarIndex.Push(catchVarIndex);
        }

        public void EndTryBlock() {
            _catchPosition.Pop();
            _catchVarIndex.Pop();
        }

        public override bool IsCatching() => _catchPosition.Count > 0;

        public override void CatchException(Exception exception) {
            if (!IsCatching())
                base.CatchException(exception);

            Jump(_catchPosition.Pop());
            var varIdx = _catchVarIndex.Pop();
            if (varIdx != NoTryCatchVar) {
                DreamValue value;

                if (exception is DMThrowException throwException)
                    value = throwException.Value;
                else
                    value = new DreamValue(exception.Message); // TODO: Probably need to create an /exception

                _localVariables[varIdx] = value;
            }
        }

        public override void Dispose() {
            base.Dispose();

            Instance = null;
            Usr = null;
            ArgumentCount = 0;
            CurrentSource = null;
            CurrentLine = 0;
            _enumeratorStack = null;
            _pc = 0;
            _proc = null;

            _dreamValuePool.Return(_stack);
            _stackIndex = 0;
            _stack = null;

            _dreamValuePool.Return(_localVariables);
            _localVariables = null;

            _catchPosition.Clear();
            _catchVarIndex.Clear();

            Pool.Push(this);
        }

<<<<<<< HEAD
        public Span<DreamValue> GetArguments() {
            return _localVariables.AsSpan(0, ArgumentCount);
        }

        public void SetArgument(int id, DreamValue value) {
            if (id < 0 || id >= ArgumentCount)
                throw new IndexOutOfRangeException($"Given argument id ({id}) was out of range");

            _localVariables[id] = value;
        }

=======
>>>>>>> c04abd0d
        #region Stack
        private DreamValue[] _stack;
        private int _stackIndex = 0;
        public ReadOnlyMemory<DreamValue> DebugStack() => _stack.AsMemory(0, _stackIndex);

        public void Push(DreamValue value) {
            _stack[_stackIndex++] = value;
        }

        public DreamValue Pop() {
            return _stack[--_stackIndex];
        }

        /// <summary>
        /// Pops multiple values off the stack
        /// </summary>
        /// <param name="count">Amount of values to pop</param>
        /// <returns>A ReadOnlySpan of the popped values, in FIFO order</returns>
        public ReadOnlySpan<DreamValue> PopCount(int count) {
            _stackIndex -= count;

            return _stack.AsSpan(_stackIndex, count);
        }

        public DreamValue Peek() {
            return _stack[_stackIndex - 1];
        }

        /// <summary>
        /// Pops arguments off the stack and returns them in DreamProcArguments
        /// </summary>
        /// <param name="proc">The target proc we're calling. If null, named args or arglist() cannot be used.</param>
        /// <param name="argumentsType">The source of the arguments</param>
        /// <param name="argumentStackSize">The amount of items the arguments have on the stack</param>
        /// <returns>The arguments in a DreamProcArguments struct</returns>
        public DreamProcArguments PopProcArguments(DreamProc? proc, DMCallArgumentsType argumentsType, int argumentStackSize) {
            switch (argumentsType) {
                case DMCallArgumentsType.None:
                    return new DreamProcArguments();
                case DMCallArgumentsType.FromProcArguments:
                    return new DreamProcArguments(_localVariables.AsSpan(0, ArgumentCount));
                case DMCallArgumentsType.FromStack: {
                    var stack = PopCount(argumentStackSize);

                    return new DreamProcArguments(stack);
                }
                case DMCallArgumentsType.FromStackKeyed: {
                    if (argumentStackSize % 2 != 0)
                        throw new ArgumentException("Argument stack size must be even", nameof(argumentStackSize));
                    if (proc == null)
                        throw new Exception("Cannot use named arguments here");

                    var stack = PopCount(argumentStackSize);
                    var argumentCount = argumentStackSize / 2;
                    var arguments = new DreamValue[Math.Max(argumentCount, proc.ArgumentNames.Count)];

                    Array.Fill(arguments, DreamValue.Null);
                    for (int i = 0; i < argumentCount; i++) {
                        var key = stack[i*2];
                        var value = stack[i*2+1];

                        if (key == DreamValue.Null) {
                            arguments[i] = value;
                        } else {
                            string argumentName = key.MustGetValueAsString();
                            int argumentIndex = proc.ArgumentNames.IndexOf(argumentName);
                            if (argumentIndex == -1)
                                throw new Exception($"{proc} has no argument named {argumentName}");

                            arguments[argumentIndex] = value;
                        }
                    }

                    return new DreamProcArguments(arguments);
                }
                case DMCallArgumentsType.FromArgumentList: {
                    if (proc == null)
                        throw new Exception("Cannot use an arglist here");
                    if (!Pop().TryGetValueAsDreamList(out var argList))
                        return new DreamProcArguments(); // Using a non-list gives you no arguments

                    var listValues = argList.GetValues();
                    var arguments = new DreamValue[Math.Max(listValues.Count, proc.ArgumentNames.Count)];

                    Array.Fill(arguments, DreamValue.Null);
                    for (int i = 0; i < listValues.Count; i++) {
                        var value = listValues[i];

                        if (argList.ContainsKey(value)) { //Named argument
                            if (!value.TryGetValueAsString(out var argumentName))
                                throw new Exception("List contains a non-string key, and cannot be used as an arglist");

                            int argumentIndex = proc.ArgumentNames.IndexOf(argumentName);
                            if (argumentIndex == -1)
                                throw new Exception($"{proc} has no argument named {argumentName}");

                            arguments[argumentIndex] = argList.GetValue(value);
                        } else { //Ordered argument
                            // TODO: Verify ordered args precede all named args
                            arguments[i] = value;
                        }
                    }

                    return new DreamProcArguments(arguments);
                }
                default:
                    throw new Exception($"Invalid arguments type {argumentsType}");
            }
        }
        #endregion

        #region Operands
        public int ReadByte() {
            return _proc.Bytecode[_pc++];
        }

        public int ReadInt() {
            int value = BitConverter.ToInt32(_proc.Bytecode, _pc);
            _pc += 4;

            return value;
        }

        public float ReadFloat() {
            float value = BitConverter.ToSingle(_proc.Bytecode, _pc);
            _pc += 4;

            return value;
        }

        public string ReadString() {
            int stringID = ReadInt();

            return Proc.ObjectTree.Strings[stringID];
        }

        public DMReference ReadReference() {
            DMReference.Type refType = (DMReference.Type)ReadByte();

            switch (refType) {
                case DMReference.Type.Argument: return DMReference.CreateArgument(ReadByte());
                case DMReference.Type.Local: return DMReference.CreateLocal(ReadByte());
                case DMReference.Type.Global: return DMReference.CreateGlobal(ReadInt());
                case DMReference.Type.GlobalProc: return DMReference.CreateGlobalProc(ReadInt());
                case DMReference.Type.Field: return DMReference.CreateField(ReadString());
                case DMReference.Type.SrcField: return DMReference.CreateSrcField(ReadString());
                case DMReference.Type.Proc: return DMReference.CreateProc(ReadString());
                case DMReference.Type.SrcProc: return DMReference.CreateSrcProc(ReadString());
                case DMReference.Type.Src: return DMReference.Src;
                case DMReference.Type.Self: return DMReference.Self;
                case DMReference.Type.Usr: return DMReference.Usr;
                case DMReference.Type.Args: return DMReference.Args;
                case DMReference.Type.SuperProc: return DMReference.SuperProc;
                case DMReference.Type.ListIndex: return DMReference.ListIndex;
                default: throw new Exception($"Invalid reference type {refType}");
            }
        }

        public (DMCallArgumentsType Type, int StackSize) ReadProcArguments() {
            return ((DMCallArgumentsType) ReadByte(), ReadInt());
        }
        #endregion

        #region References
        public bool IsNullDereference(DMReference reference) {
            switch (reference.RefType) {
                case DMReference.Type.Proc:
                case DMReference.Type.Field: {
                    if (Peek() == DreamValue.Null) {
                        Pop();
                        return true;
                    }

                    return false;
                }
                case DMReference.Type.ListIndex: {
                    DreamValue list = _stack[_stackIndex - 2];
                    if (list == DreamValue.Null) {
                        Pop();
                        Pop();
                        return true;
                    }

                    return false;
                }
                default: throw new Exception($"Invalid dereference type {reference.RefType}");
            }
        }

        /// <summary>
        /// Takes a DMReference with a <see cref="DMReference.Type.ListIndex"/> type and returns the value being indexed
        /// as well as what it's being indexed with.
        /// </summary>
        /// <param name="reference">A ListIndex DMReference</param>
        public (DreamValue indexing, DreamValue index) GetIndexReferenceValues(DMReference reference, bool peek = false) {
            if (reference.RefType != DMReference.Type.ListIndex)
                throw new ArgumentException("Reference was not a ListIndex type");

            DreamValue index = peek ? _stack[_stackIndex - 1] : Pop();
            DreamValue indexing = peek ? _stack[_stackIndex - 2] : Pop();
            return (indexing, index);
        }

        public void AssignReference(DMReference reference, DreamValue value) {
            switch (reference.RefType) {
                case DMReference.Type.Self: Result = value; break;
                case DMReference.Type.Argument: SetArgument(reference.Index, value); break;
                case DMReference.Type.Local: _localVariables[ArgumentCount + reference.Index] = value; break;
                case DMReference.Type.SrcField: Instance.SetVariable(reference.Name, value); break;
                case DMReference.Type.Global: DreamManager.Globals[reference.Index] = value; break;
                case DMReference.Type.Src:
                    //TODO: src can be assigned to non-DreamObject values
                    if (!value.TryGetValueAsDreamObject(out Instance)) {
                        throw new Exception($"Cannot assign src to {value}");
                    }

                    break;
                case DMReference.Type.Usr:
                    //TODO: usr can be assigned to non-DreamObject values
                    if (!value.TryGetValueAsDreamObject(out Usr)) {
                        throw new Exception($"Cannot assign usr to {value}");
                    }
                    break;
                case DMReference.Type.Field: {
                    DreamValue owner = Pop();
                    if (!owner.TryGetValueAsDreamObject(out var ownerObj) || ownerObj == null)
                        throw new Exception($"Cannot assign field \"{reference.Name}\" on {owner}");

                    ownerObj.SetVariable(reference.Name, value);
                    break;
                }
                case DMReference.Type.ListIndex: {
                    (DreamValue indexing, DreamValue index) = GetIndexReferenceValues(reference);

                    if (indexing.TryGetValueAsDreamList(out var listObj)) {
                        listObj.SetValue(index, value);
                    } else if (indexing.TryGetValueAsDreamObject(out var dreamObject)) {
                        IDreamMetaObject? metaObject = dreamObject?.ObjectDefinition?.MetaObject;
                        if (metaObject != null)
                            metaObject.OperatorIndexAssign(dreamObject!, index, value);
                    } else {
                        throw new Exception($"Cannot assign to index {index} of {indexing}");
                    }

                    break;
                }
                default: throw new Exception($"Cannot assign to reference type {reference.RefType}");
            }
        }

        public DreamValue GetReferenceValue(DMReference reference, bool peek = false) {
            switch (reference.RefType) {
                case DMReference.Type.Src: return new(Instance);
                case DMReference.Type.Usr: return new(Usr);
                case DMReference.Type.Self: return Result;
                case DMReference.Type.Global: return DreamManager.Globals[reference.Index];
                case DMReference.Type.Argument: return _localVariables[reference.Index];
                case DMReference.Type.Local: return _localVariables[ArgumentCount + reference.Index];
                case DMReference.Type.Args: return new(new ProcArgsList(Proc.ObjectTree.List.ObjectDefinition, this));
                case DMReference.Type.Field: {
                    DreamValue owner = peek ? Peek() : Pop();

                    if (owner.TryGetValueAsDreamObject(out var ownerObj) && ownerObj != null) {
                        if (!ownerObj.TryGetVariable(reference.Name, out var fieldValue))
                            throw new Exception($"Type {ownerObj.ObjectDefinition.Type} has no field called \"{reference.Name}\"");

                        return fieldValue;
                    } else if (owner.TryGetValueAsProc(out var ownerProc)) {
                        return ownerProc.GetField(reference.Name);
                    } else if (owner.TryGetValueAsAppearance(out var appearance)) {
                        if (!Proc.AtomManager.IsValidAppearanceVar(reference.Name))
                            throw new Exception($"Invalid appearance var \"{reference.Name}\"");

                        return Proc.AtomManager.GetAppearanceVar(appearance, reference.Name);
                    } else {
                        throw new Exception($"Cannot get field \"{reference.Name}\" from {owner}");
                    }
                }
                case DMReference.Type.SrcField: {
                    if (Instance == null)
                        throw new Exception($"Cannot get field src.{reference.Name} in global proc");
                    if (!Instance.TryGetVariable(reference.Name, out var fieldValue))
                        throw new Exception($"Type {Instance.ObjectDefinition!.Type} has no field called \"{reference.Name}\"");

                    return fieldValue;
                }
                case DMReference.Type.ListIndex: {
                    (DreamValue indexing, DreamValue index) = GetIndexReferenceValues(reference, peek);

                    if (indexing.TryGetValueAsDreamList(out var listObj)) {
                        return listObj.GetValue(index);
                    }

                    if (indexing.TryGetValueAsString(out string? strValue)) {
                        if (!index.TryGetValueAsInteger(out int strIndex))
                            throw new Exception($"Attempted to index string with {index}");

                        char c = strValue[strIndex - 1];
                        return new DreamValue(Convert.ToString(c));
                    }

                    if (indexing.TryGetValueAsDreamObject(out var dreamObject)) {
                        IDreamMetaObject? metaObject = dreamObject?.ObjectDefinition?.MetaObject;
                        if (metaObject != null)
                            return metaObject.OperatorIndex(dreamObject, index);
                    }

                    throw new Exception($"Cannot get index {index} of {indexing}");
                }
                default: throw new Exception($"Cannot get value of reference type {reference.RefType}");
            }
        }

        public void PopReference(DMReference reference) {
            switch (reference.RefType) {
                case DMReference.Type.Src:
                case DMReference.Type.Usr:
                case DMReference.Type.Self:
                case DMReference.Type.Global:
                case DMReference.Type.GlobalProc:
                case DMReference.Type.Argument:
                case DMReference.Type.Local:
                case DMReference.Type.Args:
                case DMReference.Type.SrcField:
                    return;
                case DMReference.Type.Field:
                    Pop();
                    return;
                case DMReference.Type.ListIndex:
                    Pop();
                    Pop();
                    return;
                default: throw new Exception($"Cannot pop stack values of reference type {reference.RefType}");
            }
        }
        #endregion References

        public IEnumerable<(string, DreamValue)> DebugArguments() {
            int i = 0;
            if (_proc.ArgumentNames != null) {
                while (i < _proc.ArgumentNames.Count) {
                    yield return (_proc.ArgumentNames[i], _localVariables[i]);
                    ++i;
                }
            }
            // If the caller supplied excess positional arguments, they have no
            // name, but the debugger should report them anyways.
            while (i < ArgumentCount) {
                yield return (i.ToString(), _localVariables[i]);
                ++i;
            }
        }

        public IEnumerable<(string, DreamValue)> DebugLocals() {
            if (_proc.LocalNames is null) {
                yield break;
            }

            string[] names = new string[_localVariables.Length - ArgumentCount];
            int count = 0;
            foreach (var info in _proc.LocalNames) {
                if (info.Offset > _pc) {
                    break;
                }
                if (info.Remove is int remove) {
                    count -= remove;
                }
                if (info.Add is string add) {
                    names[count++] = add;
                }
            }

            int i = 0, j = ArgumentCount;
            while (i < count && j < _localVariables.Length) {
                yield return (names[i], _localVariables[j]);
                ++i;
                ++j;
            }
            // _localVariables.Length is pool-allocated so its length may go up
            // to some round power of two or similar without anything actually
            // being there, so just stop after the named locals.
        }
    }
}<|MERGE_RESOLUTION|>--- conflicted
+++ resolved
@@ -389,8 +389,7 @@
             Pool.Push(this);
         }
 
-<<<<<<< HEAD
-        public Span<DreamValue> GetArguments() {
+        public ReadOnlySpan<DreamValue> GetArguments() {
             return _localVariables.AsSpan(0, ArgumentCount);
         }
 
@@ -400,9 +399,7 @@
 
             _localVariables[id] = value;
         }
-
-=======
->>>>>>> c04abd0d
+        
         #region Stack
         private DreamValue[] _stack;
         private int _stackIndex = 0;
@@ -443,7 +440,7 @@
                 case DMCallArgumentsType.None:
                     return new DreamProcArguments();
                 case DMCallArgumentsType.FromProcArguments:
-                    return new DreamProcArguments(_localVariables.AsSpan(0, ArgumentCount));
+                    return new DreamProcArguments(GetArguments());
                 case DMCallArgumentsType.FromStack: {
                     var stack = PopCount(argumentStackSize);
 
