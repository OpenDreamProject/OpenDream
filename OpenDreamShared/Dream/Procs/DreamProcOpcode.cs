﻿using System;

namespace OpenDreamShared.Dream.Procs {
    public enum DreamProcOpcode {
        BitShiftLeft = 0x1,
        GetIdentifier = 0x2,
        PushString = 0x3,
        FormatString = 0x4,
        SwitchCaseRange = 0x5,
        SetLocalVariable = 0x6,
        PushPath = 0x7,
        Add = 0x8,
        Assign = 0x9,
        Call = 0xA,
        Dereference = 0xB,
        JumpIfFalse = 0xC,
        JumpIfTrue = 0xD,
        Jump = 0xE,
        CompareEquals = 0xF,
        Return = 0x10,
        PushNull = 0x11,
        Subtract = 0x12,
        CompareLessThan = 0x13,
        CompareGreaterThan = 0x14,
        BooleanAnd = 0x15,
        BooleanNot = 0x16,
        PushSuperProc = 0x17,
        Negate = 0x18,
        Modulus = 0x19,
        Append = 0x1A,
        CreateRangeEnumerator = 0x1B,
        PushUsr = 0x1C,
        CompareLessThanOrEqual = 0x1D,
        IndexList = 0x1E,
        Remove = 0x1F,
        DeleteObject = 0x20,
        PushResource = 0x21,
        CreateList = 0x22,
        CallStatement = 0x23,
        BitAnd = 0x24,
        CompareNotEquals = 0x25,
        ListAppend = 0x26,
        Divide = 0x27,
        Multiply = 0x28,
        PushSelf = 0x29,
        BitXor = 0x2A,
        BitOr = 0x2B,
        BitNot = 0x2C,
        Combine = 0x2D,
        CreateObject = 0x2E,
        BooleanOr = 0x2F,
        PushArgumentList = 0x30,
        CompareGreaterThanOrEqual = 0x31,
        SwitchCase = 0x32,
        Mask = 0x33,
        ListAppendAssociated = 0x34,
        Error = 0x35,
        IsInList = 0x36,
        PushArguments = 0x37,
        PushFloat = 0x38,
        PushSrc = 0x39,
        CreateListEnumerator = 0x3A,
        Enumerate = 0x3B,
        DestroyEnumerator = 0x3C,
        Browse = 0x3D,
        BrowseResource = 0x3E,
        OutputControl = 0x3F,
        BitShiftRight = 0x40,
        PushLocalVariable = 0x41,
        Power = 0x42,
        DereferenceProc = 0x43,
        GetProc = 0x44,
        Prompt = 0x45,
        PushProcArguments = 0x46,
        Initial = 0x47,
        CallSelf = 0x48,
        IsType = 0x49,
        LocateCoord = 0x4A,
        Locate = 0x4B,
        IsNull = 0x4C,
        Spawn = 0x4D,
        DereferenceConditional = 0x4E,
        DereferenceProcConditional = 0x4F,
        JumpIfNullIdentifier = 0x50,
        Pop = 0x51,
        PushCopy = 0x52,
        IsSaved = 0x53,
        PickUnweighted = 0x54,
        PickWeighted = 0x55,
        Increment = 0x56,
        Decrement = 0x57,
        CompareEquivalent = 0x58,
        CompareNotEquivalent = 0x59
    }

    public enum DreamProcOpcodeParameterType {
        Named = 0xFC,
        Unnamed = 0xFD
    }

    public enum StringFormatTypes {
        Stringify = 0x0,
        Ref = 0x1
    }

    [Flags]
    public enum DMValueType {
        Anything = 0x0,
        Null = 0x1,
        Text = 0x2,
        Obj = 0x4,
        Mob = 0x8,
        Turf = 0x10,
        Num = 0x20,
        Message = 0x40,
        Area = 0x80,
        Color = 0x100,
        File = 0x200,
<<<<<<< HEAD
        Unsafe = 0x400,
        CommandText = 0x800
=======
        CommandText = 0x400,
        Sound = 0x800,
        Icon = 0x1000
>>>>>>> 566ad356
    }
}<|MERGE_RESOLUTION|>--- conflicted
+++ resolved
@@ -116,13 +116,9 @@
         Area = 0x80,
         Color = 0x100,
         File = 0x200,
-<<<<<<< HEAD
-        Unsafe = 0x400,
-        CommandText = 0x800
-=======
         CommandText = 0x400,
         Sound = 0x800,
-        Icon = 0x1000
->>>>>>> 566ad356
+        Icon = 0x1000,
+        Unsafe = 0x2000
     }
 }