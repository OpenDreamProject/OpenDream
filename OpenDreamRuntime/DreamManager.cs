﻿using System.IO;
using System.Linq;
using System.Text.Json;
using DMCompiler.Bytecode;
using OpenDreamRuntime.Objects;
using OpenDreamRuntime.Objects.Types;
using OpenDreamRuntime.Procs;
using OpenDreamRuntime.Procs.Native;
using OpenDreamRuntime.Rendering;
using OpenDreamRuntime.Resources;
using OpenDreamShared;
using OpenDreamShared.Dream;
using OpenDreamShared.Json;
using Robust.Server;
using Robust.Server.Player;
using Robust.Server.ServerStatus;
using Robust.Shared.Asynchronous;
using Robust.Shared.Configuration;
using Robust.Shared.Timing;

namespace OpenDreamRuntime {
    public sealed partial class DreamManager {
        [Dependency] private readonly AtomManager _atomManager = default!;
        [Dependency] private readonly IConfigurationManager _configManager = default!;
        [Dependency] private readonly IPlayerManager _playerManager = default!;
        [Dependency] private readonly IDreamMapManager _dreamMapManager = default!;
        [Dependency] private readonly ProcScheduler _procScheduler = default!;
        [Dependency] private readonly DreamResourceManager _dreamResourceManager = default!;
        [Dependency] private readonly ITaskManager _taskManager = default!;
        [Dependency] private readonly IGameTiming _gameTiming = default!;
        [Dependency] private readonly DreamObjectTree _objectTree = default!;
        [Dependency] private readonly IEntityManager _entityManager = default!;
        [Dependency] private readonly IEntitySystemManager _entitySystemManager = default!;
        [Dependency] private readonly IStatusHost _statusHost = default!;
        [Dependency] private readonly IDependencyCollection _dependencyCollection = default!;

        private ServerAppearanceSystem? _appearanceSystem;

        public DreamObjectWorld WorldInstance { get; private set; }
        public Exception? LastDMException { get; set; }

        public event EventHandler<Exception>? OnException;

        // Global state that may not really (really really) belong here
        public DreamValue[] Globals { get; set; } = Array.Empty<DreamValue>();
        public List<string> GlobalNames { get; private set; } = new();
        public Dictionary<DreamObject, int> ReferenceIDs { get; } = new();
        public Dictionary<int, DreamObject> ReferenceIDsToDreamObject { get; } = new();
        public HashSet<DreamObject> Clients { get; set; } = new();
        public HashSet<DreamObject> Datums { get; set; } = new();
        public Random Random { get; set; } = new();
        public Dictionary<string, List<DreamObject>> Tags { get; set; } = new();
        public DreamProc ImageConstructor, ImageFactoryProc;
        private int _dreamObjectRefIdCounter;

        private DreamCompiledJson _compiledJson;
        public bool Initialized { get; private set; }
        public GameTick InitializedTick { get; private set; }

        private ISawmill _sawmill = default!;

        //TODO This arg is awful and temporary until RT supports cvar overrides in unit tests
        public void PreInitialize(string? jsonPath) {
            _sawmill = Logger.GetSawmill("opendream");

            InitializeConnectionManager();
            _dreamResourceManager.PreInitialize();

            if (!LoadJson(jsonPath)) {
                _taskManager.RunOnMainThread(() => { IoCManager.Resolve<IBaseServer>().Shutdown("Error while loading the compiled json. The opendream.json_path CVar may be empty, or points to a file that doesn't exist"); });
            }
        }

        public void StartWorld() {
            // It is now OK to call user code, like /New procs.
            Initialized = true;
            InitializedTick = _gameTiming.CurTick;

            // Call global <init> with waitfor=FALSE
            _objectTree.GlobalInitProc?.Spawn(WorldInstance, new());

            // Call New() on all /area and /turf that exist, each with waitfor=FALSE separately. If <global init> created any /area, call New a SECOND TIME
            // new() up /objs and /mobs from compiled-in maps [order: (1,1) then (2,1) then (1,2) then (2,2)]
            _dreamMapManager.InitializeAtoms(_compiledJson.Maps);

            // Call world.New()
            WorldInstance.SpawnProc("New");
        }

        public void Shutdown() {
            // TODO: Respect not calling parent and aborting shutdown
            WorldInstance.Delete();
            ShutdownConnectionManager();
            Initialized = false;
        }

        public void Update() {
            if (!Initialized)
                return;

            _procScheduler.Process();
            UpdateStat();
            _dreamMapManager.UpdateTiles();
            DreamObjectSavefile.FlushAllUpdates();
            WorldInstance.SetVariableValue("cpu", WorldInstance.GetVariable("tick_usage"));
        }

        public bool LoadJson(string? jsonPath) {
            if (string.IsNullOrEmpty(jsonPath) || !File.Exists(jsonPath))
                return false;

            string jsonSource = File.ReadAllText(jsonPath);
            DreamCompiledJson? json = JsonSerializer.Deserialize<DreamCompiledJson>(jsonSource);
            if (json == null)
                return false;

            if (!json.Metadata.Version.Equals(OpcodeVerifier.GetOpcodesHash())) {
                _sawmill.Error("Compiler opcode version does not match the runtime version!");
            }

            _compiledJson = json;
            var rootPath = Path.GetFullPath(Path.GetDirectoryName(jsonPath)!);
            var resources = _compiledJson.Resources ?? Array.Empty<string>();
            _dreamResourceManager.Initialize(rootPath, resources);
            if(!string.IsNullOrEmpty(_compiledJson.Interface) && !_dreamResourceManager.DoesFileExist(_compiledJson.Interface))
                throw new FileNotFoundException("Interface DMF not found at "+Path.Join(rootPath,_compiledJson.Interface));

            _objectTree.LoadJson(json);
            DreamProcNative.SetupNativeProcs(_objectTree);
            ImageConstructor = _objectTree.Image.ObjectDefinition.GetProc("New");
            _objectTree.TryGetGlobalProc("image", out ImageFactoryProc!);

            _dreamMapManager.Initialize();
            WorldInstance = new DreamObjectWorld(_objectTree.World.ObjectDefinition);

            // Call /world/<init>. This is an IMPLEMENTATION DETAIL and non-DMStandard should NOT be run here.
            WorldInstance.InitSpawn(new());

            if (_compiledJson.Globals is GlobalListJson jsonGlobals) {
                Globals = new DreamValue[jsonGlobals.GlobalCount];
                GlobalNames = jsonGlobals.Names;

                for (int i = 0; i < jsonGlobals.GlobalCount; i++) {
                    object globalValue = jsonGlobals.Globals.GetValueOrDefault(i, null);
                    Globals[i] = _objectTree.GetDreamValueFromJsonElement(globalValue);
                }
            }

            Globals[GlobalNames.IndexOf("world")] = new DreamValue(WorldInstance);

            _dreamMapManager.LoadMaps(_compiledJson.Maps);

            var aczProvider = new DreamAczProvider(_dependencyCollection, rootPath, resources);
            _statusHost.SetMagicAczProvider(aczProvider);
            _statusHost.SetFullHybridAczProvider(aczProvider);

            return true;
        }

        public void WriteWorldLog(string message, LogLevel level = LogLevel.Info, string sawmill = "world.log") {
            if (!WorldInstance.GetVariable("log").TryGetValueAsDreamResource(out var logRsc)) {
                logRsc = new ConsoleOutputResource();
                WorldInstance.SetVariableValue("log", new DreamValue(logRsc));
                _sawmill.Log(LogLevel.Error, $"Failed to write to the world log, falling back to console output. Original log message follows: [{LogMessage.LogLevelToName(level)}] world.log: {message}");
            }

            if (logRsc is ConsoleOutputResource consoleOut) { // Output() on ConsoleOutputResource uses LogLevel.Info
                consoleOut.WriteConsole(level, sawmill, message);
            } else {
                logRsc.Output(new DreamValue($"[{LogMessage.LogLevelToName(level)}] {sawmill}: {message}"));

                if (_configManager.GetCVar(OpenDreamCVars.AlwaysShowExceptions)) {
                    Logger.GetSawmill(sawmill).Log(level, message);
                }
            }
        }

        public string CreateRef(DreamValue value) {
            RefType refType;
            int idx;

            if (value.TryGetValueAsDreamObject(out var refObject)) {
                if (refObject == null) {
                    refType = RefType.Null;
                    idx = 0;
                } else {
                    if(refObject.Deleted) {
                        // i dont believe this will **ever** be called, but just to be sure, funky errors /might/ appear in the future if someone does a fucky wucky and calls this on a deleted object.
                        throw new Exception("Cannot create reference ID for an object that is deleted");
                    }
                    switch(refObject){
                        case DreamObjectTurf: refType = RefType.DreamObjectTurf; break;
                        case DreamObjectMob: refType = RefType.DreamObjectMob; break;
                        case DreamObjectArea: refType = RefType.DreamObjectArea; break;
                        case DreamObjectClient: refType = RefType.DreamObjectArea; break;
                        case DreamObjectImage: refType = RefType.DreamObjectImage; break;
                        default: {
                            refType = RefType.DreamObjectDatum;
                            if(refObject.IsSubtypeOf(_objectTree.Obj))
                                refType = RefType.DreamObject;
                            else if (refObject.GetType() == typeof(DreamList))
                                refType = RefType.DreamObjectList;
                            break;
                        }
                    }
                    if (!ReferenceIDs.TryGetValue(refObject, out idx)) {
                        idx = _dreamObjectRefIdCounter++;
                        ReferenceIDs.Add(refObject, idx);
                        ReferenceIDsToDreamObject.Add(idx, refObject);
                    }
                }
            } else if (value.TryGetValueAsString(out var refStr)) {
                refType = RefType.String;
                idx = _objectTree.Strings.IndexOf(refStr);

                if (idx == -1) {
                    _objectTree.Strings.Add(refStr);
                    idx = _objectTree.Strings.Count - 1;
                }
            } else if (value.TryGetValueAsType(out var type)) {
                refType = RefType.DreamType;
                idx = type.Id;
            } else if (value.TryGetValueAsAppearance(out var appearance)) {
                refType = RefType.DreamAppearance;
                _appearanceSystem ??= _entitySystemManager.GetEntitySystem<ServerAppearanceSystem>();
                idx = (int)_appearanceSystem.AddAppearance(appearance);
            } else if (value.TryGetValueAsDreamResource(out var refRsc)) {
                refType = RefType.DreamResource;
                idx = refRsc.Id;
            }  else if (value.TryGetValueAsProc(out var proc)) {
                refType = RefType.Proc;
                idx = proc.Id;
            } else {
                throw new NotImplementedException($"Ref for {value} is unimplemented");
            }

            // The first digit is the type
            return $"[0x{((int) refType+idx):x}]";
        }

        public DreamValue LocateRef(string refString) {
            bool canBePointer = false;

            if (refString.StartsWith('[') && refString.EndsWith(']')) {
                // Strip the surrounding []
                refString = refString.Substring(1, refString.Length - 2);

                // This ref could possibly be a "pointer" (the hex number made up of an id and an index)
                canBePointer = refString.StartsWith("0x");
            }

            if (canBePointer && int.TryParse(refString.Substring(2), System.Globalization.NumberStyles.HexNumber, null, out var refId)) {
                // The first one/two digits give the type, the last 6 give the index
                var typeId = (RefType) (refId & 0xFF000000);
                refId = (refId & 0x00FFFFFF); // The ref minus its ref type prefix

                switch (typeId) {
                    case RefType.Null:
                        return DreamValue.Null;
                    case RefType.DreamObjectArea:
                    case RefType.DreamObjectClient:
                    case RefType.DreamObjectDatum:
                    case RefType.DreamObjectImage:
                    case RefType.DreamObjectList:
                    case RefType.DreamObjectMob:
                    case RefType.DreamObjectTurf:
                    case RefType.DreamObject:
                        if (ReferenceIDsToDreamObject.TryGetValue(refId, out var dreamObject))
                            return new(dreamObject);

                        return DreamValue.Null;
                    case RefType.String:
                        return _objectTree.Strings.Count > refId
                            ? new DreamValue(_objectTree.Strings[refId])
                            : DreamValue.Null;
                    case RefType.DreamType:
                        return _objectTree.Types.Length > refId
                            ? new DreamValue(_objectTree.Types[refId])
                            : DreamValue.Null;
                    case RefType.DreamResource:
                        if (!_dreamResourceManager.TryLoadResource(refId, out var resource))
                            return DreamValue.Null;

                        return new DreamValue(resource);
                    case RefType.DreamAppearance:
                        _appearanceSystem ??= _entitySystemManager.GetEntitySystem<ServerAppearanceSystem>();
                        return _appearanceSystem.TryGetAppearance(refId, out IconAppearance? appearance)
                            ? new DreamValue(appearance)
                            : DreamValue.Null;
                    case RefType.Proc:
                        return new(_objectTree.Procs[refId]);
                    default:
                        throw new Exception($"Invalid reference type for ref {refString}");
                }
            }

            // Search for an object with this ref as its tag
            // Note that surrounding [] are stripped out at this point, this is intentional
            // Doing locate("[abc]") is the same as locate("abc")
            if (Tags.TryGetValue(refString, out var tagList)) {
                return new DreamValue(tagList.First());
            }

            // Nothing found
            return DreamValue.Null;
        }

<<<<<<< HEAD
        public DreamObject? GetFromClientReference(DreamConnection connection, ClientObjectReference reference) {
            switch (reference.Type) {
                case ClientObjectReference.RefType.Client:
                    return connection.Client;
                case ClientObjectReference.RefType.Entity:
                    _atomManager.TryGetMovableFromEntity(_entityManager.GetEntity(reference.Entity), out var atom);
                    return atom;
                case ClientObjectReference.RefType.Turf:
                    _dreamMapManager.TryGetTurfAt((reference.TurfX, reference.TurfY), reference.TurfZ, out var turf);
                    return turf;
            }

            return null;
        }

        public void HandleException(Exception e) {
=======
        public void HandleException(Exception e, string msg = "", string file = "", int line = 0) {
            if (string.IsNullOrEmpty(msg)) { // Just print the C# exception if we don't override the message
                msg = e.Message;
            }

>>>>>>> cb333702
            LastDMException = e;
            OnException?.Invoke(this, e);

            // Invoke world.Error()
            var obj =_objectTree.CreateObject<DreamObjectException>(_objectTree.Exception);
            obj.Name = e.Message;
            obj.Description = msg;
            obj.Line = line;
            obj.File = file;

            WorldInstance.SpawnProc("Error", usr: null, new DreamValue(obj));
        }
    }

    public enum RefType : uint {
        Null = 0x0,
        DreamObjectTurf = 0x1000000,
        DreamObject = 0x2000000,
        DreamObjectMob = 0x3000000,
        DreamObjectArea = 0x4000000,
        DreamObjectClient = 0x5000000,
        DreamObjectImage = 0xD000000,
        DreamObjectList = 0xF000000,
        DreamObjectDatum = 0x21000000,
        String = 0x6000000,
        DreamType = 0x9000000, //in byond type is from 0x8 to 0xb, but fuck that
        DreamResource = 0x27000000, //Equivalent to file
        DreamAppearance = 0x3A000000,
        Proc = 0x26000000
    }
}<|MERGE_RESOLUTION|>--- conflicted
+++ resolved
@@ -305,7 +305,6 @@
             return DreamValue.Null;
         }
 
-<<<<<<< HEAD
         public DreamObject? GetFromClientReference(DreamConnection connection, ClientObjectReference reference) {
             switch (reference.Type) {
                 case ClientObjectReference.RefType.Client:
@@ -321,14 +320,11 @@
             return null;
         }
 
-        public void HandleException(Exception e) {
-=======
         public void HandleException(Exception e, string msg = "", string file = "", int line = 0) {
             if (string.IsNullOrEmpty(msg)) { // Just print the C# exception if we don't override the message
                 msg = e.Message;
             }
 
->>>>>>> cb333702
             LastDMException = e;
             OnException?.Invoke(this, e);
 
