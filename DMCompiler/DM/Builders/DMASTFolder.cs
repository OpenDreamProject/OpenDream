--- conflicted
+++ resolved
@@ -219,24 +219,22 @@
 
                 break;
             }
-<<<<<<< HEAD
             case DMASTLeftShift leftShift: {
                 if (leftShift is { LHS: DMASTConstantInteger lhsInt, RHS: DMASTConstantInteger rhsInt }) {
                     return new DMASTConstantInteger(expression.Location, lhsInt.Value << rhsInt.Value);
-=======
+                break;
+            case DMASTRightShift rightShift: {
+                if (rightShift is { LHS: DMASTConstantInteger lhsInt, RHS: DMASTConstantInteger rhsInt }) {
+                    return new DMASTConstantInteger(expression.Location, lhsInt.Value >> rhsInt.Value);
+                break;
+            }
             case DMASTBinaryAnd binaryAnd: {
                 if (binaryAnd is { LHS: DMASTConstantInteger lhsInt, RHS: DMASTConstantInteger rhsInt }) {
                     return new DMASTConstantInteger(expression.Location, lhsInt.Value & rhsInt.Value);
->>>>>>> 609322e9
-                }
-
-                break;
-            }
-<<<<<<< HEAD
-            case DMASTRightShift rightShift: {
-                if (rightShift is { LHS: DMASTConstantInteger lhsInt, RHS: DMASTConstantInteger rhsInt }) {
-                    return new DMASTConstantInteger(expression.Location, lhsInt.Value >> rhsInt.Value);
-=======
+                }
+
+                break;
+            }
             case DMASTBinaryOr binaryOr: {
                 if (binaryOr is { LHS: DMASTConstantInteger lhsInt, RHS: DMASTConstantInteger rhsInt }) {
                     return new DMASTConstantInteger(expression.Location, lhsInt.Value | rhsInt.Value);
@@ -247,7 +245,6 @@
             case DMASTBinaryNot binaryNot: {
                 if (binaryNot.Value is DMASTConstantInteger exprInt) {
                     return new DMASTConstantInteger(expression.Location, (~exprInt.Value) & 0xFFFFFF);
->>>>>>> 609322e9
                 }
 
                 break;
