using Dependency = Robust.Shared.IoC.DependencyAttribute;
using System.Diagnostics;
using System.Diagnostics.CodeAnalysis;
using System.Runtime.CompilerServices;
using System.Text.Json;
using System.Text.Json.Serialization;
using OpenDreamRuntime.Objects;
using OpenDreamRuntime.Objects.MetaObjects;
using OpenDreamRuntime.Resources;
using OpenDreamShared.Dream;
using Robust.Shared.Serialization;
using Robust.Shared.Serialization.Manager;
using Robust.Shared.Serialization.Markdown;
using Robust.Shared.Serialization.Markdown.Validation;
using Robust.Shared.Serialization.TypeSerializers.Interfaces;
using OpenDreamRuntime.Procs.Native;

namespace OpenDreamRuntime {
    [JsonConverter(typeof(DreamValueJsonConverter))]
    public struct DreamValue : IEquatable<DreamValue> {
        [Flags]
        public enum DreamValueType {
            String = 1,
            Float = 2,
            DreamResource = 4,
            DreamObject = 8,
            DreamType = 16,
            DreamProc = 32,
            Appearance = 64,

            // Special types for representing /datum/proc paths
            ProcStub = 128,
            VerbStub = 256
        }

        public static readonly DreamValue Null = new DreamValue((DreamObject?) null);
        public static DreamValue True => new DreamValue(1f);
        public static DreamValue False => new DreamValue(0f);

        public DreamValueType Type { get; private init; }

        private object? _refValue;
        private readonly float _floatValue;

        public DreamValue(string value) {
            Type = DreamValueType.String;
            _refValue = value;
        }

        public DreamValue(float value) {
            Type = DreamValueType.Float;
            _floatValue = value;
        }

        public DreamValue(int value) : this((float)value) { }

        public DreamValue(double value) : this((float)value) { }

        public DreamValue(DreamResource value) {
            Type = DreamValueType.DreamResource;
            _refValue = value;
        }

        /// <remarks> This constructor is also how one creates nulls. </remarks>
        public DreamValue(DreamObject? value) {
            Type = DreamValueType.DreamObject;
            _refValue = value;
        }

        public DreamValue(IDreamObjectTree.TreeEntry value) {
            Type = DreamValueType.DreamType;
            _refValue = value;
        }

        public DreamValue(DreamProc value) {
            Type = DreamValueType.DreamProc;
            _refValue = value;
        }

        public DreamValue(IconAppearance appearance) {
            Type = DreamValueType.Appearance;
            _refValue = appearance;
        }

        public static DreamValue CreateProcStub(IDreamObjectTree.TreeEntry type) {
            return new DreamValue {
                Type = DreamValueType.ProcStub,
                _refValue = type
            };
        }

        public static DreamValue CreateVerbStub(IDreamObjectTree.TreeEntry type) {
            return new DreamValue {
                Type = DreamValueType.VerbStub,
                _refValue = type
            };
        }

        public override string ToString() {
            if (Type == DreamValueType.Float)
                return _floatValue.ToString();
            else if (Type == 0)
                return "<Uninitialized DreamValue>";
            else if (_refValue == null) {
                return "null";
            } else if (Type == DreamValueType.String) {
                return $"\"{_refValue}\"";
            } else {
                return _refValue.ToString() ?? "<ToString() = null>";
            }
        }

        [Obsolete("Deprecated. Use TryGetValueAsString() or MustGetValueAsString() instead.")]
        public string GetValueAsString() {
            return MustGetValueAsString();
        }

        public bool TryGetValueAsString([NotNullWhen(true)] out string? value) {
            if (Type == DreamValueType.String) {
<<<<<<< HEAD
                value = (string) _refValue!;
=======
                value = Unsafe.As<string>(_refValue)!;
>>>>>>> 4485d31d
                return true;
            } else {
                value = null;
                return false;
            }
        }

        public string MustGetValueAsString() {
<<<<<<< HEAD
            try {
                return (string) _refValue!;
            } catch (InvalidCastException) {
                throw new InvalidCastException("Value " + this + " was not the expected type of string");
=======
            if (Type == DreamValueType.String) {
                return Unsafe.As<string>(_refValue)!;
>>>>>>> 4485d31d
            }
            throw new InvalidCastException("Value " + this + " was not the expected type of string");
        }

        //Casts a float value to an integer
        [Obsolete("Deprecated. Use TryGetValueAsInteger() or MustGetValueAsInteger() instead.")]
        public int GetValueAsInteger() {
            return MustGetValueAsInteger();
        }

        public bool TryGetValueAsInteger(out int value) {
            if (Type == DreamValueType.Float) {
                value = (int) _floatValue;
                return true;
            } else {
                value = 0;
                return false;
            }
        }

        public int MustGetValueAsInteger() {
            try {
                return (int) _floatValue;
            } catch (InvalidCastException) {
                throw new InvalidCastException($"Value {this} was not the expected type of integer");
            }
        }

        public bool TryGetValueAsFloat(out float value) {
            if (Type == DreamValueType.Float) {
                value = _floatValue;
                return true;
            } else {
                value = 0;
                return false;
            }
        }

        public float MustGetValueAsFloat() {
            if (Type != DreamValueType.Float)
                throw new InvalidCastException($"Value {this} was not the expected type of float");

            return _floatValue;
        }

        public bool TryGetValueAsDreamResource([NotNullWhen(true)] out DreamResource? value) {
            if (Type == DreamValueType.DreamResource) {
<<<<<<< HEAD
                value = (DreamResource) _refValue!;
=======
                value = Unsafe.As<DreamResource>(_refValue)!;
>>>>>>> 4485d31d
                return true;
            } else {
                value = null;
                return false;
            }
        }

        public DreamResource MustGetValueAsDreamResource() {
            if (Type == DreamValueType.DreamResource) {
                return Unsafe.As<DreamResource>(_refValue)!;
            }
            throw new InvalidCastException("Value " + this + " was not the expected type of DreamResource");
        }

        public bool TryGetValueAsDreamObject(out DreamObject? dreamObject) {
            if (Type == DreamValueType.DreamObject) {
                dreamObject = MustGetValueAsDreamObject();
                return true;
            } else {
                dreamObject = null;
                return false;
            }
        }

        public DreamObject? MustGetValueAsDreamObject() {
            try {
                DreamObject? dreamObject = (DreamObject?) _refValue;
                if (dreamObject?.Deleted == true) {
                    _refValue = null;
                    return null;
                }

                return dreamObject;
            } catch (InvalidCastException) {
                throw new InvalidCastException($"Value {this} was not the expected type of DreamObject");
            }
        }

        public bool TryGetValueAsDreamObjectOfType(IDreamObjectTree.TreeEntry type,
            [NotNullWhen(true)] out DreamObject? dreamObject) {
            return TryGetValueAsDreamObject(out dreamObject) && dreamObject != null && dreamObject.IsSubtypeOf(type);
        }

        public bool TryGetValueAsDreamList([NotNullWhen(true)] out DreamList? list) {
            if (TryGetValueAsDreamObject(out var obj) && obj is DreamList listObject) {
                list = listObject;

                return true;
            } else {
                list = null;

                return false;
            }
        }

        public DreamList MustGetValueAsDreamList() {
            try {
                return (DreamList) _refValue!;
            } catch (InvalidCastException) {
                throw new InvalidCastException("Value " + this + " was not the expected type of DreamList");
            }
        }

        public bool TryGetValueAsType([NotNullWhen(true)] out IDreamObjectTree.TreeEntry? type) {
            if (Type == DreamValueType.DreamType) {
<<<<<<< HEAD
                type = (IDreamObjectTree.TreeEntry) _refValue!;
=======
                type = Unsafe.As<IDreamObjectTree.TreeEntry>(_refValue)!;
>>>>>>> 4485d31d

                return true;
            } else {
                type = null;

                return false;
            }
        }

        public IDreamObjectTree.TreeEntry MustGetValueAsType() {
            if (Type != DreamValueType.DreamType) // Could be a proc or verb stub, they hold they same value
                throw new InvalidCastException($"Value {this} was not the expected type of DreamPath");

<<<<<<< HEAD
            return (IDreamObjectTree.TreeEntry) _refValue!;
=======
            return Unsafe.As<IDreamObjectTree.TreeEntry>(_refValue)!;
>>>>>>> 4485d31d
        }

        public bool TryGetValueAsProc([NotNullWhen(true)] out DreamProc? proc) {
            if (Type == DreamValueType.DreamProc) {
<<<<<<< HEAD
                proc = (DreamProc) _refValue!;
=======
                proc = Unsafe.As<DreamProc>(_refValue)!;
>>>>>>> 4485d31d

                return true;
            } else {
                proc = null;

                return false;
            }
        }

        public DreamProc MustGetValueAsProc() {
            if (Type == DreamValueType.DreamProc) {
                return Unsafe.As<DreamProc>(_refValue)!;
            }
            throw new InvalidCastException("Value " + this + " was not the expected type of DreamProc");
        }

        public bool TryGetValueAsProcStub([NotNullWhen(true)] out IDreamObjectTree.TreeEntry? type) {
            if (Type == DreamValueType.ProcStub) {
<<<<<<< HEAD
                type = (IDreamObjectTree.TreeEntry) _refValue!;
=======
                type = Unsafe.As<IDreamObjectTree.TreeEntry>(_refValue)!;
>>>>>>> 4485d31d

                return true;
            } else {
                type = null;

                return false;
            }
        }

        public bool TryGetValueAsVerbStub([NotNullWhen(true)] out IDreamObjectTree.TreeEntry? type) {
            if (Type == DreamValueType.VerbStub) {
<<<<<<< HEAD
                type = (IDreamObjectTree.TreeEntry) _refValue!;
=======
                type = Unsafe.As<IDreamObjectTree.TreeEntry>(_refValue)!;
>>>>>>> 4485d31d

                return true;
            } else {
                type = null;

                return false;
            }
        }

        public bool TryGetValueAsAppearance([NotNullWhen(true)] out IconAppearance? args) {
            if (Type == DreamValueType.Appearance) {
                args = Unsafe.As<IconAppearance>(_refValue)!;

                return true;
            }

            args = null;
            return false;
        }

        public IconAppearance MustGetValueAsAppearance() {
            if (Type == DreamValueType.Appearance) {
                return Unsafe.As<IconAppearance>(_refValue)!;
            }
            throw new InvalidCastException("Value " + this + " was not the expected type of Appearance");
        }

        public bool IsTruthy() {
            switch (Type) {
                case DreamValueType.DreamObject: {
                    Debug.Assert(_refValue is DreamObject or null, "Failed to cast a DreamValue's DreamObject");
                    return _refValue != null && Unsafe.As<DreamObject>(_refValue).Deleted == false;
                }
                case DreamValueType.DreamResource:
                case DreamValueType.DreamType:
                case DreamValueType.DreamProc:
                case DreamValueType.ProcStub:
                case DreamValueType.VerbStub:
                case DreamValueType.Appearance:
                    return true;
                case DreamValueType.Float:
                    return _floatValue != 0;
                case DreamValueType.String:
                    Debug.Assert(_refValue is string, "Failed to cast a DreamValueType.String as a string");
                    return Unsafe.As<string>(_refValue) != "";
                default:
                    throw new NotImplementedException($"Truthy evaluation for {this} is not implemented");
            }
        }

        public string Stringify() {
            switch (Type) {
                case DreamValueType.String:
                    return MustGetValueAsString();
                case DreamValueType.Float:
                    return _floatValue.ToString();
                case DreamValueType.DreamResource:
                    TryGetValueAsDreamResource(out var rscPath);
                    return rscPath.ResourcePath;
                case DreamValueType.DreamType:
                    TryGetValueAsType(out var type);
                    return type.Path.PathString;
                case DreamValueType.DreamProc:
                    var proc = MustGetValueAsProc();

                    return proc.ToString();
                case DreamValueType.ProcStub:
                case DreamValueType.VerbStub:
<<<<<<< HEAD
                    var owner = (IDreamObjectTree.TreeEntry) _refValue!;
=======
                    var owner = Unsafe.As<IDreamObjectTree.TreeEntry>(_refValue)!;
>>>>>>> 4485d31d
                    var lastElement = (Type == DreamValueType.ProcStub) ? "/proc" : "/verb";

                    return $"{owner.Path}{lastElement}";
                case DreamValueType.DreamObject: {
                    TryGetValueAsDreamObject(out var dreamObject);

                    return dreamObject?.GetDisplayName() ?? string.Empty;
                }
                case DreamValueType.Appearance:
                    return string.Empty;
                default:
                    throw new NotImplementedException("Cannot stringify " + this);
            }
        }

        public override bool Equals(object? other) => other is DreamValue otherValue && Equals(otherValue);

        public bool Equals(DreamValue other) {
            if (Type != other.Type) return false;
            switch (Type) {
                case DreamValueType.Float:
                    return _floatValue.Equals(other._floatValue);
                // Ensure deleted DreamObjects are made null
                case DreamValueType.DreamObject: {
                    Debug.Assert(_refValue is DreamObject or null, "Failed to cast _refValue to DreamObject");
                    Debug.Assert(other._refValue is DreamObject or null, "Failed to cast other._refValue to DreamObject");
                    if (_refValue != null && Unsafe.As<DreamObject>(_refValue).Deleted)
                        _refValue = null;
                    if (other._refValue != null && Unsafe.As<DreamObject>(other._refValue).Deleted)
                        other._refValue = null;
                    break;
                }
            }

            if (_refValue == null) return other._refValue == null;

            return _refValue.Equals(other._refValue);
        }

        public override int GetHashCode() {
            if (_refValue != null) {
                return _refValue.GetHashCode();
            }

            return _floatValue.GetHashCode();
        }

        public static bool operator ==(DreamValue a, DreamValue b) {
            return a.Equals(b);
        }

        public static bool operator !=(DreamValue a, DreamValue b) {
            return !a.Equals(b);
        }
    }

    #region Serialization
    public sealed class DreamValueJsonConverter : JsonConverter<DreamValue> {
        [Dependency] private readonly IDreamObjectTree _objectTree = default!;
        [Dependency] private readonly DreamResourceManager _resourceManager = default!;

        public DreamValueJsonConverter() {
            IoCManager.InjectDependencies(this);
        }

        public override void Write(Utf8JsonWriter writer, DreamValue value, JsonSerializerOptions options) {
            writer.WriteStartObject();
            writer.WriteNumber("Type", (int) value.Type);

            switch (value.Type) {
                case DreamValue.DreamValueType.String: writer.WriteString("Value", value.MustGetValueAsString()); break;
                case DreamValue.DreamValueType.Float: writer.WriteNumber("Value", value.MustGetValueAsFloat()); break;
                case DreamValue.DreamValueType.DreamObject: {
                    var dreamObject = value.MustGetValueAsDreamObject();

                    if (dreamObject == null) {
                        writer.WriteNull("Value");
                    } else {
                        writer.WriteString("Value", dreamObject.ObjectDefinition.Type.PathString);

                        if (!dreamObject.IsSubtypeOf(_objectTree.Icon)) {
                            throw new NotImplementedException($"Json serialization for {value} is not implemented");
                        }

                        // TODO Check what happens with multiple states
                        var icon = DreamMetaObjectIcon.ObjectToDreamIcon[dreamObject];
                        var resource = icon.GenerateDMI();
                        var base64 = Convert.ToBase64String(resource.ResourceData);
                        writer.WriteString("icon-data", base64);
                    }

                    break;
                }
                default: throw new NotImplementedException($"Json serialization for {value} is not implemented");
            }

            writer.WriteEndObject();
        }

        public override DreamValue Read(ref Utf8JsonReader reader, Type typeToConvert, JsonSerializerOptions options) {
            if (reader.TokenType != JsonTokenType.StartObject) throw new Exception("Expected StartObject token");
            reader.Read();

            if (reader.GetString() != "Type") throw new Exception("Expected type property");
            reader.Read();
            DreamValue.DreamValueType type = (DreamValue.DreamValueType) reader.GetInt32();
            reader.Read();

            if (reader.GetString() != "Value") throw new Exception("Expected value property");
            reader.Read();

            DreamValue value;
            switch (type) {
                case DreamValue.DreamValueType.String: value = new DreamValue(reader.GetString()); break;
                case DreamValue.DreamValueType.Float: value = new DreamValue(reader.GetSingle()); break;
                case DreamValue.DreamValueType.DreamObject: {
                    string? objectTypePath = reader.GetString();

                    if (objectTypePath == null) {
                        value = DreamValue.Null;
                    } else {
                        var objectDef = _objectTree.GetTreeEntry(new DreamPath(objectTypePath)).ObjectDefinition;
                        if (!objectDef.IsSubtypeOf(_objectTree.Icon)) {
                            throw new NotImplementedException($"Json deserialization for type {objectTypePath} is not implemented");
                        }

                        reader.Read();
                        if (reader.GetString() != "icon-data") throw new Exception("Expected icon-data property");
                        reader.Read();

                        string? iconDataBase64 = reader.GetString();
                        if (iconDataBase64 == null) throw new Exception("Expected a string for icon-data");

                        byte[] iconData = Convert.FromBase64String(iconDataBase64);
                        IconResource resource = _resourceManager.CreateIconResource(iconData);
                        DreamObject iconObj = _objectTree.CreateObject(_objectTree.Icon);
                        DreamIcon icon = DreamMetaObjectIcon.InitializeIcon(_resourceManager, iconObj);

                        icon.InsertStates(resource, DreamValue.Null, DreamValue.Null, DreamValue.Null);
                        value = new DreamValue(iconObj);
                    }

                    break;
                }
                default: throw new NotImplementedException($"Json deserialization for type {type} is not implemented");
            }

            reader.Read();

            if (reader.TokenType != JsonTokenType.EndObject) throw new Exception("Expected EndObject token");

            return value;
        }
    }

    // The following allows for serializing using DreamValues with ISerializationManager
    // Currently only implemented to the point that they can be used for DreamFilters

    public sealed class DreamValueDataNode : DataNode<DreamValueDataNode>, IEquatable<DreamValueDataNode> {
        public DreamValueDataNode(DreamValue value) : base(NodeMark.Invalid, NodeMark.Invalid) {
            Value = value;
        }

        public DreamValue Value { get; set; }
        public override bool IsEmpty => false;

        public override DreamValueDataNode Copy() {
            return new DreamValueDataNode(Value) {Tag = Tag, Start = Start, End = End};
        }

        public override DreamValueDataNode? Except(DreamValueDataNode node) {
            return Value == node.Value ? null : Copy();
        }

        public override DreamValueDataNode PushInheritance(DreamValueDataNode node) {
            return Copy();
        }

        public bool Equals(DreamValueDataNode? other) {
            return Value == other?.Value;
        }
    }

    [TypeSerializer]
    public sealed class DreamValueStringSerializer : ITypeReader<string, DreamValueDataNode> {
        public string Read(ISerializationManager serializationManager,
            DreamValueDataNode node,
            IDependencyCollection dependencies,
            SerializationHookContext hookCtx,
            ISerializationContext? context = null,
            ISerializationManager.InstantiationDelegate<string>? instanceProvider = null) {
            if (!node.Value.TryGetValueAsString(out var strValue))
                throw new Exception($"Value {node.Value} was not a string");

            return strValue;
        }

        public ValidationNode Validate(ISerializationManager serializationManager, DreamValueDataNode node,
            IDependencyCollection dependencies,
            ISerializationContext? context = null) {
            if (node.Value.TryGetValueAsString(out _))
                return new ValidatedValueNode(node);

            return new ErrorNode(node, $"Value {node.Value} is not a string");
        }
    }

    [TypeSerializer]
    public sealed class DreamValueFloatSerializer : ITypeReader<float, DreamValueDataNode> {
        public float Read(ISerializationManager serializationManager,
            DreamValueDataNode node,
            IDependencyCollection dependencies,
            SerializationHookContext hookCtx,
            ISerializationContext? context = null,
            ISerializationManager.InstantiationDelegate<float>? instanceProvider = null) {
            if (!node.Value.TryGetValueAsFloat(out var floatValue))
                throw new Exception($"Value {node.Value} was not a float");

            return floatValue;
        }

        public ValidationNode Validate(ISerializationManager serializationManager,
            DreamValueDataNode node,
            IDependencyCollection dependencies,
            ISerializationContext? context = null) {
            if (node.Value.TryGetValueAsFloat(out _))
                return new ValidatedValueNode(node);

            return new ErrorNode(node, $"Value {node.Value} is not a float");
        }
    }

    [TypeSerializer]
    public sealed class DreamValueColorSerializer : ITypeReader<Color, DreamValueDataNode> {
        public Color Read(ISerializationManager serializationManager,
            DreamValueDataNode node,
            IDependencyCollection dependencies,
            SerializationHookContext hookCtx,
            ISerializationContext? context = null,
            ISerializationManager.InstantiationDelegate<Color>? instanceProvider = null) {
            if (!node.Value.TryGetValueAsString(out var strValue) || !ColorHelpers.TryParseColor(strValue, out var color))
                throw new Exception($"Value {node.Value} was not a color");

            return color;
        }

        public ValidationNode Validate(ISerializationManager serializationManager,
            DreamValueDataNode node,
            IDependencyCollection dependencies,
            ISerializationContext? context = null) {
            if (node.Value.TryGetValueAsString(out var strValue) && ColorHelpers.TryParseColor(strValue, out _))
                return new ValidatedValueNode(node);

            return new ErrorNode(node, $"Value {node.Value} is not a color");
        }
    }

    [TypeSerializer]
    public sealed class DreamValueMatrix3Serializer : ITypeReader<Matrix3, DreamValueDataNode> {
        private readonly IDreamObjectTree _objectTree = IoCManager.Resolve<IDreamObjectTree>();

        public Matrix3 Read(ISerializationManager serializationManager,
            DreamValueDataNode node,
            IDependencyCollection dependencies,
            SerializationHookContext hookCtx,
            ISerializationContext? context = null,
            ISerializationManager.InstantiationDelegate<Matrix3>? instanceProvider = null) {
            if (!node.Value.TryGetValueAsDreamObjectOfType(_objectTree.Matrix, out var matrixObject))
                throw new Exception($"Value {node.Value} was not a matrix");

            // Matrix3 except not really because DM matrix is actually 3x2
            matrixObject.GetVariable("a").TryGetValueAsFloat(out var a);
            matrixObject.GetVariable("b").TryGetValueAsFloat(out var b);
            matrixObject.GetVariable("c").TryGetValueAsFloat(out var c);
            matrixObject.GetVariable("d").TryGetValueAsFloat(out var d);
            matrixObject.GetVariable("e").TryGetValueAsFloat(out var e);
            matrixObject.GetVariable("f").TryGetValueAsFloat(out var f);
            return new Matrix3(a, d, 0f, b, e, 0f, c, f, 1f);
        }

        public ValidationNode Validate(ISerializationManager serializationManager,
            DreamValueDataNode node,
            IDependencyCollection dependencies,
            ISerializationContext? context = null) {
            if (node.Value.TryGetValueAsDreamObjectOfType(_objectTree.Matrix, out _))
                return new ValidatedValueNode(node);

            return new ErrorNode(node, $"Value {node.Value} is not a matrix");
        }
    }


    [TypeSerializer]
    public sealed class DreamValueIconSerializer : ITypeReader<int, DreamValueDataNode> {
        private readonly DreamResourceManager _dreamResourceManager = IoCManager.Resolve<DreamResourceManager>();

        public int Read(ISerializationManager serializationManager,
            DreamValueDataNode node,
            IDependencyCollection dependencies,
            SerializationHookContext hookCtx,
            ISerializationContext? context = null,
            ISerializationManager.InstantiationDelegate<int>? instanceProvider = null) {
            if (!_dreamResourceManager.TryLoadIcon(node.Value, out var icon))
                throw new Exception($"Value {node.Value} was not a valid IconResource type");

            return icon.Id;
        }

        public ValidationNode Validate(ISerializationManager serializationManager,
            DreamValueDataNode node,
            IDependencyCollection dependencies,
            ISerializationContext? context = null) {
            if (_dreamResourceManager.TryLoadIcon(node.Value, out _))
                return new ValidatedValueNode(node);

            return new ErrorNode(node, $"Value {node.Value} is not an Icon");
        }
    }

    [TypeSerializer]
    public sealed class DreamValueFlagsSerializer : ITypeReader<short, DreamValueDataNode> {
        public short Read(ISerializationManager serializationManager,
            DreamValueDataNode node,
            IDependencyCollection dependencies,
            SerializationHookContext hookCtx,
            ISerializationContext? context = null,
            ISerializationManager.InstantiationDelegate<short>? instanceProvider = null) {
            return (short) node.Value.MustGetValueAsInteger();
        }

        public ValidationNode Validate(ISerializationManager serializationManager,
            DreamValueDataNode node,
            IDependencyCollection dependencies,
            ISerializationContext? context = null) {
            if (node.Value.TryGetValueAsInteger(out int val) && val < short.MaxValue)
                return new ValidatedValueNode(node);

            return new ErrorNode(node, $"Value {node.Value} is not a valid flag set");
        }
    }


    [TypeSerializer]
    public sealed class DreamValueColorMatrixSerializer : ITypeReader<ColorMatrix, DreamValueDataNode>, ITypeCopyCreator<ColorMatrix> {
        public ColorMatrix Read(ISerializationManager serializationManager,
            DreamValueDataNode node,
            IDependencyCollection dependencies,
            SerializationHookContext hookCtx,
            ISerializationContext? context = null,
            ISerializationManager.InstantiationDelegate<ColorMatrix>? instanceProvider = null) {
            if (node.Value.TryGetValueAsString(out var maybeColorString)) {
                if (ColorHelpers.TryParseColor(maybeColorString, out Color basicColor)) {
                    return new ColorMatrix(basicColor);
                }
            } else if (node.Value.TryGetValueAsDreamList(out var matrixList)) {
                if (DreamProcNativeHelpers.TryParseColorMatrix(matrixList, out ColorMatrix matrix)) {
                    return matrix;
                }
            }

            throw new Exception($"Value {node.Value} was not a color matrix");
        }

        public ValidationNode Validate(ISerializationManager serializationManager,
            DreamValueDataNode node,
            IDependencyCollection dependencies,
            ISerializationContext? context = null) {

            if (node.Value.TryGetValueAsDreamList(out var _))
                return new ValidatedValueNode(node);
            //TODO: Improve validation
            return new ErrorNode(node, $"Value {node.Value} is not a color matrix");
        }

        public ColorMatrix CreateCopy(ISerializationManager serializationManager, ColorMatrix source,
            SerializationHookContext hookCtx,
            ISerializationContext? context = null) {
            return new(source);
        }
    }
    #endregion Serialization
}<|MERGE_RESOLUTION|>--- conflicted
+++ resolved
@@ -117,11 +117,7 @@
 
         public bool TryGetValueAsString([NotNullWhen(true)] out string? value) {
             if (Type == DreamValueType.String) {
-<<<<<<< HEAD
-                value = (string) _refValue!;
-=======
                 value = Unsafe.As<string>(_refValue)!;
->>>>>>> 4485d31d
                 return true;
             } else {
                 value = null;
@@ -130,15 +126,8 @@
         }
 
         public string MustGetValueAsString() {
-<<<<<<< HEAD
-            try {
-                return (string) _refValue!;
-            } catch (InvalidCastException) {
-                throw new InvalidCastException("Value " + this + " was not the expected type of string");
-=======
             if (Type == DreamValueType.String) {
                 return Unsafe.As<string>(_refValue)!;
->>>>>>> 4485d31d
             }
             throw new InvalidCastException("Value " + this + " was not the expected type of string");
         }
@@ -186,11 +175,7 @@
 
         public bool TryGetValueAsDreamResource([NotNullWhen(true)] out DreamResource? value) {
             if (Type == DreamValueType.DreamResource) {
-<<<<<<< HEAD
-                value = (DreamResource) _refValue!;
-=======
                 value = Unsafe.As<DreamResource>(_refValue)!;
->>>>>>> 4485d31d
                 return true;
             } else {
                 value = null;
@@ -256,11 +241,7 @@
 
         public bool TryGetValueAsType([NotNullWhen(true)] out IDreamObjectTree.TreeEntry? type) {
             if (Type == DreamValueType.DreamType) {
-<<<<<<< HEAD
-                type = (IDreamObjectTree.TreeEntry) _refValue!;
-=======
                 type = Unsafe.As<IDreamObjectTree.TreeEntry>(_refValue)!;
->>>>>>> 4485d31d
 
                 return true;
             } else {
@@ -274,20 +255,12 @@
             if (Type != DreamValueType.DreamType) // Could be a proc or verb stub, they hold they same value
                 throw new InvalidCastException($"Value {this} was not the expected type of DreamPath");
 
-<<<<<<< HEAD
-            return (IDreamObjectTree.TreeEntry) _refValue!;
-=======
             return Unsafe.As<IDreamObjectTree.TreeEntry>(_refValue)!;
->>>>>>> 4485d31d
         }
 
         public bool TryGetValueAsProc([NotNullWhen(true)] out DreamProc? proc) {
             if (Type == DreamValueType.DreamProc) {
-<<<<<<< HEAD
-                proc = (DreamProc) _refValue!;
-=======
                 proc = Unsafe.As<DreamProc>(_refValue)!;
->>>>>>> 4485d31d
 
                 return true;
             } else {
@@ -306,11 +279,7 @@
 
         public bool TryGetValueAsProcStub([NotNullWhen(true)] out IDreamObjectTree.TreeEntry? type) {
             if (Type == DreamValueType.ProcStub) {
-<<<<<<< HEAD
-                type = (IDreamObjectTree.TreeEntry) _refValue!;
-=======
                 type = Unsafe.As<IDreamObjectTree.TreeEntry>(_refValue)!;
->>>>>>> 4485d31d
 
                 return true;
             } else {
@@ -322,11 +291,7 @@
 
         public bool TryGetValueAsVerbStub([NotNullWhen(true)] out IDreamObjectTree.TreeEntry? type) {
             if (Type == DreamValueType.VerbStub) {
-<<<<<<< HEAD
-                type = (IDreamObjectTree.TreeEntry) _refValue!;
-=======
                 type = Unsafe.As<IDreamObjectTree.TreeEntry>(_refValue)!;
->>>>>>> 4485d31d
 
                 return true;
             } else {
@@ -395,11 +360,7 @@
                     return proc.ToString();
                 case DreamValueType.ProcStub:
                 case DreamValueType.VerbStub:
-<<<<<<< HEAD
-                    var owner = (IDreamObjectTree.TreeEntry) _refValue!;
-=======
                     var owner = Unsafe.As<IDreamObjectTree.TreeEntry>(_refValue)!;
->>>>>>> 4485d31d
                     var lastElement = (Type == DreamValueType.ProcStub) ? "/proc" : "/verb";
 
                     return $"{owner.Path}{lastElement}";
