--- conflicted
+++ resolved
@@ -25,11 +25,8 @@
     public Texture? TextureOverride;
     public string? Maptext;
     public Vector2i? MaptextSize;
-<<<<<<< HEAD
     public ParticleSystem? Particles;
-=======
     public ClientAppearanceSystem.Flick? Flick;
->>>>>>> a2056aaa
 
     public bool IsPlaneMaster => (AppearanceFlags & AppearanceFlags.PlaneMaster) != 0;
     public bool HasRenderSource => !string.IsNullOrEmpty(RenderSource);
