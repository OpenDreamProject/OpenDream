﻿using System.IO;
using System.Runtime.CompilerServices;
using System.Text;

namespace OpenDreamRuntime.Resources;

[Virtual]
public class DreamResource(int id, string? filePath, string? resourcePath) {
    public readonly string? ResourcePath = resourcePath;
    public readonly int Id = id;

    public byte[]? ResourceData {
        get {
            if (_resourceData == null && File.Exists(filePath)) {
                _resourceData = File.ReadAllBytes(filePath);
            }

            return _resourceData;
        }
    }

    private byte[]? _resourceData;
    #if TOOLS
    private ProfilerMemory? _tracyMemoryId;
    #endif

<<<<<<< HEAD
    public DreamResource(int id, string? filePath, string? resourcePath) {
        Id = id;
        ResourcePath = resourcePath;
        _filePath = filePath;
        #if TOOLS
        _tracyMemoryId = Profiler.BeginMemoryZone((ulong)(Unsafe.SizeOf<DreamResource>() + (ResourceData?.Length ?? 0)), "resource");
        #endif
    }

    public DreamResource(int id, byte[] data) {
        Id = id;
        _resourceData = data;
        #if TOOLS
        _tracyMemoryId = Profiler.BeginMemoryZone((ulong)(Unsafe.SizeOf<DreamResource>() + (ResourceData is null? 0 : ResourceData.Length)), "resource");
        #endif
=======
    public DreamResource(int id, byte[] data) : this(id, null, null) {
        _resourceData = data;
    }

    /// <summary>
    /// Invalidates any caching this resource may have, causing it to be re-read from disk.
    /// Calling this alone will not update what clients are holding.
    /// </summary>
    public void ReloadFromDisk() {
        _resourceData = null;
>>>>>>> bb9f8d36
    }

    public virtual string? ReadAsString() {
        if (ResourceData == null) return null;

        string resourceString = Encoding.ASCII.GetString(ResourceData);

        resourceString = resourceString.Replace("\r\n", "\n");
        return resourceString;
    }

    public void Clear() {
        if (string.IsNullOrEmpty(filePath))
            return;

        CreateDirectory();
        File.WriteAllText(filePath, string.Empty);
    }

    public virtual void Output(DreamValue value) {
        if (ResourcePath == null)
            throw new Exception("Cannot write to resource without a path");

        string? text;
        if (value.IsNull) {
            text = string.Empty;
        } else if (!value.TryGetValueAsString(out text)) {
            throw new Exception($"Invalid output operation '{ResourcePath}' << {value}");
        }

        CreateDirectory();
        File.AppendAllText(ResourcePath, text + "\r\n");
        _resourceData = null;
    }

    private void CreateDirectory() {
        if (filePath == null)
            return;

        string? directory = Path.GetDirectoryName(filePath);
        if (string.IsNullOrEmpty(directory))
            return;

        Directory.CreateDirectory(directory);
    }

    public override string ToString() {
        return $"'{ResourcePath}'";
    }
}<|MERGE_RESOLUTION|>--- conflicted
+++ resolved
@@ -24,25 +24,11 @@
     private ProfilerMemory? _tracyMemoryId;
     #endif
 
-<<<<<<< HEAD
-    public DreamResource(int id, string? filePath, string? resourcePath) {
-        Id = id;
-        ResourcePath = resourcePath;
-        _filePath = filePath;
-        #if TOOLS
-        _tracyMemoryId = Profiler.BeginMemoryZone((ulong)(Unsafe.SizeOf<DreamResource>() + (ResourceData?.Length ?? 0)), "resource");
-        #endif
-    }
-
-    public DreamResource(int id, byte[] data) {
-        Id = id;
+    public DreamResource(int id, byte[] data) : this(id, null, null) {
         _resourceData = data;
         #if TOOLS
         _tracyMemoryId = Profiler.BeginMemoryZone((ulong)(Unsafe.SizeOf<DreamResource>() + (ResourceData is null? 0 : ResourceData.Length)), "resource");
         #endif
-=======
-    public DreamResource(int id, byte[] data) : this(id, null, null) {
-        _resourceData = data;
     }
 
     /// <summary>
@@ -51,7 +37,6 @@
     /// </summary>
     public void ReloadFromDisk() {
         _resourceData = null;
->>>>>>> bb9f8d36
     }
 
     public virtual string? ReadAsString() {
