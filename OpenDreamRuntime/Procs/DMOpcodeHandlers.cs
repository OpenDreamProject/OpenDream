using System.Diagnostics.CodeAnalysis;
using System.IO;
using System.Linq;
using System.Runtime.InteropServices;
using System.Text;
using System.Threading.Tasks;
using OpenDreamRuntime.Objects;
using OpenDreamRuntime.Objects.MetaObjects;
using OpenDreamRuntime.Resources;
using OpenDreamShared.Dream;
using OpenDreamShared.Dream.Procs;

namespace OpenDreamRuntime.Procs {
    static class DMOpcodeHandlers {
        #region Values
        public static ProcStatus? PushReferenceValue(DMProcState state) {
            DMReference reference = state.ReadReference();

            state.Push(state.GetReferenceValue(reference));
            return null;
        }

        public static ProcStatus? Assign(DMProcState state) {
            DMReference reference = state.ReadReference();
            DreamValue value = state.Pop();

            state.AssignReference(reference, value);
            state.Push(value);
            return null;
        }

        public static ProcStatus? CreateList(DMProcState state) {
            int size = state.ReadInt();
            var list = DreamList.Create(size);

            foreach (DreamValue value in state.PopCount(size)) {
                list.AddValue(value);
            }

            state.Push(new DreamValue(list));
            return null;
        }

        public static ProcStatus? CreateAssociativeList(DMProcState state) {
            int size = state.ReadInt();
            var list = DreamList.Create(size);

            ReadOnlySpan<DreamValue> popped = state.PopCount(size * 2);
            for (int i = 0; i < popped.Length; i += 2) {
                DreamValue key = popped[i];

                if (key == DreamValue.Null) {
                    list.AddValue(popped[i + 1]);
                } else {
                    list.SetValue(key, popped[i + 1], allowGrowth: true);
                }
            }

            state.Push(new DreamValue(list));
            return null;
        }

        public static ProcStatus? CreateListEnumerator(DMProcState state)
        {
            var popped = state.Pop();

            DreamList? list = null;
            if (popped.TryGetValueAsDreamObject(out var listObject))
                list = listObject as DreamList;

            if (list == null) {
                if (listObject == null) {
                    list = null;
                } else if (listObject.IsSubtypeOf(DreamPath.Atom) || listObject.IsSubtypeOf(DreamPath.World))
                {
                    list = listObject.GetVariable("contents").GetValueAsDreamList();
                } else {
                    throw new Exception("Object " + listObject + " is not a " + DreamPath.List + ", " + DreamPath.Atom + " or " + DreamPath.World);
                }
            }

            if (list == null)
            {
                state.EnumeratorStack.Push(Enumerable.Empty<DreamValue>().GetEnumerator());
            }
            else
            {
                var values = new List<DreamValue>(list.GetValues());
                state.EnumeratorStack.Push(values.GetEnumerator());
            }

            return null;
        }

        public static ProcStatus? CreateTypeEnumerator(DMProcState state)
        {
            if (!state.Pop().TryGetValueAsPath(out var type))
            {
                throw new Exception($"Cannot create a type enumerator for a non-path");
            }

            if (type == DreamPath.Client)
            {
                state.EnumeratorStack.Push(new DreamObjectEnumerator(state.DreamManager.Clients));
                return null;
            }
            if (state.DreamManager.ObjectTree.GetObjectDefinition(type).IsSubtypeOf(DreamPath.Atom))
            {
                state.EnumeratorStack.Push(new DreamValueAsObjectEnumerator(state.DreamManager.WorldContentsList.GetValues(), type));
                return null;
            }
            if (state.DreamManager.ObjectTree.GetObjectDefinition(type).IsSubtypeOf(DreamPath.Datum))
            {
                state.EnumeratorStack.Push(new DreamObjectEnumerator(state.DreamManager.Datums));
                return null;
            }

            throw new Exception($"Type enumeration of {type.ToString()} is not supported");
        }

        public static ProcStatus? CreateRangeEnumerator(DMProcState state) {
            float step = state.Pop().GetValueAsFloat();
            float rangeEnd = state.Pop().GetValueAsFloat();
            float rangeStart = state.Pop().GetValueAsFloat();

            state.EnumeratorStack.Push(new DreamProcRangeEnumerator(rangeStart, rangeEnd, step));
            return null;
        }

        public static ProcStatus? CreateObject(DMProcState state) {
            DreamProcArguments arguments = state.PopArguments();
            var val = state.Pop();
            if (!val.TryGetValueAsPath(out var objectPath))
            {
                if (val.TryGetValueAsString(out var pathString))
                {
                    objectPath = new DreamPath(pathString);
                    if (!state.DreamManager.ObjectTree.HasTreeEntry(objectPath))
                    {
                        throw new Exception($"Cannot create unknown object {val.Value}");
                    }
                }
                else
                {
                    throw new Exception($"Cannot create object from invalid type {val}");
                }
            }

            DreamObjectDefinition objectDef = state.DreamManager.ObjectTree.GetObjectDefinition(objectPath);
            if (objectDef.IsSubtypeOf(DreamPath.Turf)) {
                // Turfs are special. They're never created outside of map initialization
                // So instead this will replace an existing turf's type and return that same turf
                DreamValue loc = arguments.GetArgument(0, "loc");
                if (!loc.TryGetValueAsDreamObjectOfType(DreamPath.Turf, out var turf))
                    throw new Exception($"Invalid turf loc {loc}");

                IDreamMapManager dreamMapManager = IoCManager.Resolve<IDreamMapManager>();
                dreamMapManager.SetTurf(turf, objectDef, arguments);

                state.Push(loc);
                return null;
            }

            DreamObject newObject = state.DreamManager.ObjectTree.CreateObject(objectPath);
            state.Thread.PushProcState(newObject.InitProc(state.Thread, state.Usr, arguments));
            return ProcStatus.Called;
        }

        public static ProcStatus? DestroyEnumerator(DMProcState state) {
            state.EnumeratorStack.Pop();
            return null;
        }

        public static ProcStatus? Enumerate(DMProcState state) {
            IEnumerator<DreamValue> enumerator = state.EnumeratorStack.Peek();
            DMReference reference = state.ReadReference();
            bool successfulEnumeration = enumerator.MoveNext();

            state.AssignReference(reference, enumerator.Current);
            state.Push(new DreamValue(successfulEnumeration ? 1 : 0));
            return null;
        }

        /// <summary>
        /// Helper function of <see cref="FormatString"/> to handle text macros that are "suffix" (coming after the noun) pronouns
        /// </summary>
        /// <param name="pronouns">This should be in MALE,FEMALE,PLURAL,NEUTER order.</param>
        private static void HandleSuffixPronoun(ref StringBuilder formattedString, ReadOnlySpan<DreamValue> interps, int prevInterpIndex, string[] pronouns)
        {
            DreamObject? dreamObject;
            if (prevInterpIndex == -1 || prevInterpIndex >= interps.Length) // We should probably be throwing here
            {
                return;
            }
            interps[prevInterpIndex].TryGetValueAsDreamObject(out dreamObject);
            if (dreamObject == null)
            {
                return;
            }
            bool hasGender = dreamObject.TryGetVariable("gender", out var objectGender); // NOTE: in DM, this has to be a native property.
            if (!hasGender)
            {
                return;
            }
            if (!objectGender.TryGetValueAsString(out var genderStr))
                return;

            switch(genderStr)
            {
                case "male":
                    formattedString.Append(pronouns[0]);
                    return;
                case "female":
                    formattedString.Append(pronouns[1]);
                    return;
                case "plural":
                    formattedString.Append(pronouns[2]);
                    return;
                case "neuter":
                    formattedString.Append(pronouns[3]);
                    return;
                default:
                    return;
            }

        }
        public static ProcStatus? FormatString(DMProcState state) {
            string unformattedString = state.ReadString();
            StringBuilder formattedString = new StringBuilder();

            int interpCount = state.ReadInt();

            ReadOnlySpan<DreamValue> interps = state.PopCount(interpCount);
            int nextInterpIndex = 0; // If we find a prefix macro, this is what it points to
            int prevInterpIndex = -1; // If we find a suffix macro, this is what it points to (treating -1 as a 'null' state here)

            foreach(char c in unformattedString)
            {
                if (!StringFormatEncoder.Decode(c, out var formatType)) {
                    formattedString.Append(c);
                    continue;
                }
                switch (formatType) {
                    //Interp values
                    case StringFormatEncoder.FormatSuffix.StringifyWithArticle:{
                        formattedString.Append(interps[nextInterpIndex].Stringify());
                        prevInterpIndex = nextInterpIndex;
                        nextInterpIndex++;
                        continue;
                    }
                    case StringFormatEncoder.FormatSuffix.ReferenceOfValue: {
                        formattedString.Append(state.DreamManager.CreateRef(interps[nextInterpIndex]));
                        //suffix macro marker is not updated because suffixes do not point to \ref[] interpolations
                        nextInterpIndex++;
                        continue;
                    }
                    case StringFormatEncoder.FormatSuffix.StringifyNoArticle:
                    {
                        if (interps[nextInterpIndex].TryGetValueAsDreamObject(out var dreamObject) && dreamObject != null) {
                            formattedString.Append(dreamObject.GetNameUnformatted());
                        }
                        //Things that aren't objects just print nothing in this case
                        prevInterpIndex = nextInterpIndex;
                        nextInterpIndex++;
                        continue;
                    }
                    //Macro values//
                    //Prefix macros
                    case StringFormatEncoder.FormatSuffix.UpperDefiniteArticle:
                    case StringFormatEncoder.FormatSuffix.LowerDefiniteArticle:
                    {
                        if (interps[nextInterpIndex].TryGetValueAsDreamObject(out var dreamObject) && dreamObject != null)
                        {
                            bool hasName = dreamObject.TryGetVariable("name", out var objectName);
                            if (!hasName) continue;
                            string nameStr = objectName.Stringify();
                            if (!DreamObject.StringIsProper(nameStr))
                            {
                                formattedString.Append(formatType == StringFormatEncoder.FormatSuffix.UpperDefiniteArticle ? "The " : "the ");
                            }
                        }
                        continue;
                    }
                    case StringFormatEncoder.FormatSuffix.UpperIndefiniteArticle:
                    case StringFormatEncoder.FormatSuffix.LowerIndefiniteArticle:
                    {
                        bool wasCapital = formatType == StringFormatEncoder.FormatSuffix.UpperIndefiniteArticle; // saves some wordiness with the ternaries below
                        if (interps[nextInterpIndex].TryGetValueAsDreamObject(out var dreamObject) && dreamObject != null)
                        {
                            bool hasName = dreamObject.TryGetVariable("name", out var objectName);
                            string nameStr = objectName.Stringify();
                            if (!hasName) continue; // datums that lack a name var don't use articles
                            if (DreamObject.StringIsProper(nameStr)) continue; // Proper nouns don't need articles, I guess.

                            if (dreamObject.TryGetVariable("gender", out var gender)) // Aayy babe whats ya pronouns
                            {
                                if (gender.TryGetValueAsString(out var str) && str == "plural") // NOTE: In Byond, this part does not work if var/gender is not a native property of this object.
                                {
                                    formattedString.Append(wasCapital ? "Some" : "some");
                                    continue;
                                }
                            }
                            if (DreamObject.StringStartsWithVowel(nameStr))
                            {
                                formattedString.Append(wasCapital ? "An " : "an ");
                                continue;
                            }
                            formattedString.Append(wasCapital ? "A " : "a ");
                            continue;
                        }
                        continue;
                    }
                    //Suffix macros
                    case StringFormatEncoder.FormatSuffix.UpperSubjectPronoun:
                        HandleSuffixPronoun(ref formattedString, interps, prevInterpIndex, new string[] { "He", "She", "They", "Tt" });
                        break;
                    case StringFormatEncoder.FormatSuffix.LowerSubjectPronoun:
                        HandleSuffixPronoun(ref formattedString, interps, prevInterpIndex, new string[] { "he", "she", "they", "it" });
                        break;
                    case StringFormatEncoder.FormatSuffix.UpperPossessiveAdjective:
                        HandleSuffixPronoun(ref formattedString, interps, prevInterpIndex, new string[] { "His", "Her", "Their", "Its" });
                        break;
                    case StringFormatEncoder.FormatSuffix.LowerPossessiveAdjective:
                        HandleSuffixPronoun(ref formattedString, interps, prevInterpIndex, new string[] { "his", "her", "their", "its" });
                        break;
                    case StringFormatEncoder.FormatSuffix.ObjectPronoun:
                        HandleSuffixPronoun(ref formattedString, interps, prevInterpIndex, new string[] { "him", "her", "them", "it" });
                        break;
                    case StringFormatEncoder.FormatSuffix.ReflexivePronoun:
                        HandleSuffixPronoun(ref formattedString, interps, prevInterpIndex, new string[] { "himself", "herself", "themself", "itself" });
                        break;
                    case StringFormatEncoder.FormatSuffix.UpperPossessivePronoun:
                        HandleSuffixPronoun(ref formattedString, interps, prevInterpIndex, new string[] { "His", "Hers", "Theirs", "Its" });
                        break;
                    case StringFormatEncoder.FormatSuffix.LowerPossessivePronoun:
                        HandleSuffixPronoun(ref formattedString, interps, prevInterpIndex, new string[] { "his", "hers", "theirs", "its" });
                        break;
                    case StringFormatEncoder.FormatSuffix.PluralSuffix:
                        if (interps[prevInterpIndex].TryGetValueAsFloat(out var pluralNumber) && pluralNumber == 1)
                        {
                            continue;
                        }
                        formattedString.Append("s");
                        continue;
                    case StringFormatEncoder.FormatSuffix.OrdinalIndicator:
                        // TODO: if the preceding expression value is not a float, it should be replaced with 0 (0th)
                        if (interps[prevInterpIndex].TryGetValueAsFloat(out var ordinalNumber)) {
                            switch (ordinalNumber) {
                                case 1:
                                    formattedString.Append("st");
                                    break;
                                case 2:
                                    formattedString.Append("nd");
                                    break;
                                case 3:
                                    formattedString.Append("rd");
                                    break;
                                default:
                                    formattedString.Append("th");
                                    break;
                            }
                        } else {
                            formattedString.Append("th");
                        }
                        continue;
                    default:
                        if (Enum.IsDefined(typeof(StringFormatEncoder.FormatSuffix), formatType)) {
                            //Likely an unimplemented text macro, ignore it
                            break;
                        }

                        throw new Exception("Invalid special character");
                }
            }

            state.Push(new DreamValue(formattedString.ToString()));
            return null;
        }

        public static ProcStatus? Initial(DMProcState state) {
            DreamValue key = state.Pop();
            DreamValue owner = state.Pop();
            if (!key.TryGetValueAsString(out string property)) {
                throw new Exception("Invalid var for initial() call: " + key);
            }

            DreamObjectDefinition objectDefinition;
            if (owner.TryGetValueAsDreamObject(out DreamObject dreamObject)) {
                objectDefinition = dreamObject.ObjectDefinition;
            } else if (owner.TryGetValueAsPath(out DreamPath path)) {
                objectDefinition = state.DreamManager.ObjectTree.GetObjectDefinition(path);
            } else {
                throw new Exception("Invalid owner for initial() call " + owner);
            }

            state.Push(objectDefinition.Variables[property]);
            return null;
        }

        public static ProcStatus? IsNull(DMProcState state) {
            DreamValue value = state.Pop();

            state.Push(new DreamValue((value == DreamValue.Null) ? 1 : 0));
            return null;
        }

        public static ProcStatus? IsInList(DMProcState state) {
            DreamValue listValue = state.Pop();
            DreamValue value = state.Pop();

            if (listValue.Value != null) {
                DreamObject listObject = listValue.GetValueAsDreamObject();
                DreamList list = listObject as DreamList;

                if (list == null) {
                    if (listObject.IsSubtypeOf(DreamPath.Atom) || listObject.IsSubtypeOf(DreamPath.World)) {
                        list = listObject.GetVariable("contents").GetValueAsDreamList();
                    } else {
                        throw new Exception("Value " + listValue + " is not a " + DreamPath.List + ", " + DreamPath.Atom + " or " + DreamPath.World);
                    }
                }

                state.Push(new DreamValue(list.ContainsValue(value) ? 1 : 0));
            } else {
                state.Push(new DreamValue(0));
            }

            return null;
        }

        public static ProcStatus? ListAppend(DMProcState state) {
            DreamValue value = state.Pop();
            DreamList list = state.Pop().GetValueAsDreamList();

            list.AddValue(value);
            state.Push(new DreamValue(list));
            return null;
        }

        public static ProcStatus? ListAppendAssociated(DMProcState state) {
            DreamValue index = state.Pop();
            DreamValue value = state.Pop();
            DreamList list = state.Pop().GetValueAsDreamList();

            if (index.TryGetValueAsInteger(out var idx) && idx == list.GetLength() + 1)
            {
                list.Resize(list.GetLength() + 1);
            }

            list.SetValue(index, value);
            state.Push(new DreamValue(list));
            return null;
        }

        public static ProcStatus? Pop(DMProcState state) {
            state.Pop();
            return null;
        }

        public static ProcStatus? PushArgumentList(DMProcState state) {
<<<<<<< HEAD
            DreamList argList = state.Pop().GetValueAsDreamList();

            if (argList != null) {
                List<DreamValue> ordered = new();
                Dictionary<string, DreamValue> named = new();
=======
            DreamProcArguments arguments = new DreamProcArguments(new(), new());

            if (state.Pop().TryGetValueAsDreamList(out var argList)) {
>>>>>>> 5d8d9041
                foreach (DreamValue value in argList.GetValues()) {
                    if (argList.ContainsKey(value)) { //Named argument
                        if (value.TryGetValueAsString(out string name)) {
                            named.Add(name, argList.GetValue(value));
                        } else {
                            throw new Exception("List contains a non-string key, and cannot be used as an arglist");
                        }
                    } else { //Ordered argument
                        ordered.Add(value);
                    }
                }
                state.Push(new DreamProcArguments(ordered, named));
            } else {
                state.Push(new DreamProcArguments());
            }

            return null;
        }

        public static ProcStatus? PushArguments(DMProcState state) {
            int argumentCount = state.ReadInt();
            int namedCount = state.ReadInt();
            int unnamedCount = argumentCount - namedCount;
            DreamProcArguments arguments = new DreamProcArguments(unnamedCount > 0 ? new List<DreamValue>(unnamedCount) : null, namedCount > 0 ? new Dictionary<string, DreamValue>(namedCount) : null);
            ReadOnlySpan<DreamValue> argumentValues = argumentCount > 0 ? state.PopCount(argumentCount) : null;

            for (int i = 0; i < argumentCount; i++) {
                DreamProcOpcodeParameterType argumentType = (DreamProcOpcodeParameterType)state.ReadByte();

                switch (argumentType) {
                    case DreamProcOpcodeParameterType.Named: {
                        string argumentName = state.ReadString();

                        arguments.NamedArguments![argumentName] = argumentValues[i];
                        break;
                    }
                    case DreamProcOpcodeParameterType.Unnamed:
                        arguments.OrderedArguments!.Add(argumentValues[i]);
                        break;
                    default:
                        throw new Exception("Invalid argument type (" + argumentType + ")");
                }
            }

            state.Push(arguments);
            return null;
        }

        public static ProcStatus? PushFloat(DMProcState state) {
            float value = state.ReadFloat();

            state.Push(new DreamValue(value));
            return null;
        }

        public static ProcStatus? PushNull(DMProcState state) {
            state.Push(DreamValue.Null);
            return null;
        }

        public static ProcStatus? PushPath(DMProcState state) {
            DreamPath path = new DreamPath(state.ReadString());

            state.Push(new DreamValue(path));
            return null;
        }

        public static ProcStatus? PushType(DMProcState state) {
            int typeId = state.ReadInt();
            DreamPath path = state.DreamManager.ObjectTree.Types[typeId].Path;

            state.Push(new DreamValue(path));
            return null;
        }

        public static ProcStatus? PushProcArguments(DMProcState state) {
            List<DreamValue> args = new(state.GetArguments().ToArray());

            state.Push(new DreamProcArguments(args));
            return null;
        }

        public static ProcStatus? PushResource(DMProcState state) {
            string resourcePath = state.ReadString();

            state.Push(new DreamValue(IoCManager.Resolve<DreamResourceManager>().LoadResource(resourcePath)));
            return null;
        }

        public static ProcStatus? PushString(DMProcState state) {
            state.Push(new DreamValue(state.ReadString()));
            return null;
        }

        public static ProcStatus? PushGlobalVars(DMProcState state)
        {
            state.Push(new DreamValue(DreamGlobalVars.Create()));
            return null;
        }
        #endregion Values

        #region Math
        public static ProcStatus? Add(DMProcState state) {
            DreamValue second = state.Pop();
            DreamValue first = state.Pop();
            DreamValue? output = null;

            if (second.Value == null) {
                output = first;
            } else if (first.Value == null) {
                output = second;
            } else switch (first.Type) {
                case DreamValue.DreamValueType.Float: {
                    float firstFloat = first.GetValueAsFloat();

                    output = second.Type switch {
                        DreamValue.DreamValueType.Float => new DreamValue(firstFloat + second.GetValueAsFloat()),
                        _ => null
                    };
                    break;
                }
                case DreamValue.DreamValueType.String when second.Type == DreamValue.DreamValueType.String:
                    output = new DreamValue(first.GetValueAsString() + second.GetValueAsString());
                    break;
                case DreamValue.DreamValueType.DreamObject: {
                    IDreamMetaObject metaObject = first.GetValueAsDreamObject().ObjectDefinition.MetaObject;

                    output = metaObject?.OperatorAdd(first, second);
                    break;
                }
            }

            if (output != null) {
                state.Push(output.Value);
            } else {
                throw new Exception("Invalid add operation on " + first + " and " + second);
            }

            return null;
        }

        public static ProcStatus? Append(DMProcState state) {
            DMReference reference = state.ReadReference();
            DreamValue second = state.Pop();
            DreamValue first = state.GetReferenceValue(reference, peek: true);

            DreamValue result;
            if (first.TryGetValueAsDreamObject(out var firstObj)) {
                if (firstObj != null) {
                    IDreamMetaObject metaObject = firstObj.ObjectDefinition.MetaObject;

                    if (metaObject != null) {
                        state.PopReference(reference);
                        state.Push(metaObject.OperatorAppend(first, second));

                        return null;
                    } else {
                        throw new Exception("Invalid append operation on " + first + " and " + second);
                    }
                } else {
                    result = second;
                }
            } else if (second.Value != null) {
                switch (first.Type) {
                    case DreamValue.DreamValueType.Float when second.Type == DreamValue.DreamValueType.Float:
                        result = new DreamValue(first.GetValueAsFloat() + second.GetValueAsFloat());
                        break;
                    case DreamValue.DreamValueType.String when second.Type == DreamValue.DreamValueType.String:
                        result = new DreamValue(first.GetValueAsString() + second.GetValueAsString());
                        break;
                    case DreamValue.DreamValueType.DreamResource when (second.Type == DreamValue.DreamValueType.String && first.TryGetValueAsDreamResource(out var rsc) &&  rsc.ResourcePath.EndsWith("dmi")):
                        // TODO icon += hexcolor is the same as Blend()
                        state.DreamManager.WriteWorldLog("Appending colors to DMIs is not implemented", LogLevel.Warning, "opendream.unimplemented");
                        result = first;
                        break;
                    default:
                        throw new Exception("Invalid append operation on " + first + " and " + second);
                }
            } else {
                result = first;
            }

            state.AssignReference(reference, result);
            state.Push(result);
            return null;
        }

        public static ProcStatus? Increment(DMProcState state) {
            DMReference reference = state.ReadReference();
            DreamValue value = state.GetReferenceValue(reference, peek: true);

            if (value.TryGetValueAsInteger(out int intValue)) {
                state.AssignReference(reference, new(intValue + 1));
            } else {
                //If it's not a number, it turns into 1
                state.AssignReference(reference, new(1));
            }

            state.Push(value);
            return null;
        }

        public static ProcStatus? Decrement(DMProcState state) {
            DMReference reference = state.ReadReference();
            DreamValue value = state.GetReferenceValue(reference, peek: true);

            if (value.TryGetValueAsInteger(out int intValue)) {
                state.AssignReference(reference, new(intValue - 1));
            } else {
                //If it's not a number, it turns into -1
                state.AssignReference(reference, new(-1));
            }

            state.Push(value);
            return null;
        }

        public static ProcStatus? BitAnd(DMProcState state) {
            DreamValue second = state.Pop();
            DreamValue first = state.Pop();

            if (first.TryGetValueAsDreamList(out DreamList list)) {
                DreamList newList = DreamList.Create();

                if (second.TryGetValueAsDreamList(out DreamList secondList)) {
                    int len = list.GetLength();

                    for (int i = 1; i <= len; i++) {
                        DreamValue value = list.GetValue(new DreamValue(i));

                        if (secondList.ContainsValue(value)) {
                            DreamValue associativeValue = list.GetValue(value);

                            newList.AddValue(value);
                            if (associativeValue.Value != null) newList.SetValue(value, associativeValue);
                        }
                    }
                } else {
                    int len = list.GetLength();

                    for (int i = 1; i <= len; i++) {
                        DreamValue value = list.GetValue(new DreamValue(i));

                        if (value == second) {
                            DreamValue associativeValue = list.GetValue(value);

                            newList.AddValue(value);
                            if (associativeValue.Value != null) newList.SetValue(value, associativeValue);
                        }
                    }
                }

                state.Push(new DreamValue(newList));
            } else if (first.Value != null && second.Value != null) {
                state.Push(new DreamValue(first.GetValueAsInteger() & second.GetValueAsInteger()));
            } else {
                state.Push(new DreamValue(0));
            }

            return null;
        }

        public static ProcStatus? BitNot(DMProcState state)
        {
            var input = state.Pop();
            if (input.TryGetValueAsInteger(out var value))
            {
                state.Push(new DreamValue((~value) & 0xFFFFFF));
            }
            else
            {
                if (input.TryGetValueAsDreamObjectOfType(DreamPath.Matrix, out _)) // TODO ~ on /matrix
                {
                    throw new NotImplementedException("/matrix does not support the '~' operator yet");
                }
                state.Push(new DreamValue(16777215)); // 2^24 - 1
            }

            return null;
        }

        public static ProcStatus? BitOr(DMProcState state) {                        // x | y
            DreamValue second = state.Pop();
            DreamValue first = state.Pop();

            if (first.Type == DreamValue.DreamValueType.DreamObject) {              // Object | y
                if (first.Value != null) {
                    IDreamMetaObject metaObject = first.GetValueAsDreamObject().ObjectDefinition.MetaObject;

                    if (metaObject != null) {
                        state.Push(metaObject.OperatorOr(first, second));
                    } else {
                        throw new Exception("Invalid or operation on " + first + " and " + second);
                    }
                } else {
                    state.Push(DreamValue.Null);
                }
            } else if (second.Value != null) {                                      // Non-Object | y
                switch (first.Type) {
                    case DreamValue.DreamValueType.Float when second.Type == DreamValue.DreamValueType.Float:
                        state.Push(new DreamValue(first.GetValueAsInteger() | second.GetValueAsInteger()));
                        break;
                    default:
                        throw new Exception("Invalid or operation on " + first + " and " + second);
                }
            } else if (first.TryGetValueAsInteger(out int firstInt)) {
                state.Push(new DreamValue(firstInt));
            } else {
                throw new Exception("Invalid or operation on " + first + " and " + second);
            }

            return null;
        }

        public static ProcStatus? BitShiftLeft(DMProcState state) {
            DreamValue second = state.Pop();
            DreamValue first = state.Pop();

            switch (first.Type) {
                case DreamValue.DreamValueType.Float when second.Type == DreamValue.DreamValueType.Float:
                    state.Push(new DreamValue(first.GetValueAsInteger() << second.GetValueAsInteger()));
                    break;
                default:
                    throw new Exception($"Invalid bit shift left operation on {first} and {second}");
            }

            return null;
        }

        public static ProcStatus? BitShiftRight(DMProcState state) {
            DreamValue second = state.Pop();
            DreamValue first = state.Pop();

            if (first == DreamValue.Null) {
                state.Push(new DreamValue(0));
            } else if (first.Type == DreamValue.DreamValueType.Float && second.Type == DreamValue.DreamValueType.Float) {
                state.Push(new DreamValue(first.GetValueAsInteger() >> second.GetValueAsInteger()));
            } else {
                throw new Exception($"Invalid bit shift right operation on {first} and {second}");
            }

            return null;
        }

        public static ProcStatus? BitXor(DMProcState state) {
            DreamValue second = state.Pop();
            DreamValue first = state.Pop();

            state.Push(BitXorValues(first, second));
            return null;
        }

        public static ProcStatus? BitXorReference(DMProcState state) {
            DreamValue second = state.Pop();
            DMReference reference = state.ReadReference();
            DreamValue first = state.GetReferenceValue(reference, peek: true);
            DreamValue result = BitXorValues(first, second);

            state.AssignReference(reference, result);
            state.Push(result);
            return null;
        }

        public static ProcStatus? BooleanAnd(DMProcState state) {
            DreamValue a = state.Pop();
            int jumpPosition = state.ReadInt();

            if (!a.IsTruthy()) {
                state.Push(a);
                state.Jump(jumpPosition);
            }

            return null;
        }

        public static ProcStatus? BooleanNot(DMProcState state) {
            DreamValue value = state.Pop();

            state.Push(new DreamValue(value.IsTruthy() ? 0 : 1));
            return null;
        }

        public static ProcStatus? BooleanOr(DMProcState state) {
            DreamValue a = state.Pop();
            int jumpPosition = state.ReadInt();

            if (a.IsTruthy()) {
                state.Push(a);
                state.Jump(jumpPosition);
            }
            return null;
        }

        public static ProcStatus? Combine(DMProcState state) {
            DMReference reference = state.ReadReference();
            DreamValue second = state.Pop();
            DreamValue first = state.GetReferenceValue(reference, peek: true);

            DreamValue result;
            if (first.TryGetValueAsDreamObject(out var firstObj)) {
                if (firstObj != null) {
                    IDreamMetaObject metaObject = firstObj.ObjectDefinition.MetaObject;

                    if (metaObject != null) {
                        state.PopReference(reference);
                        state.Push(metaObject.OperatorCombine(first, second));

                        return null;
                    } else {
                        throw new Exception("Invalid combine operation on " + first + " and " + second);
                    }
                } else {
                    result = second;
                }
            } else if (second.Value != null) {
                if (first.TryGetValueAsInteger(out var firstInt) && second.TryGetValueAsInteger(out var secondInt)) {
                    result = new DreamValue(firstInt | secondInt);
                } else if (first.Value == null) {
                    result = second;
                } else {
                    throw new Exception("Invalid combine operation on " + first + " and " + second);
                }
            } else if (first.Type == DreamValue.DreamValueType.Float) {
                result = first;
            } else {
                throw new Exception("Invalid combine operation on " + first + " and " + second);
            }

            state.AssignReference(reference, result);
            state.Push(result);
            return null;
        }

        public static ProcStatus? Divide(DMProcState state) {
            DreamValue second = state.Pop();
            DreamValue first = state.Pop();

            state.Push(DivideValues(first, second));
            return null;
        }

        public static ProcStatus? DivideReference(DMProcState state) {
            DMReference reference = state.ReadReference();
            DreamValue second = state.Pop();
            DreamValue first = state.GetReferenceValue(reference, peek: true);
            DreamValue result = DivideValues(first, second);

            state.AssignReference(reference, result);
            state.Push(result);
            return null;
        }

        public static ProcStatus? Mask(DMProcState state) {
            DMReference reference = state.ReadReference();
            DreamValue second = state.Pop();
            DreamValue first = state.GetReferenceValue(reference, peek: true);

            DreamValue result;
            switch (first.Type) {
                case DreamValue.DreamValueType.DreamObject when first.Value != null: {
                    IDreamMetaObject metaObject = first.GetValueAsDreamObject().ObjectDefinition.MetaObject;

                    if (metaObject != null) {
                        state.PopReference(reference);
                        state.Push(metaObject.OperatorMask(first, second));

                        return null;
                    } else {
                        throw new Exception("Invalid mask operation on " + first + " and " + second);
                    }
                }
                case DreamValue.DreamValueType.DreamObject:
                    result = new DreamValue(0);
                    break;
                case DreamValue.DreamValueType.Float when second.Type == DreamValue.DreamValueType.Float:
                    result = new DreamValue(first.GetValueAsInteger() & second.GetValueAsInteger());
                    break;
                default:
                    throw new Exception("Invalid mask operation on " + first + " and " + second);
            }

            state.AssignReference(reference, result);
            state.Push(result);
            return null;
        }

        public static ProcStatus? Modulus(DMProcState state) {
            DreamValue second = state.Pop();
            DreamValue first = state.Pop();

            if (first.Type == DreamValue.DreamValueType.Float && second.Type == DreamValue.DreamValueType.Float) {
                state.Push(new DreamValue(first.GetValueAsInteger() % second.GetValueAsInteger()));
            } else {
                throw new Exception("Invalid modulus operation on " + first + " and " + second);
            }

            return null;
        }

        public static ProcStatus? ModulusModulus(DMProcState state) {
            DreamValue second = state.Pop();
            DreamValue first = state.Pop();

            state.Push(ModulusModulusValues(first, second));

            return null;
        }

        public static ProcStatus? ModulusReference(DMProcState state) {
            DreamValue second = state.Pop();
            DMReference reference = state.ReadReference();
            DreamValue first = state.GetReferenceValue(reference, peek: true);
            DreamValue result = ModulusValues(first, second);

            state.AssignReference(reference, result);
            state.Push(result);
            return null;
        }

        public static ProcStatus? ModulusModulusReference(DMProcState state) {
            DreamValue second = state.Pop();
            DMReference reference = state.ReadReference();
            DreamValue first = state.GetReferenceValue(reference, peek: true);
            DreamValue result = ModulusModulusValues(first, second);

            state.AssignReference(reference, result);
            state.Push(result);
            return null;
        }

        public static ProcStatus? Multiply(DMProcState state) {
            DreamValue second = state.Pop();
            DreamValue first = state.Pop();

            state.Push(MultiplyValues(first, second));
            return null;
        }

        public static ProcStatus? MultiplyReference(DMProcState state) {
            DMReference reference = state.ReadReference();
            DreamValue second = state.Pop();
            DreamValue first = state.GetReferenceValue(reference, peek: true);
            DreamValue result = MultiplyValues(first, second);

            state.AssignReference(reference, result);
            state.Push(result);
            return null;
        }

        public static ProcStatus? Negate(DMProcState state) {
            DreamValue value = state.Pop();

            switch (value.Type) {
                case DreamValue.DreamValueType.Float: state.Push(new DreamValue(-value.GetValueAsFloat())); break;
                default: throw new Exception("Invalid negate operation on " + value);
            }

            return null;
        }

        public static ProcStatus? Power(DMProcState state) {
            DreamValue second = state.Pop();
            DreamValue first = state.Pop();

            if (first.TryGetValueAsFloat(out var floatFirst) && second.TryGetValueAsFloat(out var floatSecond)) {
                state.Push(new DreamValue(MathF.Pow(floatFirst, floatSecond)));
            } else {
                throw new Exception("Invalid power operation on " + first + " and " + second);
            }

            return null;
        }

        public static ProcStatus? Remove(DMProcState state) {
            DMReference reference = state.ReadReference();
            DreamValue second = state.Pop();
            DreamValue first = state.GetReferenceValue(reference, peek: true);

            DreamValue result;
            switch (first.Type) {
                case DreamValue.DreamValueType.DreamObject when first.Value != null: {
                    IDreamMetaObject metaObject = first.GetValueAsDreamObject().ObjectDefinition.MetaObject;

                    if (metaObject != null) {
                        state.PopReference(reference);
                        state.Push(metaObject.OperatorRemove(first, second));

                        return null;
                    } else {
                        throw new Exception("Invalid remove operation on " + first + " and " + second);
                    }
                }
                case DreamValue.DreamValueType.DreamObject when second.Type == DreamValue.DreamValueType.Float:
                    result = new DreamValue(-second.GetValueAsFloat());
                    break;
                case DreamValue.DreamValueType.Float when second.Type == DreamValue.DreamValueType.Float:
                    result = new DreamValue(first.GetValueAsFloat() - second.GetValueAsFloat());
                    break;
                default:
                    throw new Exception("Invalid remove operation on " + first + " and " + second);
            }

            state.AssignReference(reference, result);
            state.Push(result);
            return null;
        }

        public static ProcStatus? Subtract(DMProcState state) {
            DreamValue second = state.Pop();
            DreamValue first = state.Pop();
            DreamValue? output = null;

            if (second.Value == null) {
                output = first;
            } else if (first.Value == null && second.Type == DreamValue.DreamValueType.Float) {
                output = new DreamValue(-second.GetValueAsFloat());
            } else switch (first.Type) {
                case DreamValue.DreamValueType.Float: {
                    float firstFloat = first.GetValueAsFloat();

                    output = second.Type switch {
                        DreamValue.DreamValueType.Float => new DreamValue(firstFloat - second.GetValueAsFloat()),
                        _ => null
                    };
                    break;
                }
                case DreamValue.DreamValueType.DreamObject: {
                    IDreamMetaObject metaObject = first.GetValueAsDreamObject().ObjectDefinition.MetaObject;

                    if (metaObject != null) {
                        output = metaObject.OperatorSubtract(first, second);
                    }
                    break;
                }
            }

            if (output != null) {
                state.Push(output.Value);
            } else {
                throw new Exception("Invalid subtract operation on " + first + " and " + second);
            }

            return null;
        }
        #endregion Math

        #region Comparisons
        public static ProcStatus? CompareEquals(DMProcState state) {
            DreamValue second = state.Pop();
            DreamValue first = state.Pop();

            state.Push(new DreamValue(IsEqual(first, second) ? 1 : 0));
            return null;
        }

        public static ProcStatus? CompareEquivalent(DMProcState state) {
            DreamValue second = state.Pop();
            DreamValue first = state.Pop();

            state.Push(new DreamValue(IsEquivalent(first, second) ? 1 : 0));
            return null;
        }

        public static ProcStatus? CompareGreaterThan(DMProcState state) {
            DreamValue second = state.Pop();
            DreamValue first = state.Pop();

            state.Push(new DreamValue(IsGreaterThan(first, second) ? 1 : 0));
            return null;
        }

        public static ProcStatus? CompareGreaterThanOrEqual(DMProcState state) {
            DreamValue second = state.Pop();
            DreamValue first = state.Pop();
            DreamValue result;

            if (first.TryGetValueAsFloat(out float lhs) && lhs == 0.0 && second == DreamValue.Null) result = new DreamValue(1);
            else if (first == DreamValue.Null && second.TryGetValueAsFloat(out float rhs) && rhs == 0.0) result = new DreamValue(1);
            else if (first == DreamValue.Null && second.TryGetValueAsString(out var s) && s == "") result = new DreamValue(1);
            else result = new DreamValue((IsEqual(first, second) || IsGreaterThan(first, second)) ? 1 : 0);

            state.Push(result);
            return null;
        }

        public static ProcStatus? CompareLessThan(DMProcState state) {
            DreamValue second = state.Pop();
            DreamValue first = state.Pop();

            state.Push(new DreamValue(IsLessThan(first, second) ? 1 : 0));
            return null;
        }

        public static ProcStatus? CompareLessThanOrEqual(DMProcState state) {
            DreamValue second = state.Pop();
            DreamValue first = state.Pop();
            DreamValue result;

            if (first.TryGetValueAsFloat(out float lhs) && lhs == 0.0 && second == DreamValue.Null) result = new DreamValue(1);
            else if (first == DreamValue.Null && second.TryGetValueAsFloat(out float rhs) && rhs == 0.0) result = new DreamValue(1);
            else if (first == DreamValue.Null && second.TryGetValueAsString(out var s) && s == "") result = new DreamValue(1);
            else result = new DreamValue((IsEqual(first, second) || IsLessThan(first, second)) ? 1 : 0);

            state.Push(result);
            return null;
        }

        public static ProcStatus? CompareNotEquals(DMProcState state) {
            DreamValue second = state.Pop();
            DreamValue first = state.Pop();

            state.Push(new DreamValue(IsEqual(first, second) ? 0 : 1));
            return null;
        }

        public static ProcStatus? CompareNotEquivalent(DMProcState state) {
            DreamValue second = state.Pop();
            DreamValue first = state.Pop();

            state.Push(new DreamValue(IsEquivalent(first, second) ? 0 : 1));
            return null;
        }

        public static ProcStatus? IsInRange(DMProcState state)
        {
            DreamValue end = state.Pop();
            DreamValue start = state.Pop();
            DreamValue var = state.Pop();
            if (var.Type != DreamValue.DreamValueType.Float) var = new DreamValue(0f);
            if (start.Type != DreamValue.DreamValueType.Float) start = new DreamValue(0f);
            if (end.Type != DreamValue.DreamValueType.Float) end = new DreamValue(0f);
            bool inRange = (IsEqual(start, var) || IsLessThan(start, var)) && (IsEqual(var, end) || IsLessThan(var, end));
            state.Push(new DreamValue(inRange ? 1 : 0));
            return null;
        }

        public static ProcStatus? IsType(DMProcState state) {
            DreamValue typeValue = state.Pop();
            DreamValue value = state.Pop();
            DreamPath type;

            if (typeValue.TryGetValueAsDreamObject(out DreamObject typeObject)) {
                if (typeObject == null) {
                    state.Push(new DreamValue(0));
                    return null;
                }

                type = typeObject.ObjectDefinition.Type;
            } else {
                type = typeValue.GetValueAsPath();
            }

            if (value.TryGetValueAsDreamObject(out DreamObject dreamObject) && dreamObject != null) {
                state.Push(new DreamValue(dreamObject.IsSubtypeOf(type) ? 1 : 0));
            } else {
                state.Push(new DreamValue(0));
            }

            return null;
        }
        #endregion Comparisons

        #region Flow
        public static ProcStatus? Call(DMProcState state) {
            DMReference procRef = state.ReadReference();
            DreamProcArguments arguments = state.PopArguments();

            DreamObject instance;
            DreamProc proc;
            switch (procRef.RefType) {
                case DMReference.Type.Self: {
                    instance = state.Instance;
                    proc = state.Proc;
                    break;
                }
                case DMReference.Type.SuperProc: {
                    instance = state.Instance;
                    proc = state.Proc.SuperProc;

                    if (proc == null) {
                        //Attempting to call a super proc where there is none will just return null
                        state.Push(DreamValue.Null);
                        return null;
                    }

                    break;
                }
                case DMReference.Type.Proc: {
                    DreamValue owner = state.Pop();
                    if (!owner.TryGetValueAsDreamObject(out instance) || instance == null)
                        throw new Exception($"Cannot dereference proc \"{procRef.Name}\" from {owner}");
                    if (!instance.TryGetProc(procRef.Name, out proc))
                        throw new Exception($"Type {instance.ObjectDefinition.Type} has no proc called \"{procRef.Name}\"");

                    break;
                }
                case DMReference.Type.GlobalProc: {
                    instance = null;
                    proc = state.DreamManager.ObjectTree.Procs[procRef.Index];

                    break;
                }
                case DMReference.Type.SrcProc: {
                    instance = state.Instance;
                    if (!instance.TryGetProc(procRef.Name, out proc))
                        throw new Exception($"Type {instance.ObjectDefinition.Type} has no proc called \"{procRef.Name}\"");

                    break;
                }
                default: throw new Exception($"Invalid proc reference type {procRef.RefType}");
            }

            state.Call(proc, instance, arguments);
            return ProcStatus.Called;
        }

        public static ProcStatus? CallStatement(DMProcState state) {
            DreamProcArguments arguments = state.PopArguments();
            DreamValue source = state.Pop();

            switch (source.Type) {
                case DreamValue.DreamValueType.DreamObject: {
                    DreamObject dreamObject = source.GetValueAsDreamObject();
                    DreamValue procId = state.Pop();
                    DreamProc proc = null;

                    switch (procId.Type) {
                        case DreamValue.DreamValueType.String:
                            proc = dreamObject.GetProc(procId.GetValueAsString());
                            break;
                        case DreamValue.DreamValueType.DreamPath: {
                            DreamPath fullProcPath = procId.GetValueAsPath();
                            int procElementIndex = fullProcPath.FindElement("proc");

                            if (procElementIndex != -1) {
                                DreamPath procPath = fullProcPath.FromElements(procElementIndex + 1);
                                string? procName = procPath.LastElement;

                                if(procName != null) proc = dreamObject.GetProc(procName);
                            }
                            break;
                        }
                    }

                    if (proc != null) {
                        state.Call(proc, dreamObject, arguments);
                        return ProcStatus.Called;
                    }
                    throw new Exception("Invalid proc (" + procId + ")");
                }
                case DreamValue.DreamValueType.DreamPath: {
                    DreamPath fullProcPath = source.GetValueAsPath();
                    if (fullProcPath.Elements.Length != 2 || fullProcPath.LastElement is null) //Only global procs are supported here currently
                        throw new Exception($"Invalid call() proc \"{fullProcPath}\"");
                    string procName = fullProcPath.LastElement;
                    if (!state.DreamManager.ObjectTree.TryGetGlobalProc(procName, out DreamProc? proc))
                        throw new Exception($"Failed to get global proc \"{procName}\"");

                    state.Call(proc, state.Instance, arguments);
                    return ProcStatus.Called;
                }
                case DreamValue.DreamValueType.String:
                    unsafe
                    {
                        var dllName = source.GetValueAsString();
                        var procName = state.Pop().GetValueAsString();
                        // DLL Invoke
                        var entryPoint = DllHelper.ResolveDllTarget(IoCManager.Resolve<DreamResourceManager>(), dllName, procName);

                        Span<nint> argV = stackalloc nint[arguments.ArgumentCount];
                        argV.Fill(0);
                        try
                        {
                            for (var i = 0; i < argV.Length; i++)
                            {
                                var arg = arguments.OrderedArguments[i].Stringify();
                                argV[i] = Marshal.StringToCoTaskMemUTF8(arg);
                            }

                            byte* ret;
                            if (arguments.ArgumentCount > 0) {
                                fixed (nint* ptr = &argV[0]) {
                                    ret = entryPoint(arguments.ArgumentCount, (byte**)ptr);
                                }
                            } else {
                                ret = entryPoint(0, (byte**)0);
                            }

                            if (ret == null) {
                                state.Push(DreamValue.Null);
                                return null;
                            }

                            var retString = Marshal.PtrToStringUTF8((nint)ret);
                            state.Push(new DreamValue(retString));
                            return null;
                        }
                        finally
                        {
                            foreach (var arg in argV)
                            {
                                if (arg != 0)
                                    Marshal.ZeroFreeCoTaskMemUTF8(arg);
                            }
                        }
                    }
                default:
                    throw new Exception("Call statement has an invalid source (" + source + ")");
            }
        }

        public static ProcStatus? Error(DMProcState state) {
            throw new Exception("Reached an error opcode");
        }

        public static ProcStatus? Jump(DMProcState state) {
            int position = state.ReadInt();

            state.Jump(position);
            return null;
        }

        public static ProcStatus? JumpIfFalse(DMProcState state) {
            int position = state.ReadInt();
            DreamValue value = state.Pop();

            if (!value.IsTruthy()) {
                state.Jump(position);
            }

            return null;
        }

        public static ProcStatus? JumpIfTrue(DMProcState state) {
            int position = state.ReadInt();
            DreamValue value = state.Pop();

            if (value.IsTruthy()) {
                state.Jump(position);
            }

            return null;
        }

        public static ProcStatus? JumpIfNullDereference(DMProcState state) {
            DMReference reference = state.ReadReference();
            int position = state.ReadInt();

            if (state.IsNullDereference(reference)) {
                state.Push(DreamValue.Null);
                state.Jump(position);
            }

            return null;
        }

        public static ProcStatus? Return(DMProcState state) {
            state.SetReturn(state.Pop());
            return ProcStatus.Returned;
        }

        public static ProcStatus? Throw(DMProcState state) {
            DreamValue value = state.Pop();

            if (value.TryGetValueAsDreamObjectOfType(DreamPath.Exception, out DreamObject exception)) {
                throw new CancellingRuntime($"'throw' thrown ({exception.GetVariable("name").GetValueAsString()})");
            }

            throw new CancellingRuntime($"'throw' thrown ({value})");
        }

        public static ProcStatus? SwitchCase(DMProcState state) {
            int casePosition = state.ReadInt();
            DreamValue testValue = state.Pop();
            DreamValue value = state.Pop();

            if (IsEqual(value, testValue)) {
                state.Jump(casePosition);
            } else {
                state.Push(value);
            }

            return null;
        }

        public static ProcStatus? SwitchCaseRange(DMProcState state) {
            int casePosition = state.ReadInt();
            DreamValue rangeUpper = state.Pop();
            DreamValue rangeLower = state.Pop();
            DreamValue value = state.Pop();

            bool matchesLower = IsGreaterThan(value, rangeLower) || IsEqual(value, rangeLower);
            bool matchesUpper = IsLessThan(value, rangeUpper) || IsEqual(value, rangeUpper);
            if (matchesLower && matchesUpper) {
                state.Jump(casePosition);
            } else {
                state.Push(value);
            }

            return null;
        }

        //Copy & run the interpreter in a new thread
        //Jump the current thread to after the spawn's code
        public static ProcStatus? Spawn(DMProcState state) {
            int jumpTo = state.ReadInt();
            float delay = state.Pop().GetValueAsFloat();
            int delayMilliseconds = (int)(delay * 100);

            // TODO: It'd be nicer if we could use something such as DreamThread.Spawn here
            // and have state.Spawn return a ProcState instead
            DreamThread newContext = state.Spawn();

            //Negative delays mean the spawned code runs immediately
            if (delayMilliseconds < 0) {
                newContext.Resume();
                // TODO: Does the rest of the proc get scheduled?
                // Does the value of the delay mean anything?
            } else {
                new Task(async () => {
                    if (delayMilliseconds != 0) {
                        await Task.Delay(delayMilliseconds);
                    } else {
                        await Task.Yield();
                    }
                    newContext.Resume();
                }).Start(TaskScheduler.FromCurrentSynchronizationContext());
            }

            state.Jump(jumpTo);
            return null;
        }

        public static ProcStatus? DebugSource(DMProcState state) {
            string source = state.ReadString();

            state.CurrentSource = source;
            return null;
        }

        public static ProcStatus? DebugLine(DMProcState state) {
            int line = state.ReadInt();

            state.CurrentLine = line;
            state.DebugManager.HandleLineChange(state, line);
            return null;
        }
        #endregion Flow

        #region Others

        private static void PerformOutput(DreamValue a, DreamValue b) {
            if (a == DreamValue.Null)
                return;

            if (a.TryGetValueAsDreamResource(out var resource)) {
                resource.Output(b);
            } else if (a.TryGetValueAsDreamObject(out var dreamObject)) {
                IDreamMetaObject? metaObject = dreamObject!.ObjectDefinition?.MetaObject;

                metaObject?.OperatorOutput(a, b);
            } else {
                throw new NotImplementedException($"Unimplemented output operation between {a} and {b}");
            }
        }

        public static ProcStatus? OutputReference(DMProcState state) {
            DMReference leftRef = state.ReadReference();
            DreamValue right = state.Pop();

            if (leftRef.RefType == DMReference.Type.ListIndex) {
                (DreamValue indexing, _) = state.GetIndexReferenceValues(leftRef, peek: true);

                if (indexing.TryGetValueAsDreamObjectOfType(DreamPath.Savefile, out var savefile)) {
                    // Savefiles get some special treatment.
                    // "savefile[A] << B" is the same as "savefile[A] = B"

                    state.AssignReference(leftRef, right);
                    return null;
                }
            }

            PerformOutput(state.GetReferenceValue(leftRef), right);
            return null;
        }

        public static ProcStatus? Output(DMProcState state) {
            DreamValue right = state.Pop();
            DreamValue left = state.Pop();

            PerformOutput(left, right);
            return null;
        }

        public static ProcStatus? Input(DMProcState state) {
            DMReference leftRef = state.ReadReference();
            DMReference rightRef = state.ReadReference();

            if (leftRef.RefType == DMReference.Type.ListIndex) {
                (DreamValue indexing, _) = state.GetIndexReferenceValues(leftRef, peek: true);

                if (indexing.TryGetValueAsDreamObjectOfType(DreamPath.Savefile, out var savefile)) {
                    // Savefiles get some special treatment.
                    // "savefile[A] >> B" is the same as "B = savefile[A]"

                    state.AssignReference(rightRef, state.GetReferenceValue(leftRef));
                    return null;
                } else {
                    // Pop the reference's stack values
                    state.GetReferenceValue(leftRef);
                    state.GetReferenceValue(rightRef);
                }
            }

            throw new NotImplementedException($"Input operation is unimplemented for {leftRef} and {rightRef}");
        }

        public static ProcStatus? Browse(DMProcState state) {
            state.Pop().TryGetValueAsString(out string? options);
            DreamValue body = state.Pop();
            DreamObject receiver = state.Pop().GetValueAsDreamObject();

            IEnumerable<DreamConnection> clients;
            if (receiver.IsSubtypeOf(DreamPath.Mob)) {
                clients = new[] { state.DreamManager.GetConnectionFromMob(receiver) };
            } else if (receiver.IsSubtypeOf(DreamPath.Client)) {
                clients = new[] { state.DreamManager.GetConnectionFromClient(receiver) };
            } else if (receiver == state.DreamManager.WorldInstance) {
                clients = state.DreamManager.Connections;
            } else {
                throw new Exception($"Invalid browse() recipient: expected mob, client, or world, got {receiver}");
            }

            string? browseValue;
            if (body.TryGetValueAsDreamResource(out var resource)) {
                browseValue = resource.ReadAsString();
            } else if (body.TryGetValueAsString(out browseValue) || body == DreamValue.Null) {
                // Got it.
            } else {
                throw new Exception($"Invalid browse() body: expected resource or string, got {body}");
            }

            foreach (DreamConnection client in clients) {
                client?.Browse(browseValue, options);
            }

            return null;
        }

        public static ProcStatus? BrowseResource(DMProcState state) {
            DreamValue filename = state.Pop();
            var value = state.Pop();
            DreamResource file;
            if (!value.TryGetValueAsDreamResource(out file))
            {
                if (value.TryGetValueAsDreamObjectOfType(DreamPath.Icon, out var icon))
                {
                    // TODO Only load the correct state/dir
                    file = IoCManager.Resolve<DreamResourceManager>()
                        .LoadResource(DreamMetaObjectIcon.ObjectToDreamIcon[icon].Icon);
                }
                else
                {
                    throw new NotImplementedException();
                }
            }
            DreamObject receiver = state.Pop().GetValueAsDreamObject();

            DreamObject client;
            if (receiver.IsSubtypeOf(DreamPath.Mob)) {
                client = receiver.GetVariable("client").GetValueAsDreamObject();
            } else if (receiver.IsSubtypeOf(DreamPath.Client)) {
                client = receiver;
            } else {
                throw new Exception("Invalid browse_rsc() recipient");
            }

            if (client != null) {
                DreamConnection connection = state.DreamManager.GetConnectionFromClient(client);

                connection.BrowseResource(file, (filename.Value != null) ? filename.GetValueAsString() : Path.GetFileName(file.ResourcePath));
            }

            return null;
        }

        public static ProcStatus? DeleteObject(DMProcState state) {
            DreamObject dreamObject = state.Pop().GetValueAsDreamObject();

            dreamObject?.Delete(state.DreamManager);
            if (dreamObject is not null && dreamObject == state.Instance) {
                return ProcStatus.Returned;
            }
            return null;
        }

        public static ProcStatus? OutputControl(DMProcState state) {
            string control = state.Pop().GetValueAsString();
            DreamValue message = state.Pop();
            DreamObject receiver = state.Pop().GetValueAsDreamObject();

            if (receiver == state.DreamManager.WorldInstance) {
                //Same as "world << ..."
                receiver.ObjectDefinition.MetaObject.OperatorOutput(new(receiver), message);
                return null;
            }

            DreamObject? client;
            if (receiver.IsSubtypeOf(DreamPath.Mob)) {
                receiver.GetVariable("client").TryGetValueAsDreamObjectOfType(DreamPath.Client, out client);
            } else if (receiver.IsSubtypeOf(DreamPath.Client)) {
                client = receiver;
            } else {
                throw new Exception("Invalid output() recipient");
            }

            if (client != null) {
                DreamConnection connection = state.DreamManager.GetConnectionFromClient(client);

                if (message.Type != DreamValue.DreamValueType.String && message.Value != null) throw new Exception("Invalid output() message " + message);
                connection.OutputControl((string)message.Value, control);
            }

            // TODO: When errors are more strict (or a setting for it added), a null client should error

            return null;
        }

        public static ProcStatus? Prompt(DMProcState state) {
            DMValueType types = (DMValueType)state.ReadInt();
            DreamValue list = state.Pop();
            DreamValue message, title, defaultValue;

            DreamValue firstArg = state.Pop();
            if (firstArg.TryGetValueAsDreamObjectOfType(DreamPath.Mob, out var recipientMob)) {
                message = state.Pop();
                title = state.Pop();
                defaultValue = state.Pop();
            } else {
                recipientMob = state.Usr;
                message = firstArg;
                title = state.Pop();
                defaultValue = state.Pop();
                state.Pop(); //Fourth argument, should be null
            }

            if (recipientMob == null) {
                state.Push(DreamValue.Null);
                return null;
            }

            if (recipientMob.GetVariable("client").TryGetValueAsDreamObjectOfType(DreamPath.Client, out var clientObject)) {
                DreamConnection? connection = state.DreamManager.GetConnectionFromClient(clientObject);
                if (connection == null) {
                    state.Push(DreamValue.Null);
                    return null;
                }

                Task<DreamValue> promptTask;
                if (list.TryGetValueAsDreamList(out var valueList)) {
                    promptTask = connection.PromptList(types, valueList, title.Stringify(), message.Stringify(), defaultValue);
                } else {
                    promptTask = connection.Prompt(types, title.Stringify(), message.Stringify(), defaultValue.Stringify());
                }

                // Could use a better solution. Either no anonymous async native proc at all, or just a better way to call them.
                var waiter = AsyncNativeProc.CreateAnonymousState(state.Thread, async _ => await promptTask);
                state.Thread.PushProcState(waiter);
                return ProcStatus.Called;
            }

            state.Push(DreamValue.Null);
            return null;
        }

        public static ProcStatus? LocateCoord(DMProcState state)
        {
            var z = state.Pop();
            var y = state.Pop();
            var x = state.Pop();
            if (x.TryGetValueAsInteger(out var xInt) && y.TryGetValueAsInteger(out var yInt) &&
                z.TryGetValueAsInteger(out var zInt))
            {
                IoCManager.Resolve<IDreamMapManager>().TryGetTurfAt((xInt, yInt), zInt, out var turf);
                state.Push(new DreamValue(turf));
            }
            else
            {
                state.Push(DreamValue.Null);
            }

            return null;
        }

        public static ProcStatus? Locate(DMProcState state) {
            if (!state.Pop().TryGetValueAsDreamObject(out var container))
            {
                state.Push(DreamValue.Null);
                return null;
            }

            DreamValue value = state.Pop();

            DreamList containerList;
            if (container != null && container.IsSubtypeOf(DreamPath.Atom)) {
                container.GetVariable("contents").TryGetValueAsDreamList(out containerList);
            } else {
                containerList = container as DreamList;
            }

            if (value.TryGetValueAsString(out string refString)) {
                state.Push(state.DreamManager.LocateRef(refString));
            } else if (value.TryGetValueAsPath(out DreamPath type)) {
                if (containerList == null) {
                    state.Push(DreamValue.Null);

                    return null;
                }

                foreach (DreamValue containerItem in containerList.GetValues()) {
                    if (!containerItem.TryGetValueAsDreamObject(out DreamObject dmObject)) continue;

                    if (dmObject.IsSubtypeOf(type)) {
                        state.Push(containerItem);

                        return null;
                    }
                }

                state.Push(DreamValue.Null);
            } else {
                if (containerList == null) {
                    state.Push(DreamValue.Null);

                    return null;
                }

                foreach (DreamValue containerItem in containerList.GetValues()) {
                    if (IsEqual(containerItem, value)) {
                        state.Push(containerItem);

                        return null;
                    }
                }

                state.Push(DreamValue.Null);
            }

            return null;
        }

        public static ProcStatus? PickWeighted(DMProcState state) {
            int count = state.ReadInt();

            (DreamValue Value, float CumulativeWeight)[] values = new (DreamValue, float)[count];
            float totalWeight = 0;
            for (int i = 0; i < count; i++) {
                DreamValue value = state.Pop();
                if (!state.Pop().TryGetValueAsFloat(out var weight))
                {
                    // Breaking change, no clue what weight BYOND is giving to non-nums
                    throw new Exception($"pick() weight '{weight}' is not a number");
                }

                totalWeight += weight;
                values[i] = (value, totalWeight);
            }

            double pick = state.DreamManager.Random.NextDouble() * totalWeight;
            for (int i = 0; i < values.Length; i++) {
                if (pick < values[i].CumulativeWeight) {
                    state.Push(values[i].Value);
                    break;
                }
            }

            return null;
        }

        public static ProcStatus? PickUnweighted(DMProcState state) {
            int count = state.ReadInt();

            DreamValue picked = DreamValue.Null;
            if (count == 1) {
                DreamValue value = state.Pop();

                List<DreamValue> values;
                if (value.TryGetValueAsDreamList(out DreamList list)) {
                    values = list.GetValues();
                } else if (value.Value is DreamProcArguments args) {
                    values = args.GetAllArguments();
                } else {
                    state.Push(value);
                    return null;
                }

                picked = values[state.DreamManager.Random.Next(0, values.Count)];
            } else {
                int pickedIndex = state.DreamManager.Random.Next(0, count);

                picked = state.PopCount(count)[pickedIndex];
            }

            state.Push(picked);
            return null;
        }

        public static ProcStatus? Prob(DMProcState state) {
            DreamValue P = state.Pop();

            if (P.TryGetValueAsFloat(out float probability)) {
                int result = (state.DreamManager.Random.Next(0, 100) <= probability) ? 1 : 0;

                state.Push(new DreamValue(result));
            } else {
                state.Push(new DreamValue(0));
            }

            return null;
        }

        ///<summary>Right now this is used exclusively by addtext() calls, to concatenate its arguments together,
        ///but later it might make sense to have this be a simplification path for detected repetitive additions of strings,
        ///so as to slightly reduce the amount of re-allocation taking place.
        ///</summary>.
        public static ProcStatus? MassConcatenation(DMProcState state)
        {
            int count = state.ReadInt();
            if (count < 2) // One or zero arguments -- shouldn't really ever happen. addtext() compiletimes with <2 args and stringification should probably be a different opcode
            {
                Logger.Warning("addtext() called with " + count.ToString() + " arguments at runtime."); // TODO: tweak this warning if this ever gets used for other sorts of string concat
                state.Push(DreamValue.Null);
                return null;
            }
            int estimated_string_size = count * 10; // FIXME: We can do better with string size prediction here.
            StringBuilder builder = new StringBuilder(estimated_string_size); // An approximate guess at how big this string is going to be.
            foreach (DreamValue add in state.PopCount(count))
            {
                if (add.TryGetValueAsString(out var addStr))
                {
                    builder.Append(addStr);
                }
            }

            state.Push(new DreamValue(builder.ToString()));
            return null;
        }

        public static ProcStatus? IsSaved(DMProcState state) {
            DreamValue key = state.Pop();
            DreamValue owner = state.Pop();
            if (!key.TryGetValueAsString(out string property)) {
                throw new Exception("Invalid var for issaved() call: " + key);
            }

            DreamObjectDefinition objectDefinition;
            if (owner.TryGetValueAsDreamObject(out DreamObject dreamObject)) {
                objectDefinition = dreamObject.ObjectDefinition;
            } else if (owner.TryGetValueAsPath(out DreamPath path)) {
                objectDefinition = state.DreamManager.ObjectTree.GetObjectDefinition(path);
            } else {
                throw new Exception("Invalid owner for issaved() call " + owner);
            }

            //TODO: Add support for var/const/ and var/tmp/ once those are properly in
            if (objectDefinition.GlobalVariables.ContainsKey(property))
            {
                state.Push(new DreamValue(0));
            }
            else
            {
                state.Push(new DreamValue(1));
            }
            return null;
        }
        #endregion Others

        #region Helpers
        [SuppressMessage("ReSharper", "CompareOfFloatsByEqualityOperator")]
        private static bool IsEqual(DreamValue first, DreamValue second) {
            switch (first.Type) {
                case DreamValue.DreamValueType.DreamObject: {
                    DreamObject firstValue = first.GetValueAsDreamObject();

                    switch (second.Type) {
                        case DreamValue.DreamValueType.DreamObject: return firstValue == second.GetValueAsDreamObject();
                        case DreamValue.DreamValueType.DreamPath:
                        case DreamValue.DreamValueType.String:
                        case DreamValue.DreamValueType.Float: return false;
                    }

                    break;
                }
                case DreamValue.DreamValueType.Float: {
                    float firstValue = first.GetValueAsFloat();

                    switch (second.Type) {
                        case DreamValue.DreamValueType.Float: return firstValue == second.GetValueAsFloat();
                        case DreamValue.DreamValueType.DreamPath:
                        case DreamValue.DreamValueType.DreamObject:
                        case DreamValue.DreamValueType.String: return false;
                    }

                    break;
                }
                case DreamValue.DreamValueType.String: {
                    string firstValue = first.GetValueAsString();

                    switch (second.Type) {
                        case DreamValue.DreamValueType.String: return firstValue == second.GetValueAsString();
                        case DreamValue.DreamValueType.DreamObject:
                        case DreamValue.DreamValueType.Float: return false;
                    }

                    break;
                }
                case DreamValue.DreamValueType.DreamPath: {
                    DreamPath firstValue = first.GetValueAsPath();

                    switch (second.Type) {
                        case DreamValue.DreamValueType.DreamPath: return firstValue.Equals(second.GetValueAsPath());
                        case DreamValue.DreamValueType.Float:
                        case DreamValue.DreamValueType.DreamObject:
                        case DreamValue.DreamValueType.String: return false;
                    }

                    break;
                }
                case DreamValue.DreamValueType.DreamResource: {
                    DreamResource firstValue = first.GetValueAsDreamResource();

                    switch (second.Type) {
                        case DreamValue.DreamValueType.DreamResource: return firstValue.ResourcePath == second.GetValueAsDreamResource().ResourcePath;
                        default: return false;
                    }
                }
            }

            throw new NotImplementedException("Equal comparison for " + first + " and " + second + " is not implemented");
        }

        private static bool IsEquivalent(DreamValue first, DreamValue second) {
            if(first.TryGetValueAsDreamObject(out var firstObject)) {
                if(firstObject?.ObjectDefinition?.MetaObject is not null) {
                    return firstObject.ObjectDefinition.MetaObject.OperatorEquivalent(first, second).IsTruthy();
                }
            }
            // Behaviour is otherwise equivalent (pun intended) to ==
            return IsEqual(first, second);
        }

        private static bool IsGreaterThan(DreamValue first, DreamValue second) {
            switch (first.Type) {
                case DreamValue.DreamValueType.Float when second.Type == DreamValue.DreamValueType.Float:
                    return first.GetValueAsFloat() > second.GetValueAsFloat();
                case DreamValue.DreamValueType.Float when second.Value == null:
                    return first.GetValueAsFloat() > 0;
                case DreamValue.DreamValueType.String when second.Type == DreamValue.DreamValueType.String:
                    return string.Compare(first.GetValueAsString(), second.GetValueAsString(), StringComparison.Ordinal) > 0;
                default: {
                    if (first == DreamValue.Null) {
                        if (second.Type == DreamValue.DreamValueType.Float) return 0 > second.GetValueAsFloat();
                        if (second.TryGetValueAsString(out var s)) return false;
                        if (second.Value == null) return false;
                    }
                    throw new Exception("Invalid greater than comparison on " + first + " and " + second);
                }
            }
        }

        private static bool IsLessThan(DreamValue first, DreamValue second) {
            switch (first.Type) {
                case DreamValue.DreamValueType.Float when second.Type == DreamValue.DreamValueType.Float:
                    return first.GetValueAsFloat() < second.GetValueAsFloat();
                case DreamValue.DreamValueType.Float when second.Value == null:
                    return first.GetValueAsFloat() < 0;
                case DreamValue.DreamValueType.String when second.Type == DreamValue.DreamValueType.String:
                    return string.Compare(first.GetValueAsString(), second.GetValueAsString(), StringComparison.Ordinal) < 0;
                default: {
                    if (first == DreamValue.Null) {
                        if (second.Type == DreamValue.DreamValueType.Float) return 0 < second.GetValueAsFloat();
                        if (second.TryGetValueAsString(out var s)) return s != "";
                        if (second.Value == null) return false;
                    }
                    throw new Exception("Invalid less than comparison between " + first + " and " + second);
                }
            }
        }

        private static DreamValue MultiplyValues(DreamValue first, DreamValue second) {
            if (first == DreamValue.Null || second == DreamValue.Null) {
                return new(0);
            } else if (first.TryGetValueAsDreamObject(out var firstObject)) {
                if (firstObject.ObjectDefinition.MetaObject == null)
                    throw new Exception("Invalid multiply operation on " + first + " and " + second);

                return firstObject.ObjectDefinition.MetaObject.OperatorMultiply(first, second);
            } else if (first.Type == DreamValue.DreamValueType.Float && second.Type == DreamValue.DreamValueType.Float) {
                return new(first.GetValueAsFloat() * second.GetValueAsFloat());
            } else {
                throw new Exception("Invalid multiply operation on " + first + " and " + second);
            }
        }

        private static DreamValue DivideValues(DreamValue first, DreamValue second) {
            if (first == DreamValue.Null) {
                return new(0);
            } else if (first.TryGetValueAsFloat(out var firstFloat) && second.TryGetValueAsFloat(out var secondFloat)) {
                if (secondFloat == 0) {
                    throw new Exception("Division by zero");
                }
                return new(firstFloat / secondFloat);
            } else {
                throw new Exception("Invalid divide operation on " + first + " and " + second);
            }
        }

        private static DreamValue BitXorValues(DreamValue first, DreamValue second) {
            if (first.TryGetValueAsDreamList(out DreamList list)) {
                DreamList newList = DreamList.Create();
                List<DreamValue> values;

                if (second.TryGetValueAsDreamList(out DreamList secondList)) {
                    values = secondList.GetValues();
                } else {
                    values = new List<DreamValue>() { second };
                }

                foreach (DreamValue value in values) {
                    bool inFirstList = list.ContainsValue(value);
                    bool inSecondList = secondList.ContainsValue(value);

                    if (inFirstList ^ inSecondList) {
                        newList.AddValue(value);

                        DreamValue associatedValue = inFirstList ? list.GetValue(value) : secondList.GetValue(value);
                        if (associatedValue.Value != null) newList.SetValue(value, associatedValue);
                    }
                }

                return new DreamValue(newList);
            } else {
                return new DreamValue(first.GetValueAsInteger() ^ second.GetValueAsInteger());
            }
        }

        private static DreamValue ModulusValues(DreamValue first, DreamValue second) {
            if (first.Type == DreamValue.DreamValueType.Float && second.Type == DreamValue.DreamValueType.Float) {
                return new DreamValue(first.GetValueAsInteger() % second.GetValueAsInteger());
            } else {
                throw new Exception("Invalid modulus operation on " + first + " and " + second);
            }
        }

        private static DreamValue ModulusModulusValues(DreamValue first, DreamValue second) {
            if (first.TryGetValueAsFloat(out var firstFloat) && second.TryGetValueAsFloat(out var secondFloat)) {
                // BYOND docs say that A %% B is equivalent to B * fract(A/B)
                // BREAKING CHANGE: The floating point precision is slightly different between OD and BYOND, giving slightly different values
                var fraction = firstFloat / secondFloat;
                fraction -= MathF.Truncate(fraction);
                return new DreamValue(fraction * secondFloat);
            }
            throw new Exception("Invalid modulusmodulus operation on " + first + " and " + second);
        }
        #endregion Helpers
    }
}<|MERGE_RESOLUTION|>--- conflicted
+++ resolved
@@ -458,17 +458,11 @@
         }
 
         public static ProcStatus? PushArgumentList(DMProcState state) {
-<<<<<<< HEAD
-            DreamList argList = state.Pop().GetValueAsDreamList();
-
-            if (argList != null) {
+            DreamProcArguments arguments = new DreamProcArguments(new(), new());
+
+            if (state.Pop().TryGetValueAsDreamList(out var argList)) {
                 List<DreamValue> ordered = new();
                 Dictionary<string, DreamValue> named = new();
-=======
-            DreamProcArguments arguments = new DreamProcArguments(new(), new());
-
-            if (state.Pop().TryGetValueAsDreamList(out var argList)) {
->>>>>>> 5d8d9041
                 foreach (DreamValue value in argList.GetValues()) {
                     if (argList.ContainsKey(value)) { //Named argument
                         if (value.TryGetValueAsString(out string name)) {
