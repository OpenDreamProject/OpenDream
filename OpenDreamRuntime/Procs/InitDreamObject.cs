using System.Text;
using OpenDreamRuntime.Objects;

namespace OpenDreamRuntime.Procs {
    sealed class InitDreamObjectState : ProcState {
        public static readonly Stack<InitDreamObjectState> Pool = new();

        private readonly IDreamManager _dreamMan;
        private readonly IDreamObjectTree _objectTree;

        enum Stage {
            // Need to call the object's (init) proc
            Init,

            // Need to call IDreamMetaObject.OnObjectCreated & New
            OnObjectCreated,

            // Time to return
            Return,
        }

        public InitDreamObjectState(IDreamManager dreamManager, IDreamObjectTree objectTree) {
            _dreamMan = dreamManager;
            _objectTree = objectTree;
        }

        public void Initialize(DreamThread thread, DreamObject dreamObject, DreamObject? usr, DreamProcArguments arguments) {
            base.Initialize(thread, true);

            _dreamObject = dreamObject;
            _usr = usr;
            _arguments = arguments;
            _stage = Stage.Init;
        }

        private DreamObject _dreamObject;
        private DreamObject? _usr;
        private DreamProcArguments _arguments;
        private Stage _stage = Stage.Init;

        public override DreamProc? Proc => null;

        public override void AppendStackFrame(StringBuilder builder) {
            builder.AppendLine($"new {_dreamObject.ObjectDefinition?.Type}");
        }

<<<<<<< HEAD
        public override ProcStatus Resume()
        {
=======
        public override void Dispose() {
            base.Dispose();

            _dreamObject = null!;
            _usr = null;
            _arguments = default;

            Pool.Push(this);
        }

        protected override ProcStatus InternalResume() {
>>>>>>> 2742f32e
            var src = _dreamObject;

            switch_start:
            switch (_stage) {
                case Stage.Init: {
                    _stage = Stage.OnObjectCreated;

                    if (src.ObjectDefinition.InitializationProc == null) {
                        goto switch_start;
                    }

                    var proc = _objectTree.Procs[src.ObjectDefinition.InitializationProc.Value];
                    var initProcState = proc.CreateState(Thread, src, _usr, new(null));
                    Thread.PushProcState(initProcState);
                    return ProcStatus.Called;
                }

                case Stage.OnObjectCreated: {
                    _stage = Stage.Return;

                    if (src.ObjectDefinition.MetaObject == null) {
                        goto switch_start;
                    }

                    _dreamObject.ObjectDefinition.MetaObject.OnObjectCreated(_dreamObject, _arguments);

                    if (!_dreamMan.Initialized) {
                        // Suppress all New() calls during /world/<init>() and map loading.
                        goto switch_start;
                    }

                    if (src.ObjectDefinition.MetaObject.ShouldCallNew) {
                        var newProc = src.GetProc("New");
                        var newProcState = newProc.CreateState(Thread, src, _usr, _arguments);
                        Thread.PushProcState(newProcState);
                        return ProcStatus.Called;
                    }

                    goto switch_start;
                }

                case Stage.Return:
                    Result = new DreamValue(_dreamObject);
                    return ProcStatus.Returned;
            }

            throw new InvalidOperationException();
        }
    }
}<|MERGE_RESOLUTION|>--- conflicted
+++ resolved
@@ -44,10 +44,6 @@
             builder.AppendLine($"new {_dreamObject.ObjectDefinition?.Type}");
         }
 
-<<<<<<< HEAD
-        public override ProcStatus Resume()
-        {
-=======
         public override void Dispose() {
             base.Dispose();
 
@@ -58,8 +54,7 @@
             Pool.Push(this);
         }
 
-        protected override ProcStatus InternalResume() {
->>>>>>> 2742f32e
+        public override ProcStatus Resume() {
             var src = _dreamObject;
 
             switch_start:
