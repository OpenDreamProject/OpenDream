using System.Diagnostics.CodeAnalysis;
using System.Text.Json;
using System.Threading.Tasks;
using OpenDreamRuntime.Objects.Types;
using OpenDreamRuntime.Procs;
using OpenDreamRuntime.Procs.DebugAdapter;
using OpenDreamRuntime.Rendering;
using OpenDreamRuntime.Resources;
using OpenDreamShared.Dream;
using OpenDreamShared.Json;
using Robust.Server.GameObjects;
using Robust.Server.GameStates;
using Robust.Server.Player;
using Robust.Shared.Map;
using Robust.Shared.Serialization.Manager;
using Robust.Shared.Serialization.Manager.Exceptions;
using MethodImplAttribute = System.Runtime.CompilerServices.MethodImplAttribute;
using MethodImplOptions = System.Runtime.CompilerServices.MethodImplOptions;

namespace OpenDreamRuntime.Objects;

public sealed class DreamObjectTree {
    public TreeEntry[] Types { get; private set; }
    public List<DreamProc> Procs { get; private set; } = new();
    public List<string> Strings { get; private set; } //TODO: Store this somewhere else
    public DreamProc? GlobalInitProc { get; private set; }

    public TreeEntry Root { get; private set; }
    public TreeEntry List { get; private set; }
    public TreeEntry World { get; private set; }
    public TreeEntry Client { get; private set; }
    public TreeEntry Datum { get; private set; }
    public TreeEntry Sound { get; private set; }
    public TreeEntry Matrix { get; private set; }
    public TreeEntry Exception { get; private set; }
    public TreeEntry Savefile { get; private set; }
    public TreeEntry Regex { get; private set; }
    public TreeEntry Filter { get; private set; }
    public TreeEntry Icon { get; private set; }
    public TreeEntry Image { get; private set; }
    public TreeEntry MutableAppearance { get; private set; }
    public TreeEntry Atom { get; private set; }
    public TreeEntry Area { get; private set; }
    public TreeEntry Turf { get; private set; }
    public TreeEntry Movable { get; private set; }
    public TreeEntry Obj { get; private set; }
    public TreeEntry Mob { get; private set; }

    private readonly Dictionary<string, TreeEntry> _pathToType = new();
    private Dictionary<string, int> _globalProcIds;

    [Dependency] private readonly AtomManager _atomManager = default!;
    [Dependency] private readonly DreamManager _dreamManager = default!;
    [Dependency] private readonly IDreamMapManager _dreamMapManager = default!;
    [Dependency] private readonly IMapManager _mapManager = default!;
    [Dependency] private readonly IDreamDebugManager _dreamDebugManager = default!;
    [Dependency] private readonly IEntitySystemManager _entitySystemManager = default!;
    [Dependency] private readonly IEntityManager _entityManager = default!;
    [Dependency] private readonly DreamResourceManager _dreamResourceManager = default!;
    [Dependency] private readonly WalkManager _walkManager = default!;
    [Dependency] private readonly IPlayerManager _playerManager = default!;
    [Dependency] private readonly ISerializationManager _serializationManager = default!;
    [Dependency] private readonly ProcScheduler _procScheduler = default!;
    private ServerAppearanceSystem? _appearanceSystem;
    private TransformSystem? _transformSystem;
    private PvsOverrideSystem? _pvsOverrideSystem;
    private MetaDataSystem? _metaDataSystem;

    public void LoadJson(DreamCompiledJson json) {
        var types = json.Types ?? Array.Empty<DreamTypeJson>();
        if (types.Length == 0 || types[0].Path != "/")
            throw new ArgumentException("The first type must be root!", nameof(json));

        Root = new("/", 0);

        _entitySystemManager.TryGetEntitySystem(out _appearanceSystem);
        _entitySystemManager.TryGetEntitySystem(out _transformSystem);
        _entitySystemManager.TryGetEntitySystem(out _pvsOverrideSystem);
        _entitySystemManager.TryGetEntitySystem(out _metaDataSystem);

        Strings = json.Strings ?? new();

<<<<<<< HEAD
        var types = json.Types ?? Array.Empty<DreamTypeJson>();
        var procs = json.Procs;
        var globalProcs = json.GlobalProcs;

        // Load procs first so types can set their init proc's super proc
        LoadProcsFromJson(types, procs, globalProcs);
        LoadTypesFromJson(types);

        if (json.GlobalInitProc is { } initProcDef) {
            GlobalInitProc = new DMProc(Procs.Count, DreamPath.Root, initProcDef, "<global init>", _dreamManager, _atomManager, _dreamMapManager, _dreamDebugManager, _dreamResourceManager, this, _procScheduler);
            Procs.Add(GlobalInitProc);
        } else {
            GlobalInitProc = null;
        }
=======
        if (json.GlobalInitProc is { } initProcDef) {
            GlobalInitProc = new DMProc(0, Root, initProcDef, "<global init>", _dreamManager, _atomManager, _dreamMapManager, _dreamDebugManager, _dreamResourceManager, this, _procScheduler);
        } else {
            GlobalInitProc = null;
        }

        var procs = json.Procs;
        var globalProcs = json.GlobalProcs;

        LoadTypesFromJson(types, procs, globalProcs);
>>>>>>> 3ccb9169
    }

    public TreeEntry GetTreeEntry(string path) {
        if (!_pathToType.TryGetValue(path, out TreeEntry? type)) {
            throw new Exception($"Object '{path}' does not exist");
        }

        return type;
    }

    public TreeEntry GetTreeEntry(int typeId) {
        return Types[typeId];
    }

    public bool TryGetTreeEntry(string path, [NotNullWhen(true)] out TreeEntry? treeEntry) {
        return _pathToType.TryGetValue(path, out treeEntry);
    }

    public DreamObjectDefinition GetObjectDefinition(int typeId) {
        return GetTreeEntry(typeId).ObjectDefinition;
    }

    public bool TryGetGlobalProc(string name, [NotNullWhen(true)] out DreamProc? globalProc) {
        globalProc = _globalProcIds.TryGetValue(name, out int procId) ? Procs[procId] : null;

        return (globalProc != null);
    }

    public IEnumerable<TreeEntry> GetAllDescendants(TreeEntry treeEntry) {
        yield return treeEntry;

        foreach (int typeId in treeEntry.InheritingTypes) {
            TreeEntry type = Types[typeId];
            IEnumerator<TreeEntry> typeChildren = GetAllDescendants(type).GetEnumerator();

            while (typeChildren.MoveNext()) yield return typeChildren.Current;
        }
    }

    /// <remarks>
    /// It is the job of whatever calls this function to then initialize the object! <br/>
    /// (by calling the result of <see cref="DreamObject.InitProc(DreamThread, DreamObject?, DreamProcArguments)"/> or <see cref="DreamObject.InitSpawn(DreamProcArguments)"/>)
    /// </remarks>
    public DreamObject CreateObject(TreeEntry type) {
        if (type == List)
            return CreateList();
        if (type == Savefile)
            return new DreamObjectSavefile(Savefile.ObjectDefinition);
        if (type.ObjectDefinition.IsSubtypeOf(Matrix))
            return new DreamObjectMatrix(type.ObjectDefinition);
        if (type.ObjectDefinition.IsSubtypeOf(Sound))
            return new DreamObjectSound(type.ObjectDefinition);
        if (type.ObjectDefinition.IsSubtypeOf(Regex))
            return new DreamObjectRegex(type.ObjectDefinition);
        if (type.ObjectDefinition.IsSubtypeOf(Image))
            return new DreamObjectImage(type.ObjectDefinition);
        if (type.ObjectDefinition.IsSubtypeOf(Icon))
            return new DreamObjectIcon(type.ObjectDefinition);
        if (type.ObjectDefinition.IsSubtypeOf(Filter))
            return new DreamObjectFilter(type.ObjectDefinition);
        if (type.ObjectDefinition.IsSubtypeOf(Mob))
            return new DreamObjectMob(type.ObjectDefinition);
        if (type.ObjectDefinition.IsSubtypeOf(Movable))
            return new DreamObjectMovable(type.ObjectDefinition);
        if (type.ObjectDefinition.IsSubtypeOf(Area))
            return new DreamObjectArea(type.ObjectDefinition);
        if (type.ObjectDefinition.IsSubtypeOf(Atom))
            return new DreamObjectAtom(type.ObjectDefinition);
        if (type.ObjectDefinition.IsSubtypeOf(Client))
            throw new Exception("Cannot create objects of type /client");
        if (type.ObjectDefinition.IsSubtypeOf(Turf))
            throw new Exception("New turfs must be created by the map manager");

        return new DreamObject(type.ObjectDefinition);
    }

    public T CreateObject<T>(TreeEntry type) where T : DreamObject {
        return (T)CreateObject(type);
    }

    // TODO: Maybe in the future, DreamList could be made not a DreamObject so this doesn't have to be done through the object tree?
    public DreamList CreateList(int size = 0) {
        return new DreamList(List.ObjectDefinition, size);
    }

    public DreamList CreateList(string[] elements) {
        DreamList list = CreateList(elements.Length);

        foreach (String value in elements) {
            list.AddValue(new DreamValue(value));
        }

        return list;
    }

    public DreamValue GetDreamValueFromJsonElement(object? value) {
        if (value == null) return DreamValue.Null;

        JsonElement jsonElement = (JsonElement)value;
        switch (jsonElement.ValueKind) {
            case JsonValueKind.String:
                var str = jsonElement.GetString();
                if (str == null)
                    throw new NullNotAllowedException();

                return new DreamValue(str);
            case JsonValueKind.Number:
                return new DreamValue(jsonElement.GetSingle());
            case JsonValueKind.Object: {
                JsonVariableType variableType = (JsonVariableType)jsonElement.GetProperty("type").GetByte();

                switch (variableType) {
                    case JsonVariableType.Resource: {
                        var resourcePath = jsonElement.GetProperty("resourcePath").GetString();
                        if (resourcePath == null)
                            throw new NullNotAllowedException();

                        var resM = IoCManager.Resolve<DreamResourceManager>();
                        DreamResource resource = resM.LoadResource(resourcePath);

                        return new DreamValue(resource);
                    }
                    case JsonVariableType.Type:
                        JsonElement typeValue = jsonElement.GetProperty("value");

                        return new DreamValue(Types[typeValue.GetInt32()]);
                    case JsonVariableType.Proc:
                        return new DreamValue(Procs[jsonElement.GetProperty("value").GetInt32()]);
                    case JsonVariableType.List:
                        DreamList list = CreateList();

                        if (jsonElement.TryGetProperty("values", out JsonElement values)) {
                            foreach (JsonElement listValue in values.EnumerateArray()) {
                                if (listValue.ValueKind == JsonValueKind.Object &&
                                    !listValue.TryGetProperty("type", out _)) {
                                    if (!listValue.TryGetProperty("key", out var jsonKey) ||
                                        !listValue.TryGetProperty("value", out var jsonValue))
                                        throw new Exception("List value was missing a key or value property");

                                    list.SetValue(GetDreamValueFromJsonElement(jsonKey),
                                        GetDreamValueFromJsonElement(jsonValue), allowGrowth: true);
                                } else {
                                    list.AddValue(GetDreamValueFromJsonElement(listValue));
                                }
                            }
                        }

                        return new DreamValue(list);
                    case JsonVariableType.PositiveInfinity:
                        return new DreamValue(float.PositiveInfinity);
                    case JsonVariableType.NegativeInfinity:
                        return new DreamValue(float.NegativeInfinity);
                    default:
                        throw new Exception($"Invalid variable type ({variableType})");
                }
            }
            default:
                throw new Exception($"Invalid value kind for dream value ({jsonElement.ValueKind})");
        }
    }

    private void LoadTypesFromJson(DreamTypeJson[] types, ProcDefinitionJson[]? procs, int[]? globalProcs) {
        Types = new TreeEntry[types.Length];

        //First pass: Create types and set them up for initialization
        Types[0] = Root;
        for (int i = 1; i < Types.Length; i++) {
            var path = types[i].Path;
            var type = new TreeEntry(path, i);

            Types[i] = type;
            _pathToType[path] = type;
        }

        World = GetTreeEntry("/world");
        List = GetTreeEntry("/list");
        Client = GetTreeEntry("/client");
        Datum = GetTreeEntry("/datum");
        Sound = GetTreeEntry("/sound");
        Matrix = GetTreeEntry("/matrix");
        Exception = GetTreeEntry("/exception");
        Savefile = GetTreeEntry("/savefile");
        Regex = GetTreeEntry("/regex");
        Filter = GetTreeEntry("/dm_filter");
        Icon = GetTreeEntry("/icon");
        Image = GetTreeEntry("/image");
        MutableAppearance = GetTreeEntry("/mutable_appearance");
        Atom = GetTreeEntry("/atom");
        Area = GetTreeEntry("/area");
        Turf = GetTreeEntry("/turf");
        Movable = GetTreeEntry("/atom/movable");
        Obj = GetTreeEntry("/obj");
        Mob = GetTreeEntry("/mob");

        // Load procs first so types can set their init proc's super proc
        LoadProcsFromJson(procs, globalProcs);

        //Second pass: Set each type's parent and children
        for (int i = 0; i < Types.Length; i++) {
            DreamTypeJson jsonType = types[i];
            TreeEntry type = Types[i];

            if (jsonType.Parent != null) {
                TreeEntry parent = Types[jsonType.Parent.Value];

                parent.InheritingTypes.Add(i);
                type.ParentEntry = parent;
            }
        }

        //Third pass: Load each type's vars and procs
        //This must happen top-down from the root of the object tree for inheritance to work
        //Thus, the enumeration of GetAllDescendants()
        uint treeIndex = 0;
        foreach (TreeEntry type in GetAllDescendants(Root)) {
            int typeId = type.Id;
            DreamTypeJson jsonType = types[typeId];
            var definition = new DreamObjectDefinition(_dreamManager, this, _atomManager, _dreamMapManager, _mapManager, _dreamResourceManager, _walkManager, _entityManager, _playerManager, _serializationManager, _appearanceSystem, _transformSystem, _pvsOverrideSystem, _metaDataSystem, type);

            type.ObjectDefinition = definition;
            type.TreeIndex = treeIndex++;

            LoadVariablesFromJson(definition, jsonType);

            if (jsonType.Procs != null) {
                foreach (var procList in jsonType.Procs) {
                    foreach (var procId in procList) {
                        var proc = Procs[procId];

                        definition.SetProcDefinition(proc.Name, procId);
                    }
                }
            }

            if (jsonType.Verbs != null) {
                definition.Verbs ??= new(jsonType.Verbs.Count);
                definition.Verbs.AddRange(jsonType.Verbs);
            }

            if (jsonType.InitProc != null) {
                var initProc = Procs[jsonType.InitProc.Value];
                if (definition.InitializationProc != null)
                    initProc.SuperProc = Procs[definition.InitializationProc.Value];
                definition.InitializationProc = jsonType.InitProc.Value;
            }
        }

        // Fourth pass: Set every TreeEntry's ChildrenCount
        foreach (TreeEntry type in TraversePostOrder(Root)) {
            if (type.ParentEntry != null)
                type.ParentEntry.ChildCount += type.ChildCount + 1;
        }

        //Fifth pass: Set atom's name and text
        foreach (TreeEntry type in GetAllDescendants(Atom)) {
            if (type.ObjectDefinition.Variables["name"].IsNull)
                type.ObjectDefinition.Variables["name"] = new(type.Name.Replace("_", " "));

            if (type.ObjectDefinition.Variables["text"].IsNull && type.ObjectDefinition.Variables["name"].TryGetValueAsString(out var name)) {
                type.ObjectDefinition.Variables["text"] = new DreamValue(string.IsNullOrEmpty(name) ? string.Empty : name[..1]);
            }
        }
    }

    private void LoadVariablesFromJson(DreamObjectDefinition objectDefinition, DreamTypeJson jsonObject) {
        if (jsonObject.Variables != null) {
            foreach (KeyValuePair<string, object> jsonVariable in jsonObject.Variables) {
                DreamValue value = GetDreamValueFromJsonElement(jsonVariable.Value);

                objectDefinition.SetVariableDefinition(jsonVariable.Key, value);
            }
        }

        if (jsonObject.GlobalVariables != null) {
            foreach (KeyValuePair<string, int> jsonGlobalVariable in jsonObject.GlobalVariables) {
                objectDefinition.GlobalVariables.Add(jsonGlobalVariable.Key, jsonGlobalVariable.Value);
            }
        }

        if (jsonObject.ConstVariables != null) {
            objectDefinition.ConstVariables ??= new();
            foreach (string jsonConstVariable in jsonObject.ConstVariables) {
                objectDefinition.ConstVariables.Add(jsonConstVariable);
            }
        }

        if(jsonObject.TmpVariables != null) {
            objectDefinition.TmpVariables ??= new();
            foreach (string jsonTmpVariable in jsonObject.TmpVariables) {
                objectDefinition.TmpVariables.Add(jsonTmpVariable);
            }
        }
    }

    public DreamProc LoadProcJson(int id, ProcDefinitionJson procDefinition) {
        TreeEntry owningType = Types[procDefinition.OwningTypeId];
        return new DMProc(id, owningType, procDefinition, null, _dreamManager,
            _atomManager, _dreamMapManager, _dreamDebugManager, _dreamResourceManager, this, _procScheduler);
    }

    private void LoadProcsFromJson(ProcDefinitionJson[]? jsonProcs, int[]? jsonGlobalProcs) {
        Procs.Clear();
        if (jsonProcs != null) {
            Procs.EnsureCapacity(jsonProcs.Length);

            foreach (var proc in jsonProcs) {
                Procs.Add(LoadProcJson(Procs.Count, proc));
            }
        }

        if (jsonGlobalProcs != null) {
            _globalProcIds = new(jsonGlobalProcs.Length);

            foreach (var procId in jsonGlobalProcs) {
                var proc = Procs[procId];

                _globalProcIds.Add(proc.Name, procId);
            }
        }
    }

    internal NativeProc CreateNativeProc(TreeEntry owningType, NativeProc.HandlerFn func) {
        var (name, defaultArgumentValues, argumentNames) = NativeProc.GetNativeInfo(func);
        var proc = new NativeProc(Procs.Count, owningType, name, argumentNames, defaultArgumentValues, func, _dreamManager, _atomManager, _dreamMapManager, _dreamResourceManager, _walkManager, this);

        Procs.Add(proc);
        return proc;
    }

    private AsyncNativeProc CreateAsyncNativeProc(TreeEntry owningType, Func<AsyncNativeProc.State, Task<DreamValue>> func) {
        var (name, defaultArgumentValues, argumentNames) = NativeProc.GetNativeInfo(func);
        var proc = new AsyncNativeProc(Procs.Count, owningType, name, argumentNames, defaultArgumentValues, func);

        Procs.Add(proc);
        return proc;
    }

    internal void SetGlobalNativeProc(NativeProc.HandlerFn func) {
        var (name, defaultArgumentValues, argumentNames) = NativeProc.GetNativeInfo(func);
        var proc = new NativeProc(_globalProcIds[name], Root, name, argumentNames, defaultArgumentValues, func, _dreamManager, _atomManager, _dreamMapManager, _dreamResourceManager, _walkManager, this);

        Procs[proc.Id] = proc;
    }

    public void SetGlobalNativeProc(Func<AsyncNativeProc.State, Task<DreamValue>> func) {
        var (name, defaultArgumentValues, argumentNames) = NativeProc.GetNativeInfo(func);
        var proc = new AsyncNativeProc(_globalProcIds[name], Root, name, argumentNames, defaultArgumentValues, func);

        Procs[proc.Id] = proc;
    }

    internal void SetNativeProc(TreeEntry type, NativeProc.HandlerFn func) {
        var proc = CreateNativeProc(type, func);

        type.ObjectDefinition.SetProcDefinition(proc.Name, proc.Id);
    }

    public void SetNativeProc(TreeEntry type, Func<AsyncNativeProc.State, Task<DreamValue>> func) {
        var proc = CreateAsyncNativeProc(type, func);

        type.ObjectDefinition.SetProcDefinition(proc.Name, proc.Id);
    }

    /// <summary>
    /// Enumerate the inheritance tree in post-order
    /// </summary>
    private IEnumerable<TreeEntry> TraversePostOrder(TreeEntry from) {
        foreach (int typeId in from.InheritingTypes) {
            TreeEntry type = Types[typeId];
            using IEnumerator<TreeEntry> typeChildren = TraversePostOrder(type).GetEnumerator();

            while (typeChildren.MoveNext()) yield return typeChildren.Current;
        }

        yield return from;
    }
}

public sealed class TreeEntry {
    public readonly string Name;
    public readonly string Path;
    public readonly int Id;
    public DreamObjectDefinition ObjectDefinition;
    public TreeEntry ParentEntry;
    public readonly List<int> InheritingTypes = new();

    /// <summary>
    /// This node's index in the inheritance tree based on a depth-first search<br/>
    /// Useful for quickly determining inheritance
    /// </summary>
    public uint TreeIndex;

    /// <summary>
    /// The total amount of children this node has
    /// </summary>
    public uint ChildCount;

    public TreeEntry(string path, int id) {
        int lastSlash = path.LastIndexOf('/');

        Name = (lastSlash != -1) ? path.Substring(lastSlash + 1) : path;
        Path = path;
        Id = id;
    }

    [MethodImpl(MethodImplOptions.AggressiveInlining)]
    public bool IsSubtypeOf(TreeEntry ancestor) {
        // Unsigned underflow is desirable here
        return (TreeIndex - ancestor.TreeIndex) <= ancestor.ChildCount;
    }

    public override string ToString() {
        return Path;
    }
}<|MERGE_RESOLUTION|>--- conflicted
+++ resolved
@@ -80,7 +80,6 @@
 
         Strings = json.Strings ?? new();
 
-<<<<<<< HEAD
         var types = json.Types ?? Array.Empty<DreamTypeJson>();
         var procs = json.Procs;
         var globalProcs = json.GlobalProcs;
@@ -90,23 +89,11 @@
         LoadTypesFromJson(types);
 
         if (json.GlobalInitProc is { } initProcDef) {
-            GlobalInitProc = new DMProc(Procs.Count, DreamPath.Root, initProcDef, "<global init>", _dreamManager, _atomManager, _dreamMapManager, _dreamDebugManager, _dreamResourceManager, this, _procScheduler);
+            GlobalInitProc = new DMProc(Procs.Count, Root, initProcDef, "<global init>", _dreamManager, _atomManager, _dreamMapManager, _dreamDebugManager, _dreamResourceManager, this, _procScheduler);
             Procs.Add(GlobalInitProc);
         } else {
             GlobalInitProc = null;
         }
-=======
-        if (json.GlobalInitProc is { } initProcDef) {
-            GlobalInitProc = new DMProc(0, Root, initProcDef, "<global init>", _dreamManager, _atomManager, _dreamMapManager, _dreamDebugManager, _dreamResourceManager, this, _procScheduler);
-        } else {
-            GlobalInitProc = null;
-        }
-
-        var procs = json.Procs;
-        var globalProcs = json.GlobalProcs;
-
-        LoadTypesFromJson(types, procs, globalProcs);
->>>>>>> 3ccb9169
     }
 
     public TreeEntry GetTreeEntry(string path) {
