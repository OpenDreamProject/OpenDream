using System.Diagnostics.CodeAnalysis;
using OpenDreamShared.Compiler;
using DMCompiler.Compiler.DM;
using OpenDreamShared.Dream;
using OpenDreamShared.Dream.Procs;
using System;

namespace DMCompiler.DM.Expressions {
    // x.y.z
<<<<<<< HEAD
    sealed class Dereference : LValue {
        // Kind of a lazy port
        public readonly string PropertyName;
        private readonly bool _conditional;
=======
    // x[y][z]
    // x.f().y.g()[2]
    // etc.
    class Dereference : LValue {
        public struct Operation {
            public DMASTDereference.OperationKind Kind;
>>>>>>> 12cabe2c

            // Field*, Call*
            public string Identifier;

            // Field*
            public int? GlobalId;

            // Index*
            public DMExpression Index;

            // Call*
            public ArgumentList Parameters;

            public DreamPath? Path;
        }

        private readonly DMExpression _expression;
        private readonly Operation[] _operations;

        public override DreamPath? Path { get; }
        public override DreamPath? NestedPath { get; }

        public Dereference(Location location, DreamPath? path, DMExpression expression, Operation[] operations)
            : base(location, null) {
            _expression = expression;
            _operations = operations;
            Path = path;

            if (_operations.Length == 0) {
                throw new InvalidOperationException("deref expression has no operations");
            }

            NestedPath = _operations[^1].Path;
        }

        private void ShortCircuitHandler(DMProc proc, string endLabel, ShortCircuitMode shortCircuitMode) {
            switch (shortCircuitMode) {
                case ShortCircuitMode.PopNull:
                    proc.JumpIfNull(endLabel);
                    break;
                case ShortCircuitMode.KeepNull:
                    proc.JumpIfNullNoPop(endLabel);
                    break;
                default:
                    throw new InvalidOperationException();
            }
        }

        private void EmitOperation(DMObject dmObject, DMProc proc, ref Operation operation, string endLabel, ShortCircuitMode shortCircuitMode) {
            switch (operation.Kind) {
                case DMASTDereference.OperationKind.Field:
                case DMASTDereference.OperationKind.FieldSearch:
                    proc.DereferenceField(operation.Identifier);
                    break;

                case DMASTDereference.OperationKind.FieldSafe:
                case DMASTDereference.OperationKind.FieldSafeSearch:
                    ShortCircuitHandler(proc, endLabel, shortCircuitMode);
                    proc.DereferenceField(operation.Identifier);
                    break;

                case DMASTDereference.OperationKind.Index:
                    operation.Index.EmitPushValue(dmObject, proc);
                    proc.DereferenceIndex();
                    break;

<<<<<<< HEAD
    // x.y.z()
    sealed class DereferenceProc : DMExpression {
        // Kind of a lazy port
        private readonly DMExpression _expr;
        private readonly bool _conditional;
        private readonly string _field;

        public DereferenceProc(Location location, DMExpression expr, DMASTDereferenceProc astNode) : base(location) {
            _expr = expr;
            _conditional = astNode.Conditional;
            _field = astNode.Property;

            if (astNode.Type == DMASTDereference.DereferenceType.Direct) {
                if (Dereference.DirectConvertable(expr, astNode)) {
                    astNode.Type = DMASTDereference.DereferenceType.Search;
                    return;
=======
                case DMASTDereference.OperationKind.IndexSafe:
                    ShortCircuitHandler(proc, endLabel, shortCircuitMode);
                    operation.Index.EmitPushValue(dmObject, proc);
                    proc.DereferenceIndex();
                    break;

                case DMASTDereference.OperationKind.Call:
                case DMASTDereference.OperationKind.CallSearch: {
                    var (argumentsType, argumentStackSize) = operation.Parameters.EmitArguments(dmObject, proc);
                    proc.DereferenceCall(operation.Identifier, argumentsType, argumentStackSize);
                    break;
>>>>>>> 12cabe2c
                }

                case DMASTDereference.OperationKind.CallSafe:
                case DMASTDereference.OperationKind.CallSafeSearch: {
                    ShortCircuitHandler(proc, endLabel, shortCircuitMode);
                    var (argumentsType, argumentStackSize) = operation.Parameters.EmitArguments(dmObject, proc);
                    proc.DereferenceCall(operation.Identifier, argumentsType, argumentStackSize);
                    break;
                }

                case DMASTDereference.OperationKind.Invalid:
                default:
                    throw new NotImplementedException();
            };
        }

        public override void EmitPushValue(DMObject dmObject, DMProc proc) {
            string endLabel = proc.NewLabelName();

            _expression.EmitPushValue(dmObject, proc);

            foreach (ref var operation in _operations.AsSpan()) {
                EmitOperation(dmObject, proc, ref operation, endLabel, ShortCircuitMode.KeepNull);
            }

            proc.AddLabel(endLabel);
        }

<<<<<<< HEAD
    // x[y]
    sealed class ListIndex : LValue {
        private readonly DMExpression _expr;
        private readonly DMExpression _index;
        private readonly bool _conditional;

        public ListIndex(Location location, DMExpression expr, DMExpression index, DreamPath? path, bool conditional)
            : base(location, path) {
            _expr = expr;
            _index = index;
            _conditional = conditional;
=======
        public override bool CanReferenceShortCircuit() {
            foreach (var operation in _operations) {
                switch (operation.Kind) {
                    case DMASTDereference.OperationKind.FieldSafe:
                    case DMASTDereference.OperationKind.FieldSafeSearch:
                    case DMASTDereference.OperationKind.IndexSafe:
                    case DMASTDereference.OperationKind.CallSafe:
                    case DMASTDereference.OperationKind.CallSafeSearch:
                        return true;

                    case DMASTDereference.OperationKind.Field:
                    case DMASTDereference.OperationKind.FieldSearch:
                    case DMASTDereference.OperationKind.Index:
                    case DMASTDereference.OperationKind.Call:
                    case DMASTDereference.OperationKind.CallSearch:
                        break;

                    case DMASTDereference.OperationKind.Invalid:
                    default:
                        throw new NotImplementedException();
                }
            }

            return base.CanReferenceShortCircuit();
>>>>>>> 12cabe2c
        }

        public override DMReference EmitReference(DMObject dmObject, DMProc proc, string endLabel, ShortCircuitMode shortCircuitMode) {
            _expression.EmitPushValue(dmObject, proc);

            // Perform all except for our last operation
            for (int i = 0; i < _operations.Length - 1; i++) {
                EmitOperation(dmObject, proc, ref _operations[i], endLabel, shortCircuitMode);
            }

            ref var operation = ref _operations[^1];

            switch (operation.Kind) {
                case DMASTDereference.OperationKind.Field:
                case DMASTDereference.OperationKind.FieldSearch:
                    return DMReference.CreateField(operation.Identifier);

                case DMASTDereference.OperationKind.FieldSafe:
                case DMASTDereference.OperationKind.FieldSafeSearch:
                    ShortCircuitHandler(proc, endLabel, shortCircuitMode);
                    return DMReference.CreateField(operation.Identifier);

                case DMASTDereference.OperationKind.Index:
                    operation.Index.EmitPushValue(dmObject, proc);
                    return DMReference.ListIndex;

                case DMASTDereference.OperationKind.IndexSafe:
                    ShortCircuitHandler(proc, endLabel, shortCircuitMode);
                    operation.Index.EmitPushValue(dmObject, proc);
                    return DMReference.ListIndex;

                case DMASTDereference.OperationKind.Call:
                case DMASTDereference.OperationKind.CallSearch:
                case DMASTDereference.OperationKind.CallSafe:
                case DMASTDereference.OperationKind.CallSafeSearch:
                    throw new CompileErrorException(Location, $"attempt to reference proc call result");

                case DMASTDereference.OperationKind.Invalid:
                default:
                    throw new NotImplementedException();
            };
        }

        public override void EmitPushInitial(DMObject dmObject, DMProc proc) {
            string endLabel = proc.NewLabelName();

            _expression.EmitPushValue(dmObject, proc);

            // Perform all except for our last operation
            for (int i = 0; i < _operations.Length - 1; i++) {
                EmitOperation(dmObject, proc, ref _operations[i], endLabel, ShortCircuitMode.KeepNull);
            }

            ref var operation = ref _operations[^1];

            switch (operation.Kind) {
                case DMASTDereference.OperationKind.Field:
                case DMASTDereference.OperationKind.FieldSearch:
                    proc.PushString(operation.Identifier);
                    proc.Initial();
                    break;

                case DMASTDereference.OperationKind.FieldSafe:
                case DMASTDereference.OperationKind.FieldSafeSearch:
                    proc.JumpIfNullNoPop(endLabel);
                    proc.PushString(operation.Identifier);
                    proc.Initial();
                    break;

                case DMASTDereference.OperationKind.Index:
                    operation.Index.EmitPushValue(dmObject, proc);
                    proc.Initial();
                    break;

                case DMASTDereference.OperationKind.IndexSafe:
                    proc.JumpIfNullNoPop(endLabel);
                    operation.Index.EmitPushValue(dmObject, proc);
                    proc.Initial();
                    break;

                case DMASTDereference.OperationKind.Call:
                case DMASTDereference.OperationKind.CallSearch:
                case DMASTDereference.OperationKind.CallSafe:
                case DMASTDereference.OperationKind.CallSafeSearch:
                    throw new CompileErrorException(Location, $"attempt to get `initial` of a proc call");

                case DMASTDereference.OperationKind.Invalid:
                default:
                    throw new NotImplementedException();
            };

            proc.AddLabel(endLabel);
        }

        public void EmitPushIsSaved(DMObject dmObject, DMProc proc) {
            string endLabel = proc.NewLabelName();

            _expression.EmitPushValue(dmObject, proc);

            // Perform all except for our last operation
            for (int i = 0; i < _operations.Length - 1; i++) {
                EmitOperation(dmObject, proc, ref _operations[i], endLabel, ShortCircuitMode.KeepNull);
            }

            ref var operation = ref _operations[^1];

            switch (operation.Kind) {
                case DMASTDereference.OperationKind.Field:
                case DMASTDereference.OperationKind.FieldSearch:
                    proc.PushString(operation.Identifier);
                    proc.IsSaved();
                    break;

                case DMASTDereference.OperationKind.FieldSafe:
                case DMASTDereference.OperationKind.FieldSafeSearch:
                    proc.JumpIfNullNoPop(endLabel);
                    proc.PushString(operation.Identifier);
                    proc.IsSaved();
                    break;

                case DMASTDereference.OperationKind.Index:
                    operation.Index.EmitPushValue(dmObject, proc);
                    proc.IsSaved();
                    break;

                case DMASTDereference.OperationKind.IndexSafe:
                    proc.JumpIfNullNoPop(endLabel);
                    operation.Index.EmitPushValue(dmObject, proc);
                    proc.IsSaved();
                    break;

                case DMASTDereference.OperationKind.Call:
                case DMASTDereference.OperationKind.CallSearch:
                case DMASTDereference.OperationKind.CallSafe:
                case DMASTDereference.OperationKind.CallSafeSearch:
                    throw new CompileErrorException(Location, $"attempt to get `issaved` of a proc call");

                case DMASTDereference.OperationKind.Invalid:
                default:
                    throw new NotImplementedException();
            };

            proc.AddLabel(endLabel);
        }

        public override bool TryAsConstant(out Constant constant) {
            DreamPath? prevPath = null;

            if (_operations.Length == 1) {
                prevPath = _expression.Path;
            } else {
                prevPath = _operations[^2].Path;
            }

            ref var operation = ref _operations[^1];

            switch (operation.Kind) {
                case DMASTDereference.OperationKind.Field:
                case DMASTDereference.OperationKind.FieldSearch:
                case DMASTDereference.OperationKind.FieldSafe:
                case DMASTDereference.OperationKind.FieldSafeSearch:
                    if (prevPath is not null) {
                        var obj = DMObjectTree.GetDMObject(prevPath.GetValueOrDefault());
                        var variable = obj.GetVariable(operation.Identifier);
                        if (variable != null) {
                            if (variable.IsConst)
                                return variable.Value.TryAsConstant(out constant);
                            if ((variable.ValType & DMValueType.CompiletimeReadonly) == DMValueType.CompiletimeReadonly) {
                                variable.Value.TryAsConstant(out constant);
                                return true; // MUST be true.
                            }
                        }
                    }
                    break;
            }

            constant = null;
            return false;
        }
    }
}<|MERGE_RESOLUTION|>--- conflicted
+++ resolved
@@ -7,19 +7,12 @@
 
 namespace DMCompiler.DM.Expressions {
     // x.y.z
-<<<<<<< HEAD
-    sealed class Dereference : LValue {
-        // Kind of a lazy port
-        public readonly string PropertyName;
-        private readonly bool _conditional;
-=======
     // x[y][z]
     // x.f().y.g()[2]
     // etc.
     class Dereference : LValue {
         public struct Operation {
             public DMASTDereference.OperationKind Kind;
->>>>>>> 12cabe2c
 
             // Field*, Call*
             public string Identifier;
@@ -86,24 +79,6 @@
                     proc.DereferenceIndex();
                     break;
 
-<<<<<<< HEAD
-    // x.y.z()
-    sealed class DereferenceProc : DMExpression {
-        // Kind of a lazy port
-        private readonly DMExpression _expr;
-        private readonly bool _conditional;
-        private readonly string _field;
-
-        public DereferenceProc(Location location, DMExpression expr, DMASTDereferenceProc astNode) : base(location) {
-            _expr = expr;
-            _conditional = astNode.Conditional;
-            _field = astNode.Property;
-
-            if (astNode.Type == DMASTDereference.DereferenceType.Direct) {
-                if (Dereference.DirectConvertable(expr, astNode)) {
-                    astNode.Type = DMASTDereference.DereferenceType.Search;
-                    return;
-=======
                 case DMASTDereference.OperationKind.IndexSafe:
                     ShortCircuitHandler(proc, endLabel, shortCircuitMode);
                     operation.Index.EmitPushValue(dmObject, proc);
@@ -115,7 +90,6 @@
                     var (argumentsType, argumentStackSize) = operation.Parameters.EmitArguments(dmObject, proc);
                     proc.DereferenceCall(operation.Identifier, argumentsType, argumentStackSize);
                     break;
->>>>>>> 12cabe2c
                 }
 
                 case DMASTDereference.OperationKind.CallSafe:
@@ -144,19 +118,6 @@
             proc.AddLabel(endLabel);
         }
 
-<<<<<<< HEAD
-    // x[y]
-    sealed class ListIndex : LValue {
-        private readonly DMExpression _expr;
-        private readonly DMExpression _index;
-        private readonly bool _conditional;
-
-        public ListIndex(Location location, DMExpression expr, DMExpression index, DreamPath? path, bool conditional)
-            : base(location, path) {
-            _expr = expr;
-            _index = index;
-            _conditional = conditional;
-=======
         public override bool CanReferenceShortCircuit() {
             foreach (var operation in _operations) {
                 switch (operation.Kind) {
@@ -181,7 +142,6 @@
             }
 
             return base.CanReferenceShortCircuit();
->>>>>>> 12cabe2c
         }
 
         public override DMReference EmitReference(DMObject dmObject, DMProc proc, string endLabel, ShortCircuitMode shortCircuitMode) {
