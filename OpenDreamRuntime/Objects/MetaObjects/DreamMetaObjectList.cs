--- conflicted
+++ resolved
@@ -72,13 +72,8 @@
             }
         }
 
-<<<<<<< HEAD
         public ProcStatus OperatorAdd(DreamValue a, DreamValue b, DMProcState state) {
-            DreamList list = a.GetValueAsDreamList();
-=======
-        public DreamValue OperatorAdd(DreamValue a, DreamValue b) {
-            DreamList list = a.MustGetValueAsDreamList();
->>>>>>> c6482fb7
+            DreamList list = a.MustGetValueAsDreamList();
             DreamList listCopy = list.CreateCopy();
 
             if (b.TryGetValueAsDreamList(out DreamList bList)) {
@@ -93,13 +88,8 @@
             return ProcStatus.Returned;
         }
 
-<<<<<<< HEAD
         public ProcStatus OperatorSubtract(DreamValue a, DreamValue b, DMProcState state) {
-            DreamList list = a.GetValueAsDreamList();
-=======
-        public DreamValue OperatorSubtract(DreamValue a, DreamValue b) {
-            DreamList list = a.MustGetValueAsDreamList();
->>>>>>> c6482fb7
+            DreamList list = a.MustGetValueAsDreamList();
             DreamList listCopy = list.CreateCopy();
 
             if (b.TryGetValueAsDreamList(out DreamList bList)) {
@@ -114,13 +104,8 @@
             return ProcStatus.Returned;
         }
 
-<<<<<<< HEAD
         public ProcStatus OperatorAppend(DreamValue a, DreamValue b, DMProcState state) {
-            DreamList list = a.GetValueAsDreamList();
-=======
-        public DreamValue OperatorAppend(DreamValue a, DreamValue b) {
-            DreamList list = a.MustGetValueAsDreamList();
->>>>>>> c6482fb7
+            DreamList list = a.MustGetValueAsDreamList();
 
             if (b.TryGetValueAsDreamList(out DreamList bList)) {
                 foreach (DreamValue value in bList.GetValues()) {
@@ -133,13 +118,8 @@
             return ProcStatus.Returned;
         }
 
-<<<<<<< HEAD
         public ProcStatus OperatorRemove(DreamValue a, DreamValue b, DMProcState state) {
-            DreamList list = a.GetValueAsDreamList();
-=======
-        public DreamValue OperatorRemove(DreamValue a, DreamValue b) {
-            DreamList list = a.MustGetValueAsDreamList();
->>>>>>> c6482fb7
+            DreamList list = a.MustGetValueAsDreamList();
 
             if (b.TryGetValueAsDreamList(out DreamList bList)) {
                 DreamValue[] values = bList.GetValues().ToArray();
@@ -155,13 +135,8 @@
             return ProcStatus.Returned;
         }
 
-<<<<<<< HEAD
         public ProcStatus OperatorOr(DreamValue a, DreamValue b, DMProcState state) {
-            DreamList list = a.GetValueAsDreamList();
-=======
-        public DreamValue OperatorOr(DreamValue a, DreamValue b) {
-            DreamList list = a.MustGetValueAsDreamList();
->>>>>>> c6482fb7
+            DreamList list = a.MustGetValueAsDreamList();
 
             if (b.TryGetValueAsDreamList(out DreamList bList)) {    // List | List
                 list = list.Union(bList);
@@ -197,13 +172,8 @@
             return ProcStatus.Returned;// This will never be true, because reaching this line means b is not a list, while a will always be.
         }
 
-<<<<<<< HEAD
         public ProcStatus OperatorCombine(DreamValue a, DreamValue b, DMProcState state) {
-            DreamList list = a.GetValueAsDreamList();
-=======
-        public DreamValue OperatorCombine(DreamValue a, DreamValue b) {
-            DreamList list = a.MustGetValueAsDreamList();
->>>>>>> c6482fb7
+            DreamList list = a.MustGetValueAsDreamList();
 
             if (b.TryGetValueAsDreamList(out DreamList bList)) {
                 foreach (DreamValue value in bList.GetValues()) {
@@ -219,13 +189,8 @@
             return ProcStatus.Returned;
         }
 
-<<<<<<< HEAD
         public ProcStatus OperatorMask(DreamValue a, DreamValue b, DMProcState state) {
-            DreamList list = a.GetValueAsDreamList();
-=======
-        public DreamValue OperatorMask(DreamValue a, DreamValue b) {
-            DreamList list = a.MustGetValueAsDreamList();
->>>>>>> c6482fb7
+            DreamList list = a.MustGetValueAsDreamList();
 
             if (b.TryGetValueAsDreamList(out DreamList bList)) {
                 for (int i = 1; i <= list.GetLength(); i++) {
