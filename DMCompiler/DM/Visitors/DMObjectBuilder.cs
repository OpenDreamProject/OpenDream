using OpenDreamShared.Compiler;
using DMCompiler.Compiler.DM;
using OpenDreamShared.Dream;
using System;
using OpenDreamShared.Dream.Procs;
using System.Collections.Generic;

namespace DMCompiler.DM.Visitors {
    class DMObjectBuilder {
        private DMObject _currentObject = null;

        public void BuildObjectTree(DMASTFile astFile) {
            DMObjectTree.Reset();
            ProcessFile(astFile);

            foreach (DMObject dmObject in DMObjectTree.AllObjects) {
                dmObject.CompileProcs();
            }

            DMObject root = DMObjectTree.GetDMObject(DreamPath.Root);
            foreach (DMProc gProc in DMObjectTree.GlobalProcs.Values) {
                gProc.Compile(root);
            }

            DMObjectTree.CreateGlobalInitProc();
        }

        public void ProcessFile(DMASTFile file) {
            _currentObject = DMObjectTree.GetDMObject(DreamPath.Root);

            ProcessBlockInner(file.BlockInner);
        }

        public void ProcessBlockInner(DMASTBlockInner blockInner) {
            foreach (DMASTStatement statement in blockInner.Statements) {
                try {
                    ProcessStatement(statement);
                } catch (CompileErrorException e) {
                    DMCompiler.Error(e.Error);
                }
            }
        }

        public void ProcessStatement(DMASTStatement statement) {
            switch (statement) {
                case DMASTObjectDefinition objectDefinition: ProcessObjectDefinition(objectDefinition); break;
                case DMASTObjectVarDefinition varDefinition: ProcessVarDefinition(varDefinition); break;
                case DMASTObjectVarOverride varOverride: ProcessVarOverride(varOverride); break;
                case DMASTProcDefinition procDefinition: ProcessProcDefinition(procDefinition); break;
                case DMASTMultipleObjectVarDefinitions multipleVarDefinitions: {
                    foreach (DMASTObjectVarDefinition varDefinition in multipleVarDefinitions.VarDefinitions) {
                        ProcessVarDefinition(varDefinition);
                    }

                    break;
                }
                default: throw new ArgumentException("Invalid object statement");
            }
        }

        public void ProcessObjectDefinition(DMASTObjectDefinition objectDefinition) {
            DMObject oldObject = _currentObject;

            DMCompiler.VerbosePrint($"Generating {objectDefinition.Path}");
            _currentObject = DMObjectTree.GetDMObject(objectDefinition.Path);
            if (objectDefinition.InnerBlock != null) ProcessBlockInner(objectDefinition.InnerBlock);
            _currentObject = oldObject;
        }

        public void ProcessVarDefinition(DMASTObjectVarDefinition varDefinition) {
            DMObject oldObject = _currentObject;
            DMVariable variable;

            _currentObject = DMObjectTree.GetDMObject(varDefinition.ObjectPath);

            if (varDefinition.IsGlobal) {
                variable = _currentObject.CreateGlobalVariable(varDefinition.Type, varDefinition.Name, varDefinition.IsConst);
            } else {
                variable = new DMVariable(varDefinition.Type, varDefinition.Name, false, varDefinition.IsConst);
                _currentObject.Variables[variable.Name] = variable;
            }

            try {
                SetVariableValue(variable, varDefinition.Value, varDefinition.ValType);
            } catch (CompileErrorException e) {
                DMCompiler.Error(e.Error);
            }

            _currentObject = oldObject;
        }

        public void ProcessVarOverride(DMASTObjectVarOverride varOverride) {
            DMObject oldObject = _currentObject;

            _currentObject = DMObjectTree.GetDMObject(varOverride.ObjectPath);

            try {
                if (varOverride.VarName == "parent_type") {
                    DMASTConstantPath parentType = varOverride.Value as DMASTConstantPath;

                    if (parentType == null) throw new CompileErrorException(varOverride.Location, "Expected a constant path");
                    _currentObject.Parent = DMObjectTree.GetDMObject(parentType.Value.Path);
                } else {
                    DMVariable variable = new DMVariable(null, varOverride.VarName, false, false);

                    SetVariableValue(variable, varOverride.Value);
                    _currentObject.VariableOverrides[variable.Name] = variable;
                }
            } catch (CompileErrorException e) {
                DMCompiler.Error(e.Error);
            }

            _currentObject = oldObject;
        }

        public void ProcessProcDefinition(DMASTProcDefinition procDefinition) {
            string procName = procDefinition.Name;
            DMObject dmObject = _currentObject;

            try {
                if (procDefinition.ObjectPath.HasValue) {
                    dmObject = DMObjectTree.GetDMObject(_currentObject.Path.Combine(procDefinition.ObjectPath.Value));
                }

                if (!procDefinition.IsOverride && dmObject.HasProc(procName)) {
                    throw new CompileErrorException(procDefinition.Location, $"Type {dmObject.Path} already has a proc named \"{procName}\"");
                }

                DMProc proc = new DMProc(procDefinition);

                if (procDefinition.ObjectPath == null) {
                    if (DMObjectTree.TryGetGlobalProc(procDefinition.Name, out _)) {
                        throw new CompileErrorException(new CompilerError(procDefinition.Location, $"proc {procDefinition.Name} is already defined in global scope"));
                    }

                    DMObjectTree.AddGlobalProc(procDefinition.Name, proc);
                } else {
                    dmObject.AddProc(procName, proc);
                }

                if (procDefinition.Body != null) {
                    foreach (var stmt in GetStatements(procDefinition.Body)) {
                        // TODO multiple var definitions.
                        if (stmt is DMASTProcStatementVarDeclaration varDeclaration && varDeclaration.IsGlobal) {
                            DMVariable variable = proc.CreateGlobalVariable(varDeclaration.Type, varDeclaration.Name, varDeclaration.IsConst);
                            variable.Value = new Expressions.Null(varDeclaration.Location);

                            if (varDeclaration.Value != null) {
                                DMVisitorExpression._scopeMode = "static";
                                DMExpression expression = DMExpression.Create(dmObject, proc, varDeclaration.Value, varDeclaration.Type);
                                DMVisitorExpression._scopeMode = "normal";
                                DMObjectTree.AddGlobalInitAssign(dmObject, proc.GetGlobalVariableId(varDeclaration.Name).Value, expression);
                            }
                        }
                    }
                }

                if (procDefinition.IsVerb && (dmObject.IsSubtypeOf(DreamPath.Atom) || dmObject.IsSubtypeOf(DreamPath.Client)) && !DMCompiler.Settings.NoStandard) {
                    Expressions.Field field = new Expressions.Field(Location.Unknown, dmObject.GetVariable("verbs"));
                    DreamPath procPath = new DreamPath(".proc/" + procName);
                    Expressions.Append append = new Expressions.Append(Location.Unknown, field, new Expressions.Path(Location.Unknown, procPath));

                    dmObject.InitializationProcExpressions.Add(append);
                }
            } catch (CompileErrorException e) {
                DMCompiler.Error(e.Error);
            }
        }

        // TODO Move this to an appropriate location
        static public IEnumerable<DMASTProcStatement> GetStatements(DMASTProcBlockInner block) {
            foreach (var stmt in block.Statements) {
                yield return stmt;
                List<DMASTProcBlockInner> recurse;
                switch (stmt) {
                    case DMASTProcStatementSpawn ps: recurse = new() { ps.Body }; break;
                    case DMASTProcStatementIf ps: recurse = new() { ps.Body, ps.ElseBody }; break;
                    case DMASTProcStatementFor ps: recurse = new() { ps.Body }; break;
                    case DMASTProcStatementForLoop ps: recurse = new() { ps.Body }; break;
                    case DMASTProcStatementWhile ps: recurse = new() { ps.Body }; break;
                    case DMASTProcStatementDoWhile ps: recurse = new() { ps.Body }; break;
                    case DMASTProcStatementInfLoop ps: recurse = new() { ps.Body }; break;
                    // TODO Good luck if you declare a static var inside a switch
                    case DMASTProcStatementSwitch ps: {
                        recurse = new();
                        foreach (var swcase in ps.Cases) {
                            recurse.Add(swcase.Body);
                        }
                        break;
                    }
                    case DMASTProcStatementTryCatch ps: recurse = new() { ps.TryBody, ps.CatchBody }; break;
                    default: recurse = new(); break;
                }
                foreach (var subblock in recurse) {
                    if (subblock == null) { continue; }
                    foreach (var substmt in GetStatements(subblock)) {
                        yield return substmt;
                    }
                }
            }
        }

        private void SetVariableValue(DMVariable variable, DMASTExpression value, DMValueType valType = DMValueType.Anything) {
            DMVisitorExpression._scopeMode = variable.IsGlobal ? "static" : "normal";
            DMExpression expression = DMExpression.Create(_currentObject, variable.IsGlobal ? DMObjectTree.GlobalInitProc : null, value, variable.Type);
            DMVisitorExpression._scopeMode = "normal";
            expression.ValType = valType;

            if (expression.TryAsConstant(out var constant)) {
                variable.Value = constant;
                return;
            }

            if (variable.IsConst) {
                throw new CompileErrorException(value.Location, "Value of const var must be a constant");
            }

<<<<<<< HEAD
            switch (expression) {
                case Expressions.List:
                case Expressions.NewList:
                case Expressions.NewPath:
                case Expressions.NewMultidimensionalList:

=======
            //Whether this should be initialized at runtime
            bool isValid = expression switch {
>>>>>>> f37efd71
                //TODO: A better way of handling procs evaluated at compile time
                Expressions.ProcCall procCall => procCall.GetTargetProc(_currentObject).Proc?.Name switch {
                    "rgb" => true,
                    "generator" => true,
                    "matrix" => true,
                    "icon" => true,
                    "file" => true,
                    "sound" => true,
                    _ => variable.IsGlobal
                },

                Expressions.List => true,
                Expressions.NewList => true,
                Expressions.NewPath => true,
                Expressions.GlobalField => variable.IsGlobal, // Global set to another global
                Expressions.StringFormat => variable.IsGlobal,
                _ => false
            };

            if (isValid) {
                variable.Value = new Expressions.Null(Location.Internal);
                EmitInitializationAssign(variable, expression);
            } else {
                throw new CompileErrorException(value.Location, $"Invalid initial value for \"{variable.Name}\"");
            }
        }

        private void EmitInitializationAssign(DMVariable variable, DMExpression expression) {
            if (variable.IsGlobal) {
                int? globalId = _currentObject.GetGlobalVariableId(variable.Name);
                if (globalId == null) throw new Exception($"Invalid global {_currentObject.Path}.{variable.Name}");

                DMObjectTree.AddGlobalInitAssign(_currentObject, globalId.Value, expression);
            } else {
                Expressions.Field field = new Expressions.Field(Location.Unknown, variable);
                Expressions.Assignment assign = new Expressions.Assignment(Location.Unknown, field, expression);

                _currentObject.InitializationProcExpressions.Add(assign);
            }
        }
    }
}<|MERGE_RESOLUTION|>--- conflicted
+++ resolved
@@ -215,17 +215,8 @@
                 throw new CompileErrorException(value.Location, "Value of const var must be a constant");
             }
 
-<<<<<<< HEAD
-            switch (expression) {
-                case Expressions.List:
-                case Expressions.NewList:
-                case Expressions.NewPath:
-                case Expressions.NewMultidimensionalList:
-
-=======
             //Whether this should be initialized at runtime
             bool isValid = expression switch {
->>>>>>> f37efd71
                 //TODO: A better way of handling procs evaluated at compile time
                 Expressions.ProcCall procCall => procCall.GetTargetProc(_currentObject).Proc?.Name switch {
                     "rgb" => true,
@@ -240,6 +231,7 @@
                 Expressions.List => true,
                 Expressions.NewList => true,
                 Expressions.NewPath => true,
+                Expressions.NewMultidimensionalList => true,
                 Expressions.GlobalField => variable.IsGlobal, // Global set to another global
                 Expressions.StringFormat => variable.IsGlobal,
                 _ => false
