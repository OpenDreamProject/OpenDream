--- conflicted
+++ resolved
@@ -343,12 +343,7 @@
             EntityUid visContentEntity = _entityManager.GetEntity(visContent);
             if (!_spriteQuery.TryGetComponent(visContentEntity, out var sprite))
                 continue;
-<<<<<<< HEAD
-            var transform = _xformQuery.GetComponent(visContentEntity);
-            if (!_spriteSystem.IsVisible(sprite, transform, seeVis, null))
-=======
-            if (!sprite.IsVisible(isScreen ? null : _xformQuery.GetComponent(visContentEntity), seeVis))
->>>>>>> 6e56b168
+            if (!_spriteSystem.IsVisible(sprite, isScreen ? null : _xformQuery.GetComponent(visContentEntity), seeVis, null))
                 continue;
 
             ProcessIconComponents(sprite.Icon, position, visContentEntity, false, ref tieBreaker, result, seeVis, current, keepTogether);
