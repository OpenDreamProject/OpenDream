﻿using System.Diagnostics.CodeAnalysis;
using System.Linq;
using DMCompiler.Json;
using OpenDreamRuntime.Objects;
using OpenDreamRuntime.Objects.Types;
using OpenDreamRuntime.Procs;
using OpenDreamRuntime.Rendering;
using OpenDreamShared.Dream;
using Robust.Server.GameObjects;
using Robust.Shared.Map;
using Robust.Shared.Map.Components;
using Robust.Shared.Utility;
using Level = OpenDreamRuntime.IDreamMapManager.Level;
using Cell = OpenDreamRuntime.IDreamMapManager.Cell;

namespace OpenDreamRuntime;

public sealed class DreamMapManager : IDreamMapManager {
    [Dependency] private readonly DreamManager _dreamManager = default!;
    [Dependency] private readonly AtomManager _atomManager = default!;
    [Dependency] private readonly IMapManager _mapManager = default!;
    [Dependency] private readonly DreamObjectTree _objectTree = default!;
    [Dependency] private readonly IEntitySystemManager _entitySystemManager = default!;

    // Set in Initialize
    private ServerAppearanceSystem _appearanceSystem = default!;
    private SharedMapSystem _mapSystem = default!;

    public Vector2i Size { get; private set; }
    public int Levels => _levels.Count;

    public DreamObjectArea DefaultArea => GetOrCreateArea(_defaultArea);

    private readonly List<Level> _levels = new();
    private readonly Dictionary<MapObjectJson, DreamObjectArea> _areas = new();

    // Set in Initialize
    private MapObjectJson _defaultArea = default!;
    private TreeEntry _defaultTurf = default!;

    public void Initialize() {
        _appearanceSystem = _entitySystemManager.GetEntitySystem<ServerAppearanceSystem>();
        _mapSystem = _entitySystemManager.GetEntitySystem<MapSystem>();

        DreamObjectDefinition worldDefinition = _objectTree.World.ObjectDefinition;

        // Default area
        if (worldDefinition.Variables["area"].TryGetValueAsType(out var area)) {
            if(!area.ObjectDefinition.IsSubtypeOf(_objectTree.Area)) throw new Exception("bad area");

            _defaultArea = new MapObjectJson(area.Id);
        } else if (worldDefinition.Variables["area"].IsNull ||
                   worldDefinition.Variables["area"].TryGetValueAsInteger(out var areaInt) && areaInt == 0) {
            //TODO: Properly handle disabling default area
            _defaultArea = new MapObjectJson(_objectTree.Area.Id);
        } else {
            throw new Exception("bad area");
        }

        //Default turf
        if (worldDefinition.Variables["turf"].TryGetValueAsType(out var turf)) {
            if (!turf.ObjectDefinition.IsSubtypeOf(_objectTree.Turf))
                throw new Exception("bad turf");
            _defaultTurf = turf;
        } else if (worldDefinition.Variables["turf"].IsNull ||
                   worldDefinition.Variables["turf"].TryGetValueAsInteger(out var turfInt) && turfInt == 0) {
            //TODO: Properly handle disabling default turf
            _defaultTurf = _objectTree.Turf;
        } else {
            throw new Exception("bad turf");
        }
    }

    public void UpdateTiles() {
        foreach (Level level in _levels) {
            if (level.QueuedTileUpdates.Count == 0)
                continue;

            List<(Vector2i, Tile)> tiles = new(level.QueuedTileUpdates.Count);
            foreach (var tileUpdate in level.QueuedTileUpdates) {
                tiles.Add( (tileUpdate.Key, tileUpdate.Value) );
            }

            _mapSystem.SetTiles(level.Grid, tiles);
            level.QueuedTileUpdates.Clear();
        }
    }

    public void LoadMaps(List<DreamMapJson>? maps) {
        var world = _dreamManager.WorldInstance;
        var maxX = (int)world.ObjectDefinition.Variables["maxx"].UnsafeGetValueAsFloat();
        var maxY = (int)world.ObjectDefinition.Variables["maxy"].UnsafeGetValueAsFloat();
        var maxZ = (int)world.ObjectDefinition.Variables["maxz"].UnsafeGetValueAsFloat();

        if (maps != null) {
            foreach (var map in maps) {
                maxX = Math.Max(maxX, map.MaxX);
                maxY = Math.Max(maxY, map.MaxY);
                maxZ = Math.Max(maxZ, map.MaxZ);
            }
        }

        Size = new Vector2i(maxX, maxY);
        SetZLevels(maxZ);

        if (maps != null) {
            // Load turfs and areas of compiled-in maps, recursively calling <init>, but suppressing all New
            foreach (var map in maps) {
                foreach (MapBlockJson block in map.Blocks) {
                    LoadMapAreasAndTurfs(block, map.CellDefinitions);
                }
            }
        }
    }

    public void InitializeAtoms(List<DreamMapJson>? maps) {
        // Call New() on all /area in this particular order, each with waitfor=FALSE
        var seenAreas = new HashSet<DreamObject>();
        for (var z = 1; z <= Levels; ++z) {
            for (var y = 1; y <= Size.Y; ++y) {
                for (var x = 1; x <= Size.X; ++x) {
                    var area = _levels[z - 1].Cells[x - 1, y - 1].Area;
                    if (seenAreas.Add(area)) {
                        area.SpawnProc("New");
                    }
                }
            }
        }

        // Also call New() on all /area not in the grid.
        // This may call New() a SECOND TIME. This is intentional.
        foreach (var thing in _atomManager.EnumerateAtoms(_objectTree.Area)) {
            if (seenAreas.Add(thing)) {
                thing.SpawnProc("New");
            }
        }

        // Call New() on all /turf in the grid, each with waitfor=FALSE
        for (var z = 1; z <= Levels; ++z) {
            for (var y = Size.Y; y >= 1; --y) {
                for (var x = Size.X; x >= 1; --x) {
                    _levels[z - 1].Cells[x - 1, y - 1].Turf.SpawnProc("New");
                }
            }
        }

        if (maps != null) {
            // new() up /objs and /mobs from compiled-in maps
            foreach (var map in maps) {
                foreach (MapBlockJson block in map.Blocks) {
                    LoadMapObjectsAndMobs(block, map.CellDefinitions);
                }
            }
        }
    }

    private void SetTurf(Vector2i pos, int z, DreamObjectDefinition type, DreamProcArguments creationArguments) {
        if (IsInvalidCoordinate(pos, z))
            throw new ArgumentException("Invalid coordinates");

        var cell = _levels[z - 1].Cells[pos.X - 1, pos.Y - 1];

        cell.Turf.SetTurfType(type);

        MutableIconAppearance turfAppearance = _atomManager.GetAppearanceFromDefinition(cell.Turf.ObjectDefinition);
        SetTurfAppearance(cell.Turf, turfAppearance);

        cell.Turf.InitSpawn(creationArguments);
    }

    public void SetTurf(DreamObjectTurf turf, DreamObjectDefinition type, DreamProcArguments creationArguments) {
        SetTurf((turf.X, turf.Y), turf.Z, type, creationArguments);
    }

    /// <summary>
    /// Caches the turf/area appearance pair instead of recreating and re-registering it for every turf in the game.
    /// This is cleared out when an area appearance changes
    /// </summary>
    private readonly Dictionary<ValueTuple<MutableIconAppearance, int>, MutableIconAppearance> _turfAreaLookup = new();

    public void SetTurfAppearance(DreamObjectTurf turf, MutableIconAppearance appearance) {
        if(turf.Cell.Area.Appearance != _appearanceSystem.DefaultAppearance)
            if(!appearance.Overlays.Contains(turf.Cell.Area.Appearance)) {
                if(!_turfAreaLookup.TryGetValue((appearance, turf.Cell.Area.Appearance.GetHashCode()), out var newAppearance)) {
                    newAppearance = new(appearance);
                    newAppearance.Overlays.Add(turf.Cell.Area.Appearance);
                    _turfAreaLookup.Add((appearance, turf.Cell.Area.Appearance.GetHashCode()), newAppearance);
                }

                appearance = newAppearance;
            }

        var immutableAppearance = _appearanceSystem.AddAppearance(appearance);

        var level = _levels[turf.Z - 1];
        int turfId = immutableAppearance.GetHashCode() + 1; // +1 because 0 is used for empty turfs
        level.QueuedTileUpdates[(turf.X, turf.Y)] = new Tile(turfId);
        turf.Appearance = immutableAppearance;
    }

    public void SetAreaAppearance(DreamObjectArea area, MutableIconAppearance appearance) {
        //if an area changes appearance, invalidate the lookup
        _turfAreaLookup.Clear();
<<<<<<< HEAD
        var oldAppearance = area.Appearance;
        area.Appearance  = _appearanceSystem.AddAppearance(appearance);

        //get all unique turf appearances
        //create the new version of each of those appearances
        //for each turf, update the appropriate ID
=======
        int oldAppearance = area.AppearanceId;
        area.AppearanceId  = _appearanceSystem.AddAppearance(appearance);
        foreach (var turf in area.Turfs) {
            var turfAppearance = _atomManager.MustGetAppearance(turf);
>>>>>>> 12b9f6e4

        Dictionary<ImmutableIconAppearance, ImmutableIconAppearance> oldToNewAppearance = new();
        foreach (var turf in area.Contents.GetTurfs()) {
            if(oldToNewAppearance.TryGetValue(turf.Appearance, out var newAppearance))
                turf.Appearance = newAppearance;
            else {
                MutableIconAppearance turfAppearance = _atomManager.MustGetAppearance(turf).ToMutable();

                turfAppearance.Overlays.Remove(oldAppearance);
                turfAppearance.Overlays.Add(area.Appearance);
                newAppearance = _appearanceSystem.AddAppearance(turfAppearance);
                oldToNewAppearance.Add(turf.Appearance, newAppearance);
                turf.Appearance = newAppearance;
            }

            var level = _levels[turf.Z - 1];
            int turfId = newAppearance.GetHashCode() + 1; // +1 because 0 is used for empty turfs
            level.QueuedTileUpdates[(turf.X, turf.Y)] = new Tile(turfId);
        }
    }

    public bool TryGetCellAt(Vector2i pos, int z, [NotNullWhen(true)] out Cell? cell) {
        if (IsInvalidCoordinate(pos, z) || !_levels.TryGetValue(z - 1, out var level)) {
            cell = null;
            return false;
        }

        cell = level.Cells[pos.X - 1, pos.Y - 1];
        return true;
    }

    public bool TryGetTurfAt(Vector2i pos, int z, [NotNullWhen(true)] out DreamObjectTurf? turf) {
        if (TryGetCellAt(pos, z, out var cell)) {
            turf = cell.Turf;
            return true;
        }

        turf = null;
        return false;
    }

    //Returns an area loaded by a DMM
    //Does not include areas created by DM code
    private DreamObjectArea GetOrCreateArea(MapObjectJson prototype) {
        if (!_areas.TryGetValue(prototype, out DreamObjectArea? area)) {
            var definition = CreateMapObjectDefinition(prototype);
            area = new DreamObjectArea(definition);
            area.InitSpawn(new());
            _areas.Add(prototype, area);
        }

        return area;
    }

    public void SetWorldSize(Vector2i size) {
        Vector2i oldSize = Size;

        var newX = Math.Max(oldSize.X, size.X);
        var newY = Math.Max(oldSize.Y, size.Y);

        Size = (newX, newY);

        if(Size.X > oldSize.X || Size.Y > oldSize.Y) {
            foreach (Level existingLevel in _levels) {
                var oldCells = existingLevel.Cells;

                existingLevel.Cells = new Cell[Size.X, Size.Y];
                for (var x = 1; x <= Size.X; x++) {
                    for (var y = 1; y <= Size.Y; y++) {
                        if (x <= oldSize.X && y <= oldSize.Y) {
                            existingLevel.Cells[x - 1, y - 1] = oldCells[x - 1, y - 1];
                            continue;
                        }

                        var defaultTurf = new DreamObjectTurf(_defaultTurf.ObjectDefinition, x, y, existingLevel.Z);
                        var cell = new Cell(DefaultArea, defaultTurf);
                        defaultTurf.Cell = cell;
                        existingLevel.Cells[x - 1, y - 1] = cell;
                        SetTurf(new Vector2i(x, y), existingLevel.Z, _defaultTurf.ObjectDefinition, new());
                    }
                }
            }
        }

        if (Size.X > size.X || Size.Y > size.Y) {
            Size = size;

            foreach (Level existingLevel in _levels) {
                var oldCells = existingLevel.Cells;

                existingLevel.Cells = new Cell[size.X, size.Y];
                for (var x = 1; x <= oldSize.X; x++) {
                    for (var y = 1; y <= oldSize.Y; y++) {
                        if (x > size.X || y > size.Y) {
                            var deleteCell = oldCells[x - 1, y - 1];
                            deleteCell.Turf.Delete();
                            _mapSystem.SetTile(existingLevel.Grid, new Vector2i(x, y), Tile.Empty);
                            foreach (var movableToDelete in deleteCell.Movables) {
                                movableToDelete.Delete();
                            }
                        } else {
                            existingLevel.Cells[x - 1, y - 1] = oldCells[x - 1, y - 1];
                        }
                    }
                }
            }
        }
    }

    public void SetZLevels(int levels) {
        if (levels > Levels) {
            for (int z = Levels + 1; z <= levels; z++) {
                MapId mapId = new(z);
                _mapSystem.CreateMap(mapId);

                var grid = _mapManager.CreateGridEntity(mapId);
                Level level = new Level(z, grid, _defaultTurf.ObjectDefinition, DefaultArea, Size);
                _levels.Add(level);

                for (int x = 1; x <= Size.X; x++) {
                    for (int y = 1; y <= Size.Y; y++) {
                        Vector2i pos = (x, y);

                        SetTurf(pos, z, _defaultTurf.ObjectDefinition, new());
                    }
                }
            }

            UpdateTiles();
        } else if (levels < Levels) {
            _levels.RemoveRange(levels, Levels - levels);
            for (int z = Levels; z > levels; z--) {
                _mapManager.DeleteMap(new MapId(z));
            }
        }
    }

    private bool IsInvalidCoordinate(Vector2i pos, int z) {
        return pos.X < 1 || pos.X > Size.X ||
               pos.Y < 1 || pos.Y > Size.Y ||
               z < 1 || z > Levels;
    }

    private void LoadMapAreasAndTurfs(MapBlockJson block, Dictionary<string, CellDefinitionJson> cellDefinitions) {
        int blockX = 1;
        int blockY = 1;

        // Order here doesn't really matter because it's not observable.
        foreach (string cell in block.Cells) {
            CellDefinitionJson cellDefinition = cellDefinitions[cell];
            DreamObjectArea area = GetOrCreateArea(cellDefinition.Area ?? _defaultArea);

            Vector2i pos = (block.X + blockX - 1, block.Y + block.Height - blockY);

            _levels[block.Z - 1].Cells[pos.X - 1, pos.Y - 1].Area = area;
            SetTurf(pos, block.Z, CreateMapObjectDefinition(cellDefinition.Turf), new());

            blockX++;
            if (blockX > block.Width) {
                blockX = 1;
                blockY++;
            }
        }
    }

    private void LoadMapObjectsAndMobs(MapBlockJson block, Dictionary<string, CellDefinitionJson> cellDefinitions) {
        // The order we call New() here should be (1,1), (2,1), (1,2), (2,2)
        int blockY = block.Y;
        foreach (var row in block.Cells.Chunk(block.Width).Reverse()) {
            int blockX = block.X;
            foreach (var cell in row) {
                CellDefinitionJson cellDefinition = cellDefinitions[cell];

                if (TryGetTurfAt((blockX, blockY), block.Z, out var turf)) {
                    foreach (MapObjectJson mapObject in cellDefinition.Objects) {
                        var objDef = CreateMapObjectDefinition(mapObject);

                        // TODO: Use modified types during compile so this hack isn't necessary
                        DreamObject obj;
                        if (objDef.IsSubtypeOf(_objectTree.Mob)) {
                            obj = new DreamObjectMob(objDef);
                        } else if (objDef.IsSubtypeOf(_objectTree.Movable)) {
                            obj = new DreamObjectMovable(objDef);
                        } else if (objDef.IsSubtypeOf(_objectTree.Atom)) {
                            obj = new DreamObjectAtom(objDef);
                        } else {
                            obj = new DreamObject(objDef);
                        }

                        obj.InitSpawn(new(new DreamValue(turf)));
                    }
                }

                ++blockX;
            }

            ++blockY;
        }
    }

    private DreamObjectDefinition CreateMapObjectDefinition(MapObjectJson mapObject) {
        DreamObjectDefinition definition = _objectTree.GetObjectDefinition(mapObject.Type);
        if (mapObject.VarOverrides?.Count > 0) {
            definition = new DreamObjectDefinition(definition);

            foreach (KeyValuePair<string, object> varOverride in mapObject.VarOverrides) {
                if (definition.HasVariable(varOverride.Key)) {
                    definition.Variables[varOverride.Key] = _objectTree.GetDreamValueFromJsonElement(varOverride.Value);
                }
            }
        }

        return definition;
    }

    public EntityUid GetZLevelEntity(int z) {
        return _levels[z - 1].Grid.Owner;
    }
}

public interface IDreamMapManager {
    public sealed class Level {
        public readonly int Z;
        public readonly Entity<MapGridComponent> Grid;
        public Cell[,] Cells;
        public readonly Dictionary<Vector2i, Tile> QueuedTileUpdates = new();

        public Level(int z, Entity<MapGridComponent> grid, DreamObjectDefinition turfType, DreamObjectArea area, Vector2i size) {
            Z = z;
            Grid = grid;

            Cells = new Cell[size.X, size.Y];
            for (int x = 0; x < size.X; x++) {
                for (int y = 0; y < size.Y; y++) {
                    var turf = new DreamObjectTurf(turfType, x + 1, y + 1, z);
                    var cell = new Cell(area, turf);

                    turf.Cell = cell;
                    Cells[x, y] = cell;
                }
            }
        }
    }

    public sealed class Cell {
        public DreamObjectArea Area {
            get => _area;
            set {
                _area.Turfs.Remove(Turf);
                _area.ResetCoordinateCache();

                _area = value;
                _area.Turfs.Add(Turf);
                _area.ResetCoordinateCache();
            }
        }

        public readonly DreamObjectTurf Turf;
        public readonly List<DreamObjectMovable> Movables = new();

        private DreamObjectArea _area;

        public Cell(DreamObjectArea area, DreamObjectTurf turf) {
            Turf = turf;
            _area = area;
            Area = area;
        }
    }

    public Vector2i Size { get; }
    public int Levels { get; }
    public DreamObjectArea DefaultArea { get; }

    public void Initialize();
    public void LoadMaps(List<DreamMapJson>? maps);
    public void InitializeAtoms(List<DreamMapJson>? maps);
    public void UpdateTiles();

    public void SetTurf(DreamObjectTurf turf, DreamObjectDefinition type, DreamProcArguments creationArguments);
    public void SetTurfAppearance(DreamObjectTurf turf, MutableIconAppearance appearance);
    public void SetAreaAppearance(DreamObjectArea area, MutableIconAppearance appearance);
    public bool TryGetCellAt(Vector2i pos, int z, [NotNullWhen(true)] out Cell? cell);
    public bool TryGetTurfAt(Vector2i pos, int z, [NotNullWhen(true)] out DreamObjectTurf? turf);
    public void SetZLevels(int levels);
    public void SetWorldSize(Vector2i size);
    public EntityUid GetZLevelEntity(int z);
}<|MERGE_RESOLUTION|>--- conflicted
+++ resolved
@@ -201,22 +201,15 @@
     public void SetAreaAppearance(DreamObjectArea area, MutableIconAppearance appearance) {
         //if an area changes appearance, invalidate the lookup
         _turfAreaLookup.Clear();
-<<<<<<< HEAD
         var oldAppearance = area.Appearance;
         area.Appearance  = _appearanceSystem.AddAppearance(appearance);
 
         //get all unique turf appearances
         //create the new version of each of those appearances
         //for each turf, update the appropriate ID
-=======
-        int oldAppearance = area.AppearanceId;
-        area.AppearanceId  = _appearanceSystem.AddAppearance(appearance);
+
+        Dictionary<ImmutableIconAppearance, ImmutableIconAppearance> oldToNewAppearance = new();
         foreach (var turf in area.Turfs) {
-            var turfAppearance = _atomManager.MustGetAppearance(turf);
->>>>>>> 12b9f6e4
-
-        Dictionary<ImmutableIconAppearance, ImmutableIconAppearance> oldToNewAppearance = new();
-        foreach (var turf in area.Contents.GetTurfs()) {
             if(oldToNewAppearance.TryGetValue(turf.Appearance, out var newAppearance))
                 turf.Appearance = newAppearance;
             else {
