using DMCompiler.Bytecode;
using DMCompiler.Compiler.DM;
using DMCompiler.Compiler.DMM;
using DMCompiler.Compiler.DMPreprocessor;
using DMCompiler.DM;
using System.Globalization;
using System.IO;
using System.Linq;
using System.Reflection;
using System.Text;
using System.Text.Json;
using System.Text.Json.Serialization;
using DMCompiler.Compiler;
using DMCompiler.Compiler.DM.AST;
using DMCompiler.DM.Builders;
using DMCompiler.Json;

namespace DMCompiler;

//TODO: Make this not a static class
public static class DMCompiler {
    public static int ErrorCount;
    public static int WarningCount;
    public static HashSet<WarningCode> UniqueEmissions = new();
    public static DMCompilerSettings Settings;
    public static IReadOnlyList<string> ResourceDirectories => _resourceDirectories;

    private static readonly DMCompilerConfiguration Config = new();
    private static readonly List<string> _resourceDirectories = new();
    private static DateTime _compileStartTime;

    public static bool Compile(DMCompilerSettings settings) {
        ErrorCount = 0;
        WarningCount = 0;
        UniqueEmissions.Clear();
        Settings = settings;
        if (Settings.Files == null) return false;
        Config.Reset();
        _resourceDirectories.Clear();

        //TODO: Only use InvariantCulture where necessary instead of it being the default
        CultureInfo.CurrentCulture = CultureInfo.InvariantCulture;

        _compileStartTime = DateTime.Now;

#if DEBUG
        ForcedWarning("This compiler was compiled in the Debug .NET configuration. This will impact compile speed.");
#endif

        if (settings.SuppressUnimplementedWarnings) {
            ForcedWarning("Unimplemented proc & var warnings are currently suppressed");
        }

        DMPreprocessor preprocessor = Preprocess(settings.Files, settings.MacroDefines);
        bool successfulCompile = preprocessor is not null && Compile(preprocessor);

        if (successfulCompile) {
            //Output file is the first file with the extension changed to .json
            string outputFile = Path.ChangeExtension(settings.Files[0], "json");
            List<DreamMapJson> maps = ConvertMaps(preprocessor.IncludedMaps);

            if (ErrorCount > 0) {
                successfulCompile = false;
            } else {
                var output = SaveJson(maps, preprocessor.IncludedInterface, outputFile);
                if (ErrorCount > 0) {
                    successfulCompile = false;
                } else {
                    Console.WriteLine($"Compilation succeeded with {WarningCount} warnings");
                    Console.WriteLine(output);
                }
            }
        }

        if (!successfulCompile) {
            Console.WriteLine($"Compilation failed with {ErrorCount} errors and {WarningCount} warnings");
        }

        TimeSpan duration = DateTime.Now - _compileStartTime;
        Console.WriteLine($"Total time: {duration:mm\\:ss}");

        return successfulCompile;
    }

    public static void AddResourceDirectory(string dir) {
        dir = dir.Replace('\\', Path.DirectorySeparatorChar);

        _resourceDirectories.Add(dir);
    }

    private static DMPreprocessor? Preprocess(List<string> files, Dictionary<string, string>? macroDefines) {
        DMPreprocessor? Build() {
            DMPreprocessor preproc = new DMPreprocessor(true);
            if (macroDefines != null) {
                foreach (var (key, value) in macroDefines) {
                    preproc.DefineMacro(key, value);
                }
            }

            DefineFatalErrors();

            // NB: IncludeFile pushes newly seen files to a stack, so push
            // them in reverse order to process them in forward order.
            for (var i = files.Count - 1; i >= 0; i--) {
                if (!File.Exists(files[i])) {
                    Console.WriteLine($"'{files[i]}' does not exist");
                    return null;
                }

                string includeDir = Path.GetDirectoryName(files[i]);
                string fileName = Path.GetFileName(files[i]);

                preproc.IncludeFile(includeDir, fileName, false);
            }

            string compilerDirectory = Path.GetDirectoryName(Assembly.GetExecutingAssembly().Location) ?? string.Empty;
            string dmStandardDirectory = Path.Join(compilerDirectory, "DMStandard");

            // Push DMStandard to the top of the stack, prioritizing it.
            if (!Settings.NoStandard) {
                preproc.IncludeFile(dmStandardDirectory, "_Standard.dm", true);
            }

            // Push the pragma config file to the tippy-top of the stack, super-duper prioritizing it, since it governs some compiler behaviour.
            string pragmaName;
            string pragmaDirectory;
            if(Settings.PragmaFileOverride is not null) {
                pragmaDirectory = Path.GetDirectoryName(Settings.PragmaFileOverride);
                pragmaName = Path.GetFileName(Settings.PragmaFileOverride);
            } else {
                pragmaDirectory = dmStandardDirectory;
                pragmaName = "DefaultPragmaConfig.dm";
            }

            if(!File.Exists(Path.Join(pragmaDirectory,pragmaName))) {
                ForcedError($"Configuration file '{pragmaName}' not found.");
                return null;
            }

            preproc.IncludeFile(pragmaDirectory, pragmaName, true);
            return preproc;
        }

        if (Settings.DumpPreprocessor) {
            //Preprocessing is done twice because the output is used up when dumping it
            StringBuilder result = new();
            foreach (Token t in Build()) {
                result.Append(t.Text);
            }

            string outputDir = Path.GetDirectoryName(Settings.Files[0]);
            string outputPath = Path.Combine(outputDir, "preprocessor_dump.dm");

            File.WriteAllText(outputPath, result.ToString());
            Console.WriteLine($"Preprocessor output dumped to {outputPath}");
        }

        return Build();
    }

    private static bool Compile(IEnumerable<Token> preprocessedTokens) {
        DMLexer dmLexer = new DMLexer(null, preprocessedTokens);
        DMParser dmParser = new DMParser(dmLexer);

        VerbosePrint("Parsing");
        DMASTFile astFile = dmParser.File();

        DMASTFolder astSimplifier = new DMASTFolder();
        VerbosePrint("Constant folding");
        astSimplifier.FoldAst(astFile);

        DMCodeTreeBuilder.BuildCodeTree(astFile);

        return ErrorCount == 0;
    }

    public static void Emit(CompilerEmission emission) {
        switch (emission.Level) {
            case ErrorLevel.Disabled:
                return;
            case ErrorLevel.Notice:
                if (!Settings.NoticesEnabled)
                    return;
                break;
            case ErrorLevel.Warning:
                ++WarningCount;
                break;
            case ErrorLevel.Error:
                ++ErrorCount;
                break;
        }

        UniqueEmissions.Add(emission.Code);
        Console.WriteLine(emission);
    }

    /// <summary> Emits the given warning, according to its ErrorLevel as set in our config. </summary>
    /// <returns> True if the warning was an error, false if not.</returns>
    public static bool Emit(WarningCode code, Location loc, string message) {
        ErrorLevel level = Config.ErrorConfig[code];
        Emit(new CompilerEmission(level, code, loc, message));
        return level == ErrorLevel.Error;
    }

    /// <summary>
    /// To be used when the compiler MUST ALWAYS give an error. <br/>
    /// Completely ignores the warning configuration. Use wisely!
    /// </summary>
    public static void ForcedError(string message) {
        ForcedError(Location.Internal, message);
    }

    /// <inheritdoc cref="ForcedError(string)"/>
    public static void ForcedError(Location loc, string message) {
        Console.WriteLine(new CompilerEmission(ErrorLevel.Error, loc, message).ToString());
        ErrorCount++;
    }

    /// <summary>
    /// To be used when the compiler MUST ALWAYS give a warning. <br/>
    /// Completely ignores the warning configuration. Use wisely!
    /// </summary>
    public static void ForcedWarning(string message) {
        Console.WriteLine(new CompilerEmission(ErrorLevel.Warning, Location.Internal, message).ToString());
        WarningCount++;
    }

    /// <inheritdoc cref="ForcedWarning(string)"/>
    public static void ForcedWarning(Location loc, string message) {
        Console.WriteLine(new CompilerEmission(ErrorLevel.Warning, loc, message).ToString());
        WarningCount++;
    }

    public static void UnimplementedWarning(Location loc, string message) {
        if (Settings.SuppressUnimplementedWarnings)
            return;

        Emit(WarningCode.UnimplementedAccess, loc, message);
    }

    public static void VerbosePrint(string message) {
        if (!Settings.Verbose) return;

        TimeSpan duration = DateTime.Now - _compileStartTime;
        Console.WriteLine($"{duration.ToString(@"mm\:ss\.fffffff")}: {message}");
    }

    private static List<DreamMapJson> ConvertMaps(List<string> mapPaths) {
        List<DreamMapJson> maps = new();
        int zOffset = 0;

        foreach (string mapPath in mapPaths) {
            VerbosePrint($"Converting map {mapPath}");

            DMPreprocessor preprocessor = new DMPreprocessor(false);
            preprocessor.PreprocessFile(Path.GetDirectoryName(mapPath), Path.GetFileName(mapPath), false);

            DMLexer lexer = new DMLexer(mapPath, preprocessor);
            DMMParser parser = new DMMParser(lexer, zOffset);
            DreamMapJson map = parser.ParseMap();

            zOffset = Math.Max(zOffset + 1, map.MaxZ);
            maps.Add(map);
        }

        return maps;
    }

    private static string SaveJson(List<DreamMapJson> maps, string interfaceFile, string outputFile) {
        var jsonRep = DMObjectTree.CreateJsonRepresentation();
        var compiledDream = new DreamCompiledJson {
            Metadata = new DreamCompiledJsonMetadata { Version = OpcodeVerifier.GetOpcodesHash() },
            Strings = DMObjectTree.StringTable,
            Resources = DMObjectTree.Resources.ToArray(),
            Maps = maps,
            Interface = string.IsNullOrEmpty(interfaceFile)
                ? ""
                : Path.GetRelativePath(Path.GetDirectoryName(Path.GetFullPath(outputFile)), interfaceFile),
            Types = jsonRep.Item1,
            Procs = jsonRep.Item2
        };

        if (DMCodeTree.GlobalInitProc.AnnotatedBytecode.GetLength() > 0)
            compiledDream.GlobalInitProc = DMCodeTree.GlobalInitProc.GetJsonRepresentation();

        if (DMObjectTree.Globals.Count > 0) {
            GlobalListJson globalListJson = new GlobalListJson {
                GlobalCount = DMObjectTree.Globals.Count,
                Names = new(),
                Globals = new()
            };

            globalListJson.Names.EnsureCapacity(globalListJson.GlobalCount);

            // Approximate capacity (4/285 in tgstation, ~3%)
            globalListJson.Globals.EnsureCapacity((int)(DMObjectTree.Globals.Count * 0.03));

            for (int i = 0; i < DMObjectTree.Globals.Count; i++) {
                DMVariable global = DMObjectTree.Globals[i];
                globalListJson.Names.Add(global.Name);

                if (!global.TryAsJsonRepresentation(out var globalJson))
                    ForcedError(global.Value.Location, $"Failed to serialize global {global.Name}");

                if (globalJson != null) {
                    globalListJson.Globals.Add(i, globalJson);
                }
            }

            compiledDream.Globals = globalListJson;
        }

        if (DMObjectTree.GlobalProcs.Count > 0) {
            compiledDream.GlobalProcs = DMObjectTree.GlobalProcs.Values.ToArray();
        }

        // Successful serialization
        if (ErrorCount == 0) {
            using var outputFileHandle = File.Create(outputFile);

            try {
                JsonSerializer.Serialize(outputFileHandle, compiledDream,
                    new JsonSerializerOptions() {DefaultIgnoreCondition = JsonIgnoreCondition.WhenWritingDefault});

                return $"Saved to {outputFile}";
            } catch (Exception e) {
                Console.WriteLine($"Failed to save to {outputFile}: {e.Message}");
            }
        }

        return string.Empty;
    }

    public static void DefineFatalErrors() {
        foreach (WarningCode code in Enum.GetValues<WarningCode>()) {
            if((int)code < 1_000) {
                Config.ErrorConfig[code] = ErrorLevel.Error;
            }
        }
    }

    /// <summary>
    /// This method also enforces the rule that all emissions with codes less than 1000 are mandatory errors.
    /// </summary>
    public static void CheckAllPragmasWereSet() {
        foreach(WarningCode code in Enum.GetValues<WarningCode>()) {
            if (!Config.ErrorConfig.ContainsKey(code)) {
                ForcedWarning($"Warning #{(int)code:d4} '{code.ToString()}' was never declared as error, warning, notice, or disabled.");
                Config.ErrorConfig.Add(code, ErrorLevel.Disabled);
            }
        }
    }

    public static void SetPragma(WarningCode code, ErrorLevel level) {
        Config.ErrorConfig[code] = level;
    }

    public static ErrorLevel CodeToLevel(WarningCode code) {
        if (!Config.ErrorConfig.TryGetValue(code, out var ret))
            throw new Exception($"Failed to find error level for code {code}");

        return ret;
    }
}

public struct DMCompilerSettings {
    public List<string>? Files = null;
    public bool SuppressUnimplementedWarnings = false;
    /// <summary> Typechecking won't fail if the RHS type is "as anything" to ease migration, thus only emitting for explicit mismatches (e.g. "num" and "text") </summary>
    public bool SkipAnythingTypecheck = false;
    public bool NoticesEnabled = false;
    public bool DumpPreprocessor = false;
    public bool NoStandard = false;
    public bool Verbose = false;
<<<<<<< HEAD
    public bool UseGarbageCollector = false;
=======
    public bool PrintCodeTree = false;
>>>>>>> 40e7458c
    public Dictionary<string, string>? MacroDefines = null;
    /// <summary> A user-provided pragma config file, if one was provided. </summary>
    public string? PragmaFileOverride = null;

    // These are the default DM_VERSION and DM_BUILD values. They're strings because that's what the preprocessor expects (seriously)
    public string DMVersion = "515";
    public string DMBuild = "1633";

    public DMCompilerSettings() {
    }
}

internal class DMCompilerConfiguration {
    public readonly Dictionary<WarningCode, ErrorLevel> ErrorConfig = new(Enum.GetValues<WarningCode>().Length);

    public void Reset() {
        ErrorConfig.Clear();
    }
}<|MERGE_RESOLUTION|>--- conflicted
+++ resolved
@@ -372,11 +372,8 @@
     public bool DumpPreprocessor = false;
     public bool NoStandard = false;
     public bool Verbose = false;
-<<<<<<< HEAD
     public bool UseGarbageCollector = false;
-=======
     public bool PrintCodeTree = false;
->>>>>>> 40e7458c
     public Dictionary<string, string>? MacroDefines = null;
     /// <summary> A user-provided pragma config file, if one was provided. </summary>
     public string? PragmaFileOverride = null;
