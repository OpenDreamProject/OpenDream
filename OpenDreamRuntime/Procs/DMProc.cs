using System.Buffers;
using System.Text;
using OpenDreamRuntime.Objects;
using OpenDreamShared.Dream.Procs;

namespace OpenDreamRuntime.Procs {
    sealed class DMProc : DreamProc {
        public byte[] Bytecode { get; }

        private readonly int _maxStackSize;

        public DMProc(string name, DreamProc superProc, List<String> argumentNames, List<DMValueType> argumentTypes, byte[] bytecode, int maxStackSize, ProcAttributes attributes, string? verbName, string? verbCategory, string? verbDesc, sbyte? invisibility)
            : base(name, superProc, attributes, argumentNames, argumentTypes, verbName, verbCategory, verbDesc, invisibility)
        {
            Bytecode = bytecode;
            _maxStackSize = maxStackSize;
        }

        public override DMProcState CreateState(DreamThread thread, DreamObject src, DreamObject usr, DreamProcArguments arguments)
        {
            return new DMProcState(this, thread, _maxStackSize, src, usr, arguments);
        }
    }

    sealed class DMProcState : ProcState
    {
        delegate ProcStatus? OpcodeHandler(DMProcState state);

        // TODO: These pools are not returned to if the proc runtimes while _current is null
        private static ArrayPool<DreamValue> _dreamValuePool = ArrayPool<DreamValue>.Shared;
        private static ArrayPool<DreamValue> _stackPool = ArrayPool<DreamValue>.Shared;

        #region Opcode Handlers
        //In the same order as the DreamProcOpcode enum
        private static readonly OpcodeHandler[] _opcodeHandlers = {
            null, //0x0
            DMOpcodeHandlers.BitShiftLeft,
            DMOpcodeHandlers.PushType,
            DMOpcodeHandlers.PushString,
            DMOpcodeHandlers.FormatString,
            DMOpcodeHandlers.SwitchCaseRange,
            DMOpcodeHandlers.PushReferenceValue,
            DMOpcodeHandlers.PushPath,
            DMOpcodeHandlers.Add,
            DMOpcodeHandlers.Assign,
            DMOpcodeHandlers.Call,
            DMOpcodeHandlers.MultiplyReference,
            DMOpcodeHandlers.JumpIfFalse,
            DMOpcodeHandlers.JumpIfTrue,
            DMOpcodeHandlers.Jump,
            DMOpcodeHandlers.CompareEquals,
            DMOpcodeHandlers.Return,
            DMOpcodeHandlers.PushNull,
            DMOpcodeHandlers.Subtract,
            DMOpcodeHandlers.CompareLessThan,
            DMOpcodeHandlers.CompareGreaterThan,
            DMOpcodeHandlers.BooleanAnd,
            DMOpcodeHandlers.BooleanNot,
            DMOpcodeHandlers.DivideReference,
            DMOpcodeHandlers.Negate,
            DMOpcodeHandlers.Modulus,
            DMOpcodeHandlers.Append,
            DMOpcodeHandlers.CreateRangeEnumerator,
            null, //0x1C
            DMOpcodeHandlers.CompareLessThanOrEqual,
            null, //0x1E
            DMOpcodeHandlers.Remove,
            DMOpcodeHandlers.DeleteObject,
            DMOpcodeHandlers.PushResource,
            DMOpcodeHandlers.CreateList,
            DMOpcodeHandlers.CallStatement,
            DMOpcodeHandlers.BitAnd,
            DMOpcodeHandlers.CompareNotEquals,
            DMOpcodeHandlers.ListAppend,
            DMOpcodeHandlers.Divide,
            DMOpcodeHandlers.Multiply,
            DMOpcodeHandlers.BitXorReference,
            DMOpcodeHandlers.BitXor,
            DMOpcodeHandlers.BitOr,
            DMOpcodeHandlers.BitNot,
            DMOpcodeHandlers.Combine,
            DMOpcodeHandlers.CreateObject,
            DMOpcodeHandlers.BooleanOr,
            DMOpcodeHandlers.PushArgumentList,
            DMOpcodeHandlers.CompareGreaterThanOrEqual,
            DMOpcodeHandlers.SwitchCase,
            DMOpcodeHandlers.Mask,
            DMOpcodeHandlers.ListAppendAssociated,
            DMOpcodeHandlers.Error,
            DMOpcodeHandlers.IsInList,
            DMOpcodeHandlers.PushArguments,
            DMOpcodeHandlers.PushFloat,
            DMOpcodeHandlers.ModulusReference,
            DMOpcodeHandlers.CreateListEnumerator,
            DMOpcodeHandlers.Enumerate,
            DMOpcodeHandlers.DestroyEnumerator,
            DMOpcodeHandlers.Browse,
            DMOpcodeHandlers.BrowseResource,
            DMOpcodeHandlers.OutputControl,
            DMOpcodeHandlers.BitShiftRight,
            null, //0x41
            DMOpcodeHandlers.Power,
            null, //0x43
            null, //0x44
            DMOpcodeHandlers.Prompt,
            DMOpcodeHandlers.PushProcArguments,
            DMOpcodeHandlers.Initial,
            null, //0x48
            DMOpcodeHandlers.IsType,
            DMOpcodeHandlers.LocateCoord,
            DMOpcodeHandlers.Locate,
            DMOpcodeHandlers.IsNull,
            DMOpcodeHandlers.Spawn,
            null, //0x4E
            null, //0x4F
            DMOpcodeHandlers.JumpIfNullDereference,
            DMOpcodeHandlers.Pop,
            null, //0x52
            DMOpcodeHandlers.IsSaved,
            DMOpcodeHandlers.PickUnweighted,
            DMOpcodeHandlers.PickWeighted,
            DMOpcodeHandlers.Increment,
            DMOpcodeHandlers.Decrement,
            DMOpcodeHandlers.CompareEquivalent,
            DMOpcodeHandlers.CompareNotEquivalent,
            DMOpcodeHandlers.Throw,
            DMOpcodeHandlers.IsInRange,
            DMOpcodeHandlers.MassConcatenation,
            DMOpcodeHandlers.CreateTypeEnumerator,
<<<<<<< HEAD
            DMOpcodeHandlers.PushGlobalVars
=======
            DMOpcodeHandlers.CreateMultidimensionalList
>>>>>>> 81cab717
        };
        #endregion

        public IDreamManager DreamManager = IoCManager.Resolve<IDreamManager>();
        public DreamObject Instance;
        public readonly DreamObject Usr;
        public readonly DreamValue[] LocalVariables;
        public readonly DreamValue[] Arguments;
        public readonly int ArgumentCount;
        private Stack<IEnumerator<DreamValue>>? _enumeratorStack;
        public Stack<IEnumerator<DreamValue>> EnumeratorStack => _enumeratorStack ??= new Stack<IEnumerator<DreamValue>>(1);

        private int _pc = 0;

        private DMProc _proc;
        public override DreamProc Proc => _proc;

        public DMProcState(DMProc proc, DreamThread thread, int maxStackSize, DreamObject instance, DreamObject usr, DreamProcArguments arguments)
            : base(thread)
        {
            _proc = proc;
            _stack = _stackPool.Rent(maxStackSize);
            Instance = instance;
            Usr = usr;
            ArgumentCount = Math.Max(arguments.ArgumentCount, proc.ArgumentNames?.Count ?? 0);
            Arguments = _dreamValuePool.Rent(ArgumentCount);
            LocalVariables = _dreamValuePool.Rent(256);

            //TODO: Positional arguments must precede all named arguments, this needs to be enforced somehow
            //Positional arguments
            for (int i = 0; i < ArgumentCount; i++) {
                Arguments[i] = (i < arguments.OrderedArguments.Count) ? arguments.OrderedArguments[i] : DreamValue.Null;
            }

            //Named arguments
            foreach ((string argumentName, DreamValue argumentValue) in arguments.NamedArguments) {
                int argumentIndex = proc.ArgumentNames?.IndexOf(argumentName) ?? -1;
                if (argumentIndex == -1) {
                    throw new Exception($"Invalid argument name \"{argumentName}\"");
                }

                Arguments[argumentIndex] = argumentValue;
            }
        }

        public DMProcState(DMProcState other, DreamThread thread)
            : base(thread)
        {
            if (other.EnumeratorStack.Count > 0) {
                throw new NotImplementedException();
            }

            _proc = other._proc;
            Instance = other.Instance;
            Usr = other.Usr;
            _pc = other._pc;

            _stack = _stackPool.Rent(other._stack.Length);
            Array.Copy(other._stack, _stack, _stack.Length);

            LocalVariables = _dreamValuePool.Rent(256);
            Array.Copy(other.LocalVariables, LocalVariables, 256);

            Arguments = _dreamValuePool.Rent(other.Arguments.Length);
            Array.Copy(other.Arguments, Arguments, other.Arguments.Length);
        }

        protected override ProcStatus InternalResume()
        {
            while (_pc < _proc.Bytecode.Length) {
                int opcode = _proc.Bytecode[_pc++];

                var status = _opcodeHandlers[opcode].Invoke(this);

                if (status != null) {
                    if (status == ProcStatus.Returned) {
                        // TODO: This should be automatic (dispose pattern?)
                        ReturnPools();
                    }

                    return status.Value;
                }
            }

            // TODO: This should be automatic (dispose pattern?)
            ReturnPools();
            return ProcStatus.Returned;
        }

        public override void ReturnedInto(DreamValue value)
        {
            Push(value);
        }

        public override void AppendStackFrame(StringBuilder builder)
        {
            builder.Append($"{Proc.Name}(...)");
        }

        public void Jump(int position) {
            _pc = position;
        }

        public void SetReturn(DreamValue value) {
            Result = value;
        }

        public void Call(DreamProc proc, DreamObject src, DreamProcArguments arguments) {
            var state = proc.CreateState(Thread, src, Usr, arguments);
            Thread.PushProcState(state);
        }

        public DreamThread Spawn() {
            var thread = new DreamThread();

            var state = new DMProcState(this, thread);
            thread.PushProcState(state);

            return thread;
        }

        public void ReturnPools()
        {
            _dreamValuePool.Return(LocalVariables, true);
            _dreamValuePool.Return(Arguments, true);
            _stackPool.Return(_stack);
        }

        #region Stack
        private DreamValue[] _stack;
        private int _stackIndex = 0;

        public void Push(DreamValue value) {
            _stack[_stackIndex++] = value;
        }

        public void Push(DreamProcArguments value) {
            _stack[_stackIndex++] = new DreamValue(value);
        }

        public DreamValue Pop() {
            return _stack[--_stackIndex];
        }

        public DreamValue Peek() {
            return _stack[_stackIndex - 1];
        }

        public DreamProcArguments PopArguments() {
            return (DreamProcArguments)(Pop().Value);
        }
        #endregion

        #region Operands
        public int ReadByte() {
            return _proc.Bytecode[_pc++];
        }

        public int ReadInt() {
            int value = BitConverter.ToInt32(_proc.Bytecode, _pc);
            _pc += 4;

            return value;
        }

        public float ReadFloat() {
            float value = BitConverter.ToSingle(_proc.Bytecode, _pc);
            _pc += 4;

            return value;
        }

        public string ReadString() {
            int stringID = ReadInt();

            return DreamManager.ObjectTree.Strings[stringID];
        }

        public DMReference ReadReference() {
            DMReference.Type refType = (DMReference.Type)ReadByte();

            switch (refType) {
                case DMReference.Type.Argument: return DMReference.CreateArgument(ReadByte());
                case DMReference.Type.Local: return DMReference.CreateLocal(ReadByte());
                case DMReference.Type.Global: return DMReference.CreateGlobal(ReadInt());
                case DMReference.Type.Field: return DMReference.CreateField(ReadString());
                case DMReference.Type.SrcField: return DMReference.CreateSrcField(ReadString());
                case DMReference.Type.Proc: return DMReference.CreateProc(ReadString());
                case DMReference.Type.GlobalProc: return DMReference.CreateGlobalProc(ReadString());
                case DMReference.Type.SrcProc: return DMReference.CreateSrcProc(ReadString());
                case DMReference.Type.Src: return DMReference.Src;
                case DMReference.Type.Self: return DMReference.Self;
                case DMReference.Type.Usr: return DMReference.Usr;
                case DMReference.Type.Args: return DMReference.Args;
                case DMReference.Type.SuperProc: return DMReference.SuperProc;
                case DMReference.Type.ListIndex: return DMReference.ListIndex;
                default: throw new Exception($"Invalid reference type {refType}");
            }
        }
        #endregion

        #region References
        public bool IsNullDereference(DMReference reference) {
            switch (reference.RefType) {
                case DMReference.Type.Field: {
                    if (Peek() == DreamValue.Null) {
                        Pop();
                        return true;
                    }

                    return false;
                }
                case DMReference.Type.ListIndex: {
                    DreamValue list = _stack[_stackIndex - 2];
                    if (list == DreamValue.Null) {
                        Pop();
                        Pop();
                        return true;
                    }

                    return false;
                }
                default: throw new Exception($"Invalid dereference type {reference.RefType}");
            }
        }

        public void AssignReference(DMReference reference, DreamValue value) {
            switch (reference.RefType) {
                case DMReference.Type.Self: Result = value; break;
                case DMReference.Type.Argument: Arguments[reference.Index] = value; break;
                case DMReference.Type.Local: LocalVariables[reference.Index] = value; break;
                case DMReference.Type.SrcField: Instance.SetVariable(reference.Name, value); break;
                case DMReference.Type.Global: DreamManager.Globals[reference.Index] = value; break;
                case DMReference.Type.Field: {
                    DreamValue owner = Pop();
                    if (!owner.TryGetValueAsDreamObject(out var ownerObj) || ownerObj == null)
                        throw new Exception($"Cannot assign field \"{reference.Name}\" on {owner}");

                    ownerObj.SetVariable(reference.Name, value);
                    break;
                }
                case DMReference.Type.ListIndex: {
                    DreamValue index = Pop();
                    DreamValue list = Pop();
                    if (!list.TryGetValueAsDreamList(out var listObj))
                        throw new Exception($"Cannot assign to index {index} of {list}");

                    listObj.SetValue(index, value);
                    break;
                }
                default: throw new Exception($"Cannot assign to reference type {reference.RefType}");
            }
        }

        public DreamValue GetReferenceValue(DMReference reference, bool peek = false) {
            switch (reference.RefType) {
                case DMReference.Type.Src: return new(Instance);
                case DMReference.Type.Usr: return new(Usr);
                case DMReference.Type.Self: return Result;
                case DMReference.Type.Global: return DreamManager.Globals[reference.Index];
                case DMReference.Type.Argument: return Arguments[reference.Index];
                case DMReference.Type.Local: return LocalVariables[reference.Index];
                case DMReference.Type.Args: {
                    DreamList argsList = DreamList.Create(ArgumentCount);

                    for (int i = 0; i < ArgumentCount; i++) {
                        argsList.AddValue(Arguments[i]);
                    }

                    argsList.ValueAssigned += (DreamList argsList, DreamValue key, DreamValue value) => {
                        if (!key.TryGetValueAsInteger(out int argIndex)) {
                            throw new Exception($"Cannot index args with {key}");
                        }

                        if (argIndex > ArgumentCount) {
                            throw new Exception($"Args index {argIndex} is too large");
                        }

                        Arguments[argIndex - 1] = value;
                    };

                    return new(argsList);
                }
                case DMReference.Type.Field: {
                    DreamValue owner = peek ? Peek() : Pop();
                    if (!owner.TryGetValueAsDreamObject(out var ownerObj) || ownerObj == null)
                        throw new Exception($"Cannot get field \"{reference.Name}\" from {owner}");
                    if (!ownerObj.TryGetVariable(reference.Name, out var fieldValue))
                        throw new Exception($"Type {ownerObj.ObjectDefinition.Type} has no field called \"{reference.Name}\"");

                    return fieldValue;
                }
                case DMReference.Type.SrcField: {
                    if (!Instance.TryGetVariable(reference.Name, out var fieldValue))
                        throw new Exception($"Type {Instance.ObjectDefinition.Type} has no field called \"{reference.Name}\"");

                    return fieldValue;
                }
                case DMReference.Type.ListIndex: {
                    DreamValue index = peek ? _stack[_stackIndex - 1] : Pop();
                    DreamValue list = peek ? _stack[_stackIndex - 2] : Pop();
                    if (!list.TryGetValueAsDreamList(out var listObj))
                        throw new Exception($"Cannot get index {index} of {list}");

                    return listObj.GetValue(index);
                }
                default: throw new Exception($"Cannot get value of reference type {reference.RefType}");
            }
        }

        public void PopReference(DMReference reference) {
            switch (reference.RefType) {
                case DMReference.Type.Src:
                case DMReference.Type.Usr:
                case DMReference.Type.Self:
                case DMReference.Type.Global:
                case DMReference.Type.Argument:
                case DMReference.Type.Local:
                case DMReference.Type.Args:
                case DMReference.Type.SrcField:
                    return;
                case DMReference.Type.Field:
                    Pop();
                    return;
                case DMReference.Type.ListIndex:
                    Pop();
                    Pop();
                    return;
                default: throw new Exception($"Cannot pop stack values of reference type {reference.RefType}");
            }
        }
        #endregion References
    }
}<|MERGE_RESOLUTION|>--- conflicted
+++ resolved
@@ -127,11 +127,8 @@
             DMOpcodeHandlers.IsInRange,
             DMOpcodeHandlers.MassConcatenation,
             DMOpcodeHandlers.CreateTypeEnumerator,
-<<<<<<< HEAD
+            DMOpcodeHandlers.CreateMultidimensionalList,
             DMOpcodeHandlers.PushGlobalVars
-=======
-            DMOpcodeHandlers.CreateMultidimensionalList
->>>>>>> 81cab717
         };
         #endregion
 
