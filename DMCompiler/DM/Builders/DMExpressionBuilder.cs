--- conflicted
+++ resolved
@@ -20,58 +20,25 @@
     }
 
     // TODO: Remove these terrible global flags
-<<<<<<< HEAD
     public ScopeMode CurrentScopeMode = ScopeMode.Normal;
-    public bool ScopeOperatorEnabled = false; // Enabled once var overrides have been processed
-
+    public bool ScopeOperatorEnabled = false; // Enabled on the last pass of the code tree
+    public static UnknownReference? EncounteredUnknownReference;
+
+    /// <remarks>Don't use DMExpression.Create() inside this or anything it calls! It resets EncounteredUnknownReference</remarks>
     internal DMExpression BuildExpression(DMASTExpression expression, DMObject dmObject, DMProc proc, DreamPath? inferredPath = null) {
-=======
-    public static ScopeMode CurrentScopeMode = ScopeMode.Normal;
-    public static bool ScopeOperatorEnabled = false; // Enabled on the last pass of the code tree
-    public static UnknownReference? EncounteredUnknownReference;
-
-    /// <remarks>Don't use DMExpression.Create() inside this or anything it calls! It resets EncounteredUnknownReference</remarks>
-    public static DMExpression BuildExpression(DMASTExpression expression, DMObject dmObject, DMProc proc, DreamPath? inferredPath = null) {
         DMExpression result;
 
->>>>>>> 68765936
         switch (expression) {
             case DMASTInvalidExpression:
                 // No  Compiler.Emit() here because the parser should have emitted an error when making this
                 return new BadExpression(Compiler, expression.Location);
 
-<<<<<<< HEAD
-            case DMASTExpressionConstant constant: return BuildConstant(constant, dmObject, proc);
-            case DMASTStringFormat stringFormat: return BuildStringFormat(stringFormat, dmObject, proc, inferredPath);
-            case DMASTIdentifier identifier: return BuildIdentifier(identifier, dmObject, proc, inferredPath);
-            case DMASTScopeIdentifier globalIdentifier: return BuildScopeIdentifier(globalIdentifier, dmObject, proc, inferredPath);
-            case DMASTCallableSelf: return new ProcSelf(compiler, expression.Location, null, proc);
-            case DMASTCallableSuper: return new ProcSuper(compiler, expression.Location, dmObject, proc);
-            case DMASTCallableProcIdentifier procIdentifier: return BuildCallableProcIdentifier(procIdentifier, dmObject);
-            case DMASTProcCall procCall: return BuildProcCall(procCall, dmObject, proc, inferredPath);
-            case DMASTAssign assign: return BuildAssign(assign, dmObject, proc, inferredPath);
-            case DMASTAssignInto assignInto: return BuildAssignInto(assignInto, dmObject, proc, inferredPath);
-            case DMASTEqual equal: return BuildEqual(equal, dmObject, proc, inferredPath);
-            case DMASTNotEqual notEqual: return BuildNotEqual(notEqual, dmObject, proc, inferredPath);
-            case DMASTDereference deref: return BuildDereference(deref, dmObject, proc, inferredPath);
-            case DMASTLocate locate: return BuildLocate(locate, dmObject, proc, inferredPath);
-            case DMASTImplicitIsType implicitIsType: return BuildImplicitIsType(implicitIsType, dmObject, proc, inferredPath);
-            case DMASTList list: return BuildList(list, dmObject, proc);
-            case DMASTDimensionalList dimensionalList: return BuildDimensionalList(dimensionalList, dmObject, proc, inferredPath);
-            case DMASTNewList newList: return BuildNewList(newList, dmObject, proc, inferredPath);
-            case DMASTAddText addText: return BuildAddText(addText, dmObject, proc, inferredPath);
-            case DMASTInput input: return BuildInput(input, dmObject, proc);
-            case DMASTPick pick: return BuildPick(pick, dmObject, proc);
-            case DMASTLog log: return BuildLog(log, dmObject, proc, inferredPath);
-            case DMASTCall call: return BuildCall(call, dmObject, proc, inferredPath);
-            case DMASTExpressionWrapped wrapped: return BuildExpression(wrapped.Value, dmObject, proc, inferredPath);
-=======
             case DMASTExpressionConstant constant: result = BuildConstant(constant, dmObject, proc); break;
             case DMASTStringFormat stringFormat: result = BuildStringFormat(stringFormat, dmObject, proc, inferredPath); break;
             case DMASTIdentifier identifier: result = BuildIdentifier(identifier, dmObject, proc, inferredPath); break;
             case DMASTScopeIdentifier globalIdentifier: result = BuildScopeIdentifier(globalIdentifier, dmObject, proc, inferredPath); break;
-            case DMASTCallableSelf: result = new ProcSelf(expression.Location, null, proc); break;
-            case DMASTCallableSuper: result = new ProcSuper(expression.Location, dmObject, proc); break;
+            case DMASTCallableSelf: result = new ProcSelf(compiler, expression.Location, null, proc); break;
+            case DMASTCallableSuper: result = new ProcSuper(compiler, expression.Location, dmObject, proc); break;
             case DMASTCallableProcIdentifier procIdentifier: result = BuildCallableProcIdentifier(procIdentifier, dmObject); break;
             case DMASTProcCall procCall: result = BuildProcCall(procCall, dmObject, proc, inferredPath); break;
             case DMASTAssign assign: result = BuildAssign(assign, dmObject, proc, inferredPath); break;
@@ -90,7 +57,6 @@
             case DMASTLog log: result = BuildLog(log, dmObject, proc, inferredPath); break;
             case DMASTCall call: result = BuildCall(call, dmObject, proc, inferredPath); break;
             case DMASTExpressionWrapped wrapped: result = BuildExpression(wrapped.Value, dmObject, proc, inferredPath); break;
->>>>>>> 68765936
 
             case DMASTNegate negate:
                 result = new Negate(negate.Location, BuildExpression(negate.Value, dmObject, proc, inferredPath));
@@ -284,23 +250,14 @@
                     break;
                 }
 
-<<<<<<< HEAD
-                return new NewPath(Compiler, newPath.Location, path,
-                    new ArgumentList(Compiler, newPath.Location, dmObject, proc, newPath.Parameters, inferredPath));
+                result = new NewPath(Compiler, newPath.Location, path,
+                    BuildArgumentList(Compiler, newPath.Location, dmObject, proc, newPath.Parameters, inferredPath));
+                break;
             case DMASTNewExpr newExpr:
-                return new New(Compiler, newExpr.Location,
+                result = new New(Compiler, newExpr.Location,
                     BuildExpression(newExpr.Expression, dmObject, proc, inferredPath),
-                    new ArgumentList(Compiler, newExpr.Location, dmObject, proc, newExpr.Parameters, inferredPath));
-=======
-                result = new NewPath(newPath.Location, path,
-                    BuildArgumentList(newPath.Location, dmObject, proc, newPath.Parameters, inferredPath));
-                break;
-            case DMASTNewExpr newExpr:
-                result = new New(newExpr.Location,
-                    BuildExpression(newExpr.Expression, dmObject, proc, inferredPath),
-                    BuildArgumentList(newExpr.Location, dmObject, proc, newExpr.Parameters, inferredPath));
-                break;
->>>>>>> 68765936
+                    BuildArgumentList(Compiler, newExpr.Location, dmObject, proc, newExpr.Parameters, inferredPath));
+                break;
             case DMASTNewInferred newInferred:
                 if (inferredPath is null) {
                     result = BadExpression(WarningCode.BadExpression, newInferred.Location, "Could not infer a type");
@@ -314,14 +271,9 @@
                     break;
                 }
 
-<<<<<<< HEAD
-                return new NewPath(Compiler, newInferred.Location, new ConstantPath(compiler, newInferred.Location, dmObject, inferredPath.Value),
-                    new ArgumentList(Compiler, newInferred.Location, dmObject, proc, newInferred.Parameters, inferredPath));
-=======
-                result = new NewPath(newInferred.Location, inferredType,
-                    BuildArgumentList(newInferred.Location, dmObject, proc, newInferred.Parameters, inferredPath));
-                break;
->>>>>>> 68765936
+                result = new NewPath(Compiler, newInferred.Location, inferredType,
+                    BuildArgumentList(Compiler, newInferred.Location, dmObject, proc, newInferred.Parameters, inferredPath));
+                break;
             case DMASTPreIncrement preIncrement:
                 result = new PreIncrement(preIncrement.Location, BuildExpression(preIncrement.Value, dmObject, proc, inferredPath));
                 break;
@@ -341,41 +293,20 @@
                 result = new PointerDeref(pointerDeref.Location, BuildExpression(pointerDeref.Value, dmObject, proc, inferredPath));
                 break;
             case DMASTGradient gradient:
-<<<<<<< HEAD
-                return new Gradient(Compiler, gradient.Location,
-                    new ArgumentList(Compiler, gradient.Location, dmObject, proc, gradient.Parameters));
+                result = new Gradient(Compiler, gradient.Location,
+                    BuildArgumentList(Compiler, gradient.Location, dmObject, proc, gradient.Parameters));
+                break;
             case DMASTRgb rgb:
-                return new Rgb(Compiler, rgb.Location, new ArgumentList(Compiler, rgb.Location, dmObject, proc, rgb.Parameters));
+                result = new Rgb(Compiler, rgb.Location, BuildArgumentList(Compiler, rgb.Location, dmObject, proc, rgb.Parameters));
+                break;
             case DMASTLocateCoordinates locateCoordinates:
-                return new LocateCoordinates(Compiler, locateCoordinates.Location,
-=======
-                result = new Gradient(gradient.Location,
-                    BuildArgumentList(gradient.Location, dmObject, proc, gradient.Parameters));
-                break;
-            case DMASTRgb rgb:
-                result = new Rgb(rgb.Location, BuildArgumentList(rgb.Location, dmObject, proc, rgb.Parameters));
-                break;
-            case DMASTLocateCoordinates locateCoordinates:
-                result = new LocateCoordinates(locateCoordinates.Location,
->>>>>>> 68765936
+                result = new LocateCoordinates(Compiler, locateCoordinates.Location,
                     BuildExpression(locateCoordinates.X, dmObject, proc, inferredPath),
                     BuildExpression(locateCoordinates.Y, dmObject, proc, inferredPath),
                     BuildExpression(locateCoordinates.Z, dmObject, proc, inferredPath));
                 break;
             case DMASTIsSaved isSaved:
-<<<<<<< HEAD
-                return new IsSaved(Compiler, isSaved.Location, BuildExpression(isSaved.Value, dmObject, proc, inferredPath));
-            case DMASTIsType isType: {
-                if (isType.RHS is DMASTIdentifier { Identifier: "__IMPLIED_TYPE__" }) {
-                    var expr  = compiler.DMExpression.Create(dmObject, proc, isType.LHS, inferredPath);
-                    if (expr.Path is null)
-                        return BadExpression(WarningCode.BadExpression, isType.Location, "A type could not be inferred!");
-
-                    return new IsTypeInferred(Compiler, isType.Location, expr, expr.Path.Value);
-                }
-                return new IsType(Compiler, isType.Location,
-=======
-                result = new IsSaved(isSaved.Location, BuildExpression(isSaved.Value, dmObject, proc, inferredPath));
+                result = new IsSaved(Compiler, isSaved.Location, BuildExpression(isSaved.Value, dmObject, proc, inferredPath));
                 break;
             case DMASTIsType isType: {
                 if (isType.RHS is DMASTIdentifier { Identifier: "__IMPLIED_TYPE__" }) {
@@ -386,60 +317,39 @@
                         break;
                     }
 
-                    result = new IsTypeInferred(isType.Location, expr, expr.Path.Value);
+                    result = new IsTypeInferred(Compiler, isType.Location, expr, expr.Path.Value);
                     break;
                 }
 
-                result = new IsType(isType.Location,
->>>>>>> 68765936
+                result = new IsType(Compiler, isType.Location,
                     BuildExpression(isType.LHS, dmObject, proc, inferredPath),
                     BuildExpression(isType.RHS, dmObject, proc, inferredPath));
                 break;
             }
 
             case DMASTIsNull isNull:
-<<<<<<< HEAD
-                return new IsNull(Compiler, isNull.Location, BuildExpression(isNull.Value, dmObject, proc, inferredPath));
+                result = new IsNull(Compiler, isNull.Location, BuildExpression(isNull.Value, dmObject, proc, inferredPath));
+                break;
             case DMASTLength length:
-                return new Length(Compiler, length.Location, BuildExpression(length.Value, dmObject, proc, inferredPath));
+                result = new Length(Compiler, length.Location, BuildExpression(length.Value, dmObject, proc, inferredPath));
+                break;
             case DMASTGetStep getStep:
-                return new GetStep(Compiler, getStep.Location,
-=======
-                result = new IsNull(isNull.Location, BuildExpression(isNull.Value, dmObject, proc, inferredPath));
-                break;
-            case DMASTLength length:
-                result = new Length(length.Location, BuildExpression(length.Value, dmObject, proc, inferredPath));
-                break;
-            case DMASTGetStep getStep:
-                result = new GetStep(getStep.Location,
->>>>>>> 68765936
+                result = new GetStep(Compiler, getStep.Location,
                     BuildExpression(getStep.LHS, dmObject, proc, inferredPath),
                     BuildExpression(getStep.RHS, dmObject, proc, inferredPath));
                 break;
             case DMASTGetDir getDir:
-<<<<<<< HEAD
-                return new GetDir(Compiler, getDir.Location,
-=======
-                result = new GetDir(getDir.Location,
->>>>>>> 68765936
+                result = new GetDir(Compiler, getDir.Location,
                     BuildExpression(getDir.LHS, dmObject, proc, inferredPath),
                     BuildExpression(getDir.RHS, dmObject, proc, inferredPath));
                 break;
             case DMASTProb prob:
-<<<<<<< HEAD
-                return new Prob(Compiler, prob.Location,
-=======
-                result = new Prob(prob.Location,
->>>>>>> 68765936
+                result = new Prob(Compiler, prob.Location,
                     BuildExpression(prob.Value, dmObject, proc, inferredPath));
                 break;
             case DMASTInitial initial:
-<<<<<<< HEAD
-                return new Initial(Compiler, initial.Location, BuildExpression(initial.Value, dmObject, proc, inferredPath));
-=======
-                result = new Initial(initial.Location, BuildExpression(initial.Value, dmObject, proc, inferredPath));
-                break;
->>>>>>> 68765936
+                result = new Initial(Compiler, initial.Location, BuildExpression(initial.Value, dmObject, proc, inferredPath));
+                break;
             case DMASTNameof nameof:
                 result = BuildNameof(nameof, dmObject, proc, inferredPath);
                 break;
@@ -461,57 +371,34 @@
                     BuildExpression(expressionInRange.EndRange, dmObject, proc, inferredPath));
                 break;
             case DMASTSin sin:
-<<<<<<< HEAD
-                return new Sin(Compiler, sin.Location, BuildExpression(sin.Value, dmObject, proc, inferredPath));
+                result = new Sin(Compiler, sin.Location, BuildExpression(sin.Value, dmObject, proc, inferredPath));
+                break;
             case DMASTCos cos:
-                return new Cos(Compiler, cos.Location, BuildExpression(cos.Value, dmObject, proc, inferredPath));
+                result = new Cos(Compiler, cos.Location, BuildExpression(cos.Value, dmObject, proc, inferredPath));
+                break;
             case DMASTTan tan:
-                return new Tan(Compiler, tan.Location, BuildExpression(tan.Value, dmObject, proc, inferredPath));
+                result = new Tan(Compiler, tan.Location, BuildExpression(tan.Value, dmObject, proc, inferredPath));
+                break;
             case DMASTArcsin arcSin:
-                return new ArcSin(Compiler, arcSin.Location, BuildExpression(arcSin.Value, dmObject, proc, inferredPath));
+                result = new ArcSin(Compiler, arcSin.Location, BuildExpression(arcSin.Value, dmObject, proc, inferredPath));
+                break;
             case DMASTArccos arcCos:
-                return new ArcCos(Compiler, arcCos.Location, BuildExpression(arcCos.Value, dmObject, proc, inferredPath));
+                result = new ArcCos(Compiler, arcCos.Location, BuildExpression(arcCos.Value, dmObject, proc, inferredPath));
+                break;
             case DMASTArctan arcTan:
-                return new ArcTan(Compiler, arcTan.Location, BuildExpression(arcTan.Value, dmObject, proc, inferredPath));
+                result = new ArcTan(Compiler, arcTan.Location, BuildExpression(arcTan.Value, dmObject, proc, inferredPath));
+                break;
             case DMASTArctan2 arcTan2:
-                return new ArcTan2(Compiler, arcTan2.Location,
-=======
-                result = new Sin(sin.Location, BuildExpression(sin.Value, dmObject, proc, inferredPath));
-                break;
-            case DMASTCos cos:
-                result = new Cos(cos.Location, BuildExpression(cos.Value, dmObject, proc, inferredPath));
-                break;
-            case DMASTTan tan:
-                result = new Tan(tan.Location, BuildExpression(tan.Value, dmObject, proc, inferredPath));
-                break;
-            case DMASTArcsin arcSin:
-                result = new ArcSin(arcSin.Location, BuildExpression(arcSin.Value, dmObject, proc, inferredPath));
-                break;
-            case DMASTArccos arcCos:
-                result = new ArcCos(arcCos.Location, BuildExpression(arcCos.Value, dmObject, proc, inferredPath));
-                break;
-            case DMASTArctan arcTan:
-                result = new ArcTan(arcTan.Location, BuildExpression(arcTan.Value, dmObject, proc, inferredPath));
-                break;
-            case DMASTArctan2 arcTan2:
-                result = new ArcTan2(arcTan2.Location,
->>>>>>> 68765936
+                result = new ArcTan2(Compiler, arcTan2.Location,
                     BuildExpression(arcTan2.LHS, dmObject, proc, inferredPath),
                     BuildExpression(arcTan2.RHS, dmObject, proc, inferredPath));
                 break;
             case DMASTSqrt sqrt:
-<<<<<<< HEAD
-                return new Sqrt(Compiler, sqrt.Location, BuildExpression(sqrt.Value, dmObject, proc, inferredPath));
+                result = new Sqrt(Compiler, sqrt.Location, BuildExpression(sqrt.Value, dmObject, proc, inferredPath));
+                break;
             case DMASTAbs abs:
-                return new Abs(Compiler, abs.Location, BuildExpression(abs.Value, dmObject, proc, inferredPath));
-
-=======
-                result = new Sqrt(sqrt.Location, BuildExpression(sqrt.Value, dmObject, proc, inferredPath));
-                break;
-            case DMASTAbs abs:
-                result = new Abs(abs.Location, BuildExpression(abs.Value, dmObject, proc, inferredPath));
-                break;
->>>>>>> 68765936
+                result = new Abs(Compiler, abs.Location, BuildExpression(abs.Value, dmObject, proc, inferredPath));
+                break;
             case DMASTVarDeclExpression varDeclExpr:
                 var declIdentifier = new DMASTIdentifier(expression.Location, varDeclExpr.DeclPath.Path.LastElement);
 
@@ -533,28 +420,12 @@
 
     private DMExpression BuildConstant(DMASTExpressionConstant constant, DMObject dmObject, DMProc proc) {
         switch (constant) {
-<<<<<<< HEAD
             case DMASTConstantNull: return new Null(compiler, constant.Location);
             case DMASTConstantInteger constInt: return new Number(compiler, constant.Location, constInt.Value);
             case DMASTConstantFloat constFloat: return new Number(compiler, constant.Location, constFloat.Value);
             case DMASTConstantString constString: return new String(compiler, constant.Location, constString.Value);
             case DMASTConstantResource constResource: return new Resource(compiler, constant.Location, constResource.Path);
-            case DMASTConstantPath constPath: return new ConstantPath(compiler, constant.Location, dmObject, constPath.Value.Path);
-            case DMASTUpwardPathSearch upwardSearch:
-                compiler.DMExpression.TryConstant(dmObject, proc, upwardSearch.Path, out var pathExpr);
-                if (pathExpr is not ConstantPath expr)
-                    return BadExpression(WarningCode.BadExpression, constant.Location,
-                        $"Cannot do an upward path search on {pathExpr}");
-
-                DreamPath path = expr.Value;
-                DreamPath? foundPath = Compiler.DMObjectTree.UpwardSearch(path, upwardSearch.Search.Path);
-=======
-            case DMASTConstantNull: return new Null(constant.Location);
-            case DMASTConstantInteger constInt: return new Number(constant.Location, constInt.Value);
-            case DMASTConstantFloat constFloat: return new Number(constant.Location, constFloat.Value);
-            case DMASTConstantString constString: return new String(constant.Location, constString.Value);
-            case DMASTConstantResource constResource: return new Resource(constant.Location, constResource.Path);
-            case DMASTConstantPath constPath: return BuildPath(constant.Location, dmObject, constPath.Value.Path);
+            case DMASTConstantPath constPath: return BuildPath(compiler, constant.Location, dmObject, constPath.Value.Path);
             case DMASTUpwardPathSearch upwardSearch:
                 BuildExpression(upwardSearch.Path, dmObject, proc).TryAsConstant(out var pathExpr);
                 if (pathExpr is not IConstantPath expr)
@@ -566,17 +437,12 @@
                     return UnknownReference(constant.Location,
                         $"Cannot search on {expr}");
 
-                DreamPath? foundPath = DMObjectTree.UpwardSearch(path.Value, upwardSearch.Search.Path);
->>>>>>> 68765936
+                DreamPath? foundPath = Compiler.DMObjectTree.UpwardSearch(path.Value, upwardSearch.Search.Path);
                 if (foundPath == null)
                     return UnknownReference(constant.Location,
                         $"Could not find path {path}.{upwardSearch.Search.Path}");
 
-<<<<<<< HEAD
-                return new ConstantPath(compiler, constant.Location, dmObject, foundPath.Value);
-=======
-                return BuildPath(constant.Location, dmObject, foundPath.Value);
->>>>>>> 68765936
+                return BuildPath(compiler, constant.Location, dmObject, foundPath.Value);
         }
 
         throw new ArgumentException($"Invalid constant {constant}", nameof(constant));
@@ -591,21 +457,14 @@
             if (interpolatedValue == null) {
                 expressions[i] = new Null(compiler, stringFormat.Location);
             } else {
-<<<<<<< HEAD
-                expressions[i]  = compiler.DMExpression.Create(dmObject, proc, interpolatedValue, inferredPath);
-=======
                 expressions[i] = BuildExpression(interpolatedValue, dmObject, proc, inferredPath);
->>>>>>> 68765936
             }
         }
 
         return new StringFormat(Compiler, stringFormat.Location, stringFormat.Value, expressions);
     }
 
-<<<<<<< HEAD
-    private DMExpression BuildIdentifier(DMASTIdentifier identifier, DMObject dmObject, DMProc proc, DreamPath? inferredPath = null) {
-=======
-    private static DMExpression BuildPath(Location location, DMObject dmObject, DreamPath path) {
+    private DMExpression BuildPath(Location location, DMObject dmObject, DreamPath path) {
         // An upward search with no left-hand side
         if (path.Type == DreamPath.PathType.UpwardSearch) {
             DreamPath? foundPath = DMCodeTree.UpwardSearch(dmObject, path);
@@ -625,7 +484,7 @@
         }
 
         // /datum
-        if (DMObjectTree.TryGetDMObject(path, out var referencing)) {
+        if (Compiler.DMObjectTree.TryGetDMObject(path, out var referencing)) {
             return new ConstantTypeReference(location, referencing);
         }
 
@@ -659,8 +518,7 @@
         return UnknownReference(location, $"Path {path} does not exist");
     }
 
-    private static DMExpression BuildIdentifier(DMASTIdentifier identifier, DMObject dmObject, DMProc proc, DreamPath? inferredPath = null) {
->>>>>>> 68765936
+    private DMExpression BuildIdentifier(DMASTIdentifier identifier, DMObject dmObject, DMProc proc, DreamPath? inferredPath = null) {
         var name = identifier.Identifier;
 
         switch (name) {
@@ -669,16 +527,12 @@
             case "usr":
                 return new Usr(Compiler, identifier.Location);
             case "args":
-<<<<<<< HEAD
                 return new Args(Compiler, identifier.Location);
-=======
-                return new Args(identifier.Location);
             case "world":
                 if (CurrentScopeMode == ScopeMode.FirstPassStatic) // world is not available on the first pass
                     return UnknownIdentifier(identifier.Location, "world");
 
                 return new World(identifier.Location);
->>>>>>> 68765936
             case "__TYPE__":
                 return new ProcOwnerType(Compiler, identifier.Location, dmObject);
             case "__IMPLIED_TYPE__":
@@ -686,60 +540,30 @@
                     return BadExpression(WarningCode.BadExpression, identifier.Location,
                         "__IMPLIED_TYPE__ cannot be used here, there is no type being implied");
 
-<<<<<<< HEAD
-                return new ConstantPath(compiler, identifier.Location, dmObject, inferredPath.Value);
-            case "__PROC__": // The saner alternative to "....."
-                return new ConstantProcReference(compiler, identifier.Location, proc);
-=======
-                return BuildPath(identifier.Location, dmObject, inferredPath.Value);
+                return BuildPath(compiler, identifier.Location, dmObject, inferredPath.Value);
             case "__PROC__": // The saner alternative to "....."
                 var path = dmObject.Path.AddToPath("proc/" + proc.Name);
 
-                return new ConstantProcReference(identifier.Location, path, proc);
->>>>>>> 68765936
+                return new ConstantProcReference(compiler, identifier.Location, path, proc);
             case "global":
                 return new Global(Compiler, identifier.Location);
             default: {
                 if (CurrentScopeMode == ScopeMode.Normal) {
                     var localVar = proc?.GetLocalVariable(name);
                     if (localVar != null)
-<<<<<<< HEAD
                         return new Local(Compiler, identifier.Location, localVar);
-
-                    var field = dmObject?.GetVariable(name);
-                    if (field != null) {
-                        return new Field(Compiler, identifier.Location, field, field.ValType);
-                    }
-                }
-
-                if (CurrentScopeMode != ScopeMode.FirstPassStatic) {
-                    var globalId = proc?.GetGlobalVariableId(name) ?? dmObject?.GetGlobalVariableId(name);
-
-                    if (globalId != null) {
-                        var globalVar = Compiler.DMObjectTree.Globals[globalId.Value];
-                        var global = new GlobalField(Compiler, identifier.Location, globalVar.Type, globalId.Value, globalVar.ValType);
-                        return global;
-                    }
-
-                    var field = dmObject?.GetVariable(name);
-                    if (field != null) {
-                        if (field.IsConst)
-                            return new Field(Compiler, identifier.Location, field, field.ValType);
-=======
-                        return new Local(identifier.Location, localVar);
                 }
 
                 var field = dmObject.GetVariable(name);
                 if (field != null) {
-                    return new Field(identifier.Location, field, field.ValType);
+                    return new Field(Compiler, identifier.Location, field, field.ValType);
                 }
 
                 var globalId = proc?.GetGlobalVariableId(name) ?? dmObject.GetGlobalVariableId(name);
->>>>>>> 68765936
 
                 if (globalId != null) {
-                    var globalVar = DMObjectTree.Globals[globalId.Value];
-                    var global = new GlobalField(identifier.Location, globalVar.Type, globalId.Value, globalVar.ValType);
+                    var globalVar = Compiler.DMObjectTree.Globals[globalId.Value];
+                    var global = new GlobalField(Compiler, identifier.Location, globalVar.Type, globalId.Value, globalVar.ValType);
                     return global;
                 }
 
@@ -757,20 +581,11 @@
 
         if (scopeIdentifier.Expression == null) { // ::A, shorthand for global.A
             if (scopeIdentifier.IsProcRef) { // ::A(), global proc ref
-<<<<<<< HEAD
-                if (!Compiler.DMObjectTree.TryGetGlobalProc(bIdentifier, out _))
-                    return BadExpression(WarningCode.ItemDoesntExist, location,
-                        $"No global proc named \"{bIdentifier}\" exists");
-
-                var arguments = new ArgumentList(Compiler, location, dmObject, proc, scopeIdentifier.CallArguments, inferredPath);
-                return new ProcCall(location, new GlobalProc(compiler, location, bIdentifier), arguments, DMValueType.Anything);
-=======
-                if (!DMObjectTree.TryGetGlobalProc(bIdentifier, out var globalProc))
+                if (!Compiler.DMObjectTree.TryGetGlobalProc(bIdentifier, out var globalProc))
                     return UnknownReference(location, $"No global proc named \"{bIdentifier}\" exists");
 
-                var arguments = BuildArgumentList(location, dmObject, proc, scopeIdentifier.CallArguments, inferredPath);
-                return new ProcCall(location, new GlobalProc(location, globalProc), arguments, DMValueType.Anything);
->>>>>>> 68765936
+                var arguments = BuildArgumentList(Compiler, location, dmObject, proc, scopeIdentifier.CallArguments, inferredPath);
+                return new ProcCall(location, new GlobalProc(compiler, location, globalProc), arguments, DMValueType.Anything);
             }
 
             // ::vars, special case
@@ -795,11 +610,7 @@
 
         DMExpression? expression;
 
-<<<<<<< HEAD
-        // "type" and "parent_type" cannot resolve in a context but it's still valid with scope identifiers
-=======
-        // "type" and "parent_type" cannot resolve in a static context, but it's still valid with scope identifiers
->>>>>>> 68765936
+        // "type" and "parent_type" cannot resolve in a context, but it's still valid with scope identifiers
         if (scopeIdentifier.Expression is DMASTIdentifier { Identifier: "type" or "parent_type" } identifier) {
             // This is the same behaviour as in BYOND, but BYOND simply raises an undefined var error.
             // We want to give end users an explanation at least.
@@ -812,21 +623,12 @@
                     return BadExpression(WarningCode.ItemDoesntExist, identifier.Location,
                         $"Type {dmObject.Path} does not have a parent");
 
-<<<<<<< HEAD
-                expression = new ConstantPath(compiler, location, dmObject, dmObject.Parent.Path);
+                expression = BuildPath(compiler, location, dmObject, dmObject.Parent.Path);
             } else { // "type"
-                expression = new ConstantPath(compiler, location, dmObject, dmObject.Path);
-            }
-        } else {
-            expression  = compiler.DMExpression.Create(dmObject, proc, scopeIdentifier.Expression, inferredPath);
-=======
-                expression = BuildPath(location, dmObject, dmObject.Parent.Path);
-            } else { // "type"
-                expression = BuildPath(location, dmObject, dmObject.Path);
+                expression = BuildPath(compiler, location, dmObject, dmObject.Path);
             }
         } else {
             expression = BuildExpression(scopeIdentifier.Expression, dmObject, proc, inferredPath);
->>>>>>> 68765936
         }
 
         // A needs to have a type
@@ -834,19 +636,10 @@
             return BadExpression(WarningCode.BadExpression, expression.Location,
                 $"Identifier \"{expression.GetNameof(dmObject)}\" does not have a type");
 
-<<<<<<< HEAD
-        var owner = Compiler.DMObjectTree.GetDMObject(expression.Path.Value, createIfNonexistent: false);
-        if (owner == null) {
-            if (expression is ConstantPath path && path.TryResolvePath(out var pathInfo) &&
-                pathInfo.Value.Type == ConstantPath.PathType.ProcReference) {
-                if (bIdentifier == "name")
-                    return new String(compiler, expression.Location, path.Path!.Value.LastElement!);
-=======
-        if (!DMObjectTree.TryGetDMObject(expression.Path.Value, out var owner)) {
+        if (!compiler.DMObjectTree.TryGetDMObject(expression.Path.Value, out var owner)) {
             if (expression is ConstantProcReference procReference) {
                 if (bIdentifier == "name")
-                    return new String(expression.Location, procReference.Value.Name);
->>>>>>> 68765936
+                    return new String(compiler, expression.Location, procReference.Value.Name);
 
                 return BadExpression(WarningCode.PointlessScopeOperator, expression.Location,
                     "scope operator returns null on proc variables other than \"name\"");
@@ -862,14 +655,9 @@
                 return BadExpression(WarningCode.ItemDoesntExist, location,
                     $"Type {owner.Path} does not have a proc named \"{bIdentifier}\"");
 
-<<<<<<< HEAD
             var referencedProc = Compiler.DMObjectTree.AllProcs[procs[^1]];
-            return new ConstantProcReference(compiler, location, referencedProc);
-=======
-            var referencedProc = DMObjectTree.AllProcs[procs[^1]];
             var path = owner.Path.AddToPath("proc/" + referencedProc.Name);
-            return new ConstantProcReference(location, path, referencedProc);
->>>>>>> 68765936
+            return new ConstantProcReference(compiler, location, path, referencedProc);
         } else { // A::B
             var globalVarId = owner.GetGlobalVariableId(bIdentifier);
             if (globalVarId != null) {
@@ -887,32 +675,22 @@
         }
     }
 
-<<<<<<< HEAD
     private DMExpression BuildCallableProcIdentifier(DMASTCallableProcIdentifier procIdentifier, DMObject dmObject) {
-        if (CurrentScopeMode is ScopeMode.Static or ScopeMode.FirstPassStatic)
-            return new GlobalProc(compiler, procIdentifier.Location, procIdentifier.Identifier);
-        if (dmObject.HasProc(procIdentifier.Identifier))
-            return new Proc(compiler, procIdentifier.Location, procIdentifier.Identifier);
-        if (Compiler.DMObjectTree.TryGetGlobalProc(procIdentifier.Identifier, out _))
-            return new GlobalProc(compiler, procIdentifier.Location, procIdentifier.Identifier);
-=======
-    private static DMExpression BuildCallableProcIdentifier(DMASTCallableProcIdentifier procIdentifier, DMObject dmObject) {
         if (CurrentScopeMode is ScopeMode.Static or ScopeMode.FirstPassStatic) {
-            if (!DMObjectTree.TryGetGlobalProc(procIdentifier.Identifier, out var staticScopeGlobalProc))
+            if (!Compiler.DMObjectTree.TryGetGlobalProc(procIdentifier.Identifier, out var staticScopeGlobalProc))
                 return UnknownReference(procIdentifier.Location,
                     $"Type {dmObject.Path} does not have a proc named \"{procIdentifier.Identifier}\"");
 
-            return new GlobalProc(procIdentifier.Location, staticScopeGlobalProc);
+            return new GlobalProc(Compiler, procIdentifier.Location, staticScopeGlobalProc);
         }
 
         if (dmObject.HasProc(procIdentifier.Identifier)) {
-            return new Proc(procIdentifier.Location, procIdentifier.Identifier);
-        }
-
-        if (DMObjectTree.TryGetGlobalProc(procIdentifier.Identifier, out var globalProc)) {
-            return new GlobalProc(procIdentifier.Location, globalProc);
-        }
->>>>>>> 68765936
+            return new Proc(Compiler, procIdentifier.Location, procIdentifier.Identifier);
+        }
+
+        if (Compiler.DMObjectTree.TryGetGlobalProc(procIdentifier.Identifier, out var globalProc)) {
+            return new GlobalProc(Compiler, procIdentifier.Location, globalProc);
+        }
 
         return UnknownReference(procIdentifier.Location,
             $"Type {dmObject.Path} does not have a proc named \"{procIdentifier.Identifier}\"");
@@ -935,21 +713,12 @@
                     break;
             }
 
-<<<<<<< HEAD
-            var expr  = compiler.DMExpression.Create(dmObject, proc, procCall.Parameters[0].Value, inferredPath);
+            var expr = BuildExpression(procCall.Parameters[0].Value, dmObject, proc, inferredPath);
             return new Arglist(Compiler, procCall.Location, expr);
-        }
-
-        var target  = compiler.DMExpression.Create(dmObject, proc, (DMASTExpression)procCall.Callable, inferredPath);
-        var args = new ArgumentList(Compiler, procCall.Location, dmObject, proc, procCall.Parameters);
-=======
-            var expr = BuildExpression(procCall.Parameters[0].Value, dmObject, proc, inferredPath);
-            return new Arglist(procCall.Location, expr);
         }
 
         var target = BuildExpression((DMASTExpression)procCall.Callable, dmObject, proc, inferredPath);
         var args = BuildArgumentList(procCall.Location, dmObject, proc, procCall.Parameters);
->>>>>>> 68765936
         if (target is Proc targetProc) { // GlobalProc handles returnType itself
             var returnType = targetProc.GetReturnType(dmObject);
 
@@ -959,12 +728,7 @@
         return new ProcCall(procCall.Location, target, args, DMValueType.Anything);
     }
 
-<<<<<<< HEAD
-    private DMExpression BuildAssign(DMASTAssign assign, DMObject dmObject, DMProc proc, DreamPath? inferredPath) {
-        var lhs  = compiler.DMExpression.Create(dmObject, proc, assign.LHS, inferredPath);
-        var rhs  = compiler.DMExpression.Create(dmObject, proc, assign.RHS, lhs.NestedPath);
-=======
-    private static ArgumentList BuildArgumentList(Location location, DMObject dmObject, DMProc proc, DMASTCallParameter[]? arguments, DreamPath? inferredPath = null) {
+    private ArgumentList BuildArgumentList(Location location, DMObject dmObject, DMProc proc, DMASTCallParameter[]? arguments, DreamPath? inferredPath = null) {
         if (arguments == null || arguments.Length == 0)
             return new ArgumentList(location, [], false);
 
@@ -1019,7 +783,6 @@
     private static DMExpression BuildAssign(DMASTAssign assign, DMObject dmObject, DMProc proc, DreamPath? inferredPath) {
         var lhs = BuildExpression(assign.LHS, dmObject, proc, inferredPath);
         var rhs = BuildExpression(assign.RHS, dmObject, proc, lhs.NestedPath);
->>>>>>> 68765936
         if(lhs.TryAsConstant(out _)) {
             Compiler.Emit(WarningCode.WriteToConstant, assign.LHS.Location, "Cannot write to const var");
         }
@@ -1027,15 +790,9 @@
         return new Assignment(assign.Location, lhs, rhs);
     }
 
-<<<<<<< HEAD
     private DMExpression BuildAssignInto(DMASTAssignInto assign, DMObject dmObject, DMProc proc, DreamPath? inferredPath) {
-        var lhs  = compiler.DMExpression.Create(dmObject, proc, assign.LHS, inferredPath);
-        var rhs  = compiler.DMExpression.Create(dmObject, proc, assign.RHS, lhs.NestedPath);
-=======
-    private static DMExpression BuildAssignInto(DMASTAssignInto assign, DMObject dmObject, DMProc proc, DreamPath? inferredPath) {
         var lhs = BuildExpression(assign.LHS, dmObject, proc, inferredPath);
         var rhs = BuildExpression(assign.RHS, dmObject, proc, lhs.NestedPath);
->>>>>>> 68765936
         if(lhs.TryAsConstant(out _)) {
             Compiler.Emit(WarningCode.WriteToConstant, assign.LHS.Location, "Cannot write to const var");
         }
@@ -1043,15 +800,9 @@
         return new AssignmentInto(assign.Location, lhs, rhs);
     }
 
-<<<<<<< HEAD
     private DMExpression BuildEqual(DMASTEqual equal, DMObject dmObject, DMProc proc, DreamPath? inferredPath) {
-        var lhs  = compiler.DMExpression.Create(dmObject, proc, equal.LHS, inferredPath);
-        var rhs  = compiler.DMExpression.Create(dmObject, proc, equal.RHS, inferredPath);
-=======
-    private static DMExpression BuildEqual(DMASTEqual equal, DMObject dmObject, DMProc proc, DreamPath? inferredPath) {
         var lhs = BuildExpression(equal.LHS, dmObject, proc, inferredPath);
         var rhs = BuildExpression(equal.RHS, dmObject, proc, inferredPath);
->>>>>>> 68765936
 
         // (x == null) can be changed to isnull(x) which compiles down to an opcode
         // TODO: Bytecode optimizations instead
@@ -1061,15 +812,9 @@
         return new Equal(equal.Location, lhs, rhs);
     }
 
-<<<<<<< HEAD
     private DMExpression BuildNotEqual(DMASTNotEqual notEqual, DMObject dmObject, DMProc proc, DreamPath? inferredPath) {
-        var lhs  = compiler.DMExpression.Create(dmObject, proc, notEqual.LHS, inferredPath);
-        var rhs  = compiler.DMExpression.Create(dmObject, proc, notEqual.RHS, inferredPath);
-=======
-    private static DMExpression BuildNotEqual(DMASTNotEqual notEqual, DMObject dmObject, DMProc proc, DreamPath? inferredPath) {
         var lhs = BuildExpression(notEqual.LHS, dmObject, proc, inferredPath);
         var rhs = BuildExpression(notEqual.RHS, dmObject, proc, inferredPath);
->>>>>>> 68765936
 
         // (x != null) can be changed to !isnull(x) which compiles down to two opcodes
         // TODO: Bytecode optimizations instead
@@ -1084,11 +829,7 @@
 
         // The base expression and list of operations to perform on it
         // These may be redefined if we encounter a global access mid-operation
-<<<<<<< HEAD
-        var expr  = compiler.DMExpression.Create(dmObject, proc, deref.Expression, inferredPath);
-=======
         var expr = BuildExpression(deref.Expression, dmObject, proc, inferredPath);
->>>>>>> 68765936
         var operations = new Dereference.Operation[deref.Operations.Length];
         int astOperationOffset = 0;
 
@@ -1107,23 +848,15 @@
                 switch (namedOperation) {
                     // global.f()
                     case DMASTDereference.CallOperation callOperation:
-<<<<<<< HEAD
-                        ArgumentList argumentList = new(Compiler, deref.Expression.Location, dmObject, proc,
-                            callOperation.Parameters);
-
-                        var globalProc = new GlobalProc(compiler, expr.Location, callOperation.Identifier);
-                        expr = new ProcCall(expr.Location, globalProc, argumentList, DMValueType.Anything);
-=======
                         if (!DMObjectTree.TryGetGlobalProc(callOperation.Identifier, out var globalProc))
                             return UnknownReference(callOperation.Location,
                                 $"Could not find a global proc named \"{callOperation.Identifier}\"");
 
-                        var argumentList = BuildArgumentList(deref.Expression.Location, dmObject, proc,
+                        var argumentList = BuildArgumentList(Compiler, deref.Expression.Location, dmObject, proc,
                             callOperation.Parameters);
 
-                        var globalProcExpr = new GlobalProc(expr.Location, globalProc);
+                        var globalProcExpr = new GlobalProc(compiler, expr.Location, globalProc);
                         expr = new ProcCall(expr.Location, globalProcExpr, argumentList, DMValueType.Anything);
->>>>>>> 68765936
                         break;
 
                     case DMASTDereference.FieldOperation:
@@ -1174,20 +907,10 @@
 
                     // If the last operation evaluated as an ambiguous type, we force the next operation to be a search
                     if (!fieldOperation.NoSearch && !pathIsFuzzy) {
-<<<<<<< HEAD
-                        if (prevPath == null) {
-                            throw new UnknownIdentifierException(deref.Location, field);
-                        }
-
-                        DMObject? fromObject = Compiler.DMObjectTree.GetDMObject(prevPath.Value, false);
-                        if (fromObject == null)
-                            return BadExpression(WarningCode.ItemDoesntExist, fieldOperation.Location,
-=======
                         if (prevPath == null)
                             return UnknownIdentifier(deref.Location, field);
-                        if (!DMObjectTree.TryGetDMObject(prevPath.Value, out var fromObject))
+                        if (!Compiler.DMObjectTree.TryGetDMObject(prevPath.Value, out var fromObject))
                             return UnknownReference(fieldOperation.Location,
->>>>>>> 68765936
                                 $"Type {prevPath.Value} does not exist");
 
                         property = fromObject.GetVariable(field);
@@ -1239,11 +962,7 @@
                     operation = new Dereference.IndexOperation {
                         // var/type1/result = new /type2()[new()] changes the inferred new to "new /type1()"
                         // L[new()] = new() uses the type of L however
-<<<<<<< HEAD
-                        Index  = compiler.DMExpression.Create(dmObject, proc, indexOperation.Index, inferredPath ?? prevPath),
-=======
                         Index = BuildExpression(indexOperation.Index, dmObject, proc, inferredPath ?? prevPath),
->>>>>>> 68765936
                         Safe = indexOperation.Safe,
                         Path = prevPath
                     };
@@ -1253,28 +972,16 @@
 
                 case DMASTDereference.CallOperation callOperation: {
                     var field = callOperation.Identifier;
-<<<<<<< HEAD
-                    ArgumentList argumentList = new(Compiler, deref.Expression.Location, dmObject, proc, callOperation.Parameters);
-=======
-                    var argumentList = BuildArgumentList(deref.Expression.Location, dmObject, proc,
+                    var argumentList = BuildArgumentList(Compiler, deref.Expression.Location, dmObject, proc,
                         callOperation.Parameters);
->>>>>>> 68765936
 
                     if (!callOperation.NoSearch && !pathIsFuzzy) {
                         if (prevPath == null) {
                             return UnknownIdentifier(deref.Location, field);
                         }
 
-<<<<<<< HEAD
-                        DMObject? fromObject = Compiler.DMObjectTree.GetDMObject(prevPath.Value, false);
-                        if (fromObject == null)
-                            return BadExpression(WarningCode.ItemDoesntExist, callOperation.Location,
-                                $"Type {prevPath.Value} does not exist");
-
-=======
-                        if (!DMObjectTree.TryGetDMObject(prevPath.Value, out var fromObject))
+                        if (!Compiler.DMObjectTree.TryGetDMObject(prevPath.Value, out var fromObject))
                             return UnknownReference(callOperation.Location, $"Type {prevPath.Value} does not exist");
->>>>>>> 68765936
                         if (!fromObject.HasProc(field))
                             return UnknownIdentifier(callOperation.Location, field);
                     }
@@ -1301,13 +1008,8 @@
         return new Dereference(deref.Location, prevPath, expr, operations);
     }
 
-<<<<<<< HEAD
     private DMExpression BuildLocate(DMASTLocate locate, DMObject dmObject, DMProc proc, DreamPath? inferredPath) {
-        var container = locate.Container != null ? compiler.DMExpression.Create(dmObject, proc, locate.Container, inferredPath) : null;
-=======
-    private static DMExpression BuildLocate(DMASTLocate locate, DMObject dmObject, DMProc proc, DreamPath? inferredPath) {
         var container = locate.Container != null ? BuildExpression(locate.Container, dmObject, proc, inferredPath) : null;
->>>>>>> 68765936
 
         if (locate.Expression == null) {
             if (inferredPath == null)
@@ -1316,21 +1018,12 @@
             return new LocateInferred(Compiler, locate.Location, inferredPath.Value, container);
         }
 
-<<<<<<< HEAD
-        var pathExpr  = compiler.DMExpression.Create(dmObject, proc, locate.Expression, inferredPath);
+        var pathExpr = BuildExpression(locate.Expression, dmObject, proc, inferredPath);
         return new Locate(Compiler, locate.Location, pathExpr, container);
     }
 
     private DMExpression BuildImplicitIsType(DMASTImplicitIsType isType, DMObject dmObject, DMProc proc, DreamPath? inferredPath) {
-        var expr  = compiler.DMExpression.Create(dmObject, proc, isType.Value, inferredPath);
-=======
-        var pathExpr = BuildExpression(locate.Expression, dmObject, proc, inferredPath);
-        return new Locate(locate.Location, pathExpr, container);
-    }
-
-    private static DMExpression BuildImplicitIsType(DMASTImplicitIsType isType, DMObject dmObject, DMProc proc, DreamPath? inferredPath) {
         var expr = BuildExpression(isType.Value, dmObject, proc, inferredPath);
->>>>>>> 68765936
 
         if (expr.Path is null)
             return BadExpression(WarningCode.BadExpression, isType.Location, "An inferred istype requires a type!");
@@ -1338,26 +1031,16 @@
         return new IsTypeInferred(Compiler, isType.Location, expr, expr.Path.Value);
     }
 
-<<<<<<< HEAD
     private DMExpression BuildList(DMASTList list, DMObject dmObject, DMProc proc) {
-        (DMExpression? Key, DMExpression Value)[] values = Array.Empty<(DMExpression?, DMExpression)>();
-=======
-    private static DMExpression BuildList(DMASTList list, DMObject dmObject, DMProc proc) {
         (DMExpression? Key, DMExpression Value)[] values = [];
->>>>>>> 68765936
 
         if (list.Values != null) {
             values = new (DMExpression?, DMExpression)[list.Values.Length];
 
             for (int i = 0; i < list.Values.Length; i++) {
                 DMASTCallParameter value = list.Values[i];
-<<<<<<< HEAD
-                DMExpression? key = (value.Key != null) ? compiler.DMExpression.Create(dmObject, proc, value.Key) : null;
-                DMExpression listValue  = compiler.DMExpression.Create(dmObject, proc, value.Value);
-=======
                 DMExpression? key = (value.Key != null) ? BuildExpression(value.Key, dmObject, proc) : null;
                 DMExpression listValue = BuildExpression(value.Value, dmObject, proc);
->>>>>>> 68765936
 
                 values[i] = (key, listValue);
             }
@@ -1369,11 +1052,7 @@
     private DMExpression BuildDimensionalList(DMASTDimensionalList list, DMObject dmObject, DMProc proc, DreamPath? inferredPath) {
         var sizes = new DMExpression[list.Sizes.Count];
         for (int i = 0; i < sizes.Length; i++) {
-<<<<<<< HEAD
-            var sizeExpr  = compiler.DMExpression.Create(dmObject, proc, list.Sizes[i], inferredPath);
-=======
             var sizeExpr = BuildExpression(list.Sizes[i], dmObject, proc, inferredPath);
->>>>>>> 68765936
 
             sizes[i] = sizeExpr;
         }
@@ -1400,11 +1079,7 @@
                 return BadExpression(WarningCode.InvalidArgumentKey, parameter.Location,
                     "newlist() does not take named arguments");
 
-<<<<<<< HEAD
-            expressions[i]  = compiler.DMExpression.Create(dmObject, proc, parameter.Value, inferredPath);
-=======
             expressions[i] = BuildExpression(parameter.Value, dmObject, proc, inferredPath);
->>>>>>> 68765936
         }
 
         return new NewList(Compiler, newList.Location, expressions);
@@ -1420,11 +1095,7 @@
             if(parameter.Key != null)
                  Compiler.Emit(WarningCode.InvalidArgumentKey, parameter.Location, "addtext() does not take named arguments");
 
-<<<<<<< HEAD
-            expArr[i]  = compiler.DMExpression.Create(dmObject,proc, parameter.Value, inferredPath);
-=======
             expArr[i] = BuildExpression(parameter.Value, dmObject, proc, inferredPath);
->>>>>>> 68765936
         }
 
         return new AddText(Compiler, addText.Location, expArr);
@@ -1440,20 +1111,12 @@
                     "input() does not take named arguments");
             }
 
-<<<<<<< HEAD
-            arguments[i]  = compiler.DMExpression.Create(dmObject, proc, parameter.Value);
-=======
             arguments[i] = BuildExpression(parameter.Value, dmObject, proc);
->>>>>>> 68765936
         }
 
         DMExpression? list = null;
         if (input.List != null) {
-<<<<<<< HEAD
-            list  = compiler.DMExpression.Create(dmObject, proc, input.List);
-=======
             list = BuildExpression(input.List, dmObject, proc);
->>>>>>> 68765936
 
             DMValueType objectTypes = DMValueType.Null |DMValueType.Obj | DMValueType.Mob | DMValueType.Turf |
                                       DMValueType.Area;
@@ -1480,13 +1143,8 @@
 
         for (int i = 0; i < pickValues.Length; i++) {
             DMASTPick.PickValue pickValue = pick.Values[i];
-<<<<<<< HEAD
-            DMExpression? weight = (pickValue.Weight != null) ? compiler.DMExpression.Create(dmObject, proc, pickValue.Weight) : null;
-            DMExpression value  = compiler.DMExpression.Create(dmObject, proc, pickValue.Value);
-=======
             DMExpression? weight = (pickValue.Weight != null) ? BuildExpression(pickValue.Weight, dmObject, proc) : null;
             DMExpression value = BuildExpression(pickValue.Value, dmObject, proc);
->>>>>>> 68765936
 
             if (weight is Prob prob) // pick(prob(50);x, prob(200);y) format
                 weight = prob.P;
@@ -1497,56 +1155,32 @@
         return new Pick(Compiler, pick.Location, pickValues);
     }
 
-<<<<<<< HEAD
     private DMExpression BuildLog(DMASTLog log, DMObject dmObject, DMProc proc, DreamPath? inferredPath) {
-        var expr  = compiler.DMExpression.Create(dmObject, proc, log.Expression, inferredPath);
-        DMExpression? baseExpr = null;
-
-        if (log.BaseExpression != null) {
-            baseExpr  = compiler.DMExpression.Create(dmObject, proc, log.BaseExpression, inferredPath);
-=======
-    private static DMExpression BuildLog(DMASTLog log, DMObject dmObject, DMProc proc, DreamPath? inferredPath) {
         var expr = BuildExpression(log.Expression, dmObject, proc, inferredPath);
         DMExpression? baseExpr = null;
 
         if (log.BaseExpression != null) {
             baseExpr = BuildExpression(log.BaseExpression, dmObject, proc, inferredPath);
->>>>>>> 68765936
         }
 
         return new Log(Compiler, log.Location, expr, baseExpr);
     }
 
-<<<<<<< HEAD
     private DMExpression BuildCall(DMASTCall call, DMObject dmObject, DMProc proc, DreamPath? inferredPath) {
-        var procArgs = new ArgumentList(Compiler, call.Location, dmObject, proc, call.ProcParameters, inferredPath);
-=======
-    private static DMExpression BuildCall(DMASTCall call, DMObject dmObject, DMProc proc, DreamPath? inferredPath) {
-        var procArgs = BuildArgumentList(call.Location, dmObject, proc, call.ProcParameters, inferredPath);
->>>>>>> 68765936
+        var procArgs = BuildArgumentList(Compiler, call.Location, dmObject, proc, call.ProcParameters, inferredPath);
 
         switch (call.CallParameters.Length) {
             default:
                  Compiler.Emit(WarningCode.InvalidArgumentCount, call.Location, "Too many arguments for call()");
                 goto case 2; // Fallthrough!
             case 2: {
-<<<<<<< HEAD
-                var a  = compiler.DMExpression.Create(dmObject, proc, call.CallParameters[0].Value, inferredPath);
-                var b  = compiler.DMExpression.Create(dmObject, proc, call.CallParameters[1].Value, inferredPath);
-                return new CallStatement(Compiler, call.Location, a, b, procArgs);
-            }
-            case 1: {
-                var a  = compiler.DMExpression.Create(dmObject, proc, call.CallParameters[0].Value, inferredPath);
-                return new CallStatement(Compiler, call.Location, a, procArgs);
-=======
                 var a = BuildExpression(call.CallParameters[0].Value, dmObject, proc, inferredPath);
                 var b = BuildExpression(call.CallParameters[1].Value, dmObject, proc, inferredPath);
-                return new CallStatement(call.Location, a, b, procArgs);
+                return new CallStatement(Compiler, call.Location, a, b, procArgs);
             }
             case 1: {
                 var a = BuildExpression(call.CallParameters[0].Value, dmObject, proc, inferredPath);
-                return new CallStatement(call.Location, a, procArgs);
->>>>>>> 68765936
+                return new CallStatement(Compiler, call.Location, a, procArgs);
             }
             case 0:
                  Compiler.Emit(WarningCode.InvalidArgumentCount, call.Location, "Not enough arguments for call()");
@@ -1557,16 +1191,10 @@
     /// <summary>
     /// Emits an error and returns a <see cref="BadExpression"/><br/>
     /// </summary>
-<<<<<<< HEAD
-    private DMExpression BadExpression(WarningCode code, Location location, string errorMessage) {
-         Compiler.Emit(code, location, errorMessage);
+    private BadExpression BadExpression(WarningCode code, Location location, string errorMessage) {
+        if (EncounteredUnknownReference == null)
+            Compiler.Emit(code, location, errorMessage);
         return new BadExpression(Compiler, location);
-=======
-    private static BadExpression BadExpression(WarningCode code, Location location, string errorMessage) {
-        if (EncounteredUnknownReference == null)
-            DMCompiler.Emit(code, location, errorMessage);
-        return new BadExpression(location);
->>>>>>> 68765936
     }
 
     /// <summary>
