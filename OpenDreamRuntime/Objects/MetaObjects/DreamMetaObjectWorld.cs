﻿using OpenDreamRuntime.Procs;
using OpenDreamRuntime.Resources;
using OpenDreamShared.Dream;
using Robust.Shared;
using Robust.Shared.Configuration;
using Robust.Shared.Timing;

namespace OpenDreamRuntime.Objects.MetaObjects {
    sealed class DreamMetaObjectWorld : DreamMetaObjectRoot {
        [Dependency] private IDreamManager _dreamManager = null;
        [Dependency] private DreamResourceManager _dreamRscMan = null;
        [Dependency] private IDreamMapManager _dreamMapManager = null;
        [Dependency] private IGameTiming _gameTiming = null;
        [Dependency] private IConfigurationManager _cfg = null;

        private ViewRange _viewRange;

<<<<<<< HEAD
        public DreamMetaObjectWorld(DreamObjectDefinition def) : base(def) {
=======
        private double TickLag { get => _gameTiming.TickPeriod.TotalMilliseconds / 100; }

        public DreamMetaObjectWorld() {
>>>>>>> 597dce28
            IoCManager.InjectDependencies(this);
        }

        public override void OnObjectCreated(DreamObject dreamObject, DreamProcArguments creationArguments) {
            ParentType.OnObjectCreated(dreamObject, creationArguments);

            _dreamManager.WorldContentsList = dreamObject.GetVariable("contents").GetValueAsDreamList();

            DreamValue log = dreamObject.ObjectDefinition.Variables["log"];
            dreamObject.SetVariable("log", log);

            DreamValue fps = dreamObject.ObjectDefinition.Variables["fps"];
            if (fps.Value != null) {
                _cfg.SetCVar(CVars.NetTickrate, fps.GetValueAsInteger());
            }

            DreamValue view = dreamObject.ObjectDefinition.Variables["view"];
            if (view.TryGetValueAsString(out string viewString)) {
                _viewRange = new ViewRange(viewString);
            } else {
                _viewRange = new ViewRange(view.GetValueAsInteger());
            }
        }

        public override void OnVariableSet(DreamObject dreamObject, string variableName, DreamValue variableValue, DreamValue oldVariableValue) {
            ParentType.OnVariableSet(dreamObject, variableName, variableValue, oldVariableValue);

            switch (variableName) {
                case "fps":
                    _cfg.SetCVar(CVars.NetTickrate, variableValue.GetValueAsInteger()); break;
                case "maxz":
                    _dreamMapManager.SetZLevels(variableValue.GetValueAsInteger()); break;
                case "log":
                    if (variableValue.TryGetValueAsString(out var logStr))
                    {
                        dreamObject.SetVariableValue("log", new DreamValue(_dreamRscMan.LoadResource(logStr)));
                    }
                    else if(!variableValue.TryGetValueAsDreamResource(out _))
                    {
                        dreamObject.SetVariableValue("log", new DreamValue(new ConsoleOutputResource()));
                    }
                    break;
            }
        }

        public override DreamValue OnVariableGet(DreamObject dreamObject, string variableName, DreamValue variableValue) {
            switch (variableName) {
                case "tick_lag":
                    return new DreamValue(TickLag);
                case "fps":
                    return new DreamValue(_gameTiming.TickRate);
                case "timeofday":
                    return new DreamValue((int)DateTime.UtcNow.TimeOfDay.TotalMilliseconds / 100);
                case "time":
                    return new DreamValue(_gameTiming.CurTick.Value * TickLag);
                case "realtime":
                    return new DreamValue((DateTime.Now - new DateTime(2000, 1, 1)).Milliseconds / 100);
                case "tick_usage": {
                    var tickUsage = (_gameTiming.RealTime - _gameTiming.LastTick) / _gameTiming.TickPeriod;
                    return new DreamValue(tickUsage * 100);
                }
                case "maxx":
                    return new DreamValue(_dreamMapManager.Size.X);
                case "maxy":
                    return new DreamValue(_dreamMapManager.Size.Y);
                case "maxz":
                    return new DreamValue(_dreamMapManager.Levels);
                //case "address":
                //    return new(Runtime.Server.Address.ToString());
                //case "port":
                //    return new(Runtime.Server.Port);
                //case "url":
                //    return new("opendream://" + Runtime.Server.Address + ":" + Runtime.Server.Port);
                case "system_type": {
                    //system_type value should match the defines in Defines.dm
                    if (Environment.OSVersion.Platform is PlatformID.Unix or PlatformID.MacOSX or PlatformID.Other) {
                        return new DreamValue(0);
                    }
                    //Windows
                    return new DreamValue(1);
                }
                case "view": {
                    //Number if square & centerable, string representation otherwise
                    return new DreamValue((_viewRange.IsSquare && _viewRange.IsCenterable) ? _viewRange.Width : _viewRange.ToString());
                }
                default:
                    return ParentType.OnVariableGet(dreamObject, variableName, variableValue);
            }
        }

        public override DreamValue OperatorOutput(DreamValue a, DreamValue b) {
            foreach (DreamConnection connection in _dreamManager.Connections) {
                connection.OutputDreamValue(b);
            }

            return new DreamValue(0);
        }
    }
}<|MERGE_RESOLUTION|>--- conflicted
+++ resolved
@@ -15,13 +15,9 @@
 
         private ViewRange _viewRange;
 
-<<<<<<< HEAD
-        public DreamMetaObjectWorld(DreamObjectDefinition def) : base(def) {
-=======
         private double TickLag { get => _gameTiming.TickPeriod.TotalMilliseconds / 100; }
 
-        public DreamMetaObjectWorld() {
->>>>>>> 597dce28
+        public DreamMetaObjectWorld(DreamObjectDefinition def) : base(def) {
             IoCManager.InjectDependencies(this);
         }
 
