--- conflicted
+++ resolved
@@ -336,23 +336,17 @@
 
         public void BrowseResource(DreamResource resource, string filename)
         {
-<<<<<<< HEAD
             //TODO Is this necessary?
             if (!_rscMan.SufficientTrustLevel(resource.ResourcePath))
             {
                 throw new PropagatingRuntime("Safety violation");
             }
 
-            var msg = _netManager.CreateNetMessage<MsgBrowseResource>();
-            msg.Filename = filename;
-            msg.Data = resource.ResourceData;
-=======
             var msg = new MsgBrowseResource() {
                 Filename = filename,
                 Data = resource.ResourceData
             };
 
->>>>>>> 81cab717
             Session.ConnectedClient.SendMessage(msg);
         }
 
