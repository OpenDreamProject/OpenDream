using System.Runtime.CompilerServices;
using Robust.Shared.Maths;

namespace DMCompiler;

/// <summary>
/// A class containing operations used by both the compiler and the server.
/// Helps make sure things like sin() and cos() give the same result on both.
/// </summary>
public static class SharedOperations {
    [MethodImpl(MethodImplOptions.AggressiveInlining)]
    public static float Sin(float x) {
        return MathF.Sin(x / 180 * MathF.PI);
    }

    [MethodImpl(MethodImplOptions.AggressiveInlining)]
    public static float Cos(float x) {
        return MathF.Cos(x / 180 * MathF.PI);
    }

    [MethodImpl(MethodImplOptions.AggressiveInlining)]
    public static float Tan(float x) {
        return MathF.Tan(x / 180 * MathF.PI);
    }

    [MethodImpl(MethodImplOptions.AggressiveInlining)]
    public static float ArcSin(float x) {
        return MathF.Asin(x) / MathF.PI * 180;
    }

    [MethodImpl(MethodImplOptions.AggressiveInlining)]
    public static float ArcCos(float x) {
        return MathF.Acos(x) / MathF.PI * 180;
    }

    [MethodImpl(MethodImplOptions.AggressiveInlining)]
    public static float ArcTan(float a) {
        return MathF.Atan(a) / MathF.PI * 180;
    }

    [MethodImpl(MethodImplOptions.AggressiveInlining)]
    public static float ArcTan(float x, float y) {
        return MathF.Atan2(y, x) / MathF.PI * 180;
    }

    [MethodImpl(MethodImplOptions.AggressiveInlining)]
    public static float Sqrt(float a) {
        return MathF.Sqrt(a);
    }

    [MethodImpl(MethodImplOptions.AggressiveInlining)]
    public static float Log(float y) {
        return MathF.Log(y);
    }

    [MethodImpl(MethodImplOptions.AggressiveInlining)]
    public static float Log(float y, float baseValue) {
        return MathF.Log(y, baseValue);
    }

    [MethodImpl(MethodImplOptions.AggressiveInlining)]
    public static float Abs(float a) {
        return MathF.Abs(a);
    }

<<<<<<< HEAD
    public enum ColorSpace {
        RGB = 0,
        HSV = 1,
        HSL = 2
    }

    public static string ParseRgb((string? Name, float? Value)[] arguments) {
        string result;
        float? color1 = null;
        float? color2 = null;
        float? color3 = null;
        float? a = null;
        ColorSpace space = ColorSpace.RGB;

        if (arguments[0].Name is null) {
            if (arguments.Length is < 3 or > 5)
                throw new Exception("Expected 3 to 5 arguments for rgb()");

            color1 = arguments[0].Value;
            color2 = arguments[1].Value;
            color3 = arguments[2].Value;
            a = (arguments.Length >= 4) ? arguments[3].Value : null;
            if (arguments.Length == 5)
                space = arguments[4].Value is null ? ColorSpace.RGB : (ColorSpace)(int)arguments[4].Value!;
        } else {
            foreach (var arg in arguments) {
                var name = arg.Name ?? string.Empty;

                if (name.StartsWith("r", StringComparison.InvariantCultureIgnoreCase) && color1 is null) {
                    color1 = arg.Value;
                    space = ColorSpace.RGB;
                } else if (name.StartsWith("g", StringComparison.InvariantCultureIgnoreCase) && color2 is null) {
                    color2 = arg.Value;
                    space = ColorSpace.RGB;
                } else if (name.StartsWith("b", StringComparison.InvariantCultureIgnoreCase) && color3 is null) {
                    color3 = arg.Value;
                    space = ColorSpace.RGB;
                } else if (name.StartsWith("h", StringComparison.InvariantCultureIgnoreCase) && color1 is null) {
                    color1 = arg.Value;
                    space = ColorSpace.HSV;
                } else if (name.StartsWith("s", StringComparison.InvariantCultureIgnoreCase) && color2 is null) {
                    color2 = arg.Value;
                    space = ColorSpace.HSV;
                } else if (name.StartsWith("v", StringComparison.InvariantCultureIgnoreCase) && color3 is null) {
                    color3 = arg.Value;
                    space = ColorSpace.HSV;
                } else if (name.StartsWith("l", StringComparison.InvariantCultureIgnoreCase) && color3 is null) {
                    color3 = arg.Value;
                    space = ColorSpace.HSL;
                } else if (name.StartsWith("a", StringComparison.InvariantCultureIgnoreCase) && a is null)
                    a = arg.Value;
                else if (name == "space" && space == default)
                    space = (ColorSpace)(int)arg.Value!;
                else
                    throw new Exception($"Invalid or double arg \"{name}\"");
            }
        }

        color1 ??= 0;
        color2 ??= 0;
        color3 ??= 0;
        byte aValue = a is null ? (byte)255 : (byte)Math.Clamp((int)a, 0, 255);
        Color color;

        switch (space) {
            case ColorSpace.RGB: {
                byte r = (byte)Math.Clamp(color1.Value, 0, 255);
                byte g = (byte)Math.Clamp(color2.Value, 0, 255);
                byte b = (byte)Math.Clamp(color3.Value, 0, 255);

                color = new Color(r, g, b, aValue);
                break;
            }
            case ColorSpace.HSV: {
                // TODO: Going beyond the max defined in the docs returns a different value. Don't know why.
                float h = Math.Clamp(color1.Value, 0, 360) / 360f;
                float s = Math.Clamp(color2.Value, 0, 100) / 100f;
                float v = Math.Clamp(color3.Value, 0, 100) / 100f;

                color = Color.FromHsv((h, s, v, aValue / 255f));
                break;
            }
            case ColorSpace.HSL: {
                float h = Math.Clamp(color1.Value, 0, 360) / 360f;
                float s = Math.Clamp(color2.Value, 0, 100) / 100f;
                float l = Math.Clamp(color3.Value, 0, 100) / 100f;

                color = Color.FromHsl((h, s, l, aValue / 255f));
                break;
            }
            default:
                throw new Exception($"Unimplemented color space {space}");
        }

        // TODO: There is a difference between passing null and not passing a fourth arg at all
        if (a is null) {
            result = $"#{color.RByte:X2}{color.GByte:X2}{color.BByte:X2}".ToLower();
        } else {
            result = $"#{color.RByte:X2}{color.GByte:X2}{color.BByte:X2}{color.AByte:X2}".ToLower();
        }

        return result;
=======
    //because BYOND has everything as a 32 bit float with 8 bit mantissa, we need to chop off the
    //top 8 bits when bit shifting for parity
    [MethodImpl(MethodImplOptions.AggressiveInlining)]
    public static int BitShiftLeft(int left, int right) {
        return (left << right) & 0x00FFFFFF;
    }

    [MethodImpl(MethodImplOptions.AggressiveInlining)]
    public static int BitShiftRight(int left, int right) {
        return (left & 0x00FFFFFF) >> (right) ;
>>>>>>> bc172c9f
    }
}<|MERGE_RESOLUTION|>--- conflicted
+++ resolved
@@ -63,7 +63,18 @@
         return MathF.Abs(a);
     }
 
-<<<<<<< HEAD
+    //because BYOND has everything as a 32 bit float with 8 bit mantissa, we need to chop off the
+    //top 8 bits when bit shifting for parity
+    [MethodImpl(MethodImplOptions.AggressiveInlining)]
+    public static int BitShiftLeft(int left, int right) {
+        return (left << right) & 0x00FFFFFF;
+    }
+
+    [MethodImpl(MethodImplOptions.AggressiveInlining)]
+    public static int BitShiftRight(int left, int right) {
+        return (left & 0x00FFFFFF) >> (right) ;
+    }
+
     public enum ColorSpace {
         RGB = 0,
         HSV = 1,
@@ -143,7 +154,7 @@
                 float s = Math.Clamp(color2.Value, 0, 100) / 100f;
                 float v = Math.Clamp(color3.Value, 0, 100) / 100f;
 
-                color = Color.FromHsv((h, s, v, aValue / 255f));
+                color = Color.FromHsv(new(h, s, v, aValue / 255f));
                 break;
             }
             case ColorSpace.HSL: {
@@ -151,7 +162,7 @@
                 float s = Math.Clamp(color2.Value, 0, 100) / 100f;
                 float l = Math.Clamp(color3.Value, 0, 100) / 100f;
 
-                color = Color.FromHsl((h, s, l, aValue / 255f));
+                color = Color.FromHsl(new(h, s, l, aValue / 255f));
                 break;
             }
             default:
@@ -166,17 +177,5 @@
         }
 
         return result;
-=======
-    //because BYOND has everything as a 32 bit float with 8 bit mantissa, we need to chop off the
-    //top 8 bits when bit shifting for parity
-    [MethodImpl(MethodImplOptions.AggressiveInlining)]
-    public static int BitShiftLeft(int left, int right) {
-        return (left << right) & 0x00FFFFFF;
-    }
-
-    [MethodImpl(MethodImplOptions.AggressiveInlining)]
-    public static int BitShiftRight(int left, int right) {
-        return (left & 0x00FFFFFF) >> (right) ;
->>>>>>> bc172c9f
     }
 }