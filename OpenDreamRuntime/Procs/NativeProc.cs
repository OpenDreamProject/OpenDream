--- conflicted
+++ resolved
@@ -49,12 +49,8 @@
                 Arguments = arguments;
             }
 
-<<<<<<< HEAD
             public override ProcStatus Resume()
             {
-=======
-            protected override ProcStatus InternalResume() {
->>>>>>> 2742f32e
                 Result = _proc.Handler.Invoke(Src, Usr, Arguments);
 
                 return ProcStatus.Returned;
