﻿using System.Diagnostics.CodeAnalysis;
using System.IO;
using System.Runtime.InteropServices;
using System.Text;
using System.Threading.Tasks;
using OpenDreamRuntime.Objects;
using OpenDreamRuntime.Objects.MetaObjects;
using OpenDreamRuntime.Procs.Native;
using OpenDreamRuntime.Resources;
using OpenDreamShared.Dream;
using OpenDreamShared.Dream.Procs;
using Robust.Shared.Random;

namespace OpenDreamRuntime.Procs {
    static class DMOpcodeHandlers {
        #region Helpers
        private static void PushListGet(DMProcState state, DreamValue obj, DreamValue index) {
            if (obj.TryGetValueAsDreamList(out var listObj)) {
                state.Push(listObj.GetValue(index));
                return;
            }

            if (obj.TryGetValueAsString(out string? strValue)) {
                if (!index.TryGetValueAsInteger(out int strIndex))
                    throw new Exception($"Attempted to index string with {index}");

                char c = strValue[strIndex - 1];
                state.Push(new DreamValue(Convert.ToString(c)));
                return;
            }

            if (obj.TryGetValueAsDreamObject(out var dreamObject)) {
                IDreamMetaObject? metaObject = dreamObject?.ObjectDefinition?.MetaObject;
                if (metaObject != null) {
                    state.Push(metaObject.OperatorIndex(dreamObject!, index));
                    return;
                }
            }

            throw new Exception($"Cannot get index {index} of {obj}");
        }
        #endregion

        #region Values
        public static ProcStatus? PushReferenceValue(DMProcState state) {
            DMReference reference = state.ReadReference();

            state.Push(state.GetReferenceValue(reference));
            return null;
        }

        public static ProcStatus? Assign(DMProcState state) {
            DMReference reference = state.ReadReference();
            DreamValue value = state.Pop();

            state.AssignReference(reference, value);
            state.Push(value);
            return null;
        }

        public static ProcStatus? CreateList(DMProcState state) {
            int size = state.ReadInt();
            var list = state.Proc.ObjectTree.CreateList(size);

            foreach (DreamValue value in state.PopCount(size)) {
                list.AddValue(value);
            }

            state.Push(new DreamValue(list));
            return null;
        }

        public static ProcStatus? CreateAssociativeList(DMProcState state) {
            int size = state.ReadInt();
            var list = state.Proc.ObjectTree.CreateList(size);

            ReadOnlySpan<DreamValue> popped = state.PopCount(size * 2);
            for (int i = 0; i < popped.Length; i += 2) {
                DreamValue key = popped[i];

                if (key == DreamValue.Null) {
                    list.AddValue(popped[i + 1]);
                } else {
                    list.SetValue(key, popped[i + 1], allowGrowth: true);
                }
            }

            state.Push(new DreamValue(list));
            return null;
        }

        private static IDreamValueEnumerator GetContentsEnumerator(IDreamObjectTree objectTree, IAtomManager atomManager, DreamValue value, IDreamObjectTree.TreeEntry? filterType) {
            if (!value.TryGetValueAsDreamList(out var list)) {
                if (value.TryGetValueAsDreamObject(out var dreamObject)) {
                    if (dreamObject == null)
                        return new DreamValueArrayEnumerator(Array.Empty<DreamValue>());

                    if (dreamObject.IsSubtypeOf(objectTree.Atom)) {
                        list = dreamObject.GetVariable("contents").GetValueAsDreamList();
                    } else if (dreamObject.IsSubtypeOf(objectTree.World)) {
                        // Use a different enumerator for /area and /turf that only enumerates those rather than all atoms
                        if (filterType?.ObjectDefinition.IsSubtypeOf(objectTree.Area) == true) {
                            return new DreamObjectEnumerator(atomManager.Areas, filterType);
                        } else if (filterType?.ObjectDefinition.IsSubtypeOf(objectTree.Turf) == true) {
                            return new DreamObjectEnumerator(atomManager.Turfs, filterType);
                        } else if (filterType?.ObjectDefinition.IsSubtypeOf(objectTree.Obj) == true) {
                            return new DreamObjectEnumerator(atomManager.Objects, filterType);
                        } else if (filterType?.ObjectDefinition.IsSubtypeOf(objectTree.Mob) == true) {
                            return new DreamObjectEnumerator(atomManager.Mobs, filterType);
                        }

                        return new WorldContentsEnumerator(atomManager, filterType);
                    }
                }
            }

            if (list != null) {
                // world.contents has its own special enumerator to prevent the huge copy
                if (list is WorldContentsList)
                    return new WorldContentsEnumerator(atomManager, filterType);

                var values = list.GetValues().ToArray();

                return filterType == null
                    ? new DreamValueArrayEnumerator(values)
                    : new FilteredDreamValueArrayEnumerator(values, filterType);
            }
            // BYOND ignores all floats, strings, types, etc. here and just doesn't run the loop.
            return new DreamValueArrayEnumerator(Array.Empty<DreamValue>());
        }

        public static ProcStatus? CreateListEnumerator(DMProcState state) {
            var enumerator = GetContentsEnumerator(state.Proc.ObjectTree, state.Proc.AtomManager, state.Pop(), null);

            state.EnumeratorStack.Push(enumerator);
            return null;
        }

        public static ProcStatus? CreateFilteredListEnumerator(DMProcState state) {
            var filterTypeId = state.ReadInt();
            var filterType = state.Proc.ObjectTree.GetTreeEntry(filterTypeId);
            var enumerator = GetContentsEnumerator(state.Proc.ObjectTree, state.Proc.AtomManager, state.Pop(), filterType);

            state.EnumeratorStack.Push(enumerator);
            return null;
        }

        public static ProcStatus? CreateTypeEnumerator(DMProcState state) {
            DreamValue typeValue = state.Pop();
            if (!typeValue.TryGetValueAsType(out var type)) {
                throw new Exception($"Cannot create a type enumerator with type {typeValue}");
            }

            if (type == state.Proc.ObjectTree.Client) {
                state.EnumeratorStack.Push(new DreamObjectEnumerator(state.DreamManager.Clients));
                return null;
            }

            if (type.ObjectDefinition.IsSubtypeOf(state.Proc.ObjectTree.Atom)) {
                state.EnumeratorStack.Push(new WorldContentsEnumerator(state.Proc.AtomManager, type));
                return null;
            }

            if (type.ObjectDefinition.IsSubtypeOf(state.Proc.ObjectTree.Datum)) {
                state.EnumeratorStack.Push(new DreamObjectEnumerator(state.DreamManager.Datums));
                return null;
            }

            throw new Exception($"Type enumeration of {type} is not supported");
        }

        public static ProcStatus? CreateRangeEnumerator(DMProcState state) {
            float step = state.Pop().GetValueAsFloat();
            float rangeEnd = state.Pop().GetValueAsFloat();
            float rangeStart = state.Pop().GetValueAsFloat();

            state.EnumeratorStack.Push(new DreamValueRangeEnumerator(rangeStart, rangeEnd, step));
            return null;
        }

        public static ProcStatus? CreateObject(DMProcState state) {
            var argumentInfo = state.ReadProcArguments();
            var val = state.Pop();
            if (!val.TryGetValueAsType(out var objectType)) {
                if (val.TryGetValueAsString(out var pathString)) {
                    if (!state.Proc.ObjectTree.TryGetTreeEntry(new DreamPath(pathString), out objectType)) {
                        throw new Exception($"Cannot create unknown object {val}");
                    }
                } else {
                    throw new Exception($"Cannot create object from invalid type {val}");
                }
            }

            var objectDef = objectType.ObjectDefinition;
            var proc = objectDef.GetProc("New");
            var arguments = state.PopProcArguments(proc, argumentInfo.Type, argumentInfo.StackSize);

            if (objectDef.IsSubtypeOf(state.Proc.ObjectTree.Turf)) {
                // Turfs are special. They're never created outside of map initialization
                // So instead this will replace an existing turf's type and return that same turf
                DreamValue loc = arguments.GetArgument(0);
                if (!loc.TryGetValueAsDreamObjectOfType(state.Proc.ObjectTree.Turf, out var turf))
                    throw new Exception($"Invalid turf loc {loc}");

                state.Proc.DreamMapManager.SetTurf(turf, objectDef, arguments);

                state.Push(loc);
                return null;
            }

            DreamObject newObject = state.Proc.ObjectTree.CreateObject(objectType);
            state.Thread.PushProcState(newObject.InitProc(state.Thread, state.Usr, arguments));
            return ProcStatus.Called;
        }

        public static ProcStatus? DestroyEnumerator(DMProcState state) {
            state.EnumeratorStack.Pop();
            return null;
        }

        public static ProcStatus? Enumerate(DMProcState state) {
            IDreamValueEnumerator enumerator = state.EnumeratorStack.Peek();
            DMReference outputRef = state.ReadReference();
            int jumpToIfFailure = state.ReadInt();

            if (!enumerator.Enumerate(state, outputRef))
                state.Jump(jumpToIfFailure);

            return null;
        }

        public static ProcStatus? EnumerateNoAssign(DMProcState state) {
            IDreamValueEnumerator enumerator = state.EnumeratorStack.Peek();
            int jumpToIfFailure = state.ReadInt();

            if (!enumerator.Enumerate(state, null))
                state.Jump(jumpToIfFailure);

            return null;
        }

        /// <summary>
        /// Helper function of <see cref="FormatString"/> to handle text macros that are "suffix" (coming after the noun) pronouns
        /// </summary>
        /// <param name="pronouns">This should be in MALE,FEMALE,PLURAL,NEUTER order.</param>
        private static void HandleSuffixPronoun(ref StringBuilder formattedString, ReadOnlySpan<DreamValue> interps, int prevInterpIndex, string[] pronouns)
        {
            DreamObject? dreamObject;
            if (prevInterpIndex == -1 || prevInterpIndex >= interps.Length) // We should probably be throwing here
            {
                return;
            }
            interps[prevInterpIndex].TryGetValueAsDreamObject(out dreamObject);
            if (dreamObject == null)
            {
                return;
            }
            bool hasGender = dreamObject.TryGetVariable("gender", out var objectGender); // NOTE: in DM, this has to be a native property.
            if (!hasGender)
            {
                return;
            }
            if (!objectGender.TryGetValueAsString(out var genderStr))
                return;

            switch(genderStr)
            {
                case "male":
                    formattedString.Append(pronouns[0]);
                    return;
                case "female":
                    formattedString.Append(pronouns[1]);
                    return;
                case "plural":
                    formattedString.Append(pronouns[2]);
                    return;
                case "neuter":
                    formattedString.Append(pronouns[3]);
                    return;
                default:
                    return;
            }

        }
        public static ProcStatus? FormatString(DMProcState state) {
            string unformattedString = state.ReadString();
            StringBuilder formattedString = new StringBuilder();

            int interpCount = state.ReadInt();

            ReadOnlySpan<DreamValue> interps = state.PopCount(interpCount);
            int nextInterpIndex = 0; // If we find a prefix macro, this is what it points to
            int prevInterpIndex = -1; // If we find a suffix macro, this is what it points to (treating -1 as a 'null' state here)

            foreach(char c in unformattedString)
            {
                if (!StringFormatEncoder.Decode(c, out var formatType)) {
                    formattedString.Append(c);
                    continue;
                }
                switch (formatType) {
                    //Interp values
                    case StringFormatEncoder.FormatSuffix.StringifyWithArticle:{
                        formattedString.Append(interps[nextInterpIndex].Stringify());
                        prevInterpIndex = nextInterpIndex;
                        nextInterpIndex++;
                        continue;
                    }
                    case StringFormatEncoder.FormatSuffix.ReferenceOfValue: {
                        formattedString.Append(state.DreamManager.CreateRef(interps[nextInterpIndex]));
                        //suffix macro marker is not updated because suffixes do not point to \ref[] interpolations
                        nextInterpIndex++;
                        continue;
                    }
                    case StringFormatEncoder.FormatSuffix.StringifyNoArticle:
                    {
                        if (interps[nextInterpIndex].TryGetValueAsDreamObject(out var dreamObject) && dreamObject != null) {
                            formattedString.Append(dreamObject.GetNameUnformatted());
                        }
                        //Things that aren't objects just print nothing in this case
                        prevInterpIndex = nextInterpIndex;
                        nextInterpIndex++;
                        continue;
                    }
                    //Macro values//
                    //Prefix macros
                    case StringFormatEncoder.FormatSuffix.UpperDefiniteArticle:
                    case StringFormatEncoder.FormatSuffix.LowerDefiniteArticle:
                    {
                        if (interps[nextInterpIndex].TryGetValueAsDreamObject(out var dreamObject) && dreamObject != null)
                        {
                            bool hasName = dreamObject.TryGetVariable("name", out var objectName);
                            if (!hasName) continue;
                            string nameStr = objectName.Stringify();
                            if (!DreamObject.StringIsProper(nameStr))
                            {
                                formattedString.Append(formatType == StringFormatEncoder.FormatSuffix.UpperDefiniteArticle ? "The " : "the ");
                            }
                        }
                        continue;
                    }
                    case StringFormatEncoder.FormatSuffix.UpperIndefiniteArticle:
                    case StringFormatEncoder.FormatSuffix.LowerIndefiniteArticle:
                    {
                        bool wasCapital = formatType == StringFormatEncoder.FormatSuffix.UpperIndefiniteArticle; // saves some wordiness with the ternaries below
                        if (interps[nextInterpIndex].TryGetValueAsDreamObject(out var dreamObject) && dreamObject != null)
                        {
                            bool hasName = dreamObject.TryGetVariable("name", out var objectName);
                            string nameStr = objectName.Stringify();
                            if (!hasName) continue; // datums that lack a name var don't use articles
                            if (DreamObject.StringIsProper(nameStr)) continue; // Proper nouns don't need articles, I guess.

                            if (dreamObject.TryGetVariable("gender", out var gender)) // Aayy babe whats ya pronouns
                            {
                                if (gender.TryGetValueAsString(out var str) && str == "plural") // NOTE: In Byond, this part does not work if var/gender is not a native property of this object.
                                {
                                    formattedString.Append(wasCapital ? "Some" : "some");
                                    continue;
                                }
                            }
                            if (DreamObject.StringStartsWithVowel(nameStr))
                            {
                                formattedString.Append(wasCapital ? "An " : "an ");
                                continue;
                            }
                            formattedString.Append(wasCapital ? "A " : "a ");
                            continue;
                        }
                        continue;
                    }
                    //Suffix macros
                    case StringFormatEncoder.FormatSuffix.UpperSubjectPronoun:
                        HandleSuffixPronoun(ref formattedString, interps, prevInterpIndex, new string[] { "He", "She", "They", "Tt" });
                        break;
                    case StringFormatEncoder.FormatSuffix.LowerSubjectPronoun:
                        HandleSuffixPronoun(ref formattedString, interps, prevInterpIndex, new string[] { "he", "she", "they", "it" });
                        break;
                    case StringFormatEncoder.FormatSuffix.UpperPossessiveAdjective:
                        HandleSuffixPronoun(ref formattedString, interps, prevInterpIndex, new string[] { "His", "Her", "Their", "Its" });
                        break;
                    case StringFormatEncoder.FormatSuffix.LowerPossessiveAdjective:
                        HandleSuffixPronoun(ref formattedString, interps, prevInterpIndex, new string[] { "his", "her", "their", "its" });
                        break;
                    case StringFormatEncoder.FormatSuffix.ObjectPronoun:
                        HandleSuffixPronoun(ref formattedString, interps, prevInterpIndex, new string[] { "him", "her", "them", "it" });
                        break;
                    case StringFormatEncoder.FormatSuffix.ReflexivePronoun:
                        HandleSuffixPronoun(ref formattedString, interps, prevInterpIndex, new string[] { "himself", "herself", "themself", "itself" });
                        break;
                    case StringFormatEncoder.FormatSuffix.UpperPossessivePronoun:
                        HandleSuffixPronoun(ref formattedString, interps, prevInterpIndex, new string[] { "His", "Hers", "Theirs", "Its" });
                        break;
                    case StringFormatEncoder.FormatSuffix.LowerPossessivePronoun:
                        HandleSuffixPronoun(ref formattedString, interps, prevInterpIndex, new string[] { "his", "hers", "theirs", "its" });
                        break;
                    case StringFormatEncoder.FormatSuffix.PluralSuffix:
                        if (interps[prevInterpIndex].TryGetValueAsFloat(out var pluralNumber) && pluralNumber == 1)
                        {
                            continue;
                        }
                        formattedString.Append("s");
                        continue;
                    case StringFormatEncoder.FormatSuffix.OrdinalIndicator:
                        // TODO: if the preceding expression value is not a float, it should be replaced with 0 (0th)
                        if (interps[prevInterpIndex].TryGetValueAsInteger(out var ordinalNumber)) {

                            // For some mystical reason byond converts \th to integers
                            // This is slightly hacky but the only reliable way I know how to replace the number
                            // Need to call stringy to make sure its the right length to cut
                            formattedString.Length -= interps[prevInterpIndex].Stringify().Length;
                            formattedString.Append(ordinalNumber);
                            switch (ordinalNumber) {
                                case 1:
                                    formattedString.Append("st");
                                    break;
                                case 2:
                                    formattedString.Append("nd");
                                    break;
                                case 3:
                                    formattedString.Append("rd");
                                    break;
                                default:
                                    formattedString.Append("th");
                                    break;
                            }
                        } else {
                            formattedString.Append("th");
                        }
                        continue;
                    default:
                        if (Enum.IsDefined(typeof(StringFormatEncoder.FormatSuffix), formatType)) {
                            //Likely an unimplemented text macro, ignore it
                            break;
                        }

                        throw new Exception("Invalid special character");
                }
            }

            state.Push(new DreamValue(formattedString.ToString()));
            return null;
        }

        public static ProcStatus? Initial(DMProcState state) {
            DreamValue key = state.Pop();
            DreamValue owner = state.Pop();

            // number indices always perform a normal list access here
            if (key.TryGetValueAsInteger(out _)) {
                PushListGet(state, owner, key);
                return null;
            }

            if (!key.TryGetValueAsString(out string property)) {
                throw new Exception("Invalid var for initial() call: " + key);
            }

            if (owner.TryGetValueAsDreamObject(out DreamObject dreamObject)) {
                // Calling initial() on a null value just returns null
                if (dreamObject == null) {
                    state.Push(DreamValue.Null);
                    return null;
                }

                state.Push(dreamObject.Initial(property));
                return null;
            }

            DreamObjectDefinition objectDefinition;
            if (owner.TryGetValueAsDreamObject(out DreamObject dreamObject2)) {
                objectDefinition = dreamObject2.ObjectDefinition;
            } else if (owner.TryGetValueAsType(out var ownerType)) {
                objectDefinition = ownerType.ObjectDefinition;
            } else {
                throw new Exception($"Invalid owner for initial() call {owner}");
            }

            state.Push(objectDefinition.Variables[property]);
            return null;
        }

        public static ProcStatus? IsNull(DMProcState state) {
            DreamValue value = state.Pop();

            state.Push(new DreamValue((value == DreamValue.Null) ? 1 : 0));
            return null;
        }

        public static ProcStatus? IsInList(DMProcState state) {
            DreamValue listValue = state.Pop();
            DreamValue value = state.Pop();

            if (listValue.TryGetValueAsDreamObject(out var listObject) && listObject != null) {
                DreamList? list = listObject as DreamList;

                if (list == null) {
                    if (listObject.IsSubtypeOf(state.Proc.ObjectTree.Atom) || listObject.IsSubtypeOf(state.Proc.ObjectTree.World)) {
                        list = listObject.GetVariable("contents").GetValueAsDreamList();
                    } else {
                        // BYOND ignores all floats, strings, types, etc. here and just returns 0.
                        state.Push(new DreamValue(0));
                    }
                }

                state.Push(new DreamValue(list.ContainsValue(value) ? 1 : 0));
            } else {
                state.Push(new DreamValue(0));
            }

            return null;
        }

        public static ProcStatus? Pop(DMProcState state) {
            state.Pop();
            return null;
        }

<<<<<<< HEAD
        public static ProcStatus? PopReference(DMProcState state) {
            DMReference reference = state.ReadReference();
            state.PopReference(reference);
            return null;
        }


        public static ProcStatus? PushArgumentList(DMProcState state) {
            if (state.Pop().TryGetValueAsDreamList(out var argList)) {
                List<DreamValue> ordered = new();
                Dictionary<string, DreamValue> named = new();
                foreach (DreamValue value in argList.GetValues()) {
                    if (argList.ContainsKey(value)) { //Named argument
                        if (value.TryGetValueAsString(out string name)) {
                            named.Add(name, argList.GetValue(value));
                        } else {
                            throw new Exception("List contains a non-string key, and cannot be used as an arglist");
                        }
                    } else { //Ordered argument
                        ordered.Add(value);
                    }
                }
                state.Push(new DreamProcArguments(ordered, named));
            } else {
                state.Push(new DreamProcArguments());
            }

            return null;
        }

        public static ProcStatus? PushArguments(DMProcState state) {
            int argumentCount = state.ReadInt();
            int namedCount = state.ReadInt();
            int unnamedCount = argumentCount - namedCount;
            DreamProcArguments arguments = new DreamProcArguments(unnamedCount > 0 ? new List<DreamValue>(unnamedCount) : null, namedCount > 0 ? new Dictionary<string, DreamValue>(namedCount) : null);
            ReadOnlySpan<DreamValue> argumentValues = argumentCount > 0 ? state.PopCount(argumentCount) : null;

            for (int i = 0; i < argumentCount; i++) {
                DreamProcOpcodeParameterType argumentType = (DreamProcOpcodeParameterType)state.ReadByte();

                switch (argumentType) {
                    case DreamProcOpcodeParameterType.Named: {
                        string argumentName = state.ReadString();

                        arguments.NamedArguments![argumentName] = argumentValues[i];
                        break;
                    }
                    case DreamProcOpcodeParameterType.Unnamed:
                        arguments.OrderedArguments!.Add(argumentValues[i]);
                        break;
                    default:
                        throw new Exception("Invalid argument type (" + argumentType + ")");
                }
            }

            state.Push(arguments);
            return null;
        }

=======
>>>>>>> 026a9838
        public static ProcStatus? PushFloat(DMProcState state) {
            float value = state.ReadFloat();

            state.Push(new DreamValue(value));
            return null;
        }

        public static ProcStatus? PushNull(DMProcState state) {
            state.Push(DreamValue.Null);
            return null;
        }

        public static ProcStatus? PushType(DMProcState state) {
            int typeId = state.ReadInt();
            var type = state.Proc.ObjectTree.Types[typeId];

            state.Push(new DreamValue(type));
            return null;
        }

        public static ProcStatus? PushProc(DMProcState state) {
            int procId = state.ReadInt();

            state.Push(new DreamValue(state.Proc.ObjectTree.Procs[procId]));
            return null;
        }

        public static ProcStatus? PushProcStub(DMProcState state) {
            int ownerTypeId = state.ReadInt();
            var owner = state.Proc.ObjectTree.GetTreeEntry(ownerTypeId);

            state.Push(DreamValue.CreateProcStub(owner));
            return null;
        }

        public static ProcStatus? PushVerbStub(DMProcState state) {
            int ownerTypeId = state.ReadInt();
            var owner = state.Proc.ObjectTree.GetTreeEntry(ownerTypeId);

            state.Push(DreamValue.CreateVerbStub(owner));
            return null;
        }

        public static ProcStatus? PushResource(DMProcState state) {
            string resourcePath = state.ReadString();

            state.Push(new DreamValue(state.Proc.DreamResourceManager.LoadResource(resourcePath)));
            return null;
        }

        public static ProcStatus? PushString(DMProcState state) {
            state.Push(new DreamValue(state.ReadString()));
            return null;
        }

        public static ProcStatus? PushGlobalVars(DMProcState state) {
            state.Push(new DreamValue(new DreamGlobalVars(state.Proc.ObjectTree.List.ObjectDefinition)));
            return null;
        }
        #endregion Values

        #region Math
        public static ProcStatus? Add(DMProcState state) {
            DreamValue second = state.Pop();
            DreamValue first = state.Pop();
            DreamValue? output = null;

            if (second == DreamValue.Null) {
                output = first;
            } else if (first == DreamValue.Null) {
                output = second;
            } else switch (first.Type) {
                case DreamValue.DreamValueType.Float: {
                    float firstFloat = first.GetValueAsFloat();

                    output = second.Type switch {
                        DreamValue.DreamValueType.Float => new DreamValue(firstFloat + second.GetValueAsFloat()),
                        _ => null
                    };
                    break;
                }
                case DreamValue.DreamValueType.String when second.Type == DreamValue.DreamValueType.String:
                    output = new DreamValue(first.GetValueAsString() + second.GetValueAsString());
                    break;
                case DreamValue.DreamValueType.DreamObject: {
                    IDreamMetaObject metaObject = first.GetValueAsDreamObject().ObjectDefinition.MetaObject;

                    output = metaObject?.OperatorAdd(first, second);
                    break;
                }
            }

            if (output != null) {
                state.Push(output.Value);
            } else {
                throw new Exception("Invalid add operation on " + first + " and " + second);
            }

            return null;
        }

        public static ProcStatus? Append(DMProcState state) {
            DMReference reference = state.ReadReference();
            DreamValue second = state.Pop();
            DreamValue first = state.GetReferenceValue(reference, peek: true);

            DreamValue result;
            if (first.TryGetValueAsDreamResource(out _) || first.TryGetValueAsDreamObjectOfType(state.Proc.ObjectTree.Icon, out _)) {
                // Implicitly create a new /icon and ICON_ADD blend it
                // Note that BYOND creates something other than an /icon, but it behaves the same as one in most reasonable interactions
                DreamObject iconObj = state.Proc.ObjectTree.CreateObject(state.Proc.ObjectTree.Icon);
                var icon = DreamMetaObjectIcon.InitializeIcon(state.Proc.DreamResourceManager, iconObj);
                if (!state.Proc.DreamResourceManager.TryLoadIcon(first, out var from))
                    throw new Exception($"Failed to create an icon from {from}");

                icon.InsertStates(from, DreamValue.Null, DreamValue.Null, DreamValue.Null);
                DreamProcNativeIcon.Blend(icon, second, DreamIconOperationBlend.BlendType.Add, 0, 0);
                result = new DreamValue(iconObj);
            } else if (first.TryGetValueAsDreamObject(out var firstObj)) {
                if (firstObj != null) {
                    IDreamMetaObject metaObject = firstObj.ObjectDefinition.MetaObject;

                    if (metaObject != null) {
                        state.PopReference(reference);
                        state.Push(metaObject.OperatorAppend(first, second));

                        return null;
                    } else {
                        throw new Exception($"Invalid append operation on {first} and {second}");
                    }
                } else {
                    result = second;
                }
            } else if (second != DreamValue.Null) {
                switch (first.Type) {
                    case DreamValue.DreamValueType.Float when second.Type == DreamValue.DreamValueType.Float:
                        result = new DreamValue(first.GetValueAsFloat() + second.GetValueAsFloat());
                        break;
                    case DreamValue.DreamValueType.String when second.Type == DreamValue.DreamValueType.String:
                        result = new DreamValue(first.GetValueAsString() + second.GetValueAsString());
                        break;
                    default:
                        throw new Exception("Invalid append operation on " + first + " and " + second);
                }
            } else {
                result = first;
            }

            state.AssignReference(reference, result);
            state.Push(result);
            return null;
        }

        public static ProcStatus? Increment(DMProcState state) {
            DMReference reference = state.ReadReference();
            DreamValue value = state.GetReferenceValue(reference, peek: true);

            if (value.TryGetValueAsInteger(out int intValue)) {
                state.AssignReference(reference, new(intValue + 1));
            } else {
                //If it's not a number, it turns into 1
                state.AssignReference(reference, new(1));
            }

            state.Push(value);
            return null;
        }

        public static ProcStatus? Decrement(DMProcState state) {
            DMReference reference = state.ReadReference();
            DreamValue value = state.GetReferenceValue(reference, peek: true);

            if (value.TryGetValueAsInteger(out int intValue)) {
                state.AssignReference(reference, new(intValue - 1));
            } else {
                //If it's not a number, it turns into -1
                state.AssignReference(reference, new(-1));
            }

            state.Push(value);
            return null;
        }

        public static ProcStatus? BitAnd(DMProcState state) {
            DreamValue second = state.Pop();
            DreamValue first = state.Pop();

            if (first.TryGetValueAsDreamList(out DreamList list)) {
                DreamList newList = state.Proc.ObjectTree.CreateList();

                if (second.TryGetValueAsDreamList(out DreamList secondList)) {
                    int len = list.GetLength();

                    for (int i = 1; i <= len; i++) {
                        DreamValue value = list.GetValue(new DreamValue(i));

                        if (secondList.ContainsValue(value)) {
                            DreamValue associativeValue = list.GetValue(value);

                            newList.AddValue(value);
                            if (associativeValue != DreamValue.Null) newList.SetValue(value, associativeValue);
                        }
                    }
                } else {
                    int len = list.GetLength();

                    for (int i = 1; i <= len; i++) {
                        DreamValue value = list.GetValue(new DreamValue(i));

                        if (value == second) {
                            DreamValue associativeValue = list.GetValue(value);

                            newList.AddValue(value);
                            if (associativeValue != DreamValue.Null) newList.SetValue(value, associativeValue);
                        }
                    }
                }

                state.Push(new DreamValue(newList));
            } else if (first != DreamValue.Null && second != DreamValue.Null) {
                state.Push(new DreamValue(first.GetValueAsInteger() & second.GetValueAsInteger()));
            } else {
                state.Push(new DreamValue(0));
            }

            return null;
        }

        public static ProcStatus? BitNot(DMProcState state) {
            var input = state.Pop();
            if (input.TryGetValueAsInteger(out var value)) {
                state.Push(new DreamValue((~value) & 0xFFFFFF));
            } else {
                if (input.TryGetValueAsDreamObjectOfType(state.Proc.ObjectTree.Matrix, out _)) // TODO ~ on /matrix
                {
                    throw new NotImplementedException("/matrix does not support the '~' operator yet");
                }

                state.Push(new DreamValue(16777215)); // 2^24 - 1
            }

            return null;
        }

        public static ProcStatus? BitOr(DMProcState state) {                        // x | y
            DreamValue second = state.Pop();
            DreamValue first = state.Pop();

            if (first.Type == DreamValue.DreamValueType.DreamObject) {              // Object | y
                if (first != DreamValue.Null) {
                    IDreamMetaObject metaObject = first.MustGetValueAsDreamObject().ObjectDefinition.MetaObject;

                    if (metaObject != null) {
                        state.Push(metaObject.OperatorOr(first, second));
                    } else {
                        throw new Exception("Invalid or operation on " + first + " and " + second);
                    }
                } else {
                    state.Push(DreamValue.Null);
                }
            } else if (second != DreamValue.Null) {                                      // Non-Object | y
                switch (first.Type) {
                    case DreamValue.DreamValueType.Float when second.Type == DreamValue.DreamValueType.Float:
                        state.Push(new DreamValue(first.MustGetValueAsInteger() | second.MustGetValueAsInteger()));
                        break;
                    default:
                        throw new Exception("Invalid or operation on " + first + " and " + second);
                }
            } else if (first.TryGetValueAsInteger(out int firstInt)) {
                state.Push(new DreamValue(firstInt));
            } else {
                throw new Exception("Invalid or operation on " + first + " and " + second);
            }

            return null;
        }

        public static ProcStatus? BitShiftLeft(DMProcState state) {
            DreamValue second = state.Pop();
            DreamValue first = state.Pop();

            switch (first.Type) {
                case DreamValue.DreamValueType.DreamObject when first == DreamValue.Null:
                    state.Push(new DreamValue(0));
                    break;
                case DreamValue.DreamValueType.Float when second.Type == DreamValue.DreamValueType.Float:
                    state.Push(new DreamValue(first.MustGetValueAsInteger() << second.MustGetValueAsInteger()));
                    break;
                default:
                    throw new Exception($"Invalid bit shift left operation on {first} and {second}");
            }

            return null;
        }


        public static ProcStatus? BitShiftLeftReference(DMProcState state) {
            DMReference reference = state.ReadReference();
            DreamValue second = state.Pop();
            DreamValue first = state.GetReferenceValue(reference, peek: true);
            DreamValue result;
            switch (first.Type) {
                case DreamValue.DreamValueType.DreamObject when first == DreamValue.Null:
                    result = new DreamValue(0);
                    break;
                case DreamValue.DreamValueType.Float when second.Type == DreamValue.DreamValueType.Float:
                    result = new DreamValue(first.MustGetValueAsInteger() << second.MustGetValueAsInteger());
                    break;
                default:
                    throw new Exception($"Invalid bit shift left operation on {first} and {second}");
            }
            state.AssignReference(reference, result);
            state.Push(result);
            return null;
        }

        public static ProcStatus? BitShiftRight(DMProcState state) {
            DreamValue second = state.Pop();
            DreamValue first = state.Pop();

            if (first == DreamValue.Null) {
                state.Push(new DreamValue(0));
            } else if (first.Type == DreamValue.DreamValueType.Float && second.Type == DreamValue.DreamValueType.Float) {
                state.Push(new DreamValue(first.MustGetValueAsInteger() >> second.MustGetValueAsInteger()));
            } else {
                throw new Exception($"Invalid bit shift right operation on {first} and {second}");
            }

            return null;
        }

        public static ProcStatus? BitShiftRightReference(DMProcState state) {
            DMReference reference = state.ReadReference();
            DreamValue second = state.Pop();
            DreamValue first = state.GetReferenceValue(reference, peek: true);
            DreamValue result;
            switch (first.Type) {
                case DreamValue.DreamValueType.DreamObject when first == DreamValue.Null:
                    result = new DreamValue(0);
                    break;
                case DreamValue.DreamValueType.Float when second.Type == DreamValue.DreamValueType.Float:
                    result = new DreamValue(first.MustGetValueAsInteger() >> second.MustGetValueAsInteger());
                    break;
                default:
                    throw new Exception($"Invalid bit shift right operation on {first} and {second}");
            }
            state.AssignReference(reference, result);
            state.Push(result);
            return null;
        }

        public static ProcStatus? BitXor(DMProcState state) {
            DreamValue second = state.Pop();
            DreamValue first = state.Pop();

            state.Push(BitXorValues(state.Proc.ObjectTree, first, second));
            return null;
        }

        public static ProcStatus? BitXorReference(DMProcState state) {
            DreamValue second = state.Pop();
            DMReference reference = state.ReadReference();
            DreamValue first = state.GetReferenceValue(reference, peek: true);
            DreamValue result = BitXorValues(state.Proc.ObjectTree, first, second);

            state.AssignReference(reference, result);
            state.Push(result);
            return null;
        }

        public static ProcStatus? BooleanAnd(DMProcState state) {
            DreamValue a = state.Pop();
            int jumpPosition = state.ReadInt();

            if (!a.IsTruthy()) {
                state.Push(a);
                state.Jump(jumpPosition);
            }

            return null;
        }

        public static ProcStatus? BooleanNot(DMProcState state) {
            DreamValue value = state.Pop();

            state.Push(new DreamValue(value.IsTruthy() ? 0 : 1));
            return null;
        }

        public static ProcStatus? BooleanOr(DMProcState state) {
            DreamValue a = state.Pop();
            int jumpPosition = state.ReadInt();

            if (a.IsTruthy()) {
                state.Push(a);
                state.Jump(jumpPosition);
            }
            return null;
        }

        public static ProcStatus? Combine(DMProcState state) {
            DMReference reference = state.ReadReference();
            DreamValue second = state.Pop();
            DreamValue first = state.GetReferenceValue(reference, peek: true);

            DreamValue result;
            if (first.TryGetValueAsDreamObject(out var firstObj)) {
                if (firstObj != null) {
                    IDreamMetaObject metaObject = firstObj.ObjectDefinition.MetaObject;

                    if (metaObject != null) {
                        state.PopReference(reference);
                        state.Push(metaObject.OperatorCombine(first, second));

                        return null;
                    } else {
                        throw new Exception("Invalid combine operation on " + first + " and " + second);
                    }
                } else {
                    result = second;
                }
            } else if (second != DreamValue.Null) {
                if (first.TryGetValueAsInteger(out var firstInt) && second.TryGetValueAsInteger(out var secondInt)) {
                    result = new DreamValue(firstInt | secondInt);
                } else if (first == DreamValue.Null) {
                    result = second;
                } else {
                    throw new Exception("Invalid combine operation on " + first + " and " + second);
                }
            } else if (first.Type == DreamValue.DreamValueType.Float) {
                result = first;
            } else {
                throw new Exception("Invalid combine operation on " + first + " and " + second);
            }

            state.AssignReference(reference, result);
            state.Push(result);
            return null;
        }

        public static ProcStatus? Divide(DMProcState state) {
            DreamValue second = state.Pop();
            DreamValue first = state.Pop();

            state.Push(DivideValues(first, second));
            return null;
        }

        public static ProcStatus? DivideReference(DMProcState state) {
            DMReference reference = state.ReadReference();
            DreamValue second = state.Pop();
            DreamValue first = state.GetReferenceValue(reference, peek: true);
            DreamValue result = DivideValues(first, second);

            state.AssignReference(reference, result);
            state.Push(result);
            return null;
        }

        public static ProcStatus? Mask(DMProcState state) {
            DMReference reference = state.ReadReference();
            DreamValue second = state.Pop();
            DreamValue first = state.GetReferenceValue(reference, peek: true);

            DreamValue result;
            switch (first.Type) {
                case DreamValue.DreamValueType.DreamObject when first != DreamValue.Null: {
                    IDreamMetaObject metaObject = first.GetValueAsDreamObject().ObjectDefinition.MetaObject;

                    if (metaObject != null) {
                        state.PopReference(reference);
                        state.Push(metaObject.OperatorMask(first, second));

                        return null;
                    } else {
                        throw new Exception("Invalid mask operation on " + first + " and " + second);
                    }
                }
                case DreamValue.DreamValueType.DreamObject:
                    result = new DreamValue(0);
                    break;
                case DreamValue.DreamValueType.Float when second.Type == DreamValue.DreamValueType.Float:
                    result = new DreamValue(first.GetValueAsInteger() & second.GetValueAsInteger());
                    break;
                default:
                    throw new Exception("Invalid mask operation on " + first + " and " + second);
            }

            state.AssignReference(reference, result);
            state.Push(result);
            return null;
        }

        public static ProcStatus? Modulus(DMProcState state) {
            DreamValue second = state.Pop();
            DreamValue first = state.Pop();

            if (first.Type == DreamValue.DreamValueType.Float && second.Type == DreamValue.DreamValueType.Float) {
                state.Push(new DreamValue(first.GetValueAsInteger() % second.GetValueAsInteger()));
            } else {
                throw new Exception("Invalid modulus operation on " + first + " and " + second);
            }

            return null;
        }

        public static ProcStatus? ModulusModulus(DMProcState state) {
            DreamValue second = state.Pop();
            DreamValue first = state.Pop();

            state.Push(ModulusModulusValues(first, second));

            return null;
        }

        public static ProcStatus? ModulusReference(DMProcState state) {
            DreamValue second = state.Pop();
            DMReference reference = state.ReadReference();
            DreamValue first = state.GetReferenceValue(reference, peek: true);
            DreamValue result = ModulusValues(first, second);

            state.AssignReference(reference, result);
            state.Push(result);
            return null;
        }

        public static ProcStatus? ModulusModulusReference(DMProcState state) {
            DreamValue second = state.Pop();
            DMReference reference = state.ReadReference();
            DreamValue first = state.GetReferenceValue(reference, peek: true);
            DreamValue result = ModulusModulusValues(first, second);

            state.AssignReference(reference, result);
            state.Push(result);
            return null;
        }

        public static ProcStatus? Multiply(DMProcState state) {
            DreamValue second = state.Pop();
            DreamValue first = state.Pop();

            state.Push(MultiplyValues(first, second));
            return null;
        }

        public static ProcStatus? MultiplyReference(DMProcState state) {
            DMReference reference = state.ReadReference();
            DreamValue second = state.Pop();
            DreamValue first = state.GetReferenceValue(reference, peek: true);
            DreamValue result = MultiplyValues(first, second);

            state.AssignReference(reference, result);
            state.Push(result);
            return null;
        }

        public static ProcStatus? Negate(DMProcState state) {
            DreamValue value = state.Pop();

            switch (value.Type) {
                case DreamValue.DreamValueType.Float: state.Push(new DreamValue(-value.GetValueAsFloat())); break;
                case DreamValue.DreamValueType.DreamObject when value == DreamValue.Null: state.Push(new DreamValue(0.0f)); break;
                default: throw new Exception("Invalid negate operation on " + value);
            }

            return null;
        }

        public static ProcStatus? Power(DMProcState state) {
            DreamValue second = state.Pop();
            DreamValue first = state.Pop();

            if (first.TryGetValueAsFloat(out var floatFirst) && second.TryGetValueAsFloat(out var floatSecond)) {
                state.Push(new DreamValue(MathF.Pow(floatFirst, floatSecond)));
            } else {
                throw new Exception("Invalid power operation on " + first + " and " + second);
            }

            return null;
        }

        public static ProcStatus? Remove(DMProcState state) {
            DMReference reference = state.ReadReference();
            DreamValue second = state.Pop();
            DreamValue first = state.GetReferenceValue(reference, peek: true);

            DreamValue result;
            switch (first.Type) {
                case DreamValue.DreamValueType.DreamObject when first != DreamValue.Null: {
                    IDreamMetaObject metaObject = first.GetValueAsDreamObject().ObjectDefinition.MetaObject;

                    if (metaObject != null) {
                        state.PopReference(reference);
                        state.Push(metaObject.OperatorRemove(first, second));

                        return null;
                    } else {
                        throw new Exception("Invalid remove operation on " + first + " and " + second);
                    }
                }
                case DreamValue.DreamValueType.DreamObject when second.Type == DreamValue.DreamValueType.Float:
                    result = new DreamValue(-second.GetValueAsFloat());
                    break;
                case DreamValue.DreamValueType.Float when second.Type == DreamValue.DreamValueType.Float:
                    result = new DreamValue(first.GetValueAsFloat() - second.GetValueAsFloat());
                    break;
                default:
                    throw new Exception("Invalid remove operation on " + first + " and " + second);
            }

            state.AssignReference(reference, result);
            state.Push(result);
            return null;
        }

        public static ProcStatus? Subtract(DMProcState state) {
            DreamValue second = state.Pop();
            DreamValue first = state.Pop();
            DreamValue? output = null;

            if (second == DreamValue.Null) {
                output = first;
            } else if (first == DreamValue.Null && second.Type == DreamValue.DreamValueType.Float) {
                output = new DreamValue(-second.GetValueAsFloat());
            } else switch (first.Type) {
                case DreamValue.DreamValueType.Float: {
                    float firstFloat = first.GetValueAsFloat();

                    output = second.Type switch {
                        DreamValue.DreamValueType.Float => new DreamValue(firstFloat - second.GetValueAsFloat()),
                        _ => null
                    };
                    break;
                }
                case DreamValue.DreamValueType.DreamObject: {
                    IDreamMetaObject metaObject = first.GetValueAsDreamObject().ObjectDefinition.MetaObject;

                    if (metaObject != null) {
                        output = metaObject.OperatorSubtract(first, second);
                    }
                    break;
                }
            }

            if (output != null) {
                state.Push(output.Value);
            } else {
                throw new Exception("Invalid subtract operation on " + first + " and " + second);
            }

            return null;
        }
        #endregion Math

        #region Comparisons
        public static ProcStatus? CompareEquals(DMProcState state) {
            DreamValue second = state.Pop();
            DreamValue first = state.Pop();

            state.Push(new DreamValue(IsEqual(first, second) ? 1 : 0));
            return null;
        }

        public static ProcStatus? CompareEquivalent(DMProcState state) {
            DreamValue second = state.Pop();
            DreamValue first = state.Pop();

            state.Push(new DreamValue(IsEquivalent(first, second) ? 1 : 0));
            return null;
        }

        public static ProcStatus? CompareGreaterThan(DMProcState state) {
            DreamValue second = state.Pop();
            DreamValue first = state.Pop();

            state.Push(new DreamValue(IsGreaterThan(first, second) ? 1 : 0));
            return null;
        }

        public static ProcStatus? CompareGreaterThanOrEqual(DMProcState state) {
            DreamValue second = state.Pop();
            DreamValue first = state.Pop();
            DreamValue result;

            if (first.TryGetValueAsFloat(out float lhs) && lhs == 0.0 && second == DreamValue.Null) result = new DreamValue(1);
            else if (first == DreamValue.Null && second.TryGetValueAsFloat(out float rhs) && rhs == 0.0) result = new DreamValue(1);
            else if (first == DreamValue.Null && second.TryGetValueAsString(out var s) && s == "") result = new DreamValue(1);
            else result = new DreamValue((IsEqual(first, second) || IsGreaterThan(first, second)) ? 1 : 0);

            state.Push(result);
            return null;
        }

        public static ProcStatus? CompareLessThan(DMProcState state) {
            DreamValue second = state.Pop();
            DreamValue first = state.Pop();

            state.Push(new DreamValue(IsLessThan(first, second) ? 1 : 0));
            return null;
        }

        public static ProcStatus? CompareLessThanOrEqual(DMProcState state) {
            DreamValue second = state.Pop();
            DreamValue first = state.Pop();
            DreamValue result;

            if (first.TryGetValueAsFloat(out float lhs) && lhs == 0.0 && second == DreamValue.Null) result = new DreamValue(1);
            else if (first == DreamValue.Null && second.TryGetValueAsFloat(out float rhs) && rhs == 0.0) result = new DreamValue(1);
            else if (first == DreamValue.Null && second.TryGetValueAsString(out var s) && s == "") result = new DreamValue(1);
            else result = new DreamValue((IsEqual(first, second) || IsLessThan(first, second)) ? 1 : 0);

            state.Push(result);
            return null;
        }

        public static ProcStatus? CompareNotEquals(DMProcState state) {
            DreamValue second = state.Pop();
            DreamValue first = state.Pop();

            state.Push(new DreamValue(IsEqual(first, second) ? 0 : 1));
            return null;
        }

        public static ProcStatus? CompareNotEquivalent(DMProcState state) {
            DreamValue second = state.Pop();
            DreamValue first = state.Pop();

            state.Push(new DreamValue(IsEquivalent(first, second) ? 0 : 1));
            return null;
        }

        public static ProcStatus? IsInRange(DMProcState state)
        {
            DreamValue end = state.Pop();
            DreamValue start = state.Pop();
            DreamValue var = state.Pop();
            if (var.Type != DreamValue.DreamValueType.Float) var = new DreamValue(0f);
            if (start.Type != DreamValue.DreamValueType.Float) start = new DreamValue(0f);
            if (end.Type != DreamValue.DreamValueType.Float) end = new DreamValue(0f);
            bool inRange = (IsEqual(start, var) || IsLessThan(start, var)) && (IsEqual(var, end) || IsLessThan(var, end));
            state.Push(new DreamValue(inRange ? 1 : 0));
            return null;
        }

        public static ProcStatus? IsType(DMProcState state) {
            DreamValue typeValue = state.Pop();
            DreamValue value = state.Pop();
            IDreamObjectTree.TreeEntry type;

            if (typeValue.TryGetValueAsDreamObject(out var typeObject)) {
                if (typeObject == null) {
                    state.Push(new DreamValue(0));
                    return null;
                }

                type = typeObject.ObjectDefinition.TreeEntry;
            } else {
                if(!typeValue.TryGetValueAsType(out type)) {
                    throw new Exception($"istype() attempted to check non-path {typeValue}");
                }
            }

            if (value.TryGetValueAsDreamObject(out var dreamObject) && dreamObject != null) {
                state.Push(new DreamValue(dreamObject.IsSubtypeOf(type) ? 1 : 0));
            } else {
                state.Push(new DreamValue(0));
            }

            return null;
        }
        #endregion Comparisons

        #region Flow
        public static ProcStatus? Call(DMProcState state) {
            DMReference procRef = state.ReadReference();
            var argumentInfo = state.ReadProcArguments();

            DreamObject instance;
            DreamProc proc;
            switch (procRef.RefType) {
                case DMReference.Type.Self: {
                    instance = state.Instance;
                    proc = state.Proc;
                    break;
                }
                case DMReference.Type.SuperProc: {
                    instance = state.Instance;
                    proc = state.Proc.SuperProc;

                    if (proc == null) {
                        //Attempting to call a super proc where there is none will just return null
                        state.Push(DreamValue.Null);
                        return null;
                    }

                    break;
                }
                case DMReference.Type.GlobalProc: {
                    instance = null;
                    proc = state.Proc.ObjectTree.Procs[procRef.Index];

                    break;
                }
                case DMReference.Type.SrcProc: {
                    instance = state.Instance;
                    if (!instance.TryGetProc(procRef.Name, out proc))
                        throw new Exception($"Type {instance.ObjectDefinition.Type} has no proc called \"{procRef.Name}\"");

                    break;
                }
                default: throw new Exception($"Invalid proc reference type {procRef.RefType}");
            }

            DreamProcArguments arguments = state.PopProcArguments(proc, argumentInfo.Type, argumentInfo.StackSize);
            state.Call(proc, instance, arguments);
            return ProcStatus.Called;
        }

        public static ProcStatus? CallStatement(DMProcState state) {
            var argumentsInfo = state.ReadProcArguments();
            DreamValue source = state.Pop();

            switch (source.Type) {
                case DreamValue.DreamValueType.DreamObject: {
                    DreamObject dreamObject = source.GetValueAsDreamObject();
                    DreamValue procId = state.Pop();
                    DreamProc proc = null;

                    switch (procId.Type) {
                        case DreamValue.DreamValueType.String:
                            proc = dreamObject.GetProc(procId.GetValueAsString());
                            break;
                        case DreamValue.DreamValueType.DreamProc: {
                            proc = procId.MustGetValueAsProc();
                            break;
                        }
                    }

                    if (proc != null) {
                        DreamProcArguments arguments = state.PopProcArguments(proc, argumentsInfo.Type, argumentsInfo.StackSize);
                        state.Call(proc, dreamObject, arguments);
                        return ProcStatus.Called;
                    }

                    throw new Exception($"Invalid proc ({procId})");
                }
                case DreamValue.DreamValueType.DreamProc: {
                    var proc = source.MustGetValueAsProc();

                    DreamProcArguments arguments = state.PopProcArguments(proc, argumentsInfo.Type, argumentsInfo.StackSize);
                    state.Call(proc, state.Instance, arguments);
                    return ProcStatus.Called;
                }
                case DreamValue.DreamValueType.String:
                    unsafe {
                        if(!source.TryGetValueAsString(out var dllName))
                            throw new Exception($"{source} is not a valid DLL");

                        var popProc = state.Pop();
                        if(!popProc.TryGetValueAsString(out var procName)) {
                            throw new Exception($"{popProc} is not a valid proc name");
                        }

                        DreamProcArguments arguments = state.PopProcArguments(null, argumentsInfo.Type, argumentsInfo.StackSize);

                        // DLL Invoke
                        var entryPoint = DllHelper.ResolveDllTarget(state.Proc.DreamResourceManager, dllName, procName);

                        Span<nint> argV = stackalloc nint[arguments.Count];
                        argV.Fill(0);
                        try {
                            for (var i = 0; i < argV.Length; i++) {
                                var arg = arguments.GetArgument(i).Stringify();
                                argV[i] = Marshal.StringToCoTaskMemUTF8(arg);
                            }

                            byte* ret;
                            if (arguments.Count > 0) {
                                fixed (nint* ptr = &argV[0]) {
                                    ret = entryPoint(arguments.Count, (byte**)ptr);
                                }
                            } else {
                                ret = entryPoint(0, (byte**)0);
                            }

                            if (ret == null) {
                                state.Push(DreamValue.Null);
                                return null;
                            }

                            var retString = Marshal.PtrToStringUTF8((nint)ret);
                            state.Push(new DreamValue(retString));
                            return null;
                        } finally {
                            foreach (var arg in argV) {
                                if (arg != 0)
                                    Marshal.ZeroFreeCoTaskMemUTF8(arg);
                            }
                        }
                    }
                default:
                    throw new Exception($"Call statement has an invalid source ({source})");
            }
        }

        public static ProcStatus? Error(DMProcState state) {
            throw new Exception("Reached an error opcode");
        }

        public static ProcStatus? Jump(DMProcState state) {
            int position = state.ReadInt();

            state.Jump(position);
            return null;
        }

        public static ProcStatus? JumpIfFalse(DMProcState state) {
            int position = state.ReadInt();
            DreamValue value = state.Pop();

            if (!value.IsTruthy()) {
                state.Jump(position);
            }

            return null;
        }

        public static ProcStatus? JumpIfTrue(DMProcState state) {
            int position = state.ReadInt();
            DreamValue value = state.Pop();

            if (value.IsTruthy()) {
                state.Jump(position);
            }

            return null;
        }
        public static ProcStatus? JumpIfNull(DMProcState state) {
            int position = state.ReadInt();

            if (state.Peek() == DreamValue.Null) {
                state.Pop();
                state.Jump(position);
            }

            return null;
        }

        public static ProcStatus? JumpIfNullNoPop(DMProcState state) {
            int position = state.ReadInt();

            if (state.Peek() == DreamValue.Null) {
                state.Jump(position);
            }

            return null;
        }

        public static ProcStatus? JumpIfNullDereference(DMProcState state) {
            DMReference reference = state.ReadReference();
            int position = state.ReadInt();

            if (state.IsNullDereference(reference)) {
                state.Push(DreamValue.Null);
                state.Jump(position);
            }

            return null;
        }

        public static ProcStatus? JumpIfTrueReference(DMProcState state) {
            DMReference reference = state.ReadReference();
            int position = state.ReadInt();

            var value = state.GetReferenceValue(reference, true);

            if (value.IsTruthy()) {
                state.PopReference(reference);
                state.Push(value);
                state.Jump(position);
            }

            return null;
        }

        public static ProcStatus? JumpIfFalseReference(DMProcState state) {
            DMReference reference = state.ReadReference();
            int position = state.ReadInt();

            var value = state.GetReferenceValue(reference, true);

            if (!value.IsTruthy()) {
                state.PopReference(reference);
                state.Push(value);
                state.Jump(position);
            }

            return null;
        }

        public static ProcStatus? DereferenceField(DMProcState state) {
            string name = state.ReadString();
            DreamValue obj = state.Pop();

            if (!obj.TryGetValueAsDreamObject(out var ownerObj) || ownerObj == null)
                throw new Exception($"Cannot get field \"{name}\" from {obj}");
            if (!ownerObj.TryGetVariable(name, out var fieldValue))
                throw new Exception($"Type {obj.Type} has no field called \"{name}\"");

            state.Push(fieldValue);
            return null;
        }

        public static ProcStatus? Return(DMProcState state) {
            state.SetReturn(state.Pop());
            return ProcStatus.Returned;
        }

        public static ProcStatus? Throw(DMProcState state) {
            DreamValue value = state.Pop();

            throw new DMThrowException(value);
        }

        public static ProcStatus? Try(DMProcState state) {
            state.StartTryBlock(state.ReadInt(), state.ReadReference().Index);
            return null;
        }

        public static ProcStatus? TryNoValue(DMProcState state) {
            state.StartTryBlock(state.ReadInt());
            return null;
        }

        public static ProcStatus? EndTry(DMProcState state) {
            state.EndTryBlock();
            return null;
        }

        public static ProcStatus? SwitchCase(DMProcState state) {
            int casePosition = state.ReadInt();
            DreamValue testValue = state.Pop();
            DreamValue value = state.Pop();

            if (IsEqual(value, testValue)) {
                state.Jump(casePosition);
            } else {
                state.Push(value);
            }

            return null;
        }

        public static ProcStatus? SwitchCaseRange(DMProcState state) {
            int casePosition = state.ReadInt();
            DreamValue rangeUpper = state.Pop();
            DreamValue rangeLower = state.Pop();
            DreamValue value = state.Pop();

            bool matchesLower = IsGreaterThan(value, rangeLower) || IsEqual(value, rangeLower);
            bool matchesUpper = IsLessThan(value, rangeUpper) || IsEqual(value, rangeUpper);
            if (matchesLower && matchesUpper) {
                state.Jump(casePosition);
            } else {
                state.Push(value);
            }

            return null;
        }

        //Copy & run the interpreter in a new thread
        //Jump the current thread to after the spawn's code
        public static ProcStatus? Spawn(DMProcState state) {
            int jumpTo = state.ReadInt();
            float delay = state.Pop().GetValueAsFloat();
            int delayMilliseconds = (int)(delay * 100);

            // TODO: It'd be nicer if we could use something such as DreamThread.Spawn here
            // and have state.Spawn return a ProcState instead
            DreamThread newContext = state.Spawn();

            //Negative delays mean the spawned code runs immediately
            if (delayMilliseconds < 0) {
                newContext.Resume();
                // TODO: Does the rest of the proc get scheduled?
                // Does the value of the delay mean anything?
            } else {
                new Task(async () => {
                    if (delayMilliseconds != 0) {
                        await Task.Delay(delayMilliseconds);
                    } else {
                        await Task.Yield();
                    }
                    newContext.Resume();
                }).Start(TaskScheduler.FromCurrentSynchronizationContext());
            }

            state.Jump(jumpTo);
            return null;
        }

        public static ProcStatus? DebugSource(DMProcState state) {
            string source = state.ReadString();

            state.CurrentSource = source;
            return null;
        }

        public static ProcStatus? DebugLine(DMProcState state) {
            int line = state.ReadInt();

            state.CurrentLine = line;
            state.DebugManager.HandleLineChange(state, line);
            return null;
        }
        #endregion Flow

        #region Others

        private static void PerformOutput(DreamValue a, DreamValue b) {
            if (a == DreamValue.Null)
                return;

            if (a.TryGetValueAsDreamResource(out var resource)) {
                resource.Output(b);
            } else if (a.TryGetValueAsDreamObject(out var dreamObject)) {
                IDreamMetaObject? metaObject = dreamObject!.ObjectDefinition?.MetaObject;

                metaObject?.OperatorOutput(dreamObject, b);
            } else {
                throw new NotImplementedException($"Unimplemented output operation between {a} and {b}");
            }
        }

        public static ProcStatus? OutputReference(DMProcState state) {
            DMReference leftRef = state.ReadReference();
            DreamValue right = state.Pop();

            if (leftRef.RefType == DMReference.Type.ListIndex) {
                (DreamValue indexing, _) = state.GetIndexReferenceValues(leftRef, peek: true);

                if (indexing.TryGetValueAsDreamObjectOfType(state.Proc.ObjectTree.Savefile, out var savefile)) {
                    // Savefiles get some special treatment.
                    // "savefile[A] << B" is the same as "savefile[A] = B"

                    state.AssignReference(leftRef, right);
                    state.Push(DreamValue.Null);
                    return null;
                }
            }

            PerformOutput(state.GetReferenceValue(leftRef), right);
            state.Push(DreamValue.Null);
            return null;
        }

        public static ProcStatus? Output(DMProcState state) {
            DreamValue right = state.Pop();
            DreamValue left = state.Pop();

            PerformOutput(left, right);
            return null;
        }

        public static ProcStatus? Input(DMProcState state) {
            DMReference leftRef = state.ReadReference();
            DMReference rightRef = state.ReadReference();

            if (leftRef.RefType == DMReference.Type.ListIndex) {
                (DreamValue indexing, _) = state.GetIndexReferenceValues(leftRef, peek: true);

                if (indexing.TryGetValueAsDreamObjectOfType(state.Proc.ObjectTree.Savefile, out var savefile)) {
                    // Savefiles get some special treatment.
                    // "savefile[A] >> B" is the same as "B = savefile[A]"

                    state.AssignReference(rightRef, state.GetReferenceValue(leftRef));
                    return null;
                } else {
                    // Pop the reference's stack values
                    state.GetReferenceValue(leftRef);
                    state.GetReferenceValue(rightRef);
                }
            }

            throw new NotImplementedException($"Input operation is unimplemented for {leftRef} and {rightRef}");
        }

        public static ProcStatus? Browse(DMProcState state) {
            state.Pop().TryGetValueAsString(out string? options);
            DreamValue body = state.Pop();
            DreamObject receiver = state.Pop().GetValueAsDreamObject();

            IEnumerable<DreamConnection> clients;
            if (receiver.IsSubtypeOf(state.Proc.ObjectTree.Mob) && state.DreamManager.TryGetConnectionFromMob(receiver, out var connection)) {
                clients = new[] { connection };
            } else if (receiver.IsSubtypeOf(state.Proc.ObjectTree.Client)) {
                clients = new[] { state.DreamManager.GetConnectionFromClient(receiver) };
            } else if (receiver == state.DreamManager.WorldInstance) {
                clients = state.DreamManager.Connections;
            } else {
                throw new Exception($"Invalid browse() recipient: expected mob, client, or world, got {receiver}");
            }

            string? browseValue;
            if (body.TryGetValueAsDreamResource(out var resource)) {
                browseValue = resource.ReadAsString();
            } else if (body.TryGetValueAsString(out browseValue) || body == DreamValue.Null) {
                // Got it.
            } else {
                throw new Exception($"Invalid browse() body: expected resource or string, got {body}");
            }

            foreach (DreamConnection client in clients) {
                client?.Browse(browseValue, options);
            }

            return null;
        }

        public static ProcStatus? BrowseResource(DMProcState state) {
            DreamValue filename = state.Pop();
            var value = state.Pop();

            if (!value.TryGetValueAsDreamResource(out var file)) {
                if (state.Proc.DreamResourceManager.TryLoadIcon(value, out var icon)) {
                    file = icon;
                } else {
                    throw new NotImplementedException();
                }
            }

            DreamObject receiver = state.Pop().GetValueAsDreamObject();

            DreamObject client;
            if (receiver.IsSubtypeOf(state.Proc.ObjectTree.Mob)) {
                client = receiver.GetVariable("client").GetValueAsDreamObject();
            } else if (receiver.IsSubtypeOf(state.Proc.ObjectTree.Client)) {
                client = receiver;
            } else {
                throw new Exception("Invalid browse_rsc() recipient");
            }

            if (client != null) {
                DreamConnection? connection = state.DreamManager.GetConnectionFromClient(client);

                connection?.BrowseResource(file, (filename != DreamValue.Null) ? filename.GetValueAsString() : Path.GetFileName(file.ResourcePath));
            }

            return null;
        }

        public static ProcStatus? DeleteObject(DMProcState state) {
            DreamObject dreamObject = state.Pop().GetValueAsDreamObject();

            dreamObject?.Delete(state.DreamManager);
            if (dreamObject is not null && dreamObject == state.Instance) {
                return ProcStatus.Returned;
            }
            return null;
        }

        public static ProcStatus? OutputControl(DMProcState state) {
            string control = state.Pop().GetValueAsString();
            DreamValue message = state.Pop();
            DreamObject receiver = state.Pop().GetValueAsDreamObject();

            if (receiver == state.DreamManager.WorldInstance) {
                //Same as "world << ..."
                receiver.ObjectDefinition.MetaObject.OperatorOutput(receiver, message);
                return null;
            }

            DreamObject? client;
            if (receiver.IsSubtypeOf(state.Proc.ObjectTree.Mob)) {
                receiver.GetVariable("client").TryGetValueAsDreamObjectOfType(state.Proc.ObjectTree.Client, out client);
            } else if (receiver.IsSubtypeOf(state.Proc.ObjectTree.Client)) {
                client = receiver;
            } else {
                throw new Exception("Invalid output() recipient");
            }

            if (client != null) {
                DreamConnection? connection = state.DreamManager.GetConnectionFromClient(client);
                string messageStr = message.Stringify();

                connection?.OutputControl(messageStr, control);
            }

            // TODO: When errors are more strict (or a setting for it added), a null client should error

            return null;
        }

        public static ProcStatus? Prompt(DMProcState state) {
            DMValueType types = (DMValueType)state.ReadInt();
            DreamValue list = state.Pop();
            DreamValue message, title, defaultValue;

            DreamValue firstArg = state.Pop();
            if (firstArg.TryGetValueAsDreamObjectOfType(state.Proc.ObjectTree.Mob, out var recipient) ||
                firstArg.TryGetValueAsDreamObjectOfType(state.Proc.ObjectTree.Client, out recipient)) {
                message = state.Pop();
                title = state.Pop();
                defaultValue = state.Pop();
            } else {
                recipient = state.Usr;
                message = firstArg;
                title = state.Pop();
                defaultValue = state.Pop();
                state.Pop(); //Fourth argument, should be null
            }

            DreamConnection? connection = null;
            if (recipient?.IsSubtypeOf(state.Proc.ObjectTree.Mob) == true)
                state.Proc.DreamManager.TryGetConnectionFromMob(recipient, out connection);
            else if (recipient?.IsSubtypeOf(state.Proc.ObjectTree.Client) == true)
                connection = state.Proc.DreamManager.GetConnectionFromClient(recipient);

            if (connection == null) {
                state.Push(DreamValue.Null);
                return null;
            }

            Task<DreamValue> promptTask;
            if (list.TryGetValueAsDreamList(out var valueList)) {
                promptTask = connection.PromptList(types, valueList, title.Stringify(), message.Stringify(), defaultValue);
            } else {
                promptTask = connection.Prompt(types, title.Stringify(), message.Stringify(), defaultValue.Stringify());
            }

            // Could use a better solution. Either no anonymous async native proc at all, or just a better way to call them.
            var waiter = AsyncNativeProc.CreateAnonymousState(state.Thread, async _ => await promptTask);
            state.Thread.PushProcState(waiter);
            return ProcStatus.Called;
        }

        public static ProcStatus? LocateCoord(DMProcState state)
        {
            var z = state.Pop();
            var y = state.Pop();
            var x = state.Pop();
            if (x.TryGetValueAsInteger(out var xInt) && y.TryGetValueAsInteger(out var yInt) &&
                z.TryGetValueAsInteger(out var zInt))
            {
                state.Proc.DreamMapManager.TryGetTurfAt((xInt, yInt), zInt, out var turf);
                state.Push(new DreamValue(turf));
            }
            else
            {
                state.Push(DreamValue.Null);
            }

            return null;
        }

        public static ProcStatus? Locate(DMProcState state) {
            if (!state.Pop().TryGetValueAsDreamObject(out var container)) {
                state.Push(DreamValue.Null);
                return null;
            }

            DreamValue value = state.Pop();

            DreamList containerList;
            if (container != null && container.IsSubtypeOf(state.Proc.ObjectTree.Atom)) {
                container.GetVariable("contents").TryGetValueAsDreamList(out containerList);
            } else {
                containerList = container as DreamList;
            }

            if (value.TryGetValueAsString(out string refString)) {
                state.Push(state.DreamManager.LocateRef(refString));
            } else if (value.TryGetValueAsType(out var ancestor)) {
                if (containerList == null) {
                    state.Push(DreamValue.Null);

                    return null;
                }

                foreach (DreamValue containerItem in containerList.GetValues()) {
                    if (!containerItem.TryGetValueAsDreamObject(out DreamObject dmObject)) continue;

                    if (dmObject.IsSubtypeOf(ancestor)) {
                        state.Push(containerItem);

                        return null;
                    }
                }

                state.Push(DreamValue.Null);
            } else {
                if (containerList == null) {
                    state.Push(DreamValue.Null);

                    return null;
                }

                foreach (DreamValue containerItem in containerList.GetValues()) {
                    if (IsEqual(containerItem, value)) {
                        state.Push(containerItem);

                        return null;
                    }
                }

                state.Push(DreamValue.Null);
            }

            return null;
        }

        public static ProcStatus? Gradient(DMProcState state) {
            var argumentInfo = state.ReadProcArguments();

            DreamValue gradientIndex = default, gradientColorSpace = DreamValue.Null;
            List<DreamValue> gradientValues = new();

            // Arguments need specially handled due to the fact that index can be either a keyed arg or the last arg
            // This is kinda ridiculous...
            if (argumentInfo.Type == DMCallArgumentsType.FromStackKeyed) {
                var stack = state.PopCount(argumentInfo.StackSize);
                var argumentCount = argumentInfo.StackSize / 2;

                gradientValues.EnsureCapacity(argumentCount - 1);
                for (int i = 0; i < argumentCount; i++) {
                    var argumentKey = stack[i * 2];
                    var argumentValue = stack[i * 2 + 1];

                    if (argumentKey.TryGetValueAsString(out var argumentKeyStr)) {
                        if (argumentKeyStr == "index") {
                            gradientIndex = argumentValue;
                            continue;
                        }

                        if (argumentKeyStr == "space") {
                            gradientColorSpace = argumentValue;
                            continue;
                        }
                    }

                    if (i == argumentCount - 1 && gradientIndex == default) {
                        gradientIndex = argumentValue;
                        continue;
                    }

                    gradientValues.Add(argumentValue);
                }
            } else if (argumentInfo.Type == DMCallArgumentsType.FromArgumentList) {
                if (!state.Pop().TryGetValueAsDreamList(out var argList))
                    throw new Exception("Invalid gradient() arguments");

                var argListValues = argList.GetValues();

                gradientValues.EnsureCapacity(argListValues.Count - 1);
                for (int i = 0; i < argListValues.Count; i++) {
                    var value = argListValues[i];

                    if (value.TryGetValueAsString(out var argumentKey)) {
                        if (argumentKey == "index") {
                            gradientIndex = argList.GetValue(value);
                            continue;
                        }

                        if (argumentKey == "space") {
                            gradientColorSpace = argList.GetValue(value);
                            continue;
                        }
                    }

                    if (i == argListValues.Count - 1 && gradientIndex == default) {
                        gradientIndex = value;
                        continue;
                    }

                    gradientValues.Add(value);
                }
            } else {
                var arguments = state.PopProcArguments(null, argumentInfo.Type, argumentInfo.StackSize);

                gradientIndex = arguments.Values[^1];
                for (int i = 0; i < arguments.Count - 1; i++) {
                    gradientValues.Add(arguments.Values[i]);
                }
            }

            if (gradientIndex == default)
                throw new Exception("No gradient index given");

            state.Push(CalculateGradient(gradientValues, gradientColorSpace, gradientIndex));
            return null;
        }

        public static ProcStatus? PickWeighted(DMProcState state) {
            int count = state.ReadInt();

            (DreamValue Value, float CumulativeWeight)[] values = new (DreamValue, float)[count];
            float totalWeight = 0;
            for (int i = 0; i < count; i++) {
                DreamValue value = state.Pop();
                if (!state.Pop().TryGetValueAsFloat(out var weight))
                {
                    // Breaking change, no clue what weight BYOND is giving to non-nums
                    throw new Exception($"pick() weight '{weight}' is not a number");
                }

                totalWeight += weight;
                values[i] = (value, totalWeight);
            }

            double pick = state.DreamManager.Random.NextDouble() * totalWeight;
            for (int i = 0; i < values.Length; i++) {
                if (pick < values[i].CumulativeWeight) {
                    state.Push(values[i].Value);
                    break;
                }
            }

            return null;
        }

        public static ProcStatus? PickUnweighted(DMProcState state) {
            int count = state.ReadInt();

            DreamValue picked;
            if (count == 1) {
                DreamValue value = state.Pop();

                List<DreamValue> values;
                if (value.TryGetValueAsDreamList(out var list)) {
                    values = list.GetValues();
                } else {
                    state.Push(value);
                    return null;
                }

                if (values.Count == 0)
                    throw new Exception("pick() from empty list");

                picked = values[state.DreamManager.Random.Next(0, values.Count)];
            } else {
                int pickedIndex = state.DreamManager.Random.Next(0, count);

                picked = state.PopCount(count)[pickedIndex];
            }

            state.Push(picked);
            return null;
        }

        public static ProcStatus? Prob(DMProcState state) {
            DreamValue P = state.Pop();

            if (P.TryGetValueAsFloat(out float probability)) {
                int result = (state.DreamManager.Random.Prob(probability / 100)) ? 1 : 0;

                state.Push(new DreamValue(result));
            } else {
                state.Push(new DreamValue(0));
            }

            return null;
        }

        ///<summary>Right now this is used exclusively by addtext() calls, to concatenate its arguments together,
        ///but later it might make sense to have this be a simplification path for detected repetitive additions of strings,
        ///so as to slightly reduce the amount of re-allocation taking place.
        ///</summary>.
        public static ProcStatus? MassConcatenation(DMProcState state)
        {
            int count = state.ReadInt();
            if (count < 2) // One or zero arguments -- shouldn't really ever happen. addtext() compiletimes with <2 args and stringification should probably be a different opcode
            {
                Logger.Warning("addtext() called with " + count.ToString() + " arguments at runtime."); // TODO: tweak this warning if this ever gets used for other sorts of string concat
                state.Push(DreamValue.Null);
                return null;
            }
            int estimated_string_size = count * 10; // FIXME: We can do better with string size prediction here.
            StringBuilder builder = new StringBuilder(estimated_string_size); // An approximate guess at how big this string is going to be.
            foreach (DreamValue add in state.PopCount(count))
            {
                if (add.TryGetValueAsString(out var addStr))
                {
                    builder.Append(addStr);
                }
            }

            state.Push(new DreamValue(builder.ToString()));
            return null;
        }

        public static ProcStatus? IsSaved(DMProcState state) {
            DreamValue key = state.Pop();
            DreamValue owner = state.Pop();

            // number indices always evaluate to false here
            if (key.TryGetValueAsFloat(out _)) {
                state.Push(DreamValue.False);
                return null;
            }

            if (!key.TryGetValueAsString(out string property)) {
                throw new Exception($"Invalid var for issaved() call: {key}");
            }

            if (owner.TryGetValueAsDreamObject(out DreamObject dreamObject)) {
                state.Push(dreamObject.IsSaved(property) ? DreamValue.True : DreamValue.False);
                return null;
            }

            DreamObjectDefinition objectDefinition;
            if (owner.TryGetValueAsDreamObject(out var dreamObject2)) {
                objectDefinition = dreamObject2.ObjectDefinition;
            } else if (owner.TryGetValueAsType(out var type)) {
                objectDefinition = type.ObjectDefinition;
            } else {
                throw new Exception($"Invalid owner for issaved() call {owner}");
            }

            //TODO: Add support for var/const/ and var/tmp/ once those are properly in
            if (objectDefinition.GlobalVariables.ContainsKey(property)) {
                state.Push(new DreamValue(0));
            } else {
                state.Push(new DreamValue(1));
            }

            return null;
        }



        public static ProcStatus? DereferenceIndex(DMProcState state) {
            DreamValue index = state.Pop();
            DreamValue obj = state.Pop();
            PushListGet(state, obj, index);
            return null;
        }

        public static ProcStatus? DereferenceCall(DMProcState state) {
            string name = state.ReadString();
            DreamProcArguments arguments = state.PopArguments();
            DreamValue obj = state.Pop();

            if (!obj.TryGetValueAsDreamObject(out var instance) || instance == null)
                throw new Exception($"Cannot dereference proc \"{name}\" from {obj}");
            if (!instance.TryGetProc(name, out var proc))
                throw new Exception($"Type {instance.ObjectDefinition.Type} has no proc called \"{name}\"");

            state.Call(proc, instance, arguments);
            return ProcStatus.Called;
        }
        #endregion Others

        #region Helpers
        [SuppressMessage("ReSharper", "CompareOfFloatsByEqualityOperator")]
        private static bool IsEqual(DreamValue first, DreamValue second) {
            switch (first.Type) {
                case DreamValue.DreamValueType.DreamObject: {
                    DreamObject firstValue = first.MustGetValueAsDreamObject();

                    switch (second.Type) {
                        case DreamValue.DreamValueType.DreamObject: return firstValue == second.MustGetValueAsDreamObject();
                        case DreamValue.DreamValueType.DreamType:
                        case DreamValue.DreamValueType.String:
                        case DreamValue.DreamValueType.Float: return false;
                    }

                    break;
                }
                case DreamValue.DreamValueType.Float: {
                    float firstValue = first.MustGetValueAsFloat();

                    switch (second.Type) {
                        case DreamValue.DreamValueType.Float: return firstValue == second.MustGetValueAsFloat();
                        case DreamValue.DreamValueType.DreamType:
                        case DreamValue.DreamValueType.DreamObject:
                        case DreamValue.DreamValueType.String: return false;
                    }

                    break;
                }
                case DreamValue.DreamValueType.String: {
                    string firstValue = first.MustGetValueAsString();

                    switch (second.Type) {
                        case DreamValue.DreamValueType.String: return firstValue == second.MustGetValueAsString();
                        case DreamValue.DreamValueType.DreamObject:
                        case DreamValue.DreamValueType.Float: return false;
                    }

                    break;
                }
                case DreamValue.DreamValueType.DreamType: {
                    var firstValue = first.MustGetValueAsType();

                    switch (second.Type) {
                        case DreamValue.DreamValueType.DreamType: return firstValue.Equals(second.MustGetValueAsType());
                        case DreamValue.DreamValueType.Float:
                        case DreamValue.DreamValueType.DreamObject:
                        case DreamValue.DreamValueType.String: return false;
                    }

                    break;
                }
                case DreamValue.DreamValueType.DreamProc: {
                    if (second.Type != DreamValue.DreamValueType.DreamProc)
                        return false;

                    return first.MustGetValueAsProc() == second.MustGetValueAsProc();
                }
                case DreamValue.DreamValueType.DreamResource: {
                    DreamResource firstValue = first.MustGetValueAsDreamResource();

                    switch (second.Type) {
                        case DreamValue.DreamValueType.DreamResource: return firstValue.ResourcePath == second.MustGetValueAsDreamResource().ResourcePath;
                        default: return false;
                    }
                }
                case DreamValue.DreamValueType.Appearance: {
                    if (!second.TryGetValueAsAppearance(out var secondValue))
                        return false;

                    IconAppearance firstValue = first.MustGetValueAsAppearance();
                    return firstValue.Equals(secondValue);
                }
            }

            throw new NotImplementedException($"Equal comparison for {first} and {second} is not implemented");
        }

        private static bool IsEquivalent(DreamValue first, DreamValue second) {
            if(first.TryGetValueAsDreamObject(out var firstObject)) {
                if(firstObject?.ObjectDefinition?.MetaObject is not null) {
                    return firstObject.ObjectDefinition.MetaObject.OperatorEquivalent(first, second).IsTruthy();
                }
            }
            // Behaviour is otherwise equivalent (pun intended) to ==
            return IsEqual(first, second);
        }

        private static bool IsGreaterThan(DreamValue first, DreamValue second) {
            switch (first.Type) {
                case DreamValue.DreamValueType.Float when second.Type == DreamValue.DreamValueType.Float:
                    return first.MustGetValueAsFloat() > second.MustGetValueAsFloat();
                case DreamValue.DreamValueType.Float when second == DreamValue.Null:
                    return first.MustGetValueAsFloat() > 0;
                case DreamValue.DreamValueType.String when second.Type == DreamValue.DreamValueType.String:
                    return string.Compare(first.MustGetValueAsString(), second.MustGetValueAsString(), StringComparison.Ordinal) > 0;
                default: {
                    if (first == DreamValue.Null) {
                        if (second.Type == DreamValue.DreamValueType.Float) return 0 > second.MustGetValueAsFloat();
                        if (second.TryGetValueAsString(out var s)) return false;
                        if (second == DreamValue.Null) return false;
                    }
                    throw new Exception("Invalid greater than comparison on " + first + " and " + second);
                }
            }
        }

        private static bool IsLessThan(DreamValue first, DreamValue second) {
            switch (first.Type) {
                case DreamValue.DreamValueType.Float when second.Type == DreamValue.DreamValueType.Float:
                    return first.MustGetValueAsFloat() < second.MustGetValueAsFloat();
                case DreamValue.DreamValueType.Float when second == DreamValue.Null:
                    return first.MustGetValueAsFloat() < 0;
                case DreamValue.DreamValueType.String when second.Type == DreamValue.DreamValueType.String:
                    return string.Compare(first.MustGetValueAsString(), second.MustGetValueAsString(), StringComparison.Ordinal) < 0;
                default: {
                    if (first == DreamValue.Null) {
                        if (second.Type == DreamValue.DreamValueType.Float) return 0 < second.MustGetValueAsFloat();
                        if (second.TryGetValueAsString(out var s)) return s != "";
                        if (second == DreamValue.Null) return false;
                    }
                    throw new Exception("Invalid less than comparison between " + first + " and " + second);
                }
            }
        }

        private static DreamValue MultiplyValues(DreamValue first, DreamValue second) {
            if (first == DreamValue.Null || second == DreamValue.Null) {
                return new(0);
            } else if (first.TryGetValueAsDreamObject(out var firstObject)) {
                if (firstObject.ObjectDefinition.MetaObject == null)
                    throw new Exception("Invalid multiply operation on " + first + " and " + second);

                return firstObject.ObjectDefinition.MetaObject.OperatorMultiply(first, second);
            } else if (first.Type == DreamValue.DreamValueType.Float && second.Type == DreamValue.DreamValueType.Float) {
                return new(first.GetValueAsFloat() * second.GetValueAsFloat());
            } else {
                throw new Exception("Invalid multiply operation on " + first + " and " + second);
            }
        }

        private static DreamValue DivideValues(DreamValue first, DreamValue second) {
            if (first == DreamValue.Null) {
                return new(0);
            } else if (first.TryGetValueAsFloat(out var firstFloat) && second.TryGetValueAsFloat(out var secondFloat)) {
                if (secondFloat == 0) {
                    throw new Exception("Division by zero");
                }
                return new(firstFloat / secondFloat);
            } else {
                throw new Exception("Invalid divide operation on " + first + " and " + second);
            }
        }

        private static DreamValue BitXorValues(IDreamObjectTree objectTree, DreamValue first, DreamValue second) {
            if (first.TryGetValueAsDreamList(out var list)) {
                DreamList newList = objectTree.CreateList();
                List<DreamValue> values;

                if (second.TryGetValueAsDreamList(out DreamList secondList)) {
                    values = secondList.GetValues();
                } else {
                    values = new List<DreamValue>() { second };
                }

                foreach (DreamValue value in values) {
                    bool inFirstList = list.ContainsValue(value);
                    bool inSecondList = secondList.ContainsValue(value);

                    if (inFirstList ^ inSecondList) {
                        newList.AddValue(value);

                        DreamValue associatedValue = inFirstList ? list.GetValue(value) : secondList.GetValue(value);
                        if (associatedValue != DreamValue.Null) newList.SetValue(value, associatedValue);
                    }
                }

                return new DreamValue(newList);
            } else {
                return new DreamValue(first.MustGetValueAsInteger() ^ second.MustGetValueAsInteger());
            }
        }

        private static DreamValue ModulusValues(DreamValue first, DreamValue second) {
            if (first.Type == DreamValue.DreamValueType.Float && second.Type == DreamValue.DreamValueType.Float) {
                return new DreamValue(first.MustGetValueAsInteger() % second.MustGetValueAsInteger());
            } else {
                throw new Exception("Invalid modulus operation on " + first + " and " + second);
            }
        }

        private static DreamValue ModulusModulusValues(DreamValue first, DreamValue second) {
            if (first.TryGetValueAsFloat(out var firstFloat) && second.TryGetValueAsFloat(out var secondFloat)) {
                // BYOND docs say that A %% B is equivalent to B * fract(A/B)
                // BREAKING CHANGE: The floating point precision is slightly different between OD and BYOND, giving slightly different values
                var fraction = firstFloat / secondFloat;
                fraction -= MathF.Truncate(fraction);
                return new DreamValue(fraction * secondFloat);
            }
            throw new Exception("Invalid modulusmodulus operation on " + first + " and " + second);
        }

        private static DreamValue CalculateGradient(List<DreamValue> gradientValues, DreamValue colorSpaceValue, DreamValue indexValue) {
            if (gradientValues.Count == 1) {
                if (!gradientValues[0].TryGetValueAsDreamList(out var gradientList))
                    throw new Exception("Invalid gradient() values; expected either a list or at least 2 values");

                gradientValues = gradientList.GetValues();
            }

            if (!indexValue.TryGetValueAsFloat(out float index))
                throw new FormatException("Failed to parse index as float");

            colorSpaceValue.TryGetValueAsInteger(out var colorSpace);

            bool loop = gradientValues.Contains(new("loop"));

            // true: look for int: false look for color
            bool colorOrInt = true;

            float workingFloat = 0;
            float maxValue = 1;
            float minValue = 0;
            float leftBound = 0;
            float rightBound = 1;

            Color? left = null;
            Color? right = null;

            foreach (DreamValue value in gradientValues) {
                if (colorOrInt && value.TryGetValueAsFloat(out float flt)) { // Int
                    colorOrInt = false;
                    workingFloat = flt;
                    maxValue = Math.Max(maxValue, flt);
                    minValue = Math.Min(minValue, flt);
                    continue; // Successful parse
                }

                if (!value.TryGetValueAsString(out string? strValue)) {
                    strValue = "#00000000";
                }

                if (strValue == "loop") continue;

                if (!ColorHelpers.TryParseColor(strValue, out Color color))
                    color = new(0, 0, 0, 0);

                if (loop && index >= maxValue) {
                    index %= maxValue;
                }

                if (workingFloat >= index) {
                    right = color;
                    rightBound = workingFloat;
                    break;
                } else {
                    left = color;
                    leftBound = workingFloat;
                }

                if (colorOrInt) {
                    workingFloat = 1;
                }

                colorOrInt = true;
            }

            // Convert the index to a 0-1 range
            float normalized = (index - leftBound) / (rightBound - leftBound);

            // Cheap way to make sure the gradient works at the extremes (eg 1 and 0)
            if (!left.HasValue || (right.HasValue && normalized == 1) || (right.HasValue && normalized == 0)) {
                if (right?.AByte == 255) {
                    return new DreamValue(right?.ToHexNoAlpha().ToLower() ?? "#00000000");
                }
                return new DreamValue(right?.ToHex().ToLower() ?? "#00000000");
            } else if (!right.HasValue) {
                if (left?.AByte == 255) {
                    return new DreamValue(left?.ToHexNoAlpha().ToLower() ?? "#00000000");
                }
                return new DreamValue(left?.ToHex().ToLower() ?? "#00000000");
            } else if (!left.HasValue && !right.HasValue) {
                throw new InvalidOperationException("Failed to find any colors");
            }

            Color returnVal;
            switch (colorSpace) {
                case 0: // RGB
                    returnVal = Color.InterpolateBetween(left.GetValueOrDefault(), right.GetValueOrDefault(), normalized);
                    break;
                case 1 or 2: // HSV/HSL
                    Vector4 vec1 = new(Color.ToHsv(left.GetValueOrDefault()));
                    Vector4 vec2 = new(Color.ToHsv(right.GetValueOrDefault()));

                    // Some precision is lost when converting back to HSV at very small values this fixes that issue
                    if (normalized < 0.05f) {
                        normalized += 0.001f;
                    }

                    // This time it's overshooting
                    // dw these numbers are insanely arbitrary
                    if(normalized > 0.9f) {
                        normalized -= 0.00445f;
                    }

                    float newHue;
                    float delta = vec2.X - vec1.X;
                    if (vec1.X > vec2.X) {
                        (vec1.X, vec2.X) = (vec2.X, vec1.X);
                        delta = -delta;
                        normalized = 1 - normalized;
                    }

                    if (delta > 0.5f) { // 180deg
                        vec1.X += 1f; // 360deg
                        newHue = (vec1.X + normalized * (vec2.X - vec1.X)) % 1; // 360deg
                    } else {
                        newHue = vec1.X + normalized * delta;
                    }

                    Vector4 holder = new(
                        newHue,
                        vec1.Y + normalized * (vec2.Y - vec1.Y),
                        vec1.Z + normalized * (vec2.Z - vec1.Z),
                        vec1.W + normalized * (vec2.W - vec1.W));

                    returnVal = Color.FromHsv(holder);
                    break;
                default:
                    throw new NotSupportedException("Cannot interpolate colorspace");
            }

            if (returnVal.AByte == 255)
                return new DreamValue(returnVal.ToHexNoAlpha().ToLower());
            return new DreamValue(returnVal.ToHex().ToLower());
        }
        #endregion Helpers
    }
}<|MERGE_RESOLUTION|>--- conflicted
+++ resolved
@@ -515,7 +515,6 @@
             return null;
         }
 
-<<<<<<< HEAD
         public static ProcStatus? PopReference(DMProcState state) {
             DMReference reference = state.ReadReference();
             state.PopReference(reference);
@@ -575,8 +574,6 @@
             return null;
         }
 
-=======
->>>>>>> 026a9838
         public static ProcStatus? PushFloat(DMProcState state) {
             float value = state.ReadFloat();
 
