--- conflicted
+++ resolved
@@ -24,64 +24,6 @@
 using SixLabors.ImageSharp;
 using System.Diagnostics.CodeAnalysis;
 
-<<<<<<< HEAD
-namespace OpenDreamRuntime {
-    public sealed partial class DreamManager {
-        [Dependency] private readonly AtomManager _atomManager = default!;
-        [Dependency] private readonly IConfigurationManager _configManager = default!;
-        [Dependency] private readonly IPlayerManager _playerManager = default!;
-        [Dependency] private readonly IDreamMapManager _dreamMapManager = default!;
-        [Dependency] private readonly ProcScheduler _procScheduler = default!;
-        [Dependency] private readonly DreamResourceManager _dreamResourceManager = default!;
-        [Dependency] private readonly ITaskManager _taskManager = default!;
-        [Dependency] private readonly IGameTiming _gameTiming = default!;
-        [Dependency] private readonly DreamObjectTree _objectTree = default!;
-        [Dependency] private readonly IEntityManager _entityManager = default!;
-        [Dependency] private readonly IEntitySystemManager _entitySystemManager = default!;
-        [Dependency] private readonly IStatusHost _statusHost = default!;
-        [Dependency] private readonly IDependencyCollection _dependencyCollection = default!;
-
-        private ServerAppearanceSystem? _appearanceSystem;
-
-        public DreamObjectWorld WorldInstance { get; set; }
-        public Exception? LastDMException { get; set; }
-
-        public event EventHandler<Exception>? OnException;
-
-        // Global state that may not really (really really) belong here
-        public DreamValue[] Globals { get; set; } = Array.Empty<DreamValue>();
-        public List<string> GlobalNames { get; private set; } = new();
-        public ConcurrentDictionary<int, WeakDreamRef> ReferenceIDsToDreamObject { get; } = new();
-        public HashSet<DreamObject> Clients { get; set; } = new();
-
-        // I solemnly swear this benefits from being a linked list (constant remove times without relying on object hash) --kaylie
-        public LinkedList<WeakDreamRef> Datums { get; set; } = new();
-        public ConcurrentBag<DreamObject> DelQueue = new();
-        public Random Random { get; set; } = new();
-        public Dictionary<string, List<DreamObject>> Tags { get; set; } = new();
-        public DreamProc ImageConstructor, ImageFactoryProc;
-        private int _dreamObjectRefIdCounter;
-
-        private DreamCompiledJson _compiledJson;
-        public bool Initialized { get; private set; }
-        public bool IsShutDown { get; private set; }
-        public GameTick InitializedTick { get; private set; }
-
-        private ISawmill _sawmill = default!;
-
-        //TODO This arg is awful and temporary until RT supports cvar overrides in unit tests
-        public void PreInitialize(string? jsonPath) {
-            ByondApi.Initialize(this, _atomManager, _dreamMapManager, _objectTree);
-
-            _sawmill = Logger.GetSawmill("opendream");
-
-            InitializeConnectionManager();
-            _dreamResourceManager.PreInitialize();
-
-            if (!LoadJson(jsonPath)) {
-                _taskManager.RunOnMainThread(() => { IoCManager.Resolve<IBaseServer>().Shutdown("Error while loading the compiled json. The opendream.json_path CVar may be empty, or points to a file that doesn't exist"); });
-            }
-=======
 namespace OpenDreamRuntime;
 
 public sealed partial class DreamManager {
@@ -105,6 +47,7 @@
 
     public bool Initialized { get; private set; }
     public GameTick InitializedTick { get; private set; }
+    public bool IsShutDown { get; private set; }
 
     /// <summary>
     /// A millisecond count of when the current tick started.
@@ -131,13 +74,13 @@
     //TODO This arg is awful and temporary until RT supports cvar overrides in unit tests
     public void PreInitialize(string? jsonPath) {
         _sawmill = Logger.GetSawmill("opendream");
+        ByondApi.Initialize(this, _atomManager, _dreamMapManager, _objectTree);
 
         InitializeConnectionManager();
         _dreamResourceManager.PreInitialize();
 
         if (!LoadJson(jsonPath)) {
             _taskManager.RunOnMainThread(() => { IoCManager.Resolve<IBaseServer>().Shutdown("Error while loading the compiled json. The opendream.json_path CVar may be empty, or points to a file that doesn't exist"); });
->>>>>>> b5f660f2
         }
     }
 
@@ -154,25 +97,16 @@
         // new() up /objs and /mobs from compiled-in maps [order: (1,1) then (2,1) then (1,2) then (2,2)]
         _dreamMapManager.InitializeAtoms();
 
-<<<<<<< HEAD
-        public void Shutdown() {
-            // TODO: Respect not calling parent and aborting shutdown
-            WorldInstance.Delete();
-            ShutdownConnectionManager();
-            Initialized = false;
-            IsShutDown = true;
-        }
-=======
         // Call world.New()
         WorldInstance.SpawnProc("New");
     }
->>>>>>> b5f660f2
 
     public void Shutdown() {
         // TODO: Respect not calling parent and aborting shutdown
         WorldInstance.Delete();
         ShutdownConnectionManager();
         Initialized = false;
+        IsShutDown = true;
     }
 
     public void Update() {
@@ -194,19 +128,13 @@
         }
     }
 
-<<<<<<< HEAD
-        public bool TryGetGlobalProc(string name, [NotNullWhen(true)] out DreamProc? proc) {
-            return _objectTree.TryGetGlobalProc(name, out proc);
-        }
-
-        public bool LoadJson(string? jsonPath) {
-            if (string.IsNullOrEmpty(jsonPath) || !File.Exists(jsonPath))
-                return false;
-=======
+    public bool TryGetGlobalProc(string name, [NotNullWhen(true)] out DreamProc? proc) {
+        return _objectTree.TryGetGlobalProc(name, out proc);
+    }
+
     public bool LoadJson(string? jsonPath) {
         if (string.IsNullOrEmpty(jsonPath) || !File.Exists(jsonPath))
             return false;
->>>>>>> b5f660f2
 
         string jsonSource = File.ReadAllText(jsonPath);
         DreamCompiledJson? json = JsonSerializer.Deserialize<DreamCompiledJson>(jsonSource);
@@ -264,65 +192,32 @@
         }
     }
 
-<<<<<<< HEAD
-        public uint FindOrAddString(string str) {
-            var idx = FindString(str);
-            if (idx == null) {
-                _objectTree.Strings.Add(str);
-                idx = (uint)(_objectTree.Strings.Count - 1);
-            }
-
-            return (uint)idx;
-        }
-
-        public uint? FindString(string str) {
-            int idx = _objectTree.Strings.IndexOf(str);
-
-            if (idx < 0) {
-                return null;
-            }
-
-            return (uint)idx;
-        }
-
-        public string CreateRef(DreamValue value) {
-            return $"[0x{CreateRefInt(value, out _):x}]";
-        }
-
-        public uint CreateRefInt(DreamValue value, out RefType refType) {
-            int idx;
-
-            if (value.TryGetValueAsDreamObject(out var refObject)) {
-                if (refObject == null) {
-                    refType = RefType.Null;
-                    idx = 0;
-                } else {
-                    if(refObject.Deleted) {
-                        // i dont believe this will **ever** be called, but just to be sure, funky errors /might/ appear in the future if someone does a fucky wucky and calls this on a deleted object.
-                        throw new Exception("Cannot create reference ID for an object that is deleted");
-                    }
-
-                    switch(refObject){
-                        case DreamObjectTurf: refType = RefType.DreamObjectTurf; break;
-                        case DreamObjectMob: refType = RefType.DreamObjectMob; break;
-                        case DreamObjectArea: refType = RefType.DreamObjectArea; break;
-                        case DreamObjectClient: refType = RefType.DreamObjectArea; break;
-                        case DreamObjectImage: refType = RefType.DreamObjectImage; break;
-                        case DreamObjectFilter: refType = RefType.DreamObjectFilter; break;
-                        default: {
-                            refType = RefType.DreamObjectDatum;
-                            if(refObject.IsSubtypeOf(_objectTree.Obj))
-                                refType = RefType.DreamObject;
-                            else if (refObject.GetType() == typeof(DreamList))
-                                refType = RefType.DreamObjectList;
-                            break;
-                        }
-                    }
-=======
+    public uint FindOrAddString(string str) {
+        var idx = FindString(str);
+        if (idx == null) {
+            _objectTree.Strings.Add(str);
+            idx = (uint)(_objectTree.Strings.Count - 1);
+        }
+
+        return (uint)idx;
+    }
+
+    public uint? FindString(string str) {
+        int idx = _objectTree.Strings.IndexOf(str);
+
+        if (idx < 0) {
+            return null;
+        }
+
+        return (uint)idx;
+    }
+
     public string CreateRef(DreamValue value) {
-        RefType refType;
+        return $"[0x{CreateRefInt(value, out _):x}]";
+    }
+
+    public uint CreateRefInt(DreamValue value, out RefType refType) {
         int idx;
->>>>>>> b5f660f2
 
         if (value.TryGetValueAsDreamObject(out var refObject)) {
             if (refObject == null) {
@@ -365,33 +260,9 @@
             refType = RefType.String;
             idx = _objectTree.Strings.IndexOf(refStr);
 
-<<<<<<< HEAD
-            // The first digit is the type
-            return (uint)((int)refType + idx);
-        }
-
-        /// <summary>
-        /// Iterates the list of datums
-        /// </summary>
-        /// <returns>Datum enumerater</returns>
-        /// <remarks>As it's a convenient time, this will collect any dead datum refs as it finds them.</remarks>
-        public IEnumerable<DreamObject> IterateDatums() {
-            // This isn't a common operation so we'll use this time to also do some pruning.
-            var node = Datums.First;
-
-            while (node is not null) {
-                var next = node.Next;
-                var val = node.Value.Target;
-                if (val is null)
-                    Datums.Remove(node);
-                else
-                    yield return val;
-                node = next;
-=======
             if (idx == -1) {
                 _objectTree.Strings.Add(refStr);
                 idx = _objectTree.Strings.Count - 1;
->>>>>>> b5f660f2
             }
         } else if (value.TryGetValueAsType(out var type)) {
             refType = RefType.DreamType;
@@ -410,61 +281,9 @@
             throw new NotImplementedException($"Ref for {value} is unimplemented");
         }
 
-<<<<<<< HEAD
-        public DreamValue RefIdToValue(int rawRefId) {
-            // The first one/two digits give the type, the last 6 give the index
-            var typeId = (RefType)(rawRefId & 0xFF000000);
-            var refId = (rawRefId & 0x00FFFFFF); // The ref minus its ref type prefix
-
-            switch (typeId) {
-                case RefType.Null:
-                    return DreamValue.Null;
-                case RefType.DreamObjectArea:
-                case RefType.DreamObjectClient:
-                case RefType.DreamObjectDatum:
-                case RefType.DreamObjectImage:
-                case RefType.DreamObjectFilter:
-                case RefType.DreamObjectList:
-                case RefType.DreamObjectMob:
-                case RefType.DreamObjectTurf:
-                case RefType.DreamObject:
-                    if (ReferenceIDsToDreamObject.TryGetValue(refId, out var weakRef) && weakRef.Target is { } dreamObject)
-                        return new(dreamObject);
-
-                    return DreamValue.Null;
-                case RefType.String:
-                    return _objectTree.Strings.Count > refId
-                        ? new DreamValue(_objectTree.Strings[refId])
-                        : DreamValue.Null;
-                case RefType.DreamType:
-                    return _objectTree.Types.Length > refId
-                        ? new DreamValue(_objectTree.Types[refId])
-                        : DreamValue.Null;
-                case RefType.DreamResourceIcon: // Alias of DreamResource for now. TODO: Does this *only* contain icon resources?
-                case RefType.DreamResource:
-                    if (!_dreamResourceManager.TryLoadResource(refId, out var resource))
-                        return DreamValue.Null;
-
-                    return new DreamValue(resource);
-                case RefType.DreamAppearance:
-                    _appearanceSystem ??= _entitySystemManager.GetEntitySystem<ServerAppearanceSystem>();
-                    return _appearanceSystem.TryGetAppearanceById((uint)refId, out ImmutableAppearance? appearance)
-                        ? new DreamValue(appearance.ToMutable())
-                        : DreamValue.Null;
-                case RefType.Proc:
-                    return new(_objectTree.Procs[refId]);
-                default:
-                    throw new Exception($"Invalid reference type for ref [0x{rawRefId:x}]");
-            }
-        }
-
-        public DreamValue LocateRef(string refString) {
-            bool canBePointer = false;
-=======
         // The first digit is the type
-        return $"[0x{((int) refType+idx):x}]";
-    }
->>>>>>> b5f660f2
+        return (uint)((int)refType + idx);
+    }
 
     /// <summary>
     /// Iterates the list of datums
@@ -486,14 +305,56 @@
         }
     }
 
+    public DreamValue RefIdToValue(int rawRefId) {
+        // The first one/two digits give the type, the last 6 give the index
+        var typeId = (RefType)(rawRefId & 0xFF000000);
+        var refId = (rawRefId & 0x00FFFFFF); // The ref minus its ref type prefix
+
+        switch (typeId) {
+            case RefType.Null:
+                return DreamValue.Null;
+            case RefType.DreamObjectArea:
+            case RefType.DreamObjectClient:
+            case RefType.DreamObjectDatum:
+            case RefType.DreamObjectImage:
+            case RefType.DreamObjectFilter:
+            case RefType.DreamObjectList:
+            case RefType.DreamObjectMob:
+            case RefType.DreamObjectTurf:
+            case RefType.DreamObject:
+                if (ReferenceIDsToDreamObject.TryGetValue(refId, out var weakRef) && weakRef.Target is { } dreamObject)
+                    return new(dreamObject);
+
+                return DreamValue.Null;
+            case RefType.String:
+                return _objectTree.Strings.Count > refId
+                    ? new DreamValue(_objectTree.Strings[refId])
+                    : DreamValue.Null;
+            case RefType.DreamType:
+                return _objectTree.Types.Length > refId
+                    ? new DreamValue(_objectTree.Types[refId])
+                    : DreamValue.Null;
+            case RefType.DreamResourceIcon: // Alias of DreamResource for now. TODO: Does this *only* contain icon resources?
+            case RefType.DreamResource:
+                if (!_dreamResourceManager.TryLoadResource(refId, out var resource))
+                    return DreamValue.Null;
+
+                return new DreamValue(resource);
+            case RefType.DreamAppearance:
+                _appearanceSystem ??= _entitySystemManager.GetEntitySystem<ServerAppearanceSystem>();
+                return _appearanceSystem.TryGetAppearanceById((uint)refId, out ImmutableAppearance? appearance)
+                    ? new DreamValue(appearance.ToMutable())
+                    : DreamValue.Null;
+            case RefType.Proc:
+                return new(_objectTree.Procs[refId]);
+            default:
+                throw new Exception($"Invalid reference type for ref [0x{rawRefId:x}]");
+        }
+    }
+
     public DreamValue LocateRef(string refString) {
         bool canBePointer = false;
 
-<<<<<<< HEAD
-            if (canBePointer && int.TryParse(refString.Substring(2), System.Globalization.NumberStyles.HexNumber, null, out var refId)) {
-                return RefIdToValue(refId);
-            }
-=======
         if (refString.StartsWith('[') && refString.EndsWith(']')) {
             // Strip the surrounding []
             refString = refString.Substring(1, refString.Length - 2);
@@ -503,51 +364,7 @@
         }
 
         if (canBePointer && int.TryParse(refString.Substring(2), System.Globalization.NumberStyles.HexNumber, null, out var refId)) {
-            // The first one/two digits give the type, the last 6 give the index
-            var typeId = (RefType) (refId & 0xFF000000);
-            refId = (refId & 0x00FFFFFF); // The ref minus its ref type prefix
-
-            switch (typeId) {
-                case RefType.Null:
-                    return DreamValue.Null;
-                case RefType.DreamObjectArea:
-                case RefType.DreamObjectClient:
-                case RefType.DreamObjectDatum:
-                case RefType.DreamObjectImage:
-                case RefType.DreamObjectFilter:
-                case RefType.DreamObjectList:
-                case RefType.DreamObjectMob:
-                case RefType.DreamObjectTurf:
-                case RefType.DreamObject:
-                    if (ReferenceIDsToDreamObject.TryGetValue(refId, out var weakRef) && weakRef.Target is {} dreamObject)
-                        return new(dreamObject);
-
-                    return DreamValue.Null;
-                case RefType.String:
-                    return _objectTree.Strings.Count > refId
-                        ? new DreamValue(_objectTree.Strings[refId])
-                        : DreamValue.Null;
-                case RefType.DreamType:
-                    return _objectTree.Types.Length > refId
-                        ? new DreamValue(_objectTree.Types[refId])
-                        : DreamValue.Null;
-                case RefType.DreamResourceIcon: // Alias of DreamResource for now. TODO: Does this *only* contain icon resources?
-                case RefType.DreamResource:
-                    if (!_dreamResourceManager.TryLoadResource(refId, out var resource))
-                        return DreamValue.Null;
->>>>>>> b5f660f2
-
-                    return new DreamValue(resource);
-                case RefType.DreamAppearance:
-                    _appearanceSystem ??= _entitySystemManager.GetEntitySystem<ServerAppearanceSystem>();
-                    return _appearanceSystem.TryGetAppearanceById((uint) refId, out ImmutableAppearance? appearance)
-                        ? new DreamValue(appearance.ToMutable())
-                        : DreamValue.Null;
-                case RefType.Proc:
-                    return new(_objectTree.Procs[refId]);
-                default:
-                    throw new Exception($"Invalid reference type for ref {refString}");
-            }
+            return RefIdToValue(refId);
         }
 
         // Search for an object with this ref as its tag
