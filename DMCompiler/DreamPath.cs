using System.Diagnostics.Contracts;
using System.Linq;
using System.Text.Json.Serialization;
using DMCompiler.DM;

namespace DMCompiler;

// TODO: This is fairly ugly structure and should probably be removed/redone with something much nicer.
//          It's heavily embedded into a lot of corners of the compiler though.
public struct DreamPath {
    public static readonly DreamPath Root = new DreamPath("/");
    public static readonly DreamPath Exception = new DreamPath("/exception");
    public static readonly DreamPath List = new DreamPath("/list");
    public static readonly DreamPath Regex = new DreamPath("/regex");
    public static readonly DreamPath Savefile = new DreamPath("/savefile");
    public static readonly DreamPath Sound = new DreamPath("/sound");
    public static readonly DreamPath Image = new DreamPath("/image");
    public static readonly DreamPath Icon = new DreamPath("/icon");
    public static readonly DreamPath MutableAppearance = new DreamPath("/mutable_appearance");
    public static readonly DreamPath World = new DreamPath("/world");
    public static readonly DreamPath Client = new DreamPath("/client");
    public static readonly DreamPath Datum = new DreamPath("/datum");
    public static readonly DreamPath Database = new DreamPath("/database");
    public static readonly DreamPath DatabaseQuery = new DreamPath("/database/query");
    public static readonly DreamPath Matrix = new DreamPath("/matrix");
    public static readonly DreamPath Atom = new DreamPath("/atom");
    public static readonly DreamPath Area = new DreamPath("/area");
    public static readonly DreamPath Turf = new DreamPath("/turf");
    public static readonly DreamPath Movable = new DreamPath("/atom/movable");
    public static readonly DreamPath Obj = new DreamPath("/obj");
    public static readonly DreamPath Mob = new DreamPath("/mob");
    public static readonly DreamPath Filter = new DreamPath("/dm_filter");

    public enum PathType {
        Absolute,
        Relative,

        //TODO: These really shouldn't be here
        DownwardSearch,
        UpwardSearch
    }

    [JsonIgnore]
    public string? LastElement {
        get => Elements.Length > 0 ? Elements.Last() : null;
    }

    [JsonIgnore]
    public string[] Elements {
        get => _elements;
        set {
            _elements = value;
            _pathString = null;
        }
    }

    public string PathString {
        get {
            if (_pathString != null) return _pathString;

            _pathString = Type switch {
                PathType.Absolute => "/",
                PathType.DownwardSearch => ":",
                PathType.UpwardSearch => ".",
                _ => string.Empty
            };

            // Elements is usually small enough for this to be faster than StringBuilder
            _pathString += string.Join("/", Elements);

            return _pathString;
        }
        set => SetFromString(value);
    }

    public PathType Type;

    private string[] _elements;
    private string? _pathString;

    public DreamPath(string path) {
        Type = PathType.Absolute;
        _elements = Array.Empty<string>(); // Set in SetFromString()
        _pathString = null;

        SetFromString(path);
    }

    public DreamPath(PathType type, string[] elements) {
        Type = type;
        _elements = elements;
        _pathString = null;

        Normalize(true);
    }

<<<<<<< HEAD
    internal DMValueType GetAtomType(DMCompiler compiler) {
        var dmType = compiler.DMObjectTree.GetDMObject(this, false);
        if (dmType is null)
=======
    public DMValueType GetAtomType() {
        if (!DMObjectTree.TryGetDMObject(this, out var dmType))
>>>>>>> 68765936
            return DMValueType.Anything;

        if (dmType.IsSubtypeOf(Obj))
            return DMValueType.Obj;
        if (dmType.IsSubtypeOf(Mob))
            return DMValueType.Mob;
        if (dmType.IsSubtypeOf(Turf))
            return DMValueType.Turf;
        if (dmType.IsSubtypeOf(Area))
            return DMValueType.Area;

        return DMValueType.Anything;
    }

    public void SetFromString(string rawPath) {
        char pathTypeChar = rawPath[0];
        string[] tempElements = rawPath.Split('/', StringSplitOptions.RemoveEmptyEntries);
       // operator/ and operator/= need special handling
        if(rawPath.EndsWith("operator/"))
            tempElements[^1] = "operator/";
        // operator/ and operator/= need special handling
        if(rawPath.EndsWith("operator/=")) {
            tempElements[^2] = "operator/=";
            tempElements = tempElements[..^1]; //clip the last element (=)
        }

        bool skipFirstChar = false;

        switch (pathTypeChar) {
            case '/':
                Type = PathType.Absolute;
                // No need to skip the first char, as it will end up as an empty entry in tempElements
                break;
            case ':':
                Type = PathType.DownwardSearch;
                skipFirstChar = true;
                break;
            case '.':
                Type = PathType.UpwardSearch;
                skipFirstChar = true;
                break;
            default:
                Type = PathType.Relative;
                break;
        }

        if (skipFirstChar) {
            // Skip the '/', ':' or '.' if needed
            tempElements[0] = tempElements[0][1..];
        }

        Elements = tempElements;
        Normalize(false);
    }

    public DreamPath AddToPath(string path) {
        string rawPath = PathString;

        if (!rawPath.EndsWith('/') && !path.StartsWith('/')) {
            path = '/' + path;
        }

        return new DreamPath(rawPath + path);
    }

    public int FindElement(string element) {
        return Array.IndexOf(Elements, element);
    }

    public string[] GetElements(int elementStart, int elementEnd = -1) {
        if (elementEnd < 0) elementEnd = Elements.Length + elementEnd + 1;

        string[] elements = new string[elementEnd - elementStart];
        Array.Copy(Elements, elementStart, elements, 0, elements.Length);

        return elements;
    }

    public DreamPath FromElements(int elementStart, int elementEnd = -1) {
        string[] elements = GetElements(elementStart, elementEnd);
        string rawPath = String.Empty;

        if (elements.Length >= 1) {
            rawPath = elements.Aggregate((string first, string second) => {
                return first + "/" + second;
            });
        }

        rawPath = "/" + rawPath;
        return new DreamPath(rawPath);
    }

    public DreamPath RemoveElement(int elementIndex) {
        if (elementIndex < 0) elementIndex += Elements.Length;

        List<string> elements = new List<string>();
        elements.AddRange(GetElements(0, elementIndex));
        elements.AddRange(GetElements(Math.Min(elementIndex + 1, Elements.Length), -1));
        return new DreamPath(Type, elements.ToArray());
    }

    public DreamPath Combine(DreamPath path) {
        switch (path.Type) {
            case PathType.Relative: return new DreamPath(PathString + "/" + path.PathString);
            case PathType.Absolute: return path;
            default: return new DreamPath(PathString + path.PathString);
        }
    }

    public override string ToString() {
        return PathString;
    }

    public override bool Equals(object? obj) => obj is DreamPath other && Equals(other);

    [Pure]
    public bool Equals(DreamPath other) {
        if (other.Elements.Length != Elements.Length) return false;

        for (int i = 0; i < Elements.Length; i++) {
            if (Elements[i] != other.Elements[i]) return false;
        }

        return true;
    }

    public override int GetHashCode() {
        int hashCode = 0;
        for (int i = 0; i < Elements.Length; i++) {
            hashCode += Elements[i].GetHashCode();
        }

        return hashCode;
    }

    public static bool operator ==(DreamPath lhs, DreamPath rhs) => lhs.Equals(rhs);

    public static bool operator !=(DreamPath lhs, DreamPath rhs) => !(lhs == rhs);

    private void Normalize(bool canHaveEmptyEntries) {
        if (canHaveEmptyEntries && _elements.Contains("")) {
            // Slow path :(
            _elements = _elements.Where(el => !string.IsNullOrEmpty(el)).ToArray();
        }

        var writeIdx = Array.IndexOf(_elements, "..");
        if (writeIdx == -1) return;

        for (var i = writeIdx; i < _elements.Length; i++) {
            var elem = _elements[i];
            if (elem == "..") {
                writeIdx -= 1;
            } else {
                _elements[writeIdx] = elem;
                writeIdx += 1;
            }
        }

        Elements = _elements[..writeIdx];
    }
}<|MERGE_RESOLUTION|>--- conflicted
+++ resolved
@@ -94,14 +94,8 @@
         Normalize(true);
     }
 
-<<<<<<< HEAD
-    internal DMValueType GetAtomType(DMCompiler compiler) {
-        var dmType = compiler.DMObjectTree.GetDMObject(this, false);
-        if (dmType is null)
-=======
-    public DMValueType GetAtomType() {
-        if (!DMObjectTree.TryGetDMObject(this, out var dmType))
->>>>>>> 68765936
+    public DMValueType GetAtomType(DMCompiler compiler) {
+        if (!compiler.DMObjectTree.TryGetDMObject(this, out var dmType))
             return DMValueType.Anything;
 
         if (dmType.IsSubtypeOf(Obj))
