using System;
using System.Collections.Generic;
using DMCompiler.Bytecode;
using DMCompiler.DM;

namespace DMCompiler.Optimizer;

public interface IAnnotatedBytecode {
    public void AddArg(IAnnotatedBytecode arg);
    void SetLocation(IAnnotatedBytecode location);
    void SetLocation(Location location);
    public Location GetLocation();
}

internal sealed class AnnotatedBytecodeInstruction : IAnnotatedBytecode {
    private List<IAnnotatedBytecode> _args = new();
    public Location Location;
    public DreamProcOpcode Opcode;
    public int StackSizeDelta;

    public AnnotatedBytecodeInstruction(DreamProcOpcode opcode, int stackSizeDelta, Location location) {
        Opcode = opcode;
        StackSizeDelta = stackSizeDelta;
        Location = location;
    }

    // Given an existing instruction, create a new instruction with the same opcode and stack delta, but with new args
    public AnnotatedBytecodeInstruction(AnnotatedBytecodeInstruction instruction, List<IAnnotatedBytecode> args) {
        Opcode = instruction.Opcode;
        StackSizeDelta = instruction.StackSizeDelta;
        Location = instruction.Location;
        _args = args;
    }

    // Look up the stack delta for the opcode and create a new instruction with that stack delta and args
    public AnnotatedBytecodeInstruction(DreamProcOpcode op, List<IAnnotatedBytecode> args) {
        Opcode = op;
        OpcodeMetadata metadata = OpcodeMetadataCache.GetMetadata(op);
        StackSizeDelta = metadata.StackDelta;
        Location = new Location("Internal", null, null);
        ValidateArgs(metadata, args);
        _args = args;
    }

    public AnnotatedBytecodeInstruction(DreamProcOpcode opcode, int stackSizeDelta, List<IAnnotatedBytecode> args) {
        Opcode = opcode;
        StackSizeDelta = stackSizeDelta;
        Location = new Location("Internal", null, null);
        ValidateArgs(OpcodeMetadataCache.GetMetadata(opcode), args);
        _args = args;
    }

    private void ValidateArgs(OpcodeMetadata metadata, List<IAnnotatedBytecode> args) {
        if (metadata.VariableArgs) {
            if (args[0] is not AnnotatedBytecodeInteger) {
                throw new Exception("Variable arg instructions must have a sizing operand (integer) as their first arg");
            }
            return;
        }

        if (metadata.RequiredArgs.Count != args.Count) {
            throw new Exception($"Expected {metadata.RequiredArgs.Count} args, got {args.Count}");
        }

        for (int i = 0; i < metadata.RequiredArgs.Count; i++) {
            if (!MatchArgs(metadata.RequiredArgs[i], args[i])) {
                throw new Exception($"Expected arg {i} to be {metadata.RequiredArgs[i]}, got {args[i].GetType()}");
            }
        }
    }

    private bool MatchArgs(OpcodeArgType requiredArg, IAnnotatedBytecode arg) {
        switch (requiredArg) {
            case OpcodeArgType.ArgType:
                return arg is AnnotatedBytecodeArgumentType;
            case OpcodeArgType.StackDelta:
                return arg is AnnotatedBytecodeStackDelta;
            case OpcodeArgType.Resource:
                return arg is AnnotatedBytecodeResource;
            case OpcodeArgType.TypeId:
                return arg is AnnotatedBytecodeTypeId;
            case OpcodeArgType.ProcId:
                return arg is AnnotatedBytecodeProcId;
            case OpcodeArgType.FilterId:
                return arg is AnnotatedBytecodeFilter;
            case OpcodeArgType.ListSize:
                return arg is AnnotatedBytecodeListSize;
            case OpcodeArgType.Int:
                return arg is AnnotatedBytecodeInteger;
            case OpcodeArgType.Label:
                return arg is AnnotatedBytecodeLabel;
            case OpcodeArgType.Float:
                return arg is AnnotatedBytecodeFloat;
            case OpcodeArgType.String:
                return arg is AnnotatedBytecodeString;
            case OpcodeArgType.Reference:
                return arg is AnnotatedBytecodeReference;
            case OpcodeArgType.FormatCount:
                return arg is AnnotatedBytecodeFormatCount;
            case OpcodeArgType.PickCount:
                return arg is AnnotatedBytecodePickCount;
            case OpcodeArgType.ConcatCount:
                return arg is AnnotatedBytecodeConcatCount;
            default:
                throw new ArgumentOutOfRangeException(nameof(requiredArg), requiredArg, null);
        }
    }

    public void AddArg(IAnnotatedBytecode arg) {
        _args.Add(arg);
    }

    public List<IAnnotatedBytecode> GetArgs() {
        return _args;
    }

    private Location? _location;
    public void SetLocation(IAnnotatedBytecode loc) {
        if (_location != null) return;
        _location = loc.GetLocation();
    }
<<<<<<< HEAD

=======
    
>>>>>>> 84afbb17
    public void SetLocation(Location loc) {
        if (_location != null) return;
        _location = loc;
    }
<<<<<<< HEAD

=======
    
>>>>>>> 84afbb17
    public Location GetLocation() {
        return _location ?? Location;
    }
}

internal sealed class AnnotatedBytecodeVariable : IAnnotatedBytecode {
    public int Exit;
    public bool ExitingScope;
    public Location Location;
    public string? Name;

    public AnnotatedBytecodeVariable(string name, Location location) {
        Name = name;
        Location = location;
        ExitingScope = false;
    }

    public AnnotatedBytecodeVariable(int popOff, Location location) {
        ExitingScope = true;
        Exit = popOff;
        Location = location;
    }

    public void AddArg(IAnnotatedBytecode arg) {
        DMCompiler.ForcedError(Location, "Cannot add args to a variable");
    }

    public void SetLocation(IAnnotatedBytecode loc) {
        Location = loc.GetLocation();
    }

    public void SetLocation(Location loc) {
        Location = loc;
    }

    public Location GetLocation() {
        return Location;
    }
}

internal sealed class AnnotatedBytecodeInteger : IAnnotatedBytecode {
    public Location Location;
    public int Value;

    public AnnotatedBytecodeInteger(int value, Location location) {
        Value = value;
        Location = location;
    }

    public void AddArg(IAnnotatedBytecode arg) {
        DMCompiler.ForcedError(Location, "Cannot add args to an integer");
    }

    public void SetLocation(IAnnotatedBytecode loc) {
        Location = loc.GetLocation();
    }

    public void SetLocation(Location loc) {
        Location = loc;
    }

    public Location GetLocation() {
        return Location;
    }
}

internal sealed class AnnotatedBytecodeFloat : IAnnotatedBytecode {
    public Location Location;
    public float Value;

    public AnnotatedBytecodeFloat(float value, Location location) {
        Value = value;
        Location = location;
    }

    public void AddArg(IAnnotatedBytecode arg) {
        DMCompiler.ForcedError(Location, "Cannot add args to a float");
    }

    public void SetLocation(IAnnotatedBytecode loc) {
        Location = loc.GetLocation();
    }

    public void SetLocation(Location loc) {
        Location = loc;
    }

    public Location GetLocation() {
        return Location;
    }
}

internal sealed class AnnotatedBytecodeString : IAnnotatedBytecode {
    public int Id;
    public Location Location;

    public AnnotatedBytecodeString(int id, Location location) {
        Id = id;
        Location = location;
    }

    public void AddArg(IAnnotatedBytecode arg) {
        DMCompiler.ForcedError(Location, "Cannot add args to a string");
    }

    public void SetLocation(IAnnotatedBytecode loc) {
        Location = loc.GetLocation();
    }

    public void SetLocation(Location loc) {
        Location = loc;
    }

    public Location GetLocation() {
        return Location;
    }
}

internal sealed class AnnotatedBytecodeArgumentType : IAnnotatedBytecode {
    public Location Location;
    public DMCallArgumentsType Value;

    public AnnotatedBytecodeArgumentType(DMCallArgumentsType value, Location location) {
        Value = value;
        Location = location;
    }

    public void AddArg(IAnnotatedBytecode arg) {
        DMCompiler.ForcedError(Location, "Cannot add args to an argument type");
    }

    public void SetLocation(IAnnotatedBytecode loc) {
        Location = loc.GetLocation();
    }

    public void SetLocation(Location loc) {
        Location = loc;
    }

    public Location GetLocation() {
        return Location;
    }
}

internal sealed class AnnotatedBytecodeType : IAnnotatedBytecode {
    public Location Location;
    public DMValueType Value;

    public AnnotatedBytecodeType(DMValueType value, Location location) {
        Value = value;
        Location = location;
    }

    public void AddArg(IAnnotatedBytecode arg) {
        DMCompiler.ForcedError(Location, "Cannot add args to a type");
    }

    public void SetLocation(IAnnotatedBytecode loc) {
        Location = loc.GetLocation();
    }

    public void SetLocation(Location loc) {
        Location = loc;
    }

    public Location GetLocation() {
        return Location;
    }
}

internal sealed class AnnotatedBytecodeTypeId : IAnnotatedBytecode {
    public Location Location;
    public int TypeId;

    public AnnotatedBytecodeTypeId(int typeId, Location location) {
        TypeId = typeId;
        Location = location;
    }

    public void AddArg(IAnnotatedBytecode arg) {
        DMCompiler.ForcedError(Location, "Cannot add args to a type");
    }

    public void SetLocation(IAnnotatedBytecode loc) {
        Location = loc.GetLocation();
    }

    public void SetLocation(Location loc) {
        Location = loc;
    }

    public Location GetLocation() {
        return Location;
    }
}

internal sealed class AnnotatedBytecodeProcId : IAnnotatedBytecode {
    public Location Location;
    public int ProcId;

    public AnnotatedBytecodeProcId(int procId, Location location) {
        ProcId = procId;
        Location = location;
    }

    public void AddArg(IAnnotatedBytecode arg) {
        DMCompiler.ForcedError(Location, "Cannot add args to a type");
    }

    public void SetLocation(IAnnotatedBytecode loc) {
        Location = loc.GetLocation();
    }

    public void SetLocation(Location loc) {
        Location = loc;
    }

    public Location GetLocation() {
        return Location;
    }
}

internal sealed class AnnotatedBytecodeFormatCount : IAnnotatedBytecode {
    public int Count;
    public Location Location;

    public AnnotatedBytecodeFormatCount(int count, Location location) {
        Count = count;
        Location = location;
    }

    public void AddArg(IAnnotatedBytecode arg) {
        DMCompiler.ForcedError(Location, "Cannot add args to a format count");
    }

    public void SetLocation(IAnnotatedBytecode loc) {
        Location = loc.GetLocation();
    }

    public void SetLocation(Location loc) {
        Location = loc;
    }

    public Location GetLocation() {
        return Location;
    }
}

internal sealed class AnnotatedBytecodeStackDelta : IAnnotatedBytecode {
    public int Delta;
    public Location Location;

    public AnnotatedBytecodeStackDelta(int delta, Location location) {
        Delta = delta;
        Location = location;
    }

    public void AddArg(IAnnotatedBytecode arg) {
        DMCompiler.ForcedError(Location, "Cannot add args to a stack delta");
    }

    public void SetLocation(IAnnotatedBytecode loc) {
        Location = loc.GetLocation();
    }

    public void SetLocation(Location loc) {
        Location = loc;
    }

    public Location GetLocation() {
        return Location;
    }
}

internal sealed class AnnotatedBytecodeListSize : IAnnotatedBytecode {
    public Location Location;
    public int Size;

    public AnnotatedBytecodeListSize(int size, Location location) {
        Size = size;
        Location = location;
    }

    public void AddArg(IAnnotatedBytecode arg) {
        DMCompiler.ForcedError(Location, "Cannot add args to a list size");
    }

    public void SetLocation(IAnnotatedBytecode loc) {
        Location = loc.GetLocation();
    }

    public void SetLocation(Location loc) {
        Location = loc;
    }

    public Location GetLocation() {
        return Location;
    }
}

internal sealed class AnnotatedBytecodePickCount : IAnnotatedBytecode {
    public int Count;
    public Location Location;

    public AnnotatedBytecodePickCount(int count, Location location) {
        Count = count;
        Location = location;
    }

    public void AddArg(IAnnotatedBytecode arg) {
        DMCompiler.ForcedError(Location, "Cannot add args to a pick count");
    }

    public void SetLocation(IAnnotatedBytecode loc) {
        Location = loc.GetLocation();
    }

    public void SetLocation(Location loc) {
        Location = loc;
    }

    public Location GetLocation() {
        return Location;
    }
}

internal sealed class AnnotatedBytecodeConcatCount : IAnnotatedBytecode {
    public int Count;
    public Location Location;

    public AnnotatedBytecodeConcatCount(int count, Location location) {
        Count = count;
        Location = location;
    }

    public void AddArg(IAnnotatedBytecode arg) {
        DMCompiler.ForcedError(Location, "Cannot add args to a concat count");
    }

    public void SetLocation(IAnnotatedBytecode loc) {
        Location = loc.GetLocation();
    }

    public void SetLocation(Location loc) {
        Location = loc;
    }

    public Location GetLocation() {
        return Location;
    }
}

internal sealed class AnnotatedBytecodeResource : IAnnotatedBytecode {
    public Location Location;
    public int ResourceId;

    public AnnotatedBytecodeResource(int rid, Location location) {
        ResourceId = rid;
        Location = location;
    }

    public void AddArg(IAnnotatedBytecode arg) {
        DMCompiler.ForcedError(Location, "Cannot add args to a resource");
    }

    public void SetLocation(IAnnotatedBytecode loc) {
        Location = loc.GetLocation();
    }

    public void SetLocation(Location loc) {
        Location = loc;
    }

    public Location GetLocation() {
        return Location;
    }
}

internal sealed class AnnotatedBytecodeLabel : IAnnotatedBytecode {
    public string LabelName;
    public Location Location;

    public AnnotatedBytecodeLabel(string labelName, Location location) {
        LabelName = labelName;
        Location = location;
    }

    public void AddArg(IAnnotatedBytecode arg) {
        DMCompiler.ForcedError(Location, "Cannot add args to a label");
    }

    public void SetLocation(IAnnotatedBytecode loc) {
        Location = loc.GetLocation();
    }

    public void SetLocation(Location loc) {
        Location = loc;
    }

    public Location GetLocation() {
        return Location;
    }
}


internal sealed class AnnotatedBytecodeFilter : IAnnotatedBytecode {
    public DreamPath FilterPath;
    public int FilterTypeId;
    public Location Location;

    public AnnotatedBytecodeFilter(int filterTypeId, DreamPath filterPath, Location location) {
        FilterTypeId = filterTypeId;
        FilterPath = filterPath;
        Location = location;
    }

    public void AddArg(IAnnotatedBytecode arg) {
        DMCompiler.ForcedError(Location, "Cannot add args to a filter");
    }

    public void SetLocation(IAnnotatedBytecode loc) {
        Location = loc.GetLocation();
    }

    public void SetLocation(Location loc) {
        Location = loc;
    }

    public Location GetLocation() {
        return Location;
    }
}

internal sealed class AnnotatedBytecodeReference : IAnnotatedBytecode {
    public int Index;
    public Location Location;
    public DMReference.Type RefType;

    public AnnotatedBytecodeReference(DMReference.Type refType, int index, Location location) {
        RefType = refType;
        Index = index;
        Location = location;
    }

    public AnnotatedBytecodeReference(DMReference.Type refType, Location location) {
        RefType = refType;
        Location = location;
    }

    public void AddArg(IAnnotatedBytecode arg) {
        DMCompiler.ForcedError(Location, "Cannot add args to a reference");
    }

    public void SetLocation(IAnnotatedBytecode loc) {
        Location = loc.GetLocation();
    }

    public void SetLocation(Location loc) {
        Location = loc;
    }

    public Location GetLocation() {
        return Location;
    }
}<|MERGE_RESOLUTION|>--- conflicted
+++ resolved
@@ -119,20 +119,12 @@
         if (_location != null) return;
         _location = loc.GetLocation();
     }
-<<<<<<< HEAD
-
-=======
     
->>>>>>> 84afbb17
     public void SetLocation(Location loc) {
         if (_location != null) return;
         _location = loc;
     }
-<<<<<<< HEAD
-
-=======
     
->>>>>>> 84afbb17
     public Location GetLocation() {
         return _location ?? Location;
     }
