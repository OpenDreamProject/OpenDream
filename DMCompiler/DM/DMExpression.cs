using DMCompiler.DM.Visitors;
using OpenDreamShared.Compiler.DM;
using OpenDreamShared.Dream;
using OpenDreamShared.Dream.Procs;
using System;
using System.Collections.Generic;

namespace DMCompiler.DM {
    abstract class DMExpression {
        public enum ProcPushResult {
            // The emitted code has pushed the proc onto the stack
            Unconditional,

            // The emitted code has pushed either null or the proc onto the stack
            // If null was pushed, any calls to this proc should silently evaluate to null
            Conditional,
        }

        public enum IdentifierPushResult {
            // The emitted code has pushed the identifier onto the stack
            Unconditional,

            // The emitted code has pushed either null or the identifier onto the stack
            // If null was pushed, any assignments to this identifier should silently evaluate to null
            Conditional,
        }

        public static DMExpression Create(DMObject dmObject, DMProc proc, DMASTExpression expression, DreamPath? inferredPath = null) {
            var instance = new DMVisitorExpression(dmObject, proc, inferredPath);
            expression.Visit(instance);
            return instance.Result;
        }

        public static void Emit(DMObject dmObject, DMProc proc, DMASTExpression expression, DreamPath? inferredPath = null) {
            var expr = Create(dmObject, proc, expression, inferredPath);
            expr.EmitPushValue(dmObject, proc);
        }

        public static float Eval(DMObject dmObject, DMProc proc, DMASTExpression expression) {
            var expr = Create(dmObject, proc, expression, null);
            return expr.Eval();
        }

        // Perform constant evaluation of the expression
        // Throws if the expression can't be evaluated
        // TODO: Return more than just float
        public virtual float Eval() {
            throw new Exception($"expression {this} can not be const-eval'd");
        }

        // Emits code that pushes the result of this expression to the proc's stack
        // May throw if this expression is unable to be pushed to the stack
        public abstract void EmitPushValue(DMObject dmObject, DMProc proc);

        // Emits code that pushes the identifier of this expression to the proc's stack
        // May throw if this expression is unable to be written
        public virtual IdentifierPushResult EmitIdentifier(DMObject dmObject, DMProc proc) {
            throw new Exception("attempt to assign to r-value");
        }

        public virtual ProcPushResult EmitPushProc(DMObject dmObject, DMProc proc) {
            throw new Exception("attempt to use non-proc expression as proc");
        }

        public virtual DreamPath? Path => null;
    }

    // (a, b, c, ...)
    // This isn't an expression, it's just a helper class for working with argument lists
    class ArgumentList {
        (string Name, DMExpression Expr)[] Expressions;
        public int Length => Expressions.Length;

        public ArgumentList(DMObject dmObject, DMProc proc, DMASTCallParameter[] arguments, DreamPath? inferredPath = null) {
            if (arguments == null) {
                Expressions = new (string, DMExpression)[0];
                return;
            }

            Expressions = new (string, DMExpression)[arguments.Length];

            int idx = 0;
            foreach(var arg in arguments) {
                var expr = DMExpression.Create(dmObject, proc, arg.Value, inferredPath);
                Expressions[idx++] = (arg.Name, expr);
            }
        }

        public void EmitPushArguments(DMObject dmObject, DMProc proc) {
            if (Expressions.Length == 0) {
                proc.PushArguments(0);
                return;
            }

            if (Expressions[0].Name == null && Expressions[0].Expr is Expressions.Arglist arglist) {
                if (Expressions.Length != 1) {
                    throw new Exception("`arglist` expression should be the only argument");
                }

                arglist.EmitPushArglist(dmObject, proc);
                return;
            }

            List<DreamProcOpcodeParameterType> parameterTypes = new List<DreamProcOpcodeParameterType>();
            List<string> parameterNames = new List<string>();

            foreach ((string name, DMExpression expr) in Expressions) {
                expr.EmitPushValue(dmObject, proc);

                if (name != null) {
                    parameterTypes.Add(DreamProcOpcodeParameterType.Named);
                    parameterNames.Add(name);
                } else {
                    parameterTypes.Add(DreamProcOpcodeParameterType.Unnamed);
                }
            }

            proc.PushArguments(Expressions.Length, parameterTypes.ToArray(), parameterNames.ToArray());
        }
    }

    namespace Expressions {
        abstract class LValue : DMExpression {
            public override DreamPath? Path => _path;
            DreamPath? _path;

            public LValue(DreamPath? path) {
                _path = path;
            }

            // At the moment this generally always matches EmitPushValue for any modifiable type
            public override IdentifierPushResult EmitIdentifier(DMObject dmObject, DMProc proc) {
                EmitPushValue(dmObject, proc);
                return IdentifierPushResult.Unconditional;
            }
        }

        abstract class UnaryOp : DMExpression {
            protected DMExpression Expr { get; }

            public UnaryOp(DMExpression expr) {
                Expr = expr;
            }
        }

        abstract class BinaryOp : DMExpression {
            protected DMExpression LHS { get; }
            protected DMExpression RHS { get; }

            public BinaryOp(DMExpression lhs, DMExpression rhs) {
                LHS = lhs;
                RHS = rhs;
            }
        }

        // src
        class Src : LValue {
            public Src(DreamPath? path)
                : base(path)
            {}

            public override void EmitPushValue(DMObject dmObject, DMProc proc) {
                proc.PushSrc();
            }
        }

        // usr
        class Usr : LValue {
            public Usr()
                : base(DreamPath.Mob)
            {}

            public override void EmitPushValue(DMObject dmObject, DMProc proc) {
                proc.PushUsr();
            }
        }

        // args
        class Args : LValue {
            public Args()
                : base(DreamPath.List)
            {}

            public override void EmitPushValue(DMObject dmObject, DMProc proc) {
                proc.GetIdentifier("args");
            }
        }

        // Identifier of local variable
        class Local : LValue {
            string Name { get; }

            public Local(DreamPath? path, string name)
                : base(path) {
                Name = name;
            }

            public override void EmitPushValue(DMObject dmObject, DMProc proc) {
                proc.PushLocalVariable(Name);
            }
        }

        // Identifier of field (potentially a global variable)
        class Field : LValue {
            string Name { get; }

            public Field(DreamPath? path, string name)
                : base(path) {
                Name = name;
            }

            public override void EmitPushValue(DMObject dmObject, DMProc proc) {
                proc.GetIdentifier(Name);
            }

            public void EmitPushInitial(DMProc proc) {
                proc.PushSrc();
                proc.Initial(Name);
            }
        }

        // null
        class Null : DMExpression {
            public override void EmitPushValue(DMObject dmObject, DMProc proc) {
                proc.PushNull();
            }
        }

        // 4.0, -4.0
        class Number : DMExpression {
            float Value { get; }

            public Number(int value) {
                Value = value;
            }

            public Number(float value) {
                Value = value;
            }

            public override float Eval() {
                return Value;
            }

            public override void EmitPushValue(DMObject dmObject, DMProc proc) {
                proc.PushFloat(Value);
            }
        }

        // "abc"
        class String : DMExpression {
            string Value { get; }

            public String(string value) {
                Value = value;
            }

            public override void EmitPushValue(DMObject dmObject, DMProc proc) {
                proc.PushString(Value);
            }
        }

        // 'abc'
        class Resource : DMExpression {
            string Value { get; }

            public Resource(string value) {
                Value = value;
            }

            public override void EmitPushValue(DMObject dmObject, DMProc proc) {
                proc.PushResource(Value);
            }
        }

        // /a/b/c
        class Path : DMExpression {
            DreamPath Value { get; }

            public Path(DreamPath value) {
                Value = value;
            }

            public override void EmitPushValue(DMObject dmObject, DMProc proc) {
                proc.PushPath(Value);
            }
        }

        // "abc[d]"
        class StringFormat : DMExpression {
            string Value { get; }
            DMExpression[] Expressions { get; }

            public StringFormat(string value, DMExpression[] expressions) {
                Value = value;
                Expressions = expressions;
            }

            public override void EmitPushValue(DMObject dmObject, DMProc proc) {
                for (int i = Expressions.Length - 1; i >= 0; i--) {
                    Expressions[i].EmitPushValue(dmObject, proc);
                }

                proc.FormatString(Value);
            }
        }

        // -x
        class Negate : UnaryOp {
            public Negate(DMExpression expr)
                : base(expr)
            {}

            public override float Eval() {
                return -Expr.Eval();
            }

            public override void EmitPushValue(DMObject dmObject, DMProc proc) {
                Expr.EmitPushValue(dmObject, proc);
                proc.Negate();
            }
        }

        // !x
        class Not : UnaryOp {
            public Not(DMExpression expr)
                : base(expr)
            {}

            public override float Eval() {
                return (Expr.Eval() == 0) ? 1 : 0;
            }

            public override void EmitPushValue(DMObject dmObject, DMProc proc) {
                Expr.EmitPushValue(dmObject, proc);
                proc.Not();
            }
        }

        // ~x
        class BinaryNot : UnaryOp {
            public BinaryNot(DMExpression expr)
                : base(expr)
            {}

            public override float Eval() {
                return ~(int) Expr.Eval();
            }

            public override void EmitPushValue(DMObject dmObject, DMProc proc) {
                Expr.EmitPushValue(dmObject, proc);
                proc.BinaryNot();
            }
        }

        // ++x
        class PreIncrement : UnaryOp {
            public PreIncrement(DMExpression expr)
                : base(expr)
            {}

            public override void EmitPushValue(DMObject dmObject, DMProc proc) {
                Expr.EmitPushValue(dmObject, proc);
                proc.PushFloat(1);
<<<<<<< HEAD
                proc.Append();    
=======
                proc.Append();
                Expr.EmitPushValue(dmObject, proc);
>>>>>>> 2d84a938
            }
        }

        // x++
        class PostIncrement : UnaryOp {
            public PostIncrement(DMExpression expr)
                : base(expr)
            {}

            public override void EmitPushValue(DMObject dmObject, DMProc proc) {
                // TODO: THIS IS WRONG! We have to just keep the value on the stack instead of running our LHS twice
                Expr.EmitPushValue(dmObject, proc);
                Expr.EmitPushValue(dmObject, proc);
                proc.PushFloat(1);
<<<<<<< HEAD
                proc.Append(); 
                proc.Pop();
=======
                proc.Append();
>>>>>>> 2d84a938
            }
        }

        // --x
        class PreDecrement : UnaryOp {
            public PreDecrement(DMExpression expr)
                : base(expr)
            {}

            public override void EmitPushValue(DMObject dmObject, DMProc proc) {
                Expr.EmitPushValue(dmObject, proc);
                proc.PushFloat(1);
                proc.Remove();
<<<<<<< HEAD
=======
                Expr.EmitPushValue(dmObject, proc);
>>>>>>> 2d84a938
            }
        }

        // x--
        class PostDecrement : UnaryOp {
            public PostDecrement(DMExpression expr)
                : base(expr)
            {}

            public override void EmitPushValue(DMObject dmObject, DMProc proc) {
                // TODO: THIS IS WRONG! We have to just keep the value on the stack instead of running our LHS twice
                Expr.EmitPushValue(dmObject, proc);
                Expr.EmitPushValue(dmObject, proc);
                proc.PushFloat(1);
                proc.Remove();
<<<<<<< HEAD
                proc.Pop();
=======
>>>>>>> 2d84a938
            }
        }

#region Binary Ops
        // x + y
        class Add : BinaryOp {
            public Add(DMExpression lhs, DMExpression rhs)
                : base(lhs, rhs)
            {}

            public override float Eval() {
                return LHS.Eval() + RHS.Eval();
            }

            public override void EmitPushValue(DMObject dmObject, DMProc proc) {
                LHS.EmitPushValue(dmObject, proc);
                RHS.EmitPushValue(dmObject, proc);
                proc.Add();
            }
        }

        // x - y
        class Subtract : BinaryOp {
            public Subtract(DMExpression lhs, DMExpression rhs)
                : base(lhs, rhs)
            {}

            public override float Eval() {
                return LHS.Eval() - RHS.Eval();
            }

            public override void EmitPushValue(DMObject dmObject, DMProc proc) {
                LHS.EmitPushValue(dmObject, proc);
                RHS.EmitPushValue(dmObject, proc);
                proc.Subtract();
            }
        }

        // x * y
        class Multiply : BinaryOp {
            public Multiply(DMExpression lhs, DMExpression rhs)
                : base(lhs, rhs)
            {}

            public override float Eval() {
                return LHS.Eval() * RHS.Eval();
            }

            public override void EmitPushValue(DMObject dmObject, DMProc proc) {
                LHS.EmitPushValue(dmObject, proc);
                RHS.EmitPushValue(dmObject, proc);
                proc.Multiply();
            }
        }

        // x / y
        class Divide : BinaryOp {
            public Divide(DMExpression lhs, DMExpression rhs)
                : base(lhs, rhs)
            {}

            public override float Eval() {
                return LHS.Eval() / RHS.Eval();
            }

            public override void EmitPushValue(DMObject dmObject, DMProc proc) {
                LHS.EmitPushValue(dmObject, proc);
                RHS.EmitPushValue(dmObject, proc);
                proc.Divide();
            }
        }

        // x % y
        class Modulo : BinaryOp {
            public Modulo(DMExpression lhs, DMExpression rhs)
                : base(lhs, rhs)
            {}

            public override float Eval() {
                return LHS.Eval() % RHS.Eval();
            }

            public override void EmitPushValue(DMObject dmObject, DMProc proc) {
                LHS.EmitPushValue(dmObject, proc);
                RHS.EmitPushValue(dmObject, proc);
                proc.Modulus();
            }
        }

        // x ^ y
        class Power : BinaryOp {
            public Power(DMExpression lhs, DMExpression rhs)
                : base(lhs, rhs)
            {}

            public override float Eval() {
                return MathF.Pow(LHS.Eval(), RHS.Eval());
            }

            public override void EmitPushValue(DMObject dmObject, DMProc proc) {
                LHS.EmitPushValue(dmObject, proc);
                RHS.EmitPushValue(dmObject, proc);
                proc.Power();
            }
        }

        // x << y
        class LeftShift : BinaryOp {
            public LeftShift(DMExpression lhs, DMExpression rhs)
                : base(lhs, rhs)
            {}

            public override float Eval() {
                return ((int) LHS.Eval()) << ((int) RHS.Eval());
            }

            public override void EmitPushValue(DMObject dmObject, DMProc proc) {
                LHS.EmitPushValue(dmObject, proc);
                RHS.EmitPushValue(dmObject, proc);
                proc.BitShiftLeft();
            }
        }

        // x >> y
        class RightShift : BinaryOp {
            public RightShift(DMExpression lhs, DMExpression rhs)
                : base(lhs, rhs)
            {}

            public override float Eval() {
                return ((int) LHS.Eval()) >> ((int) RHS.Eval());
            }

            public override void EmitPushValue(DMObject dmObject, DMProc proc) {
                LHS.EmitPushValue(dmObject, proc);
                RHS.EmitPushValue(dmObject, proc);
                proc.BitShiftRight();
            }
        }

        // x & y
        class BinaryAnd : BinaryOp {
            public BinaryAnd(DMExpression lhs, DMExpression rhs)
                : base(lhs, rhs)
            {}

            public override float Eval() {
                return ((int) LHS.Eval()) & ((int) RHS.Eval());
            }

            public override void EmitPushValue(DMObject dmObject, DMProc proc) {
                LHS.EmitPushValue(dmObject, proc);
                RHS.EmitPushValue(dmObject, proc);
                proc.BinaryAnd();
            }
        }

        // x ^ y
        class BinaryXor : BinaryOp {
            public BinaryXor(DMExpression lhs, DMExpression rhs)
                : base(lhs, rhs)
            {}

            public override float Eval() {
                return ((int) LHS.Eval()) ^ ((int) RHS.Eval());
            }

            public override void EmitPushValue(DMObject dmObject, DMProc proc) {
                LHS.EmitPushValue(dmObject, proc);
                RHS.EmitPushValue(dmObject, proc);
                proc.BinaryXor();
            }
        }

        // x | y
        class BinaryOr : BinaryOp {
            public BinaryOr(DMExpression lhs, DMExpression rhs)
                : base(lhs, rhs)
            {}

            public override float Eval() {
                return ((int) LHS.Eval()) | ((int) RHS.Eval());
            }

            public override void EmitPushValue(DMObject dmObject, DMProc proc) {
                LHS.EmitPushValue(dmObject, proc);
                RHS.EmitPushValue(dmObject, proc);
                proc.BinaryOr();
            }
        }

        // x == y
        class Equal : BinaryOp {
            public Equal(DMExpression lhs, DMExpression rhs)
                : base(lhs, rhs)
            {}

            public override float Eval() {
                return (LHS.Eval() == RHS.Eval()) ? 1 : 0;
            }

            public override void EmitPushValue(DMObject dmObject, DMProc proc) {
                LHS.EmitPushValue(dmObject, proc);
                RHS.EmitPushValue(dmObject, proc);
                proc.Equal();
            }
        }

        // x != y
        class NotEqual : BinaryOp {
            public NotEqual(DMExpression lhs, DMExpression rhs)
                : base(lhs, rhs)
            {}

            public override float Eval() {
                return (LHS.Eval() != RHS.Eval()) ? 1 : 0;
            }

            public override void EmitPushValue(DMObject dmObject, DMProc proc) {
                LHS.EmitPushValue(dmObject, proc);
                RHS.EmitPushValue(dmObject, proc);
                proc.NotEqual();
            }
        }

        // x > y
        class GreaterThan : BinaryOp {
            public GreaterThan(DMExpression lhs, DMExpression rhs)
                : base(lhs, rhs)
            {}

            public override float Eval() {
                return (LHS.Eval() > RHS.Eval()) ? 1 : 0;
            }

            public override void EmitPushValue(DMObject dmObject, DMProc proc) {
                LHS.EmitPushValue(dmObject, proc);
                RHS.EmitPushValue(dmObject, proc);
                proc.GreaterThan();
            }
        }

        // x >= y
        class GreaterThanOrEqual : BinaryOp {
            public GreaterThanOrEqual(DMExpression lhs, DMExpression rhs)
                : base(lhs, rhs)
            {}

            public override float Eval() {
                return (LHS.Eval() >= RHS.Eval()) ? 1 : 0;
            }

            public override void EmitPushValue(DMObject dmObject, DMProc proc) {
                LHS.EmitPushValue(dmObject, proc);
                RHS.EmitPushValue(dmObject, proc);
                proc.GreaterThanOrEqual();
            }
        }


        // x < y
        class LessThan : BinaryOp {
            public LessThan(DMExpression lhs, DMExpression rhs)
                : base(lhs, rhs)
            {}

            public override float Eval() {
                return (LHS.Eval() < RHS.Eval()) ? 1 : 0;
            }

            public override void EmitPushValue(DMObject dmObject, DMProc proc) {
                LHS.EmitPushValue(dmObject, proc);
                RHS.EmitPushValue(dmObject, proc);
                proc.LessThan();
            }
        }

        // x <= y
        class LessThanOrEqual : BinaryOp {
            public LessThanOrEqual(DMExpression lhs, DMExpression rhs)
                : base(lhs, rhs)
            {}

            public override float Eval() {
                return (LHS.Eval() <= RHS.Eval()) ? 1 : 0;
            }

            public override void EmitPushValue(DMObject dmObject, DMProc proc) {
                LHS.EmitPushValue(dmObject, proc);
                RHS.EmitPushValue(dmObject, proc);
                proc.LessThanOrEqual();
            }
        }

        // x || y
        class Or : BinaryOp {
            public Or(DMExpression lhs, DMExpression rhs)
                : base(lhs, rhs)
            {}

            public override float Eval() {
                var lhs = LHS.Eval() != 0.0;
                var rhs = RHS.Eval() != 0.0;
                return (lhs || rhs) ? 1 : 0;
            }

            public override void EmitPushValue(DMObject dmObject, DMProc proc) {
                string endLabel = proc.NewLabelName();

                LHS.EmitPushValue(dmObject, proc);
                proc.BooleanOr(endLabel);
                RHS.EmitPushValue(dmObject, proc);
                proc.AddLabel(endLabel);
            }
        }

        // x && y
        class And : BinaryOp {
            public And(DMExpression lhs, DMExpression rhs)
                : base(lhs, rhs)
            {}

            public override float Eval() {
                var lhs = LHS.Eval() != 0.0;
                var rhs = RHS.Eval() != 0.0;
                return (lhs && rhs) ? 1 : 0;
            }

            public override void EmitPushValue(DMObject dmObject, DMProc proc) {
                string endLabel = proc.NewLabelName();

                LHS.EmitPushValue(dmObject, proc);
                proc.BooleanAnd(endLabel);
                RHS.EmitPushValue(dmObject, proc);
                proc.AddLabel(endLabel);
            }
        }
#endregion

#region Binary Ops (with l-value mutation)
        abstract class MutatingBinaryOp : BinaryOp {
            public MutatingBinaryOp(DMExpression lhs, DMExpression rhs)
                : base(lhs, rhs)
            {}

            public abstract void EmitOp(DMObject dmObject, DMProc proc);

            public override void EmitPushValue(DMObject dmObject, DMProc proc) {
                switch (LHS.EmitIdentifier(dmObject, proc)) {
                    case IdentifierPushResult.Unconditional:
                        RHS.EmitPushValue(dmObject, proc);
                        EmitOp(dmObject, proc);
                        break;

                    case IdentifierPushResult.Conditional:
                        var skipLabel = proc.NewLabelName();
                        var endLabel = proc.NewLabelName();
                        proc.JumpIfNullIdentifier(skipLabel);
                        RHS.EmitPushValue(dmObject, proc);
                        EmitOp(dmObject, proc);
                        proc.Jump(endLabel);
                        proc.AddLabel(skipLabel);
                        proc.Pop();
                        proc.PushNull();
                        proc.AddLabel(endLabel);
                        break;
                }

            }
        }

        abstract class DoubleMutatingBinaryOp : BinaryOp {
            public DoubleMutatingBinaryOp(DMExpression lhs, DMExpression rhs)
                : base(lhs, rhs)
            {}

            public abstract void EmitOps(DMObject dmObject, DMProc proc);

            public override void EmitPushValue(DMObject dmObject, DMProc proc) {
                var identifierPushResult = LHS.EmitIdentifier(dmObject, proc);
                proc.PushCopy();

                switch (identifierPushResult) {
                    case IdentifierPushResult.Unconditional:
                        RHS.EmitPushValue(dmObject, proc);
                        EmitOps(dmObject, proc);
                        break;

                    case IdentifierPushResult.Conditional:
                        var skipLabel = proc.NewLabelName();
                        var endLabel = proc.NewLabelName();
                        proc.JumpIfNullIdentifier(skipLabel);
                        RHS.EmitPushValue(dmObject, proc);
                        EmitOps(dmObject, proc);
                        proc.Jump(endLabel);
                        proc.AddLabel(skipLabel);
                        proc.Pop();
                        proc.Pop();
                        proc.PushNull();
                        proc.AddLabel(endLabel);
                        break;
                }

            }
        }

        // x = y
        class Assignment : MutatingBinaryOp {
            public Assignment(DMExpression lhs, DMExpression rhs)
                : base(lhs, rhs)
            {}

            public override void EmitOp(DMObject dmObject, DMProc proc)
            {
                proc.Assign();
            }
        }

        // x += y
        class Append : MutatingBinaryOp {
            public Append(DMExpression lhs, DMExpression rhs)
                : base(lhs, rhs)
            {}

            public override void EmitOp(DMObject dmObject, DMProc proc) {
                proc.Append();
            }
        }

        // x |= y
        class Combine : MutatingBinaryOp {
            public Combine(DMExpression lhs, DMExpression rhs)
                : base(lhs, rhs)
            {}

            public override void EmitOp(DMObject dmObject, DMProc proc) {
                proc.Combine();
            }
        }

        // x -= y
        class Remove : MutatingBinaryOp {
            public Remove(DMExpression lhs, DMExpression rhs)
                : base(lhs, rhs)
            {}

            public override void EmitOp(DMObject dmObject, DMProc proc) {
                proc.Remove();
            }
        }

        // x &= y
        class Mask : MutatingBinaryOp {
            public Mask(DMExpression lhs, DMExpression rhs)
                : base(lhs, rhs)
            {}

            public override void EmitOp(DMObject dmObject, DMProc proc) {
                proc.Mask();
            }
        }

        // x *= y
        class MultiplyAssign : DoubleMutatingBinaryOp {
            public MultiplyAssign(DMExpression lhs, DMExpression rhs)
                : base(lhs, rhs)
            {}

            public override void EmitOps(DMObject dmObject, DMProc proc) {
                proc.Multiply();
                proc.Assign();
            }
        }

        // x /= y
        class DivideAssign : DoubleMutatingBinaryOp {
            public DivideAssign(DMExpression lhs, DMExpression rhs)
                : base(lhs, rhs)
            {}

            public override void EmitOps(DMObject dmObject, DMProc proc) {
                proc.Divide();
                proc.Assign();
            }
        }

        // x <<= y
        class LeftShiftAssign : DoubleMutatingBinaryOp {
            public LeftShiftAssign(DMExpression lhs, DMExpression rhs)
                : base(lhs, rhs)
            {}

            public override void EmitOps(DMObject dmObject, DMProc proc) {
                proc.BitShiftLeft();
                proc.Assign();
            }
        }

        // x >>= y
        class RightShiftAssign : DoubleMutatingBinaryOp {
            public RightShiftAssign(DMExpression lhs, DMExpression rhs)
                : base(lhs, rhs)
            {}

            public override void EmitOps(DMObject dmObject, DMProc proc) {
                proc.BitShiftRight();
                proc.Assign();
            }
        }

        // x ^= y
        class XorAssign : DoubleMutatingBinaryOp {
            public XorAssign(DMExpression lhs, DMExpression rhs)
                : base(lhs, rhs)
            {}

            public override void EmitOps(DMObject dmObject, DMProc proc) {
                proc.BinaryXor();
                proc.Assign();
            }
        }
#endregion

        // x ? y : z
        class Ternary : DMExpression {
            DMExpression _a, _b, _c;

            public Ternary(DMExpression a, DMExpression b, DMExpression c) {
                _a = a;
                _b = b;
                _c = c;
            }

            public override float Eval() {
                var a = _a.Eval() != 0.0;

                if (a) {
                    return _b.Eval();
                } else {
                    return _c.Eval();
                }
            }

            public override void EmitPushValue(DMObject dmObject, DMProc proc) {
                string cLabel = proc.NewLabelName();
                string endLabel = proc.NewLabelName();

                _a.EmitPushValue(dmObject, proc);
                proc.JumpIfFalse(cLabel);
                _b.EmitPushValue(dmObject, proc);
                proc.Jump(endLabel);
                proc.AddLabel(cLabel);
                _c.EmitPushValue(dmObject, proc);
                proc.AddLabel(endLabel);
            }
        }

        // x() (only the identifier)
        class Proc : DMExpression {
            string _identifier;

            public Proc(string identifier) {
                _identifier = identifier;
            }

            public override void EmitPushValue(DMObject dmObject, DMProc proc) {
                throw new Exception("attempt to use proc as value");
            }

            public override ProcPushResult EmitPushProc(DMObject dmObject, DMProc proc) {
                if (!dmObject.HasProc(_identifier)) {
                    throw new Exception($"Type + {dmObject.Path} does not have a proc named `{_identifier}`");
                }

                proc.GetProc(_identifier);
                return ProcPushResult.Unconditional;
            }
        }

        // .
        class ProcSelf : LValue {
            public ProcSelf()
                : base(null)
            {}

            public override void EmitPushValue(DMObject dmObject, DMProc proc) {
                proc.PushSelf();
            }

            public override ProcPushResult EmitPushProc(DMObject dmObject, DMProc proc) {
                proc.PushSelf();
                return ProcPushResult.Unconditional;
            }
        }

        // ..
        class ProcSuper : DMExpression {
            public override void EmitPushValue(DMObject dmObject, DMProc proc) {
                throw new Exception("attempt to use proc as value");
            }

            public override ProcPushResult EmitPushProc(DMObject dmObject, DMProc proc) {
                proc.PushSuperProc();
                return ProcPushResult.Unconditional;
            }
        }

        // x(y, z, ...)
        class ProcCall : DMExpression {
            DMExpression _target;
            ArgumentList _arguments;

            public ProcCall(DMExpression target, ArgumentList arguments) {
                _target = target;
                _arguments = arguments;
            }

            public override void EmitPushValue(DMObject dmObject, DMProc proc) {

                var _procResult = _target.EmitPushProc(dmObject, proc);

                switch (_procResult) {
                    case ProcPushResult.Unconditional: 
                        if (_arguments.Length == 0 && _target is ProcSuper) {
                            proc.PushProcArguments();
                        } else {
                            _arguments.EmitPushArguments(dmObject, proc);
                        }
                        proc.Call();
                        break;

                    case ProcPushResult.Conditional: {
                        var skipLabel = proc.NewLabelName();
                        var endLabel = proc.NewLabelName();
                        proc.JumpIfNullIdentifier(skipLabel);
                        if (_arguments.Length == 0 && _target is ProcSuper) {
                            proc.PushProcArguments();
                        } else {
                            _arguments.EmitPushArguments(dmObject, proc);
                        }
                        proc.Call();
                        proc.Jump(endLabel);
                        proc.AddLabel(skipLabel);
                        proc.Pop();
                        proc.PushNull();
                        proc.AddLabel(endLabel);
                        break;
                    }
                }
<<<<<<< HEAD
=======

                proc.Call();
>>>>>>> 2d84a938
            }
        }

        // call(...)(...)
        class CallStatement : DMExpression {
            DMExpression _a; // Procref, Object, LibName
            DMExpression _b; // ProcName, FuncName
            ArgumentList _procArgs;

            public CallStatement(DMExpression a, ArgumentList procArgs) {
                _a = a;
                _procArgs = procArgs;
            }

            public CallStatement(DMExpression a, DMExpression b, ArgumentList procArgs) {
                _a = a;
                _b = b;
                _procArgs = procArgs;
            }

            public override void EmitPushValue(DMObject dmObject, DMProc proc) {
                if (_b != null) {
                    _b.EmitPushValue(dmObject, proc);
                }

                _a.EmitPushValue(dmObject, proc);
                _procArgs.EmitPushArguments(dmObject, proc);
                proc.CallStatement();
            }
        }

        // x[y]
        class ListIndex : LValue {
            DMExpression _expr;
            DMExpression _index;

            public ListIndex(DMExpression expr, DMExpression index, DreamPath? path)
                : base(path)
            {
                _expr = expr;
                _index = index;
            }

            public override void EmitPushValue(DMObject dmObject, DMProc proc) {
                _expr.EmitPushValue(dmObject, proc);
                _index.EmitPushValue(dmObject, proc);
                proc.IndexList();
            }
        }

        // x.y.z
        class Dereference : LValue {
            // Kind of a lazy port
            DMExpression _expr;
            List<(bool conditional, string field)> _fields = new();

            public override DreamPath? Path => _path;
            DreamPath? _path;

            public Dereference(DMExpression expr, DMASTDereference astNode, bool includingLast)
                : base(null) // This gets filled in later
            {
                _expr = expr;

                var current_path = _expr.Path;
                DMASTDereference.Dereference[] dereferences = astNode.Dereferences;
                for (int i = 0; i < (includingLast ? dereferences.Length : dereferences.Length - 1); i++) {
                    DMASTDereference.Dereference deref = dereferences[i];

                    switch (deref.Type) {
                        case DMASTDereference.DereferenceType.Direct: {
                            if (current_path == null) {
                                throw new Exception("Cannot dereference property \"" + deref.Property + "\" because a type specifier is missing");
                            }

                            DMObject dmObject = DMObjectTree.GetDMObject(current_path.Value, false);

                            var current = dmObject.GetVariable(deref.Property);
                            if (current == null) current = dmObject.GetGlobalVariable(deref.Property);
                            if (current == null) throw new Exception("Invalid property \"" + deref.Property + "\" on type " + dmObject.Path);

                            current_path = current.Type;
                            _fields.Add((deref.Conditional, deref.Property));
                            break;
                        }

                        case DMASTDereference.DereferenceType.Search: {
                            var current = new DMVariable(null, deref.Property, false);
                            current_path = current.Type;
                            _fields.Add((deref.Conditional, deref.Property));
                            break;
                        }

                        default:
                            throw new InvalidOperationException();
                    }
                }

                _path = current_path;
            }

            public override void EmitPushValue(DMObject dmObject, DMProc proc) {
                _expr.EmitPushValue(dmObject, proc);

                foreach (var (conditional, field) in _fields) {
                    if (conditional) {
                        proc.DereferenceConditional(field);
                    } else {
                        proc.Dereference(field);
                    }
                }
            }

            public override IdentifierPushResult EmitIdentifier(DMObject dmObject, DMProc proc) {
                _expr.EmitPushValue(dmObject, proc);

                bool lastConditional = false;
                foreach (var (conditional, field) in _fields) {
                    if (conditional) {
                        proc.DereferenceConditional(field);
                    } else {
                        proc.Dereference(field);
                    }

                    lastConditional = conditional;
                }

                if (lastConditional) {
                    return IdentifierPushResult.Conditional;
                } else {
                    return IdentifierPushResult.Unconditional;
                }
            }

            public void EmitPushInitial(DMObject dmObject, DMProc proc) {
                _expr.EmitPushValue(dmObject, proc);

                for (int idx = 0; idx < _fields.Count - 1; idx++)
                {
                    if (_fields[idx].conditional) {
                        proc.DereferenceConditional(_fields[idx].field);
                    } else {
                        proc.Dereference(_fields[idx].field);
                    }
                }

                // TODO: Handle conditional
                proc.Initial(_fields[^1].field);
            }
        }

        // x.y.z()
        class DereferenceProc : DMExpression {
            // Kind of a lazy port
            Dereference _parent;
            bool _conditional;
            string _field;

            public DereferenceProc(DMExpression expr, DMASTDereferenceProc astNode) {
                _parent = new Dereference(expr, astNode, false);

                DMASTDereference.Dereference deref = astNode.Dereferences[^1];
                switch (deref.Type) {
                    case DMASTDereference.DereferenceType.Direct: {
                        if (_parent.Path == null) {
                            throw new Exception("Cannot dereference property \"" + deref.Property + "\" because a type specifier is missing");
                        }

                        DreamPath type = _parent.Path.Value;
                        DMObject dmObject = DMObjectTree.GetDMObject(type, false);

                        if (!dmObject.HasProc(deref.Property)) throw new Exception("Type + " + type + " does not have a proc named \"" + deref.Property + "\"");
                        _conditional = deref.Conditional;
                        _field = deref.Property;
                        break;
                    }

                    case DMASTDereference.DereferenceType.Search: {
                        _conditional = deref.Conditional;
                        _field = deref.Property;
                        break;
                    }

                    default:
                        throw new InvalidOperationException();
                }
            }

            public override void EmitPushValue(DMObject dmObject, DMProc proc) {
                throw new Exception("attempt to use proc as value");
            }

            public override ProcPushResult EmitPushProc(DMObject dmObject, DMProc proc) {
                _parent.EmitPushValue(dmObject, proc);

                if (_conditional) {
                    proc.DereferenceProcConditional(_field);
                    return ProcPushResult.Conditional;
                } else {
                    proc.DereferenceProc(_field);
                    return ProcPushResult.Unconditional;
                }
            }
        }

        // arglist(...)
        class Arglist : DMExpression {
            DMExpression _expr;

            public Arglist(DMExpression expr) {
                _expr = expr;
            }

            public override void EmitPushValue(DMObject dmObject, DMProc proc) {
                throw new Exception("invalid use of `arglist`");
            }

            public void EmitPushArglist(DMObject dmObject, DMProc proc) {
                _expr.EmitPushValue(dmObject, proc);
                proc.PushArgumentList();
            }
        }

        // new x (...)
        class New : DMExpression {
            DMExpression Expr;
            ArgumentList Arguments;

            public New(DMExpression expr, ArgumentList arguments) {
                Expr = expr;
                Arguments = arguments;
            }

            public override void EmitPushValue(DMObject dmObject, DMProc proc) {
                Expr.EmitPushValue(dmObject, proc);
                Arguments.EmitPushArguments(dmObject, proc);
                proc.CreateObject();
            }
        }

        // new /x/y/z (...)
        class NewPath : DMExpression {
            DreamPath TargetPath;
            ArgumentList Arguments;

            public NewPath(DreamPath targetPath, ArgumentList arguments) {
                TargetPath = targetPath;
                Arguments = arguments;
            }

            public override void EmitPushValue(DMObject dmObject, DMProc proc) {
                proc.PushPath(TargetPath);
                Arguments.EmitPushArguments(dmObject, proc);
                proc.CreateObject();
            }
        }

        // locate()
        class LocateInferred : DMExpression {
            DreamPath _path;
            DMExpression _container;

            public LocateInferred(DreamPath path, DMExpression container) {
                _path = path;
                _container = container;
            }

            public override void EmitPushValue(DMObject dmObject, DMProc proc) {
                proc.PushPath(_path);

                if (_container != null) {
                    _container.EmitPushValue(dmObject, proc);
                } else {
                    proc.GetIdentifier("world");
                }

                proc.Locate();
            }
        }

        // locate(x)
        class Locate : DMExpression {
            DMExpression _path;
            DMExpression _container;

            public Locate(DMExpression path, DMExpression container) {
                _path = path;
                _container = container;
            }

            public override void EmitPushValue(DMObject dmObject, DMProc proc) {
                _path.EmitPushValue(dmObject, proc);

                if (_container != null) {
                    _container.EmitPushValue(dmObject, proc);
                } else {
                    proc.GetIdentifier("world");
                }

                proc.Locate();
            }
        }

        // locate(x, y, z)
        class LocateCoordinates : DMExpression {
            DMExpression _x, _y, _z;

            public LocateCoordinates(DMExpression x, DMExpression y, DMExpression z) {
                _x = x;
                _y = y;
                _z = z;
            }

            public override void EmitPushValue(DMObject dmObject, DMProc proc) {
                _x.EmitPushValue(dmObject, proc);
                _y.EmitPushValue(dmObject, proc);
                _z.EmitPushValue(dmObject, proc);
                proc.LocateCoordinates();
            }
        }

        // istype(x, y)
        class IsType : DMExpression {
            DMExpression _expr;
            DMExpression _path;

            public IsType(DMExpression expr, DMExpression path) {
                _expr = expr;
                _path = path;
            }

            public override void EmitPushValue(DMObject dmObject, DMProc proc) {
                _expr.EmitPushValue(dmObject, proc);
                _path.EmitPushValue(dmObject, proc);
                proc.IsType();
            }
        }

        // istype(x)
        class IsTypeInferred : DMExpression {
            DMExpression _expr;
            DreamPath _path;

            public IsTypeInferred(DMExpression expr, DreamPath path) {
                _expr = expr;
                _path = path;
            }

            public override void EmitPushValue(DMObject dmObject, DMProc proc) {
                _expr.EmitPushValue(dmObject, proc);
                proc.PushPath(_path);
                proc.IsType();
            }
        }

        // list(...)
        class List : DMExpression {
            // Lazy
            DMASTList _astNode;

            public List(DMASTList astNode) {
                _astNode = astNode;
            }

            public override void EmitPushValue(DMObject dmObject, DMProc proc) {
                proc.CreateList();

                if (_astNode.Values != null) {
                    foreach (DMASTCallParameter value in _astNode.Values) {
                        DMASTAssign associatedAssign = value.Value as DMASTAssign;

                        if (associatedAssign != null) {
                            DMExpression.Create(dmObject, proc, associatedAssign.Value).EmitPushValue(dmObject, proc);

                            if (associatedAssign.Expression is DMASTIdentifier) {
                                proc.PushString(value.Name);
                                proc.ListAppendAssociated();
                            } else {
                                DMExpression.Create(dmObject, proc, associatedAssign.Expression).EmitPushValue(dmObject, proc);
                                proc.ListAppendAssociated();
                            }
                        } else {
                            DMExpression.Create(dmObject, proc, value.Value).EmitPushValue(dmObject, proc);

                            if (value.Name != null) {
                                proc.PushString(value.Name);
                                proc.ListAppendAssociated();
                            } else {
                                proc.ListAppend();
                            }
                        }
                    }
                }
            }
        }

        // input(...)
        class Input : DMExpression {
            // Lazy
            DMASTInput _astNode;

            public Input(DMASTInput astNode) {
                _astNode = astNode;
            }

            public override void EmitPushValue(DMObject dmObject, DMProc proc) {
                if (_astNode.Parameters.Length == 0 || _astNode.Parameters.Length > 4) throw new Exception("Invalid input() parameter count");

                //Push input's four arguments, pushing null for the missing ones
                for (int i = 3; i >= 0; i--) {
                    if (i < _astNode.Parameters.Length) {
                        DMASTCallParameter parameter = _astNode.Parameters[i];

                        if (parameter.Name != null) throw new Exception("input() does not take named arguments");
                        DMExpression.Create(dmObject, proc, parameter.Value).EmitPushValue(dmObject, proc);
                    } else {
                        proc.PushNull();
                    }
                }

                proc.Prompt(_astNode.Types);
            }
        }

        // initial(x)
        class Initial : DMExpression {
            DMExpression _expr;

            public Initial(DMExpression expr) {
                _expr = expr;
            }

            public override void EmitPushValue(DMObject dmObject, DMProc proc) {
                // TODO: Add EmitPushInitial to Base?

                if (_expr is Field field) {
                    field.EmitPushInitial(proc);
                    return;
                }

                if (_expr is Dereference dereference) {
                    dereference.EmitPushInitial(dmObject, proc);
                    return;
                }

                throw new Exception($"can't get initial value of {_expr}");
            }
        }

        // x in y
        class In : DMExpression {
            DMExpression _expr;
            DMExpression _container;

            public In(DMExpression expr, DMExpression container) {
                _expr = expr;
                _container = container;
            }

            public override void EmitPushValue(DMObject dmObject, DMProc proc) {
                _expr.EmitPushValue(dmObject, proc);
                _container.EmitPushValue(dmObject, proc);
                proc.IsInList();
            }
        }
    }
}<|MERGE_RESOLUTION|>--- conflicted
+++ resolved
@@ -362,12 +362,7 @@
             public override void EmitPushValue(DMObject dmObject, DMProc proc) {
                 Expr.EmitPushValue(dmObject, proc);
                 proc.PushFloat(1);
-<<<<<<< HEAD
-                proc.Append();    
-=======
                 proc.Append();
-                Expr.EmitPushValue(dmObject, proc);
->>>>>>> 2d84a938
             }
         }
 
@@ -382,12 +377,8 @@
                 Expr.EmitPushValue(dmObject, proc);
                 Expr.EmitPushValue(dmObject, proc);
                 proc.PushFloat(1);
-<<<<<<< HEAD
-                proc.Append(); 
+                proc.Append();
                 proc.Pop();
-=======
-                proc.Append();
->>>>>>> 2d84a938
             }
         }
 
@@ -401,10 +392,6 @@
                 Expr.EmitPushValue(dmObject, proc);
                 proc.PushFloat(1);
                 proc.Remove();
-<<<<<<< HEAD
-=======
-                Expr.EmitPushValue(dmObject, proc);
->>>>>>> 2d84a938
             }
         }
 
@@ -420,10 +407,7 @@
                 Expr.EmitPushValue(dmObject, proc);
                 proc.PushFloat(1);
                 proc.Remove();
-<<<<<<< HEAD
                 proc.Pop();
-=======
->>>>>>> 2d84a938
             }
         }
 
@@ -1046,7 +1030,7 @@
                 var _procResult = _target.EmitPushProc(dmObject, proc);
 
                 switch (_procResult) {
-                    case ProcPushResult.Unconditional: 
+                    case ProcPushResult.Unconditional:
                         if (_arguments.Length == 0 && _target is ProcSuper) {
                             proc.PushProcArguments();
                         } else {
@@ -1073,11 +1057,6 @@
                         break;
                     }
                 }
-<<<<<<< HEAD
-=======
-
-                proc.Call();
->>>>>>> 2d84a938
             }
         }
 
