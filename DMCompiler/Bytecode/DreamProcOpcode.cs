--- conflicted
+++ resolved
@@ -564,7 +564,6 @@
 /// Custom attribute for declaring <see cref="OpcodeMetadata"/> metadata for individual opcodes
 /// </summary>
 [AttributeUsage(AttributeTargets.Field, Inherited = false, AllowMultiple = false)]
-<<<<<<< HEAD
 internal sealed class OpcodeMetadataAttribute : Attribute {
     public OpcodeMetadata Metadata;
 
@@ -576,10 +575,6 @@
         params OpcodeArgType[] requiredArgs) {
         Metadata = new OpcodeMetadata(stackDelta, variableArgs, requiredArgs);
     }
-=======
-internal sealed class OpcodeMetadataAttribute(int stackDelta = 0) : Attribute {
-    public OpcodeMetadata Metadata = new(stackDelta);
->>>>>>> 5c09e2c6
 }
 
 public enum OpcodeArgType {
@@ -603,21 +598,10 @@
 /// <summary>
 /// Miscellaneous metadata associated with individual <see cref="DreamProcOpcode"/> opcodes using the <see cref="OpcodeMetadataAttribute"/> attribute
 /// </summary>
-<<<<<<< HEAD
-public struct OpcodeMetadata {
-    public readonly int StackDelta; // Net change in stack size caused by this opcode
-    public readonly List<OpcodeArgType> RequiredArgs; // The types of arguments this opcode requires
-    public readonly bool VariableArgs; // Whether this opcode takes a variable number of arguments
-
-    public OpcodeMetadata(int stackDelta = 0, bool variableArgs = false, params OpcodeArgType[] requiredArgs) {
-        StackDelta = stackDelta;
-        RequiredArgs = new List<OpcodeArgType>(requiredArgs);
-        VariableArgs = variableArgs;
-    }
-=======
-public struct OpcodeMetadata(int stackDelta = 0) {
+public struct OpcodeMetadata(int stackDelta = 0, bool variableArgs = false, params OpcodeArgType[] requiredArgs) {
     public readonly int StackDelta = stackDelta; // Net change in stack size caused by this opcode
->>>>>>> 5c09e2c6
+    public readonly List<OpcodeArgType> RequiredArgs = [..requiredArgs]; // The types of arguments this opcode requires
+    public readonly bool VariableArgs = variableArgs; // Whether this opcode takes a variable number of arguments
 }
 
 /// <summary>
