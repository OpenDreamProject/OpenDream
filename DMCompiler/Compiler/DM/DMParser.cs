--- conflicted
+++ resolved
@@ -228,31 +228,7 @@
                         Error($"error: bad argument definition '{Current().PrintableText}'", false);
                         Advance();
                         BracketWhitespace();
-<<<<<<< HEAD
-                        var parameters = DefinitionParameters();
-
-                        if (Current().Type != TokenType.DM_RightParenthesis && Current().Type != TokenType.DM_Comma &&
-                            !Check(TokenType.DM_IndeterminateArgs))
-                        {
-                            if (parameters.Count > 0) // Separate error handling mentions the missing right-paren
-                            {
-                                Error($"error: {parameters.Last().Name}: missing comma ',' or right-paren ')'", false);
-                            }
-                            parameters.AddRange(DefinitionParameters());
-                        }
-                        if (!Check(TokenType.DM_IndeterminateArgs) && Current().Type != TokenType.DM_RightParenthesis && Current().Type != TokenType.EndOfFile) {
-                            // BYOND doesn't specify the arg
-                            Error($"error: bad argument definition '{Current().PrintableText}'", false);
-                            Advance();
-                            BracketWhitespace();
-                            Check(TokenType.DM_Comma);
-                            BracketWhitespace();
-                            parameters.AddRange(DefinitionParameters());
-                        }
-
-=======
                         Check(TokenType.DM_Comma);
->>>>>>> 75ffefd7
                         BracketWhitespace();
                         parameters.AddRange(DefinitionParameters());
                     }
@@ -268,21 +244,16 @@
                         if (procStatement is not null) {
                             procBlock = new DMASTProcBlockInner(loc, procStatement);
                         }
-<<<<<<< HEAD
-                        if(_currentPath.LastElement.Contains("operator"))
-                        {
-                            List<DMASTProcStatement> procStatements = procBlock.Statements.ToList();
-                            Location tokenLoc = procBlock.Location;
-                            //add ". = src" as the first expression in the operator
-                            DMASTProcStatementExpression assignEqSrc = new DMASTProcStatementExpression(tokenLoc, new DMASTAssign(tokenLoc,new DMASTCallableSelf(tokenLoc), new DMASTIdentifier(tokenLoc, "src")));
-                            procStatements.Insert(0, assignEqSrc);
-                            procBlock.Statements = procStatements.ToArray();
-                        }
-                        statement = new DMASTProcDefinition(loc, _currentPath, parameters.ToArray(), procBlock);
-=======
->>>>>>> 75ffefd7
-                    }
-
+                    }
+                    if(_currentPath.LastElement.Contains("operator"))
+                    {
+                        List<DMASTProcStatement> procStatements = procBlock.Statements.ToList();
+                        Location tokenLoc = procBlock.Location;
+                        //add ". = src" as the first expression in the operator
+                        DMASTProcStatementExpression assignEqSrc = new DMASTProcStatementExpression(tokenLoc, new DMASTAssign(tokenLoc,new DMASTCallableSelf(tokenLoc), new DMASTIdentifier(tokenLoc, "src")));
+                        procStatements.Insert(0, assignEqSrc);
+                        procBlock.Statements = procStatements.ToArray();
+                    }
                     statement = new DMASTProcDefinition(loc, _currentPath, parameters.ToArray(), procBlock);
                 }
 
