--- conflicted
+++ resolved
@@ -41,16 +41,11 @@
 
         private DreamCompiledJson _compiledJson;
 
-<<<<<<< HEAD
         public TrustLevel TrustLevel { get; private set; } = TrustLevel.Ultrasafe;
 
-        public void Initialize()
-        {
-            LoadTrustLevel();
-=======
         //TODO This arg is awful and temporary until RT supports cvar overrides in unit tests
         public void Initialize(string jsonPath) {
->>>>>>> 81cab717
+            LoadTrustLevel();
             InitializeConnectionManager();
 
             DreamCompiledJson json = LoadJson(jsonPath);
