using OpenDreamShared.Compiler;
using DMCompiler.Compiler.DM;
using System.Collections.Generic;
using OpenDreamShared.Dream;
using System;
using DMCompiler.DM.Expressions;
using OpenDreamShared.Dream.Procs;

namespace DMCompiler.DM.Visitors {
    class DMProcBuilder {
        private readonly DMObject _dmObject;
        private readonly DMProc _proc;

        public DMProcBuilder(DMObject dmObject, DMProc proc) {
            _dmObject = dmObject;
            _proc = proc;
        }

        public void ProcessProcDefinition(DMASTProcDefinition procDefinition) {
            if (procDefinition.Body == null) return;

            _proc.DebugSource(procDefinition.Location.SourceFile);

            foreach (DMASTDefinitionParameter parameter in procDefinition.Parameters) {
                string parameterName = parameter.Name;

                if (parameter.Value != null) { //Parameter has a default value
                    string afterDefaultValueCheck = _proc.NewLabelName();
                    DMReference parameterRef = _proc.GetLocalVariableReference(parameterName);

                    //Don't set parameter to default if not null
                    _proc.PushReferenceValue(parameterRef);
                    _proc.IsNull();
                    _proc.JumpIfFalse(afterDefaultValueCheck);

                    //Set default
                    try {
                        DMExpression.Emit(_dmObject, _proc, parameter.Value, parameter.ObjectType);
                    } catch (CompileErrorException e) {
                        DMCompiler.Emit(e.Error);
                    }
                    _proc.Assign(parameterRef);
                    _proc.Pop();

                    _proc.AddLabel(afterDefaultValueCheck);
                }
            }

            ProcessBlockInner(procDefinition.Body);
            _proc.ResolveLabels();
        }

        public void ProcessBlockInner(DMASTProcBlockInner block) {
            // TODO ProcessStatementSet() needs to be before any loops but this is nasty
            foreach (var stmt in block.Statements) {
                if (stmt is DMASTProcStatementSet set) {
                    try {
                        ProcessStatementSet(set);
                    } catch (CompileAbortException e) {
                        // The statement's location info isn't passed all the way down so change the error to make it more accurate
                        e.Error.Location = set.Location;
                        DMCompiler.Emit(e.Error);
                        return; // Don't spam the error that will continue to exist
                    } catch (CompileErrorException e) {
                        //Retreat from the statement when there's an error
                        DMCompiler.Emit(e.Error);
                    }
                }
            }

            foreach (DMASTProcStatement statement in block.Statements) {
                // see above
                if (statement is DMASTProcStatementSet) {
                    continue;
                }

                if (statement.Location.Line != null) {
                    _proc.DebugLine(statement.Location.Line.Value);
                }

                try {
                    ProcessStatement(statement);
                } catch (CompileAbortException e) {
                    // The statement's location info isn't passed all the way down so change the error to make it more accurate
                    e.Error.Location = statement.Location;
                    DMCompiler.Emit(e.Error);
                    return; // Don't spam the error that will continue to exist
                } catch (CompileErrorException e) {
                    //Retreat from the statement when there's an error
                    DMCompiler.Emit(e.Error);
                }
            }
        }

        public void ProcessStatement(DMASTProcStatement statement) {
            switch (statement) {
                case DMASTProcStatementExpression statementExpression: ProcessStatementExpression(statementExpression); break;
                case DMASTProcStatementContinue statementContinue: ProcessStatementContinue(statementContinue); break;
                case DMASTProcStatementGoto statementGoto: ProcessStatementGoto(statementGoto); break;
                case DMASTProcStatementLabel statementLabel: ProcessStatementLabel(statementLabel); break;
                case DMASTProcStatementBreak statementBreak: ProcessStatementBreak(statementBreak); break;
                case DMASTProcStatementDel statementDel: ProcessStatementDel(statementDel); break;
                case DMASTProcStatementSpawn statementSpawn: ProcessStatementSpawn(statementSpawn); break;
                case DMASTProcStatementReturn statementReturn: ProcessStatementReturn(statementReturn); break;
                case DMASTProcStatementIf statementIf: ProcessStatementIf(statementIf); break;
                case DMASTProcStatementFor statementFor: ProcessStatementFor(statementFor); break;
                case DMASTProcStatementInfLoop statementInfLoop: ProcessStatementInfLoop(statementInfLoop); break;
                case DMASTProcStatementWhile statementWhile: ProcessStatementWhile(statementWhile); break;
                case DMASTProcStatementDoWhile statementDoWhile: ProcessStatementDoWhile(statementDoWhile); break;
                case DMASTProcStatementSwitch statementSwitch: ProcessStatementSwitch(statementSwitch); break;
                case DMASTProcStatementBrowse statementBrowse: ProcessStatementBrowse(statementBrowse); break;
                case DMASTProcStatementBrowseResource statementBrowseResource: ProcessStatementBrowseResource(statementBrowseResource); break;
                case DMASTProcStatementOutputControl statementOutputControl: ProcessStatementOutputControl(statementOutputControl); break;
                case DMASTProcStatementOutput statementOutput: ProcessStatementOutput(statementOutput); break;
                case DMASTProcStatementInput statementInput: ProcessStatementInput(statementInput); break;
                case DMASTProcStatementVarDeclaration varDeclaration: ProcessStatementVarDeclaration(varDeclaration); break;
                case DMASTProcStatementTryCatch tryCatch: ProcessStatementTryCatch(tryCatch); break;
                case DMASTProcStatementThrow dmThrow: ProcessStatementThrow(dmThrow); break;
                case DMASTProcStatementMultipleVarDeclarations multipleVarDeclarations: {
                    foreach (DMASTProcStatementVarDeclaration varDeclaration in multipleVarDeclarations.VarDeclarations) {
                        ProcessStatementVarDeclaration(varDeclaration);
                    }

                    break;
                }
                default: throw new CompileAbortException(statement.Location, "Invalid proc statement");
            }
        }

        public void ProcessStatementExpression(DMASTProcStatementExpression statement) {
            DMExpression.Emit(_dmObject, _proc, statement.Expression);
            _proc.Pop();
        }

        public void ProcessStatementContinue(DMASTProcStatementContinue statementContinue) {
            _proc.Continue(statementContinue.Label);
        }

        public void ProcessStatementGoto(DMASTProcStatementGoto statementGoto) {
            _proc.Goto(statementGoto.Label.Identifier);
        }

        public void ProcessStatementLabel(DMASTProcStatementLabel statementLabel) {
            _proc.AddLabel(statementLabel.Name + "_codelabel");
            if (statementLabel.Body is not null)
            {
                _proc.StartScope();
                {
                    ProcessBlockInner(statementLabel.Body);
                }
                _proc.EndScope();
                _proc.AddLabel(statementLabel.Name + "_end");
            }
        }

        public void ProcessStatementBreak(DMASTProcStatementBreak statementBreak) {
            _proc.Break(statementBreak.Label);
        }

        public void ProcessStatementSet(DMASTProcStatementSet statementSet)
        {
            var attribute = statementSet.Attribute.ToLower();
            // TODO deal with "src"
            if (!DMExpression.TryConstant(_dmObject, _proc, statementSet.Value, out var constant) && attribute != "src") {
                throw new CompileErrorException(statementSet.Location, $"{attribute} attribute should be a constant");
            }

            switch (statementSet.Attribute.ToLower()) {
                case "waitfor": {
                    _proc.WaitFor(constant.IsTruthy());
                    break;
                }
                case "opendream_unimplemented": {
                    if (constant.IsTruthy())
                    {
                        _proc.Attributes |= ProcAttributes.Unimplemented;
                    }
                    else
                    {
                        _proc.Attributes &= ~ProcAttributes.Unimplemented;
                    }
                    break;
                }
                case "hidden":
                    if (constant.IsTruthy())
                    {
                        _proc.Attributes |= ProcAttributes.Hidden;
                    }
                    else
                    {
                        _proc.Attributes &= ~ProcAttributes.Hidden;
                    }
                    break;
                case "popup_menu":
                    if (constant.IsTruthy()) // The default is to show it so we flag it if it's hidden
                    {
                        _proc.Attributes &= ~ProcAttributes.HidePopupMenu;
                    }
                    else
                    {
                        _proc.Attributes |= ProcAttributes.HidePopupMenu;
                    }

                    DMCompiler.UnimplementedWarning(statementSet.Location, "set popup_menu is not implemented");
                    break;
                case "instant":
                    if (constant.IsTruthy())
                    {
                        _proc.Attributes |= ProcAttributes.Instant;
                    }
                    else
                    {
                        _proc.Attributes &= ~ProcAttributes.Instant;
                    }

                    DMCompiler.UnimplementedWarning(statementSet.Location, "set instant is not implemented");
                    break;
                case "background":
                    if (constant.IsTruthy())
                    {
                        _proc.Attributes |= ProcAttributes.Background;
                    }
                    else
                    {
                        _proc.Attributes &= ~ProcAttributes.Background;
                    }
                    break;
                case "name":
                    if (constant is not Expressions.String nameStr) {
                        throw new CompileErrorException(statementSet.Location, "name attribute must be a string");
                    }

                    _proc.VerbName = nameStr.Value;
                    break;
                case "category":
                    _proc.VerbCategory = constant switch {
                        Expressions.String str => str.Value,
                        Expressions.Null => null,
                        _ => throw new CompileErrorException(statementSet.Location, "category attribute must be a string or null")
                    };

                    break;
                case "desc":
                    if (constant is not Expressions.String descStr) {
                        throw new CompileErrorException(statementSet.Location, "desc attribute must be a string");
                    }

                    _proc.VerbDesc = descStr.Value;
                    DMCompiler.UnimplementedWarning(statementSet.Location, "set desc is not implemented");
                    break;
                case "invisibility":
                    // The ref says 0-101 for atoms and 0-100 for verbs
                    // BYOND doesn't clamp the actual var value but it does seem to treat out-of-range values as their extreme
                    if (constant is not Expressions.Number invisNum) {
                        throw new CompileErrorException(statementSet.Location, "invisibility attribute must be an int");
                    }

                    _proc.Invisibility = Convert.ToSByte(Math.Clamp(MathF.Floor(invisNum.Value), 0f, 100f));
                    DMCompiler.UnimplementedWarning(statementSet.Location, "set invisibility is not implemented");
                    break;
                case "src":
                    DMCompiler.UnimplementedWarning(statementSet.Location, "set src is not implemented");
                    break;
            }
        }

        public void ProcessStatementDel(DMASTProcStatementDel statementDel) {
            DMExpression.Emit(_dmObject, _proc, statementDel.Value);
            _proc.DeleteObject();
        }

        public void ProcessStatementSpawn(DMASTProcStatementSpawn statementSpawn) {
            DMExpression.Emit(_dmObject, _proc, statementSpawn.Delay);

            string afterSpawnLabel = _proc.NewLabelName();
            _proc.Spawn(afterSpawnLabel);

            _proc.StartScope();
            {
                ProcessBlockInner(statementSpawn.Body);

                //Prevent the new thread from executing outside its own code
                _proc.PushNull();
                _proc.Return();
            }
            _proc.EndScope();

            _proc.AddLabel(afterSpawnLabel);
        }

        public void ProcessStatementVarDeclaration(DMASTProcStatementVarDeclaration varDeclaration) {
            if (varDeclaration.IsGlobal) { return; } //Currently handled by DMObjectBuilder

            DMExpression value;
            if (varDeclaration.Value != null) {
                try {
                    value = DMExpression.Create(_dmObject, _proc, varDeclaration.Value, varDeclaration.Type);
                } catch (CompileErrorException e) {
                    DMCompiler.Emit(e.Error);
                    value = new Expressions.Null(varDeclaration.Location);
                }
            } else {
                value = new Expressions.Null(varDeclaration.Location);
            }

            bool successful;
            if (varDeclaration.IsConst) {
                if (!value.TryAsConstant(out var constValue)) {
                    DMCompiler.Emit(WarningCode.HardConstContext, varDeclaration.Location, "Const var must be set to a constant");
                    return;
                }

                successful = _proc.TryAddLocalConstVariable(varDeclaration.Name, varDeclaration.Type, constValue);
            } else {
                successful = _proc.TryAddLocalVariable(varDeclaration.Name, varDeclaration.Type);
            }

            if (!successful) {
                DMCompiler.Emit(WarningCode.DuplicateVariable, varDeclaration.Location, $"Duplicate var {varDeclaration.Name}");
                return;
            }

            value.EmitPushValue(_dmObject, _proc);
            _proc.Assign(_proc.GetLocalVariableReference(varDeclaration.Name));
            _proc.Pop();
        }

        public void ProcessStatementReturn(DMASTProcStatementReturn statement) {
            if (statement.Value != null) {
                DMExpression.Emit(_dmObject, _proc, statement.Value);
            } else {
                _proc.PushReferenceValue(DMReference.Self); //Default return value
            }

            _proc.Return();
        }

        public void ProcessStatementIf(DMASTProcStatementIf statement) {
            DMExpression.Emit(_dmObject, _proc, statement.Condition);

            if (statement.ElseBody == null) {
                string endLabel = _proc.NewLabelName();

                _proc.JumpIfFalse(endLabel);
                _proc.StartScope();
                ProcessBlockInner(statement.Body);
                _proc.EndScope();
                _proc.AddLabel(endLabel);
            } else {
                string elseLabel = _proc.NewLabelName();
                string endLabel = _proc.NewLabelName();

                _proc.JumpIfFalse(elseLabel);

                _proc.StartScope();
                ProcessBlockInner(statement.Body);
                _proc.EndScope();
                _proc.Jump(endLabel);

                _proc.AddLabel(elseLabel);
                _proc.StartScope();
                ProcessBlockInner(statement.ElseBody);
                _proc.EndScope();
                _proc.AddLabel(endLabel);
            }
        }

        public void ProcessStatementFor(DMASTProcStatementFor statementFor) {
            _proc.StartScope();
            {
                foreach (var decl in FindVarDecls(statementFor.Expression1)) {
                    ProcessStatementVarDeclaration(new DMASTProcStatementVarDeclaration(statementFor.Location, decl.DeclPath, null));
                }

                var initializer = statementFor.Expression1 != null ? DMExpression.Create(_dmObject, _proc, statementFor.Expression1) : null;

                if (statementFor.Expression2 != null || statementFor.Expression3 != null) {
                    var comparator = statementFor.Expression2 != null ? DMExpression.Create(_dmObject, _proc, statementFor.Expression2) : null;
                    var incrementor = statementFor.Expression3 != null ? DMExpression.Create(_dmObject, _proc, statementFor.Expression3) : null;

                    ProcessStatementForStandard(initializer, comparator, incrementor, statementFor.Body);
                } else {
                    switch (statementFor.Expression1) {
                        case DMASTAssign {Expression: DMASTVarDeclExpression decl, Value: DMASTExpressionInRange range}: {
                            var identifier = new DMASTIdentifier(decl.Location, decl.DeclPath.Path.LastElement);
                            var outputVar = DMExpression.Create(_dmObject, _proc, identifier);

                            var start = DMExpression.Create(_dmObject, _proc, range.StartRange);
                            var end = DMExpression.Create(_dmObject, _proc, range.EndRange);
                            var step = range.Step != null
                                ? DMExpression.Create(_dmObject, _proc, range.Step)
                                : new Number(range.Location, 1);

                            ProcessStatementForRange(initializer, outputVar, start, end, step, statementFor.Body);
                            break;
                        }
                        case DMASTExpressionInRange exprRange: {
                            DMASTVarDeclExpression decl = exprRange.Value as DMASTVarDeclExpression;
                            decl ??= exprRange.Value is DMASTAssign assign
                                ? assign.Expression as DMASTVarDeclExpression
                                : null;

                            DMASTExpression outputExpr;
                            if (decl != null) {
                                outputExpr = new DMASTIdentifier(exprRange.Value.Location, decl.DeclPath.Path.LastElement);
                            } else {
                                outputExpr = exprRange.Value;
                            }

                            var outputVar = DMExpression.Create(_dmObject, _proc, outputExpr);

                            var start = DMExpression.Create(_dmObject, _proc, exprRange.StartRange);
                            var end = DMExpression.Create(_dmObject, _proc, exprRange.EndRange);
                            var step = exprRange.Step != null
                                ? DMExpression.Create(_dmObject, _proc, exprRange.Step)
                                : new Number(exprRange.Location, 1);

                            ProcessStatementForRange(initializer, outputVar, start, end, step, statementFor.Body);
                            break;
                        }
                        case DMASTVarDeclExpression vd: {
                            var declInfo = new ProcVarDeclInfo(vd.DeclPath.Path);
                            var identifier = new DMASTIdentifier(vd.Location, declInfo.VarName);
                            var outputVar = DMExpression.Create(_dmObject, _proc, identifier);

                            ProcessStatementForType(initializer, outputVar, declInfo.TypePath, statementFor.Body);
                            break;
                        }
                        case DMASTExpressionIn exprIn: {
                            DMASTExpression outputExpr;
                            if (exprIn.Value is DMASTVarDeclExpression decl) {
                                outputExpr = new DMASTIdentifier(decl.Location, decl.DeclPath.Path.LastElement);
                            } else {
                                outputExpr = exprIn.Value;
                            }

                            var outputVar = DMExpression.Create(_dmObject, _proc, outputExpr);
                            var list = DMExpression.Create(_dmObject, _proc, exprIn.List);

                            ProcessStatementForList(list, outputVar, statementFor.DMTypes, statementFor.Body);
                            break;
                        }
                        default:
                            DMCompiler.Emit(WarningCode.BadExpression, statementFor.Location, "Invalid expression in for");
                            break;
                    }
                }
            }
            _proc.EndScope();

            IEnumerable<DMASTVarDeclExpression> FindVarDecls(DMASTExpression expr) {
                if (expr is DMASTVarDeclExpression p) {
                    yield return p;
                }
                foreach (var leaf in expr.Leaves()) {
                    foreach(var decl in FindVarDecls(leaf)) {
                        yield return decl;
                    }
                }
            }
        }

        public void ProcessStatementForStandard(DMExpression initializer, DMExpression comparator, DMExpression incrementor, DMASTProcBlockInner body) {
            _proc.StartScope();
            {
                if (initializer != null) {
                    initializer.EmitPushValue(_dmObject, _proc);
                    _proc.Pop();
                }

                string loopLabel = _proc.NewLabelName();
                _proc.LoopStart(loopLabel);
                {
                    if (comparator != null) {
                        comparator.EmitPushValue(_dmObject, _proc);
                        _proc.BreakIfFalse();
                    }

                    ProcessBlockInner(body);

                    _proc.MarkLoopContinue(loopLabel);
                    if (incrementor != null) {
                        incrementor.EmitPushValue(_dmObject, _proc);
                        _proc.Pop();
                    }
                    _proc.LoopJumpToStart(loopLabel);
                }
                _proc.LoopEnd();
            }
            _proc.EndScope();
        }

        public void ProcessStatementForList(DMExpression list, DMExpression outputVar, DMValueType? dmTypes, DMASTProcBlockInner body) {
            if (outputVar is not LValue lValue) {
                DMCompiler.Emit(WarningCode.BadExpression, outputVar.Location, "Invalid output var");
                lValue = null;
            }

            // Depending on the var's type and possibly a given "as [types]", an implicit istype() check is performed
            DreamPath? implicitTypeCheck = null;
            if (dmTypes == null) {
                // No "as" means the var's type will be used
                implicitTypeCheck = lValue?.Path;
            } else if (dmTypes != DMValueType.Anything) {
                // "as anything" performs no check. Other values are unimplemented.
                DMCompiler.UnimplementedWarning(outputVar.Location,
                    $"As type \"{dmTypes}\" in for loops is unimplemented. No type check will be performed.");
            }

            list.EmitPushValue(_dmObject, _proc);
            if (implicitTypeCheck != null) {
                // Create an enumerator that will do the implicit istype() for us
                _proc.CreateFilteredListEnumerator(implicitTypeCheck.Value);
            } else {
                _proc.CreateListEnumerator();
            }

            _proc.StartScope();
            {
                string loopLabel = _proc.NewLabelName();
                _proc.LoopStart(loopLabel);
                {
<<<<<<< HEAD
                    if (outputVar is Expressions.LValue lValue) {
                        string endLabel = _proc.NewLabelName();
                        DMReference outputRef = lValue.EmitReference(_dmObject, _proc, endLabel);
                        _proc.AddLabel(endLabel);
=======
                    _proc.MarkLoopContinue(loopLabel);

                    if (lValue != null) {
                        (DMReference outputRef, _) = lValue.EmitReference(_dmObject, _proc);
>>>>>>> 52fd30a2
                        _proc.Enumerate(outputRef);
                    }

                    ProcessBlockInner(body);
                    _proc.LoopJumpToStart(loopLabel);
                }
                _proc.LoopEnd();
            }
            _proc.EndScope();
            _proc.DestroyEnumerator();
        }

        public void ProcessStatementForType(DMExpression initializer, DMExpression outputVar, DreamPath? type, DMASTProcBlockInner body) {
            if (type == null) {
                // This shouldn't happen, just to be safe
                DMCompiler.ForcedError(initializer.Location,
                    "Attempted to create a type enumerator with a null type");
                return;
            }

            if (DMObjectTree.TryGetTypeId(type.Value, out var typeId)) {
                _proc.PushType(typeId);
                _proc.CreateTypeEnumerator();
            } else {
                DMCompiler.Emit(WarningCode.ItemDoesntExist, initializer.Location, $"Type {type.Value} does not exist");
            }

            _proc.StartScope();
            {
                if (initializer != null) {
                    initializer.EmitPushValue(_dmObject, _proc);
                    _proc.Pop();
                }

                string loopLabel = _proc.NewLabelName();
                _proc.LoopStart(loopLabel);
                {
                    _proc.MarkLoopContinue(loopLabel);

                    if (outputVar is Expressions.LValue lValue) {
                        string endLabel = _proc.NewLabelName();
                        DMReference outputRef = lValue.EmitReference(_dmObject, _proc, endLabel);
                        _proc.AddLabel(endLabel);
                        _proc.Enumerate(outputRef);
                    } else {
                        DMCompiler.Emit(WarningCode.BadExpression, outputVar.Location, "Invalid output var");
                    }

                    ProcessBlockInner(body);
                    _proc.LoopJumpToStart(loopLabel);
                }
                _proc.LoopEnd();
            }
            _proc.EndScope();
            _proc.DestroyEnumerator();
        }

        public void ProcessStatementForRange(DMExpression initializer, DMExpression outputVar, DMExpression start, DMExpression end, DMExpression step, DMASTProcBlockInner body) {
            start.EmitPushValue(_dmObject, _proc);
            end.EmitPushValue(_dmObject, _proc);
            if (step != null) {
                step.EmitPushValue(_dmObject, _proc);
            } else {
                _proc.PushFloat(1.0f);
            }

            _proc.CreateRangeEnumerator();
            _proc.StartScope();
            {
                if (initializer != null) {
                    initializer.EmitPushValue(_dmObject, _proc);
                    _proc.Pop();
                }

                string loopLabel = _proc.NewLabelName();
                _proc.LoopStart(loopLabel);
                {
                    _proc.MarkLoopContinue(loopLabel);

                    if (outputVar is Expressions.LValue lValue) {
                        string endLabel = _proc.NewLabelName();
                        DMReference outputRef = lValue.EmitReference(_dmObject, _proc, endLabel);
                        _proc.AddLabel(endLabel);
                        _proc.Enumerate(outputRef);
                    } else {
                        DMCompiler.Emit(WarningCode.BadExpression, outputVar.Location, "Invalid output var");
                    }

                    ProcessBlockInner(body);
                    _proc.LoopJumpToStart(loopLabel);
                }
                _proc.LoopEnd();
            }
            _proc.EndScope();
            _proc.DestroyEnumerator();
        }

        //Generic infinite loop, while loops with static expression as their conditional with positive truthfullness get turned into this as well as empty for() calls
        public void ProcessStatementInfLoop(DMASTProcStatementInfLoop statementInfLoop){
            _proc.StartScope();
            {
                string loopLabel = _proc.NewLabelName();
                _proc.LoopStart(loopLabel);
                {
                    _proc.MarkLoopContinue(loopLabel);
                    ProcessBlockInner(statementInfLoop.Body);
                    _proc.LoopJumpToStart(loopLabel);
                }
                _proc.LoopEnd();
            }
            _proc.EndScope();
        }

        public void ProcessStatementWhile(DMASTProcStatementWhile statementWhile) {
            string loopLabel = _proc.NewLabelName();

            _proc.LoopStart(loopLabel);
            {
                _proc.MarkLoopContinue(loopLabel);
                DMExpression.Emit(_dmObject, _proc, statementWhile.Conditional);
                _proc.BreakIfFalse();

                _proc.StartScope();
                {
                    ProcessBlockInner(statementWhile.Body);
                    _proc.LoopJumpToStart(loopLabel);
                }
                _proc.EndScope();
            }
            _proc.LoopEnd();
        }

        public void ProcessStatementDoWhile(DMASTProcStatementDoWhile statementDoWhile) {
            string loopLabel = _proc.NewLabelName();
            string loopEndLabel = _proc.NewLabelName();

            _proc.LoopStart(loopLabel);
            {
                ProcessBlockInner(statementDoWhile.Body);

                _proc.MarkLoopContinue(loopLabel);
                DMExpression.Emit(_dmObject, _proc, statementDoWhile.Conditional);
                _proc.JumpIfFalse(loopEndLabel);
                _proc.LoopJumpToStart(loopLabel);

                _proc.AddLabel(loopEndLabel);
                _proc.Break();
            }
            _proc.LoopEnd();
        }

        public void ProcessStatementSwitch(DMASTProcStatementSwitch statementSwitch) {
            string endLabel = _proc.NewLabelName();
            List<(string CaseLabel, DMASTProcBlockInner CaseBody)> valueCases = new();
            DMASTProcBlockInner defaultCaseBody = null;

            DMExpression.Emit(_dmObject, _proc, statementSwitch.Value);
            foreach (DMASTProcStatementSwitch.SwitchCase switchCase in statementSwitch.Cases) {
                if (switchCase is DMASTProcStatementSwitch.SwitchCaseValues switchCaseValues) {
                    string caseLabel = _proc.NewLabelName();

                    foreach (DMASTExpression value in switchCaseValues.Values) {
                        Constant GetCaseValue(DMASTExpression expression) {
                            Constant constant = null;

                            try {
                                if (!DMExpression.TryConstant(_dmObject, _proc, expression, out constant))
                                    DMCompiler.Emit(WarningCode.HardConstContext, expression.Location, "Expected a constant");
                            } catch (CompileErrorException e) {
                                DMCompiler.Emit(e.Error);
                            }

                            // Return 0 if unsuccessful so that we can continue compiling
                            return constant ?? new Number(expression.Location, 0.0f);
                        }

                        if (value is DMASTSwitchCaseRange range) { // if(1 to 5) or something
                            Constant lower = GetCaseValue(range.RangeStart);
                            Constant upper = GetCaseValue(range.RangeEnd);

                            Constant CoerceBound(Constant bound) {
                                if (bound is Null) { // We do a little null coercion, as a treat
                                    DMCompiler.Emit(WarningCode.MalformedRange, range.RangeStart.Location,
                                        "Malformed range, lower bound is coerced from null to 0");
                                    return new Number(lower.Location, 0.0f);
                                }

                                //DM 514.1580 does NOT care if the constants within a range are strings, and does a strange conversion to 0 or something, without warning or notice.
                                //We are (hopefully) deviating from parity here and just calling that a Compiler error.
                                if (bound is not Number) {
                                    DMCompiler.Emit(WarningCode.InvalidRange, range.RangeStart.Location,
                                        "Invalid range, lower bound is not a number");
                                    bound = new Number(bound.Location, 0.0f);
                                }

                                return bound;
                            }

                            lower = CoerceBound(lower);
                            upper = CoerceBound(upper);

                            lower.EmitPushValue(_dmObject, _proc);
                            upper.EmitPushValue(_dmObject, _proc);
                            _proc.SwitchCaseRange(caseLabel);
                        } else {
                            Constant constant = GetCaseValue(value);

                            constant.EmitPushValue(_dmObject, _proc);
                            _proc.SwitchCase(caseLabel);
                        }
                    }

                    valueCases.Add((caseLabel, switchCase.Body));
                } else {
                    defaultCaseBody = ((DMASTProcStatementSwitch.SwitchCaseDefault)switchCase).Body;
                }
            }
            _proc.Pop();

            if (defaultCaseBody != null) {
                _proc.StartScope();
                {
                    ProcessBlockInner(defaultCaseBody);
                }
                _proc.EndScope();
            }
            _proc.Jump(endLabel);

            foreach ((string CaseLabel, DMASTProcBlockInner CaseBody) valueCase in valueCases) {
                _proc.AddLabel(valueCase.CaseLabel);
                _proc.StartScope();
                {
                    ProcessBlockInner(valueCase.CaseBody);
                }
                _proc.EndScope();
                _proc.Jump(endLabel);
            }

            _proc.AddLabel(endLabel);
        }

        public void ProcessStatementBrowse(DMASTProcStatementBrowse statementBrowse) {
            DMExpression.Emit(_dmObject, _proc, statementBrowse.Receiver);
            DMExpression.Emit(_dmObject, _proc, statementBrowse.Body);
            DMExpression.Emit(_dmObject, _proc, statementBrowse.Options);
            _proc.Browse();
        }

        public void ProcessStatementBrowseResource(DMASTProcStatementBrowseResource statementBrowseResource) {
            DMExpression.Emit(_dmObject, _proc, statementBrowseResource.Receiver);
            DMExpression.Emit(_dmObject, _proc, statementBrowseResource.File);
            DMExpression.Emit(_dmObject, _proc, statementBrowseResource.Filename);
            _proc.BrowseResource();
        }

        public void ProcessStatementOutputControl(DMASTProcStatementOutputControl statementOutputControl) {
            DMExpression.Emit(_dmObject, _proc, statementOutputControl.Receiver);
            DMExpression.Emit(_dmObject, _proc, statementOutputControl.Message);
            DMExpression.Emit(_dmObject, _proc, statementOutputControl.Control);
            _proc.OutputControl();
        }

        public void ProcessStatementOutput(DMASTProcStatementOutput statementOutput) {
            DMExpression left = DMExpression.Create(_dmObject, _proc, statementOutput.A);
            DMExpression right = DMExpression.Create(_dmObject, _proc, statementOutput.B);

            if (left is LValue) {
                // An LValue on the left needs a special opcode so that its reference can be used
                // This allows for special operations like "savefile[...] << ..."

                string endLabel = _proc.NewLabelName();
                DMReference leftRef = left.EmitReference(_dmObject, _proc, endLabel);
                right.EmitPushValue(_dmObject, _proc);
                _proc.OutputReference(leftRef);
                _proc.AddLabel(endLabel);

                // OutputReference pushes null to the stack since it acts like an expression for null-conditional support
                _proc.Pop();
            } else {
                left.EmitPushValue(_dmObject, _proc);
                right.EmitPushValue(_dmObject, _proc);
                _proc.Output();
            }
        }

        public void ProcessStatementInput(DMASTProcStatementInput statementInput) {
            DMExpression left = DMExpression.Create(_dmObject, _proc, statementInput.A);
            DMExpression right = DMExpression.Create(_dmObject, _proc, statementInput.B);

            // The left-side value of an input operation must be an LValue
            // (I think? I haven't found an exception but there could be one)
            if (left is not LValue) {
                DMCompiler.Emit(WarningCode.BadExpression, left.Location, "Left side must be an l-value");
                return;
            }

            // The right side must also be an LValue. Because where else would the value go?
            if (right is not LValue) {
                DMCompiler.Emit(WarningCode.BadExpression, right.Location, "Right side must be an l-value");
                return;
            }

            string endLabel = _proc.NewLabelName();

            DMReference rightRef = right.EmitReference(_dmObject, _proc, endLabel);
            DMReference leftRef = left.EmitReference(_dmObject, _proc, endLabel);

            _proc.Input(leftRef, rightRef);
            _proc.AddLabel(endLabel);

            // ProcessStatementInput pushes null to the stack since it acts like an expression for null-conditional support
            _proc.Pop();
        }

        public void ProcessStatementTryCatch(DMASTProcStatementTryCatch tryCatch) {
            string catchLabel = _proc.NewLabelName();
            string endLabel = _proc.NewLabelName();

            _proc.StartScope();
            ProcessBlockInner(tryCatch.TryBody);
            _proc.EndScope();
            _proc.Jump(endLabel);

            if (tryCatch.CatchParameter != null)
            {
                //TODO set the value to what is thrown in try
                var param = tryCatch.CatchParameter as DMASTProcStatementVarDeclaration;
                if (!_proc.TryAddLocalVariable(param.Name, param.Type)) {
                    DMCompiler.Emit(WarningCode.DuplicateVariable, param.Location, $"Duplicate var {param.Name}");
                }
            }

            //TODO make catching actually work
            _proc.AddLabel(catchLabel);
            if (tryCatch.CatchBody != null) {
                _proc.StartScope();
                ProcessBlockInner(tryCatch.CatchBody);
                _proc.EndScope();
            }
            _proc.AddLabel(endLabel);

        }

        public void ProcessStatementThrow(DMASTProcStatementThrow statement) {
            //TODO proper value handling and catching

            DMExpression.Emit(_dmObject, _proc, statement.Value);
            _proc.Throw();
        }
    }
}<|MERGE_RESOLUTION|>--- conflicted
+++ resolved
@@ -520,17 +520,10 @@
                 string loopLabel = _proc.NewLabelName();
                 _proc.LoopStart(loopLabel);
                 {
-<<<<<<< HEAD
-                    if (outputVar is Expressions.LValue lValue) {
-                        string endLabel = _proc.NewLabelName();
-                        DMReference outputRef = lValue.EmitReference(_dmObject, _proc, endLabel);
-                        _proc.AddLabel(endLabel);
-=======
                     _proc.MarkLoopContinue(loopLabel);
 
                     if (lValue != null) {
                         (DMReference outputRef, _) = lValue.EmitReference(_dmObject, _proc);
->>>>>>> 52fd30a2
                         _proc.Enumerate(outputRef);
                     }
 
