using System;
using System.Diagnostics.CodeAnalysis;
using DMCompiler.Bytecode;
using DMCompiler.Compiler;

<<<<<<< HEAD
namespace DMCompiler.DM.Expressions;
=======
namespace DMCompiler.DM.Expressions {
    internal abstract class BinaryOp(Location location, DMExpression lhs, DMExpression rhs) : DMExpression(location) {
        protected DMExpression LHS { get; } = lhs;
        protected DMExpression RHS { get; } = rhs;
        public override DMComplexValueType ValType => LHS.ValType;
    }

    #region Simple
    // x + y
    sealed class Add : BinaryOp {
        public Add(Location location, DMExpression lhs, DMExpression rhs)
            : base(location, lhs, rhs) {
        }
>>>>>>> 44f69efc

internal abstract class BinaryOp(Location location, DMExpression lhs, DMExpression rhs) : DMExpression(location) {
    protected DMExpression LHS { get; } = lhs;
    protected DMExpression RHS { get; } = rhs;
}

#region Simple
// x + y
internal sealed class Add(Location location, DMExpression lhs, DMExpression rhs) : BinaryOp(location, lhs, rhs) {
    public override bool TryAsConstant([NotNullWhen(true)] out Constant? constant) {
        if (!LHS.TryAsConstant(out var lhs) || !RHS.TryAsConstant(out var rhs)) {
            constant = null;
            return false;
        }

        if (lhs is Number lhsNum && rhs is Number rhsNum) {
            constant = new Number(Location, lhsNum.Value + rhsNum.Value);
        } else if (lhs is String lhsString && rhs is String rhsString) {
            constant = new String(Location, lhsString.Value + rhsString.Value);
        } else {
            constant = null;
            return false;
        }

        return true;
    }

    public override void EmitPushValue(DMObject dmObject, DMProc proc) {
        LHS.EmitPushValue(dmObject, proc);
        RHS.EmitPushValue(dmObject, proc);
        proc.Add();
    }
}

// x - y
internal sealed class Subtract(Location location, DMExpression lhs, DMExpression rhs) : BinaryOp(location, lhs, rhs) {
    public override bool TryAsConstant([NotNullWhen(true)] out Constant? constant) {
        if (!LHS.TryAsConstant(out var lhs) || !RHS.TryAsConstant(out var rhs)) {
            constant = null;
            return false;
        }

        if (lhs is Number lhsNum && rhs is Number rhsNum) {
            constant = new Number(Location, lhsNum.Value - rhsNum.Value);
        } else {
            constant = null;
            return false;
        }

        return true;
    }

    public override void EmitPushValue(DMObject dmObject, DMProc proc) {
        LHS.EmitPushValue(dmObject, proc);
        RHS.EmitPushValue(dmObject, proc);
        proc.Subtract();
    }
}

// x * y
internal sealed class Multiply(Location location, DMExpression lhs, DMExpression rhs) : BinaryOp(location, lhs, rhs) {
    public override bool TryAsConstant([NotNullWhen(true)] out Constant? constant) {
        if (!LHS.TryAsConstant(out var lhs) || !RHS.TryAsConstant(out var rhs)) {
            constant = null;
            return false;
        }

        if (lhs is Number lhsNum && rhs is Number rhsNum) {
            constant = new Number(Location, lhsNum.Value * rhsNum.Value);
        } else {
            constant = null;
            return false;
        }

        return true;
    }

    public override void EmitPushValue(DMObject dmObject, DMProc proc) {
        LHS.EmitPushValue(dmObject, proc);
        RHS.EmitPushValue(dmObject, proc);
        proc.Multiply();
    }
}

// x / y
internal sealed class Divide(Location location, DMExpression lhs, DMExpression rhs) : BinaryOp(location, lhs, rhs) {
    public override bool TryAsConstant([NotNullWhen(true)] out Constant? constant) {
        if (!LHS.TryAsConstant(out var lhs) || !RHS.TryAsConstant(out var rhs)) {
            constant = null;
            return false;
        }

        if (lhs is Number lhsNum && rhs is Number rhsNum) {
            constant = new Number(Location, lhsNum.Value / rhsNum.Value);
        } else {
            constant = null;
            return false;
        }

        return true;
    }

    public override void EmitPushValue(DMObject dmObject, DMProc proc) {
        LHS.EmitPushValue(dmObject, proc);
        RHS.EmitPushValue(dmObject, proc);
        proc.Divide();
    }
}

// x % y
internal sealed class Modulo(Location location, DMExpression lhs, DMExpression rhs) : BinaryOp(location, lhs, rhs) {
    public override bool TryAsConstant([NotNullWhen(true)] out Constant? constant) {
        if (!LHS.TryAsConstant(out var lhs) || !RHS.TryAsConstant(out var rhs)) {
            constant = null;
            return false;
        }

        if (lhs is Number lhsNum && rhs is Number rhsNum) {
            constant = new Number(Location, lhsNum.Value % rhsNum.Value);
        } else {
            constant = null;
            return false;
        }

        return true;
    }

    public override void EmitPushValue(DMObject dmObject, DMProc proc) {
        LHS.EmitPushValue(dmObject, proc);
        RHS.EmitPushValue(dmObject, proc);
        proc.Modulus();
    }
}

// x %% y
internal sealed class ModuloModulo(Location location, DMExpression lhs, DMExpression rhs) : BinaryOp(location, lhs, rhs) {
    public override bool TryAsConstant([NotNullWhen(true)] out Constant? constant) {
        if (!LHS.TryAsConstant(out var lhs) || !RHS.TryAsConstant(out var rhs)) {
            constant = null;
            return false;
        }

        if (lhs is Number lhsNum && rhs is Number rhsNum) {
            // BYOND docs say that A %% B is equivalent to B * fract(A/B)
            var fraction = lhsNum.Value / rhsNum.Value;
            fraction -= MathF.Truncate(fraction);
            constant = new Number(Location, fraction * rhsNum.Value);
        } else {
            constant = null;
            return false;
        }

        return true;
    }

    public override void EmitPushValue(DMObject dmObject, DMProc proc) {
        LHS.EmitPushValue(dmObject, proc);
        RHS.EmitPushValue(dmObject, proc);
        proc.ModulusModulus();
    }
}

// x ** y
internal sealed class Power(Location location, DMExpression lhs, DMExpression rhs) : BinaryOp(location, lhs, rhs) {
    public override bool TryAsConstant([NotNullWhen(true)] out Constant? constant) {
        if (!LHS.TryAsConstant(out var lhs) || !RHS.TryAsConstant(out var rhs)) {
            constant = null;
            return false;
        }

        if (lhs is Number lhsNum && rhs is Number rhsNum) {
            constant = new Number(Location, MathF.Pow(lhsNum.Value, rhsNum.Value));
        } else {
            constant = null;
            return false;
        }

        return true;
    }

    public override void EmitPushValue(DMObject dmObject, DMProc proc) {
        LHS.EmitPushValue(dmObject, proc);
        RHS.EmitPushValue(dmObject, proc);
        proc.Power();
    }
}

// x << y
internal sealed class LeftShift(Location location, DMExpression lhs, DMExpression rhs) : BinaryOp(location, lhs, rhs) {
    public override bool TryAsConstant([NotNullWhen(true)] out Constant? constant) {
        if (!LHS.TryAsConstant(out var lhs) || !RHS.TryAsConstant(out var rhs)) {
            constant = null;
            return false;
        }

        if (lhs is Number lhsNum && rhs is Number rhsNum) {
            constant = new Number(Location, ((int)lhsNum.Value) << ((int)rhsNum.Value));
        } else {
            constant = null;
            return false;
        }

        return true;
    }

    public override void EmitPushValue(DMObject dmObject, DMProc proc) {
        LHS.EmitPushValue(dmObject, proc);
        RHS.EmitPushValue(dmObject, proc);
        proc.BitShiftLeft();
    }
}

// x >> y
internal sealed class RightShift(Location location, DMExpression lhs, DMExpression rhs) : BinaryOp(location, lhs, rhs) {
    public override bool TryAsConstant([NotNullWhen(true)] out Constant? constant) {
        if (!LHS.TryAsConstant(out var lhs) || !RHS.TryAsConstant(out var rhs)) {
            constant = null;
            return false;
        }

        if (lhs is Number lhsNum && rhs is Number rhsNum) {
            constant = new Number(Location, ((int)lhsNum.Value) >> ((int)rhsNum.Value));
        } else {
            constant = null;
            return false;
        }

        return true;
    }

    public override void EmitPushValue(DMObject dmObject, DMProc proc) {
        LHS.EmitPushValue(dmObject, proc);
        RHS.EmitPushValue(dmObject, proc);
        proc.BitShiftRight();
    }
}

// x & y
internal sealed class BinaryAnd(Location location, DMExpression lhs, DMExpression rhs) : BinaryOp(location, lhs, rhs) {
    public override bool PathIsFuzzy => true;

    public override bool TryAsConstant([NotNullWhen(true)] out Constant? constant) {
        if (!LHS.TryAsConstant(out var lhs) || !RHS.TryAsConstant(out var rhs)) {
            constant = null;
            return false;
        }

        if (lhs is Number lhsNum && rhs is Number rhsNum) {
            constant = new Number(Location, ((int)lhsNum.Value) & ((int)rhsNum.Value));
        } else {
            constant = null;
            return false;
        }

        return true;
    }

    public override void EmitPushValue(DMObject dmObject, DMProc proc) {
        LHS.EmitPushValue(dmObject, proc);
        RHS.EmitPushValue(dmObject, proc);
        proc.BinaryAnd();
    }
}

// x ^ y
internal sealed class BinaryXor(Location location, DMExpression lhs, DMExpression rhs) : BinaryOp(location, lhs, rhs) {
    public override bool TryAsConstant([NotNullWhen(true)] out Constant? constant) {
        if (!LHS.TryAsConstant(out var lhs) || !RHS.TryAsConstant(out var rhs)) {
            constant = null;
            return false;
        }

        if (lhs is Number lhsNum && rhs is Number rhsNum) {
            constant = new Number(Location, ((int)lhsNum.Value) ^ ((int)rhsNum.Value));
        } else {
            constant = null;
            return false;
        }

        return true;
    }

    public override void EmitPushValue(DMObject dmObject, DMProc proc) {
        LHS.EmitPushValue(dmObject, proc);
        RHS.EmitPushValue(dmObject, proc);
        proc.BinaryXor();
    }
}

// x | y
internal sealed class BinaryOr(Location location, DMExpression lhs, DMExpression rhs) : BinaryOp(location, lhs, rhs) {
    public override bool TryAsConstant([NotNullWhen(true)] out Constant? constant) {
        if (!LHS.TryAsConstant(out var lhs) || !RHS.TryAsConstant(out var rhs)) {
            constant = null;
            return false;
        }

        if (lhs is Number lhsNum && rhs is Number rhsNum) {
            constant = new Number(Location, ((int)lhsNum.Value) | ((int)rhsNum.Value));
        } else {
            constant = null;
            return false;
        }

        return true;
    }

    public override void EmitPushValue(DMObject dmObject, DMProc proc) {
        LHS.EmitPushValue(dmObject, proc);
        RHS.EmitPushValue(dmObject, proc);
        proc.BinaryOr();
    }
}

// x == y
internal sealed class Equal(Location location, DMExpression lhs, DMExpression rhs) : BinaryOp(location, lhs, rhs) {
    public override void EmitPushValue(DMObject dmObject, DMProc proc) {
        LHS.EmitPushValue(dmObject, proc);
        RHS.EmitPushValue(dmObject, proc);
        proc.Equal();
    }
}

// x != y
internal sealed class NotEqual(Location location, DMExpression lhs, DMExpression rhs) : BinaryOp(location, lhs, rhs) {
    public override void EmitPushValue(DMObject dmObject, DMProc proc) {
        LHS.EmitPushValue(dmObject, proc);
        RHS.EmitPushValue(dmObject, proc);
        proc.NotEqual();
    }
}

// x ~= y
internal sealed class Equivalent(Location location, DMExpression lhs, DMExpression rhs) : BinaryOp(location, lhs, rhs) {
    public override void EmitPushValue(DMObject dmObject, DMProc proc) {
        LHS.EmitPushValue(dmObject, proc);
        RHS.EmitPushValue(dmObject, proc);
        proc.Equivalent();
    }
}

// x ~! y
internal sealed class NotEquivalent(Location location, DMExpression lhs, DMExpression rhs) : BinaryOp(location, lhs, rhs) {
    public override void EmitPushValue(DMObject dmObject, DMProc proc) {
        LHS.EmitPushValue(dmObject, proc);
        RHS.EmitPushValue(dmObject, proc);
        proc.NotEquivalent();
    }
}

// x > y
internal sealed class GreaterThan(Location location, DMExpression lhs, DMExpression rhs) : BinaryOp(location, lhs, rhs) {
    public override bool TryAsConstant([NotNullWhen(true)] out Constant? constant) {
        if (!LHS.TryAsConstant(out var lhs) || !RHS.TryAsConstant(out var rhs)) {
            constant = null;
            return false;
        }

        if (lhs is Null && rhs is Number rhsNum1) {
            constant = new Number(Location, (0 > rhsNum1.Value) ? 1 : 0);
        } else if (lhs is Number lhsNum && rhs is Number rhsNum2) {
            constant = new Number(Location, (lhsNum.Value > rhsNum2.Value) ? 1 : 0);
        } else {
            constant = null;
            return false;
        }

        return true;
    }

    public override void EmitPushValue(DMObject dmObject, DMProc proc) {
        LHS.EmitPushValue(dmObject, proc);
        RHS.EmitPushValue(dmObject, proc);
        proc.GreaterThan();
    }
}

// x >= y
internal sealed class GreaterThanOrEqual(Location location, DMExpression lhs, DMExpression rhs) : BinaryOp(location, lhs, rhs) {
    public override void EmitPushValue(DMObject dmObject, DMProc proc) {
        LHS.EmitPushValue(dmObject, proc);
        RHS.EmitPushValue(dmObject, proc);
        proc.GreaterThanOrEqual();
    }

    public override bool TryAsConstant([NotNullWhen(true)] out Constant? constant) {
        if (!LHS.TryAsConstant(out var lhs) || !RHS.TryAsConstant(out var rhs)) {
            constant = null;
            return false;
        }

        if (lhs is Null && rhs is Number rhsNum1) {
            constant = new Number(Location, (0 >= rhsNum1.Value) ? 1 : 0);
        } else if (lhs is Number lhsNum && rhs is Number rhsNum2) {
            constant = new Number(Location, (lhsNum.Value >= rhsNum2.Value) ? 1 : 0);
        } else {
            constant = null;
            return false;
        }

        return true;
    }
}


// x < y
internal sealed class LessThan(Location location, DMExpression lhs, DMExpression rhs) : BinaryOp(location, lhs, rhs) {
    public override void EmitPushValue(DMObject dmObject, DMProc proc) {
        LHS.EmitPushValue(dmObject, proc);
        RHS.EmitPushValue(dmObject, proc);
        proc.LessThan();
    }

    public override bool TryAsConstant([NotNullWhen(true)] out Constant? constant) {
        if (!LHS.TryAsConstant(out var lhs) || !RHS.TryAsConstant(out var rhs)) {
            constant = null;
            return false;
        }

        if (lhs is Null && rhs is Number rhsNum1) {
            constant = new Number(Location, (0 < rhsNum1.Value) ? 1 : 0);
        } else if (lhs is Number lhsNum && rhs is Number rhsNum2) {
            constant = new Number(Location, (lhsNum.Value < rhsNum2.Value) ? 1 : 0);
        } else {
            constant = null;
            return false;
        }

        return true;
    }
}

// x <= y
internal sealed class LessThanOrEqual(Location location, DMExpression lhs, DMExpression rhs) : BinaryOp(location, lhs, rhs) {
    public override void EmitPushValue(DMObject dmObject, DMProc proc) {
        LHS.EmitPushValue(dmObject, proc);
        RHS.EmitPushValue(dmObject, proc);
        proc.LessThanOrEqual();
    }

    public override bool TryAsConstant([NotNullWhen(true)] out Constant? constant) {
        if (!LHS.TryAsConstant(out var lhs) || !RHS.TryAsConstant(out var rhs)) {
            constant = null;
            return false;
        }

        if (lhs is Null && rhs is Number rhsNum1) {
            constant = new Number(Location, (0 <= rhsNum1.Value) ? 1 : 0);
        } else if (lhs is Number lhsNum && rhs is Number rhsNum2) {
            constant = new Number(Location, (lhsNum.Value <= rhsNum2.Value) ? 1 : 0);
        } else {
            constant = null;
            return false;
        }

        return true;
    }
}

<<<<<<< HEAD
// x || y
internal sealed class Or(Location location, DMExpression lhs, DMExpression rhs) : BinaryOp(location, lhs, rhs) {
    public override bool TryAsConstant([NotNullWhen(true)] out Constant? constant) {
        if (LHS.TryAsConstant(out var lhs) && lhs.IsTruthy()) {
            constant = lhs;
            return true;
=======
    #region Compound Assignment
    internal abstract class AssignmentBinaryOp(Location location, DMExpression lhs, DMExpression rhs)
        : BinaryOp(location, lhs, rhs) {

        /// <summary>
        /// Generic interface for emitting the assignment operation. Has its conditionality and reference generation already handled.
        /// </summary>
        /// <remarks>You should always make use of the reference argument, unless you totally override AssignmentBinaryOp's EmitPushValue method.</remarks>
        /// <param name="reference">A reference to the LHS emitted via <see cref="DMExpression.EmitReference(DMObject, DMProc)"/></param>
        public abstract void EmitOp(DMObject dmObject, DMProc proc, DMReference reference, string endLabel);

        public override void EmitPushValue(DMObject dmObject, DMProc proc) {
            string endLabel = proc.NewLabelName();

            DMReference reference = LHS.EmitReference(dmObject, proc, endLabel);
            EmitOp(dmObject, proc, reference, endLabel);

            proc.AddLabel(endLabel);
>>>>>>> 44f69efc
        }

        constant = null;
        return false;
    }

    public override void EmitPushValue(DMObject dmObject, DMProc proc) {
        string endLabel = proc.NewLabelName();

<<<<<<< HEAD
        LHS.EmitPushValue(dmObject, proc);
        proc.BooleanOr(endLabel);
        RHS.EmitPushValue(dmObject, proc);
        proc.AddLabel(endLabel);
    }
}
=======
        public override void EmitOp(DMObject dmObject, DMProc proc, DMReference reference, string endLabel) {
            RHS.EmitPushValue(dmObject, proc);
            proc.Assign(reference);

            if (!LHS.ValType.MatchesType(RHS.ValType) && !LHS.ValType.IsUnimplemented) {
                if (DMCompiler.Settings.SkipAnythingTypecheck && RHS.ValType.IsAnything)
                    return;

                DMCompiler.Emit(WarningCode.InvalidVarType, Location,
                    $"Invalid var type {RHS.ValType}, expected {LHS.ValType}");
            }
        }
    }

    // x := y
    class AssignmentInto : AssignmentBinaryOp {
        public override DreamPath? Path => LHS.Path;
>>>>>>> 44f69efc

// x && y
internal sealed class And(Location location, DMExpression lhs, DMExpression rhs) : BinaryOp(location, lhs, rhs) {
    public override bool TryAsConstant([NotNullWhen(true)] out Constant? constant) {
        if (LHS.TryAsConstant(out var lhs) && !lhs.IsTruthy()) {
            constant = lhs;
            return true;
        }

        if (RHS.TryAsConstant(out var rhs)) {
            constant = rhs;
            return true;
        }

        constant = null;
        return false;
    }

    public override void EmitPushValue(DMObject dmObject, DMProc proc) {
        string endLabel = proc.NewLabelName();

        LHS.EmitPushValue(dmObject, proc);
        proc.BooleanAnd(endLabel);
        RHS.EmitPushValue(dmObject, proc);
        proc.AddLabel(endLabel);
    }
}

// x in y
internal sealed class In(Location location, DMExpression expr, DMExpression container) : BinaryOp(location, expr, container) {
    public override void EmitPushValue(DMObject dmObject, DMProc proc) {
        LHS.EmitPushValue(dmObject, proc);
        RHS.EmitPushValue(dmObject, proc);
        proc.IsInList();
    }
}
#endregion

#region Compound Assignment
internal abstract class AssignmentBinaryOp(Location location, DMExpression lhs, DMExpression rhs)
    : BinaryOp(location, lhs, rhs) {
    /// <summary>
    /// Generic interface for emitting the assignment operation. Has its conditionality and reference generation already handled.
    /// </summary>
    /// <remarks>You should always make use of the reference argument, unless you totally override AssignmentBinaryOp's EmitPushValue method.</remarks>
    /// <param name="reference">A reference to the LHS emitted via <see cref="DMExpression.EmitReference(DMObject,DMProc,string,DMExpression.ShortCircuitMode)"/></param>
    protected abstract void EmitOp(DMObject dmObject, DMProc proc, DMReference reference, string endLabel);

    public override void EmitPushValue(DMObject dmObject, DMProc proc) {
        string endLabel = proc.NewLabelName();

        DMReference reference = LHS.EmitReference(dmObject, proc, endLabel);
        EmitOp(dmObject, proc, reference, endLabel);

        proc.AddLabel(endLabel);
    }
}

// x = y
internal sealed class Assignment(Location location, DMExpression lhs, DMExpression rhs) : AssignmentBinaryOp(location, lhs, rhs) {
    public override DreamPath? Path => LHS.Path;

    protected override void EmitOp(DMObject dmObject, DMProc proc, DMReference reference, string endLabel) {
        RHS.EmitPushValue(dmObject, proc);
        proc.Assign(reference);
    }
}

// x := y
internal sealed class AssignmentInto(Location location, DMExpression lhs, DMExpression rhs) : AssignmentBinaryOp(location, lhs, rhs) {
    public override DreamPath? Path => LHS.Path;

    protected override void EmitOp(DMObject dmObject, DMProc proc, DMReference reference, string endLabel) {
        RHS.EmitPushValue(dmObject, proc);
        proc.AssignInto(reference);
    }
}

// x += y
internal sealed class Append(Location location, DMExpression lhs, DMExpression rhs) : AssignmentBinaryOp(location, lhs, rhs) {
    protected override void EmitOp(DMObject dmObject, DMProc proc, DMReference reference, string endLabel) {
        RHS.EmitPushValue(dmObject, proc);
        proc.Append(reference);
    }
}

// x |= y
internal sealed class Combine(Location location, DMExpression lhs, DMExpression rhs) : AssignmentBinaryOp(location, lhs, rhs) {
    protected override void EmitOp(DMObject dmObject, DMProc proc, DMReference reference, string endLabel) {
        RHS.EmitPushValue(dmObject, proc);
        proc.Combine(reference);
    }
}

// x -= y
internal sealed class Remove(Location location, DMExpression lhs, DMExpression rhs) : AssignmentBinaryOp(location, lhs, rhs) {
    protected override void EmitOp(DMObject dmObject, DMProc proc, DMReference reference, string endLabel) {
        RHS.EmitPushValue(dmObject, proc);
        proc.Remove(reference);
    }
}

// x &= y
internal sealed class Mask(Location location, DMExpression lhs, DMExpression rhs) : AssignmentBinaryOp(location, lhs, rhs) {
    protected override void EmitOp(DMObject dmObject, DMProc proc, DMReference reference, string endLabel) {
        RHS.EmitPushValue(dmObject, proc);
        proc.Mask(reference);
    }
}

// x &&= y
internal sealed class LogicalAndAssign(Location location, DMExpression lhs, DMExpression rhs) : AssignmentBinaryOp(location, lhs, rhs) {
    protected override void EmitOp(DMObject dmObject, DMProc proc, DMReference reference, string endLabel) {
        proc.JumpIfFalseReference(reference, endLabel);
        RHS.EmitPushValue(dmObject, proc);
        proc.Assign(reference);
    }
}

// x ||= y
internal sealed class LogicalOrAssign(Location location, DMExpression lhs, DMExpression rhs) : AssignmentBinaryOp(location, lhs, rhs) {
    protected override void EmitOp(DMObject dmObject, DMProc proc, DMReference reference, string endLabel) {
        proc.JumpIfTrueReference(reference, endLabel);
        RHS.EmitPushValue(dmObject, proc);
        proc.Assign(reference);
    }
}

// x *= y
internal sealed class MultiplyAssign(Location location, DMExpression lhs, DMExpression rhs) : AssignmentBinaryOp(location, lhs, rhs) {
    protected override void EmitOp(DMObject dmObject, DMProc proc, DMReference reference, string endLabel) {
        RHS.EmitPushValue(dmObject, proc);
        proc.MultiplyReference(reference);
    }
}

// x /= y
internal sealed class DivideAssign(Location location, DMExpression lhs, DMExpression rhs) : AssignmentBinaryOp(location, lhs, rhs) {
    protected override void EmitOp(DMObject dmObject, DMProc proc, DMReference reference, string endLabel) {
        RHS.EmitPushValue(dmObject, proc);
        proc.DivideReference(reference);
    }
}

// x <<= y
internal sealed class LeftShiftAssign(Location location, DMExpression lhs, DMExpression rhs) : AssignmentBinaryOp(location, lhs, rhs) {
    protected override void EmitOp(DMObject dmObject, DMProc proc, DMReference reference, string endLabel) {
        RHS.EmitPushValue(dmObject, proc);
        proc.BitShiftLeftReference(reference);
    }
}

// x >>= y
internal sealed class RightShiftAssign(Location location, DMExpression lhs, DMExpression rhs) : AssignmentBinaryOp(location, lhs, rhs) {
    protected override void EmitOp(DMObject dmObject, DMProc proc, DMReference reference, string endLabel) {
        RHS.EmitPushValue(dmObject, proc);
        proc.BitShiftRightReference(reference);
    }
}

// x ^= y
internal sealed class XorAssign(Location location, DMExpression lhs, DMExpression rhs) : AssignmentBinaryOp(location, lhs, rhs) {
    protected override void EmitOp(DMObject dmObject, DMProc proc, DMReference reference, string endLabel) {
        RHS.EmitPushValue(dmObject, proc);
        proc.BinaryXorReference(reference);
    }
}

// x %= y
internal sealed class ModulusAssign(Location location, DMExpression lhs, DMExpression rhs) : AssignmentBinaryOp(location, lhs, rhs) {
    protected override void EmitOp(DMObject dmObject, DMProc proc, DMReference reference, string endLabel) {
        RHS.EmitPushValue(dmObject, proc);
        proc.ModulusReference(reference);
    }
}

// x %%= y
internal sealed class ModulusModulusAssign(Location location, DMExpression lhs, DMExpression rhs) : AssignmentBinaryOp(location, lhs, rhs) {
    protected override void EmitOp(DMObject dmObject, DMProc proc, DMReference reference, string endLabel) {
        RHS.EmitPushValue(dmObject, proc);
        proc.ModulusModulusReference(reference);
    }
}
#endregion<|MERGE_RESOLUTION|>--- conflicted
+++ resolved
@@ -3,27 +3,13 @@
 using DMCompiler.Bytecode;
 using DMCompiler.Compiler;
 
-<<<<<<< HEAD
 namespace DMCompiler.DM.Expressions;
-=======
-namespace DMCompiler.DM.Expressions {
-    internal abstract class BinaryOp(Location location, DMExpression lhs, DMExpression rhs) : DMExpression(location) {
-        protected DMExpression LHS { get; } = lhs;
-        protected DMExpression RHS { get; } = rhs;
-        public override DMComplexValueType ValType => LHS.ValType;
-    }
-
-    #region Simple
-    // x + y
-    sealed class Add : BinaryOp {
-        public Add(Location location, DMExpression lhs, DMExpression rhs)
-            : base(location, lhs, rhs) {
-        }
->>>>>>> 44f69efc
 
 internal abstract class BinaryOp(Location location, DMExpression lhs, DMExpression rhs) : DMExpression(location) {
     protected DMExpression LHS { get; } = lhs;
     protected DMExpression RHS { get; } = rhs;
+
+    public override DMComplexValueType ValType => LHS.ValType;
 }
 
 #region Simple
@@ -479,33 +465,12 @@
     }
 }
 
-<<<<<<< HEAD
 // x || y
 internal sealed class Or(Location location, DMExpression lhs, DMExpression rhs) : BinaryOp(location, lhs, rhs) {
     public override bool TryAsConstant([NotNullWhen(true)] out Constant? constant) {
         if (LHS.TryAsConstant(out var lhs) && lhs.IsTruthy()) {
             constant = lhs;
             return true;
-=======
-    #region Compound Assignment
-    internal abstract class AssignmentBinaryOp(Location location, DMExpression lhs, DMExpression rhs)
-        : BinaryOp(location, lhs, rhs) {
-
-        /// <summary>
-        /// Generic interface for emitting the assignment operation. Has its conditionality and reference generation already handled.
-        /// </summary>
-        /// <remarks>You should always make use of the reference argument, unless you totally override AssignmentBinaryOp's EmitPushValue method.</remarks>
-        /// <param name="reference">A reference to the LHS emitted via <see cref="DMExpression.EmitReference(DMObject, DMProc)"/></param>
-        public abstract void EmitOp(DMObject dmObject, DMProc proc, DMReference reference, string endLabel);
-
-        public override void EmitPushValue(DMObject dmObject, DMProc proc) {
-            string endLabel = proc.NewLabelName();
-
-            DMReference reference = LHS.EmitReference(dmObject, proc, endLabel);
-            EmitOp(dmObject, proc, reference, endLabel);
-
-            proc.AddLabel(endLabel);
->>>>>>> 44f69efc
         }
 
         constant = null;
@@ -515,32 +480,12 @@
     public override void EmitPushValue(DMObject dmObject, DMProc proc) {
         string endLabel = proc.NewLabelName();
 
-<<<<<<< HEAD
         LHS.EmitPushValue(dmObject, proc);
         proc.BooleanOr(endLabel);
         RHS.EmitPushValue(dmObject, proc);
         proc.AddLabel(endLabel);
     }
 }
-=======
-        public override void EmitOp(DMObject dmObject, DMProc proc, DMReference reference, string endLabel) {
-            RHS.EmitPushValue(dmObject, proc);
-            proc.Assign(reference);
-
-            if (!LHS.ValType.MatchesType(RHS.ValType) && !LHS.ValType.IsUnimplemented) {
-                if (DMCompiler.Settings.SkipAnythingTypecheck && RHS.ValType.IsAnything)
-                    return;
-
-                DMCompiler.Emit(WarningCode.InvalidVarType, Location,
-                    $"Invalid var type {RHS.ValType}, expected {LHS.ValType}");
-            }
-        }
-    }
-
-    // x := y
-    class AssignmentInto : AssignmentBinaryOp {
-        public override DreamPath? Path => LHS.Path;
->>>>>>> 44f69efc
 
 // x && y
 internal sealed class And(Location location, DMExpression lhs, DMExpression rhs) : BinaryOp(location, lhs, rhs) {
@@ -606,6 +551,14 @@
     protected override void EmitOp(DMObject dmObject, DMProc proc, DMReference reference, string endLabel) {
         RHS.EmitPushValue(dmObject, proc);
         proc.Assign(reference);
+
+        if (!LHS.ValType.MatchesType(RHS.ValType) && !LHS.ValType.IsUnimplemented) {
+            if (DMCompiler.Settings.SkipAnythingTypecheck && RHS.ValType.IsAnything)
+                return;
+
+            DMCompiler.Emit(WarningCode.InvalidVarType, Location,
+                $"Invalid var type {RHS.ValType}, expected {LHS.ValType}");
+        }
     }
 }
 
