--- conflicted
+++ resolved
@@ -18,27 +18,18 @@
       uses: actions/setup-dotnet@v1
       with:
         dotnet-version: 5.0.100
-<<<<<<< HEAD
-    - name: Install Dependencies
-      run: dotnet restore
-    - name: Build
-      run: dotnet build --configuration Debug --no-restore /m
-    - name: Compile TestGame
-      run: DMCompiler\bin\Debug\net5.0\DMCompiler.exe TestGame\environment.dme
-    - name: Run Unit Tests
-      run: dotnet test -c Release
-=======
     - name: Install dependencies
       run: dotnet restore main/OpenDream.sln
     - name: Build
       run: dotnet build main/OpenDream.sln --configuration Release --no-restore /m
     - name: Compile TestGame
       run: main\DMCompiler\bin\Release\net5.0\DMCompiler.exe main\TestGame\environment.dme
+    - name: Run Unit Tests
+      run: dotnet test main/OpenDream.sln -c Release
     - name: Checkout Modified /tg/station
       uses: actions/checkout@v2
       with:
         repository: wixoaGit/tgstation
         path: tg
     - name: Compile Modified /tg/station
-      run: main\DMCompiler\bin\Release\net5.0\DMCompiler.exe tg\tgstation.dme 
->>>>>>> 2d84a938
+      run: main\DMCompiler\bin\Release\net5.0\DMCompiler.exe tg\tgstation.dme 