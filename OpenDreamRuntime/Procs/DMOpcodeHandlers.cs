--- conflicted
+++ resolved
@@ -1417,14 +1417,11 @@
         public static ProcStatus? DeleteObject(DMProcState state) {
             DreamObject dreamObject = state.Pop().GetValueAsDreamObject();
 
-<<<<<<< HEAD
+
             dreamObject?.Delete();
-=======
-            dreamObject?.Delete(state.DreamManager);
             if (dreamObject is not null && dreamObject == state.Instance) {
                 return ProcStatus.Returned;
             }
->>>>>>> 9c7ec735
             return null;
         }
 
