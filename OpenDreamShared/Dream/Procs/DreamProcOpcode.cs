using System;
using System.Collections.Generic;
using System.Diagnostics.CodeAnalysis;
using System.Text;

namespace OpenDreamShared.Dream.Procs {
    public enum DreamProcOpcode {
        BitShiftLeft = 0x1,
        PushType = 0x2,
        PushString = 0x3,
        FormatString = 0x4,
        SwitchCaseRange = 0x5,
        PushReferenceValue = 0x6,
        //0x7
        Add = 0x8,
        Assign = 0x9,
        Call = 0xA,
        MultiplyReference = 0xB,
        JumpIfFalse = 0xC,
        JumpIfTrue = 0xD,
        Jump = 0xE,
        CompareEquals = 0xF,
        Return = 0x10,
        PushNull = 0x11,
        Subtract = 0x12,
        CompareLessThan = 0x13,
        CompareGreaterThan = 0x14,
        BooleanAnd = 0x15,
        BooleanNot = 0x16,
        DivideReference = 0x17,
        Negate = 0x18,
        Modulus = 0x19,
        Append = 0x1A,
        CreateRangeEnumerator = 0x1B,
        Input = 0x1C,
        CompareLessThanOrEqual = 0x1D,
        CreateAssociativeList = 0x1E,
        Remove = 0x1F,
        DeleteObject = 0x20,
        PushResource = 0x21,
        CreateList = 0x22,
        CallStatement = 0x23,
        BitAnd = 0x24,
        CompareNotEquals = 0x25,
        PushProc = 0x26,
        Divide = 0x27,
        Multiply = 0x28,
        BitXorReference = 0x29,
        BitXor = 0x2A,
        BitOr = 0x2B,
        BitNot = 0x2C,
        Combine = 0x2D,
        CreateObject = 0x2E,
        BooleanOr = 0x2F,
        //0x30
        CompareGreaterThanOrEqual = 0x31,
        SwitchCase = 0x32,
        Mask = 0x33,
        //0x34
        Error = 0x35,
        IsInList = 0x36,
        //0x37
        PushFloat = 0x38,
        ModulusReference = 0x39,
        CreateListEnumerator = 0x3A,
        Enumerate = 0x3B,
        DestroyEnumerator = 0x3C,
        Browse = 0x3D,
        BrowseResource = 0x3E,
        OutputControl = 0x3F,
        BitShiftRight = 0x40,
        CreateFilteredListEnumerator = 0x41,
        Power = 0x42,
        DebugSource = 0x43,
        DebugLine = 0x44,
        Prompt = 0x45,
        //0x46
        Initial = 0x47,
        //0x48
        IsType = 0x49,
        LocateCoord = 0x4A,
        Locate = 0x4B,
        IsNull = 0x4C,
        Spawn = 0x4D,
        OutputReference = 0x4E,
        Output = 0x4F,
        JumpIfNullDereference = 0x50,
        Pop = 0x51,
        Prob = 0x52,
        IsSaved = 0x53,
        PickUnweighted = 0x54,
        PickWeighted = 0x55,
        Increment = 0x56,
        Decrement = 0x57,
        CompareEquivalent = 0x58,
        CompareNotEquivalent = 0x59,
        Throw = 0x5A,
        IsInRange = 0x5B,
        MassConcatenation = 0x5C,
        CreateTypeEnumerator = 0x5D,
        //0x5E
        PushGlobalVars = 0x5F,
        ModulusModulus = 0x60,
        ModulusModulusReference = 0x61,
        PushProcStub = 0x62,
        PushVerbStub = 0x63,
<<<<<<< HEAD
        BitShiftLeftReference = 0x64,
        BitShiftRightReference = 0x65,
        Try = 0x66,
        TryNoValue = 0x67,
        EndTry = 0x68,
        AssignInto = 0x69, //nice
    }

    public enum DreamProcOpcodeParameterType {
        Named = 0xFC,
        Unnamed = 0xFD
=======
        JumpIfNull = 0x64,
        JumpIfNullNoPop = 0x65,
        JumpIfTrueReference = 0x66,
        JumpIfFalseReference = 0x67,
        DereferenceField = 0x68,
        DereferenceIndex = 0x69,
        DereferenceCall = 0x6A,
        PopReference = 0x6B,
        //0x6C
        BitShiftLeftReference = 0x6D,
        BitShiftRightReference = 0x6E,
        Try = 0x6F,
        TryNoValue = 0x70,
        EndTry = 0x71,
        EnumerateNoAssign = 0x72,
        Gradient = 0x73
>>>>>>> de5421de
    }

    /// <summary>
    /// Handles how we write format data into our strings.
    /// </summary>
    public static class StringFormatEncoder {
        /// <summary>
        /// This is the upper byte of the 2-byte markers we use for storing formatting data within our UTF16 strings.<br/>
        /// </summary>
        /// <remarks>
        /// It is not const because (<see langword="TODO"/>) eventually it would be desirable to make it something else<br/>
        /// (even though doing so would slightly break parity)<br/>
        /// because 0xFFxx actually maps to meaningful Unicode code points under UTF16<br/>
        /// (DM uses this because it uses UTF8 and 0xFF is just an invalid character in that encoding, no biggie)<br/>
        /// See: "Halfwidth and Fullwidth Forms" on https://en.wikibooks.org/wiki/Unicode/Character_reference/F000-FFFF
        /// </remarks>
        public static UInt16 FormatPrefix = 0xFF00;

        /// <summary>
        /// The lower byte of the aforementioned formatting marker thingies we stuff into our UTF16 strings.<br/>
        /// To avoid clashing with the (ALREADY ASSIGNED!) 0xFFxx code point space, these values should not exceed 0x005e (94)
        /// </summary>
        /// <remarks>
        /// <see langword="DO NOT CAST TO CHAR!"/> This requires FormatPrefix to be added to it in order to be a useful formatting character!!
        /// </remarks>
        public enum FormatSuffix : UInt16 {
            //States that Interpolated values can have (the [] thingies)
            StringifyWithArticle = 0x0,    //[] and we include an appropriate article for the resulting value, if necessary
            StringifyNoArticle = 0x1,      //[] and we never include an article (because it's elsewhere)
            ReferenceOfValue = 0x2,        //\ref[]

            //States that macros can have
            //(these can have any arbitrary value as long as compiler/server/cilent all agree)
            //(Some of these values may not align with what they are internally in BYOND; too bad!!)
            UpperDefiniteArticle,     //The
            LowerDefiniteArticle,     //the
            UpperIndefiniteArticle,   //A, An, Some
            LowerIndefiniteArticle,   //a, an, some
            UpperSubjectPronoun,      //He, She, They, It
            LowerSubjectPronoun,      //he, she, they, it
            UpperPossessiveAdjective, //His, Her, Their, Its
            LowerPossessiveAdjective, //his, her, their, its
            ObjectPronoun,            //him, her, them, it
            ReflexivePronoun,         //himself, herself, themself, it
            UpperPossessivePronoun,   //His, Hers, Theirs, Its
            LowerPossessivePronoun,   //his, hers, theirs, its

            Proper,                   //String represents a proper noun
            Improper,                 //String represents an improper noun

            LowerRoman,               //i, ii, iii, iv, v
            UpperRoman,               //I, II, III, IV, V

            OrdinalIndicator,        //1st, 2nd, 3rd, 4th, ...
            PluralSuffix,            //-s suffix at the end of a plural noun

            Icon,                    //Use an atom's icon

            ColorRed,
            ColorBlue,
            ColorGreen,
            ColorBlack,
            ColorYellow,
            ColorNavy,
            ColorTeal,
            ColorCyan,
            Bold,
            Italic
        }

        /// <summary>The default stringification state of a [] within a DM string.</summary>
        public static FormatSuffix InterpolationDefault => FormatSuffix.StringifyWithArticle;

        /// <returns>The UTF16 character we should be actually storing to articulate this format marker.</returns>
        public static char Encode(FormatSuffix suffix) {
            return (char)(FormatPrefix | ((UInt16)suffix));
        }

        /// <returns>true if the input character was actually a formatting codepoint. false if not.</returns>
        public static bool Decode(char c, [NotNullWhen(true)] out FormatSuffix? suffix) {
            UInt16 bytes = c; // this is an implicit reinterpret_cast, in C++ lingo
            suffix = null;
            if((bytes & FormatPrefix) != FormatPrefix)
                return false;
            suffix = (FormatSuffix)(bytes & 0x00FF); // 0xFFab & 0x00FF == 0x00ab
            return true;
        }

        public static bool Decode(char c) {
            UInt16 bytes = c;
            return (bytes & FormatPrefix) == FormatPrefix; // Could also check that the lower byte is a valid enum but... ehhhhh
        }

        /// <returns>true if argument is a marker for an interpolated value, one of them [] things. false if not.</returns>
        public static bool IsInterpolation(FormatSuffix suffix) {
            //This logic requires that all the interpolated-value enums keep separated from the others.
            //I'd write some type-engine code to catch a discrepancy in that but alas, this language is just not OOPy enough.
            return suffix <= FormatSuffix.ReferenceOfValue;
        }

        /// <returns>A new version of the string, with all formatting characters removed.</returns>
        public static string RemoveFormatting(string input) {
            StringBuilder ret = new StringBuilder(input.Length); // Trying to keep it to one malloc here
            foreach(char c in input)
            {
                if(!Decode(c))
                    ret.Append(c);
            }
            return ret.ToString();
        }
    }

    ///<summary>
    ///Stores any explicit casting done via the "as" keyword. Also stores compiler hints for DMStandard.<br/>
    ///is a [Flags] enum because it's possible for something to have multiple values (especially with the quirky DMStandard ones)
    /// </summary>
    [Flags]
    public enum DMValueType {
        Anything = 0x0,
        Null = 0x1,
        Text = 0x2,
        Obj = 0x4,
        Mob = 0x8,
        Turf = 0x10,
        Num = 0x20,
        Message = 0x40,
        Area = 0x80,
        Color = 0x100,
        File = 0x200,
        CommandText = 0x400,
        Sound = 0x800,
        Icon = 0x1000,
        //Byond here be dragons
        Unimplemented = 0x2000, // Marks that a method or property is not implemented. Throws a compiler warning if accessed.
        CompiletimeReadonly = 0x4000, // Marks that a property can only ever be read from, never written to. This is a const-ier version of const, for certain standard values like list.type
    }

    /// <summary>
    /// An operand given to opcodes that call a proc with arguments.
    /// Determines where the arguments come from.
    /// </summary>
    public enum DMCallArgumentsType {
        // There are no arguments
        None,

        // The arguments are stored on the stack
        FromStack,

        // Also stored on the stack, but every arg has a key associated with it (named arguments)
        FromStackKeyed,

        // Arguments are provided from a list on the top of the stack ( arglist() )
        FromArgumentList,

        // Same arguments as the ones given to the proc doing the calling (implicit ..() arguments)
        FromProcArguments
    }

    public struct DMReference {
        public static readonly DMReference Src = new() { RefType = Type.Src };
        public static readonly DMReference Self = new() { RefType = Type.Self };
        public static readonly DMReference Usr = new() { RefType = Type.Usr };
        public static readonly DMReference Args = new() { RefType = Type.Args };
        public static readonly DMReference SuperProc = new() { RefType = Type.SuperProc };
        public static readonly DMReference ListIndex = new() { RefType = Type.ListIndex };

        public enum Type : byte {
            Src,
            Self,
            Usr,
            Args,
            ListIndex,
            Argument,
            Local,
            Global,
            Field,
            SrcField,
            GlobalProc,
            SrcProc,
            SuperProc
        }

        public Type RefType;

        //Argument, Local, Global, GlobalProc
        public int Index;

        //Field, SrcField, Proc, SrcProc
        public string Name;

        public static DMReference CreateArgument(int argId) {
            if (argId > 255) throw new Exception("Argument id is greater than the maximum of 255");

            return new DMReference() { RefType = Type.Argument, Index = (byte)argId };
        }

        public static DMReference CreateLocal(int local) {
            if (local > 255) throw new Exception("Local variable id is greater than the maximum of 255");

            return new DMReference() { RefType = Type.Local, Index = (byte)local };
        }

        public static DMReference CreateGlobal(int global) {
            return new DMReference() { RefType = Type.Global, Index = global };
        }

        public static DMReference CreateField(string fieldName) {
            return new DMReference() { RefType = Type.Field, Name = fieldName };
        }

        public static DMReference CreateSrcField(string fieldName) {
            return new DMReference() { RefType = Type.SrcField, Name = fieldName };
        }

        public static DMReference CreateGlobalProc(int procId) {
            return new DMReference() { RefType = Type.GlobalProc, Index = procId };
        }

        public static DMReference CreateSrcProc(string procName) {
            return new DMReference() { RefType = Type.SrcProc, Name = procName };
        }

        public override string ToString() {
            switch (RefType) {
                case Type.Local:
                case Type.Global:
                case Type.Argument:
                case Type.GlobalProc:
                    return $"{RefType} {Index}";

                case Type.SrcField:
                case Type.Field:
                case Type.SrcProc:
                    return $"{RefType} \"{Name}\"";

                default: return RefType.ToString();
            }
        }
    }

    // Dummy class-as-namespace because C# just kinda be like this
    public static class OpcodeVerifier
    {
        /// <summary>
        /// Validates that the opcodes in DreamProcOpcode are all unique, such that none resolve to the same byte.
        /// </summary>
        /// <returns>True if there are duplicate opcodes, false if not</returns>
        public static bool AreOpcodesInvalid() // FIXME: Can this be made into something done during compiletime? Like, *this code's* compiletime? >:/
        {
            // I'm not *too* satisfied with this boolean schtick, as opposed to throwing,
            // but since we're in OpenDreamShared I want each executable to be able to do what they want with this information.

            // Key is an int (or whatever the underlying type is) we're already using for an opcode
            HashSet<DreamProcOpcode> bytePool = new();
            foreach (DreamProcOpcode usedInt in Enum.GetValues(typeof(DreamProcOpcode)))
            {
                if(bytePool.Contains(usedInt))
                {
                    return true;
                }
                bytePool.Add(usedInt);
            }
            return false;
        }
    }
}<|MERGE_RESOLUTION|>--- conflicted
+++ resolved
@@ -104,7 +104,6 @@
         ModulusModulusReference = 0x61,
         PushProcStub = 0x62,
         PushVerbStub = 0x63,
-<<<<<<< HEAD
         BitShiftLeftReference = 0x64,
         BitShiftRightReference = 0x65,
         Try = 0x66,
@@ -115,8 +114,7 @@
 
     public enum DreamProcOpcodeParameterType {
         Named = 0xFC,
-        Unnamed = 0xFD
-=======
+        Unnamed = 0xFD,
         JumpIfNull = 0x64,
         JumpIfNullNoPop = 0x65,
         JumpIfTrueReference = 0x66,
@@ -133,7 +131,6 @@
         EndTry = 0x71,
         EnumerateNoAssign = 0x72,
         Gradient = 0x73
->>>>>>> de5421de
     }
 
     /// <summary>
