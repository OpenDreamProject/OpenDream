using System.Diagnostics.CodeAnalysis;
using System.IO;
using System.Runtime.InteropServices;
using System.Text;
using System.Threading.Tasks;
using OpenDreamRuntime.Objects;
using OpenDreamRuntime.Objects.Types;
using OpenDreamRuntime.Procs.Native;
using OpenDreamRuntime.Resources;
using OpenDreamShared.Dream;
using OpenDreamShared.Dream.Procs;
using Robust.Shared.Random;

namespace OpenDreamRuntime.Procs {
    internal static class DMOpcodeHandlers {
        #region Values
        public static ProcStatus? PushReferenceValue(DMProcState state) {
            DMReference reference = state.ReadReference();

            state.Push(state.GetReferenceValue(reference));
            return null;
        }

        public static ProcStatus? Assign(DMProcState state) {
            DMReference reference = state.ReadReference();
            DreamValue value = state.Pop();

            state.AssignReference(reference, value);
            state.Push(value);
            return null;
        }

        public static ProcStatus? CreateList(DMProcState state) {
            int size = state.ReadInt();
            var list = state.Proc.ObjectTree.CreateList(size);

            foreach (DreamValue value in state.PopCount(size)) {
                list.AddValue(value);
            }

            state.Push(new DreamValue(list));
            return null;
        }

        public static ProcStatus? CreateAssociativeList(DMProcState state) {
            int size = state.ReadInt();
            var list = state.Proc.ObjectTree.CreateList(size);

            ReadOnlySpan<DreamValue> popped = state.PopCount(size * 2);
            for (int i = 0; i < popped.Length; i += 2) {
                DreamValue key = popped[i];

                if (key == DreamValue.Null) {
                    list.AddValue(popped[i + 1]);
                } else {
                    list.SetValue(key, popped[i + 1], allowGrowth: true);
                }
            }

            state.Push(new DreamValue(list));
            return null;
        }

        private static IDreamValueEnumerator GetContentsEnumerator(IDreamObjectTree objectTree, IAtomManager atomManager, DreamValue value, IDreamObjectTree.TreeEntry? filterType) {
            if (!value.TryGetValueAsDreamList(out var list)) {
                if (value.TryGetValueAsDreamObject(out var dreamObject)) {
                    if (dreamObject == null)
                        return new DreamValueArrayEnumerator(Array.Empty<DreamValue>());

<<<<<<< HEAD
                    if (dreamObject is DreamObjectAtom) {
                        list = dreamObject.GetVariable("contents").GetValueAsDreamList();
                    } else if (dreamObject is DreamObjectWorld) {
=======
                    if (dreamObject.IsSubtypeOf(objectTree.Atom)) {
                        list = dreamObject.GetVariable("contents").MustGetValueAsDreamList();
                    } else if (dreamObject.IsSubtypeOf(objectTree.World)) {
>>>>>>> 9d77ffce
                        // Use a different enumerator for /area and /turf that only enumerates those rather than all atoms
                        if (filterType?.ObjectDefinition.IsSubtypeOf(objectTree.Area) == true) {
                            return new DreamObjectEnumerator(atomManager.Areas, filterType);
                        } else if (filterType?.ObjectDefinition.IsSubtypeOf(objectTree.Turf) == true) {
                            return new DreamObjectEnumerator(atomManager.Turfs, filterType);
                        } else if (filterType?.ObjectDefinition.IsSubtypeOf(objectTree.Obj) == true) {
                            return new DreamObjectEnumerator(atomManager.Objects, filterType);
                        } else if (filterType?.ObjectDefinition.IsSubtypeOf(objectTree.Mob) == true) {
                            return new DreamObjectEnumerator(atomManager.Mobs, filterType);
                        }

                        return new WorldContentsEnumerator(atomManager, filterType);
                    }
                }
            }

            if (list != null) {
                // world.contents has its own special enumerator to prevent the huge copy
                if (list is WorldContentsList)
                    return new WorldContentsEnumerator(atomManager, filterType);

                var values = list.GetValues().ToArray();

                return filterType == null
                    ? new DreamValueArrayEnumerator(values)
                    : new FilteredDreamValueArrayEnumerator(values, filterType);
            }
            // BYOND ignores all floats, strings, types, etc. here and just doesn't run the loop.
            return new DreamValueArrayEnumerator(Array.Empty<DreamValue>());
        }

        public static ProcStatus? CreateListEnumerator(DMProcState state) {
            var enumerator = GetContentsEnumerator(state.Proc.ObjectTree, state.Proc.AtomManager, state.Pop(), null);

            state.EnumeratorStack.Push(enumerator);
            return null;
        }

        public static ProcStatus? CreateFilteredListEnumerator(DMProcState state) {
            var filterTypeId = state.ReadInt();
            var filterType = state.Proc.ObjectTree.GetTreeEntry(filterTypeId);
            var enumerator = GetContentsEnumerator(state.Proc.ObjectTree, state.Proc.AtomManager, state.Pop(), filterType);

            state.EnumeratorStack.Push(enumerator);
            return null;
        }

        public static ProcStatus? CreateTypeEnumerator(DMProcState state) {
            DreamValue typeValue = state.Pop();
            if (!typeValue.TryGetValueAsType(out var type)) {
                throw new Exception($"Cannot create a type enumerator with type {typeValue}");
            }

            if (type == state.Proc.ObjectTree.Client) {
                state.EnumeratorStack.Push(new DreamObjectEnumerator(state.DreamManager.Clients));
                return null;
            }

            if (type.ObjectDefinition.IsSubtypeOf(state.Proc.ObjectTree.Atom)) {
                state.EnumeratorStack.Push(new WorldContentsEnumerator(state.Proc.AtomManager, type));
                return null;
            }

            if (type.ObjectDefinition.IsSubtypeOf(state.Proc.ObjectTree.Datum)) {
                state.EnumeratorStack.Push(new DreamObjectEnumerator(state.DreamManager.Datums, type));
                return null;
            }

            throw new Exception($"Type enumeration of {type} is not supported");
        }

        public static ProcStatus? CreateRangeEnumerator(DMProcState state) {
            DreamValue step = state.Pop();
            DreamValue rangeEnd = state.Pop();
            DreamValue rangeStart = state.Pop();

            if (!step.TryGetValueAsFloat(out var stepValue))
                throw new Exception($"Invalid step {step}, must be a number");
            if (!rangeEnd.TryGetValueAsFloat(out var rangeEndValue))
                throw new Exception($"Invalid end {rangeEnd}, must be a number");
            if (!rangeStart.TryGetValueAsFloat(out var rangeStartValue))
                throw new Exception($"Invalid start {rangeStart}, must be a number");

            state.EnumeratorStack.Push(new DreamValueRangeEnumerator(rangeStartValue, rangeEndValue, stepValue));
            return null;
        }

        public static ProcStatus? CreateObject(DMProcState state) {
            var argumentInfo = state.ReadProcArguments();
            var val = state.Pop();
            if (!val.TryGetValueAsType(out var objectType)) {
                if (val.TryGetValueAsString(out var pathString)) {
                    if (!state.Proc.ObjectTree.TryGetTreeEntry(new DreamPath(pathString), out objectType)) {
                        throw new Exception($"Cannot create unknown object {val}");
                    }
                } else {
                    throw new Exception($"Cannot create object from invalid type {val}");
                }
            }

            var objectDef = objectType.ObjectDefinition;
            var proc = objectDef.GetProc("New");
            var arguments = state.PopProcArguments(proc, argumentInfo.Type, argumentInfo.StackSize);

            if (objectDef.IsSubtypeOf(state.Proc.ObjectTree.Turf)) {
                // Turfs are special. They're never created outside of map initialization
                // So instead this will replace an existing turf's type and return that same turf
                DreamValue loc = arguments.GetArgument(0);
                if (!loc.TryGetValueAsDreamObject<DreamObjectTurf>(out var turf))
                    throw new Exception($"Invalid turf loc {loc}");

                state.Proc.DreamMapManager.SetTurf(turf, objectDef, arguments);

                state.Push(loc);
                return null;
            }

            DreamObject newObject = state.Proc.ObjectTree.CreateObject(objectType);
            state.Thread.PushProcState(newObject.InitProc(state.Thread, state.Usr, arguments));
            return ProcStatus.Called;
        }

        public static ProcStatus? DestroyEnumerator(DMProcState state) {
            state.EnumeratorStack.Pop();
            return null;
        }

        public static ProcStatus? Enumerate(DMProcState state) {
            IDreamValueEnumerator enumerator = state.EnumeratorStack.Peek();
            DMReference outputRef = state.ReadReference();
            int jumpToIfFailure = state.ReadInt();

            if (!enumerator.Enumerate(state, outputRef))
                state.Jump(jumpToIfFailure);

            return null;
        }

        public static ProcStatus? EnumerateNoAssign(DMProcState state) {
            IDreamValueEnumerator enumerator = state.EnumeratorStack.Peek();
            int jumpToIfFailure = state.ReadInt();

            if (!enumerator.Enumerate(state, null))
                state.Jump(jumpToIfFailure);

            return null;
        }

        /// <summary>
        /// Helper function of <see cref="FormatString"/> to handle text macros that are "suffix" (coming after the noun) pronouns
        /// </summary>
        /// <param name="pronouns">This should be in MALE,FEMALE,PLURAL,NEUTER order.</param>
        private static void HandleSuffixPronoun(ref StringBuilder formattedString, ReadOnlySpan<DreamValue> interps, int prevInterpIndex, string[] pronouns)
        {
            DreamObject? dreamObject;
            if (prevInterpIndex == -1 || prevInterpIndex >= interps.Length) // We should probably be throwing here
            {
                return;
            }
            interps[prevInterpIndex].TryGetValueAsDreamObject(out dreamObject);
            if (dreamObject == null)
            {
                return;
            }
            bool hasGender = dreamObject.TryGetVariable("gender", out var objectGender); // NOTE: in DM, this has to be a native property.
            if (!hasGender)
            {
                return;
            }
            if (!objectGender.TryGetValueAsString(out var genderStr))
                return;

            switch(genderStr)
            {
                case "male":
                    formattedString.Append(pronouns[0]);
                    return;
                case "female":
                    formattedString.Append(pronouns[1]);
                    return;
                case "plural":
                    formattedString.Append(pronouns[2]);
                    return;
                case "neuter":
                    formattedString.Append(pronouns[3]);
                    return;
                default:
                    return;
            }

        }

        private static void ToRoman(ref StringBuilder formattedString, ReadOnlySpan<DreamValue> interps, int nextInterpIndex, bool upperCase) {
            char[] arr;
            if(upperCase) {
                arr = new char[] { 'M', 'D', 'C', 'L', 'X', 'V', 'I' };
            } else {
                arr = new char[] { 'm', 'd', 'c', 'l', 'x', 'v', 'i' };
            }

            int[] numArr = new int[] { 1000, 500, 100, 50, 10, 5, 1 };

            if(!interps[nextInterpIndex].TryGetValueAsFloat(out float value)) {
                return;
            }

            if(float.IsNaN(value)) {
                formattedString.Append('�'); //fancy-ish way to represent
                return;
            }

            if(value < 0) {
                formattedString.Append('-');
                value = MathF.Abs(value);
            }

            if (float.IsInfinity(value)) {
                formattedString.Append('∞');
                return;
            }

            var intValue = (int)value;
            var i = 0;

            while (intValue != 0) {
                if(intValue >= numArr[i]) {
                    intValue -= numArr[i];
                    formattedString.Append(arr[i]);
                } else {
                    i++;
                }
            }
        }
        public static ProcStatus? FormatString(DMProcState state) {
            string unformattedString = state.ReadString();
            StringBuilder formattedString = new StringBuilder();

            int interpCount = state.ReadInt();

            StringFormatEncoder.FormatSuffix? postPrefix = null; // Prefix that needs the effects of a suffix

            ReadOnlySpan<DreamValue> interps = state.PopCount(interpCount);
            int nextInterpIndex = 0; // If we find a prefix macro, this is what it points to
            int prevInterpIndex = -1; // If we find a suffix macro, this is what it points to (treating -1 as a 'null' state here)

            foreach(char c in unformattedString)
            {
                if (!StringFormatEncoder.Decode(c, out var formatType)) {
                    formattedString.Append(c);
                    continue;
                }
                switch (formatType) {
                    //Interp values
                    case StringFormatEncoder.FormatSuffix.StringifyWithArticle:{
                        // TODO: use postPrefix for \th interpolation
                        formattedString.Append(interps[nextInterpIndex].Stringify());
                        prevInterpIndex = nextInterpIndex;
                        nextInterpIndex++;
                        continue;
                    }
                    case StringFormatEncoder.FormatSuffix.ReferenceOfValue: {
                        formattedString.Append(state.DreamManager.CreateRef(interps[nextInterpIndex]));
                        //suffix macro marker is not updated because suffixes do not point to \ref[] interpolations
                        nextInterpIndex++;
                        continue;
                    }
                    case StringFormatEncoder.FormatSuffix.StringifyNoArticle:
                    {
                        if (interps[nextInterpIndex].TryGetValueAsDreamObject(out var dreamObject) && dreamObject != null) {
                            formattedString.Append(dreamObject.GetNameUnformatted());
                        }

                        // NOTE probably should put this above the TryGetAsDreamObject function and continue if formatting has occured
                        if(postPrefix != null) { // Cursed Hack
                            switch(postPrefix) {
                                case StringFormatEncoder.FormatSuffix.LowerRoman:
                                    ToRoman(ref formattedString, interps, nextInterpIndex, false);
                                    break;
                                case StringFormatEncoder.FormatSuffix.UpperRoman:
                                    ToRoman(ref formattedString, interps, nextInterpIndex, true);
                                    break;
                                default: break;
                            }
                            postPrefix = null;
                        }
                        //Things that aren't objects just print nothing in this case
                        prevInterpIndex = nextInterpIndex;
                        nextInterpIndex++;
                        continue;
                    }
                    //Macro values//
                    //Prefix macros
                    case StringFormatEncoder.FormatSuffix.UpperDefiniteArticle:
                    case StringFormatEncoder.FormatSuffix.LowerDefiniteArticle:
                    {
                        if (interps[nextInterpIndex].TryGetValueAsDreamObject(out var dreamObject) && dreamObject != null)
                        {
                            bool hasName = dreamObject.TryGetVariable("name", out var objectName);
                            if (!hasName) continue;
                            string nameStr = objectName.Stringify();
                            if (!DreamObject.StringIsProper(nameStr))
                            {
                                formattedString.Append(formatType == StringFormatEncoder.FormatSuffix.UpperDefiniteArticle ? "The " : "the ");
                            }
                        }
                        continue;
                    }
                    case StringFormatEncoder.FormatSuffix.UpperIndefiniteArticle:
                    case StringFormatEncoder.FormatSuffix.LowerIndefiniteArticle:
                    {
                        bool wasCapital = formatType == StringFormatEncoder.FormatSuffix.UpperIndefiniteArticle; // saves some wordiness with the ternaries below
                        if (interps[nextInterpIndex].TryGetValueAsDreamObject(out var dreamObject) && dreamObject != null)
                        {
                            bool hasName = dreamObject.TryGetVariable("name", out var objectName);
                            string nameStr = objectName.Stringify();
                            if (!hasName) continue; // datums that lack a name var don't use articles
                            if (DreamObject.StringIsProper(nameStr)) continue; // Proper nouns don't need articles, I guess.

                            if (dreamObject.TryGetVariable("gender", out var gender)) // Aayy babe whats ya pronouns
                            {
                                if (gender.TryGetValueAsString(out var str) && str == "plural") // NOTE: In Byond, this part does not work if var/gender is not a native property of this object.
                                {
                                    formattedString.Append(wasCapital ? "Some" : "some");
                                    continue;
                                }
                            }
                            if (DreamObject.StringStartsWithVowel(nameStr))
                            {
                                formattedString.Append(wasCapital ? "An " : "an ");
                                continue;
                            }
                            formattedString.Append(wasCapital ? "A " : "a ");
                            continue;
                        }
                        continue;
                    }
                    //Suffix macros
                    case StringFormatEncoder.FormatSuffix.UpperSubjectPronoun:
                        HandleSuffixPronoun(ref formattedString, interps, prevInterpIndex, new string[] { "He", "She", "They", "Tt" });
                        break;
                    case StringFormatEncoder.FormatSuffix.LowerSubjectPronoun:
                        HandleSuffixPronoun(ref formattedString, interps, prevInterpIndex, new string[] { "he", "she", "they", "it" });
                        break;
                    case StringFormatEncoder.FormatSuffix.UpperPossessiveAdjective:
                        HandleSuffixPronoun(ref formattedString, interps, prevInterpIndex, new string[] { "His", "Her", "Their", "Its" });
                        break;
                    case StringFormatEncoder.FormatSuffix.LowerPossessiveAdjective:
                        HandleSuffixPronoun(ref formattedString, interps, prevInterpIndex, new string[] { "his", "her", "their", "its" });
                        break;
                    case StringFormatEncoder.FormatSuffix.ObjectPronoun:
                        HandleSuffixPronoun(ref formattedString, interps, prevInterpIndex, new string[] { "him", "her", "them", "it" });
                        break;
                    case StringFormatEncoder.FormatSuffix.ReflexivePronoun:
                        HandleSuffixPronoun(ref formattedString, interps, prevInterpIndex, new string[] { "himself", "herself", "themself", "itself" });
                        break;
                    case StringFormatEncoder.FormatSuffix.UpperPossessivePronoun:
                        HandleSuffixPronoun(ref formattedString, interps, prevInterpIndex, new string[] { "His", "Hers", "Theirs", "Its" });
                        break;
                    case StringFormatEncoder.FormatSuffix.LowerPossessivePronoun:
                        HandleSuffixPronoun(ref formattedString, interps, prevInterpIndex, new string[] { "his", "hers", "theirs", "its" });
                        break;
                    case StringFormatEncoder.FormatSuffix.PluralSuffix:
                        if (interps[prevInterpIndex].TryGetValueAsFloat(out var pluralNumber) && pluralNumber == 1)
                        {
                            continue;
                        }
                        formattedString.Append("s");
                        continue;
                    case StringFormatEncoder.FormatSuffix.OrdinalIndicator:
                        // TODO: if the preceding expression value is not a float, it should be replaced with 0 (0th)
                        if (interps[prevInterpIndex].TryGetValueAsInteger(out var ordinalNumber)) {

                            // For some mystical reason byond converts \th to integers
                            // This is slightly hacky but the only reliable way I know how to replace the number
                            // Need to call stringy to make sure its the right length to cut
                            formattedString.Length -= interps[prevInterpIndex].Stringify().Length;
                            formattedString.Append(ordinalNumber);
                            switch (ordinalNumber) {
                                case 1:
                                    formattedString.Append("st");
                                    break;
                                case 2:
                                    formattedString.Append("nd");
                                    break;
                                case 3:
                                    formattedString.Append("rd");
                                    break;
                                default:
                                    formattedString.Append("th");
                                    break;
                            }
                        } else {
                            formattedString.Append("th");
                        }
                        continue;
                    case StringFormatEncoder.FormatSuffix.LowerRoman:
                        postPrefix = formatType;
                        continue;
                    case StringFormatEncoder.FormatSuffix.UpperRoman:
                        postPrefix = formatType;
                        continue;
                    default:
                        if (Enum.IsDefined(typeof(StringFormatEncoder.FormatSuffix), formatType)) {
                            //Likely an unimplemented text macro, ignore it
                            break;
                        }

                        throw new Exception("Invalid special character");
                }
            }

            state.Push(new DreamValue(formattedString.ToString()));
            return null;
        }

        public static ProcStatus? Initial(DMProcState state) {
            DreamValue key = state.Pop();
            DreamValue owner = state.Pop();

            // number indices always perform a normal list access here
            if (key.TryGetValueAsInteger(out _)) {
                state.Push(state.GetIndex(owner, key));
                return null;
            }

            if (!key.TryGetValueAsString(out string property)) {
                throw new Exception("Invalid var for initial() call: " + key);
            }

            if (owner.TryGetValueAsDreamObject(out DreamObject dreamObject)) {
                // Calling initial() on a null value just returns null
                if (dreamObject == null) {
                    state.Push(DreamValue.Null);
                    return null;
                }

                state.Push(dreamObject.Initial(property));
                return null;
            }

            DreamObjectDefinition objectDefinition;
            if (owner.TryGetValueAsDreamObject(out DreamObject dreamObject2)) {
                objectDefinition = dreamObject2.ObjectDefinition;
            } else if (owner.TryGetValueAsType(out var ownerType)) {
                objectDefinition = ownerType.ObjectDefinition;
            } else {
                throw new Exception($"Invalid owner for initial() call {owner}");
            }

            state.Push(objectDefinition.Variables[property]);
            return null;
        }

        public static ProcStatus? IsNull(DMProcState state) {
            DreamValue value = state.Pop();

            state.Push(new DreamValue((value == DreamValue.Null) ? 1 : 0));
            return null;
        }

        public static ProcStatus? IsInList(DMProcState state) {
            DreamValue listValue = state.Pop();
            DreamValue value = state.Pop();

            if (listValue.TryGetValueAsDreamObject(out var listObject) && listObject != null) {
                DreamList? list = listObject as DreamList;

                if (list == null) {
<<<<<<< HEAD
                    if (listObject is DreamObjectAtom or DreamObjectWorld) {
                        list = listObject.GetVariable("contents").GetValueAsDreamList();
=======
                    if (listObject.IsSubtypeOf(state.Proc.ObjectTree.Atom) || listObject.IsSubtypeOf(state.Proc.ObjectTree.World)) {
                        list = listObject.GetVariable("contents").MustGetValueAsDreamList();
>>>>>>> 9d77ffce
                    } else {
                        // BYOND ignores all floats, strings, types, etc. here and just returns 0.
                        state.Push(new DreamValue(0));
                    }
                }

                state.Push(new DreamValue(list.ContainsValue(value) ? 1 : 0));
            } else {
                state.Push(new DreamValue(0));
            }

            return null;
        }

        public static ProcStatus? Pop(DMProcState state) {
            state.Pop();
            return null;
        }

        public static ProcStatus? PopReference(DMProcState state) {
            DMReference reference = state.ReadReference();
            state.PopReference(reference);
            return null;
        }

        public static ProcStatus? PushFloat(DMProcState state) {
            float value = state.ReadFloat();

            state.Push(new DreamValue(value));
            return null;
        }

        public static ProcStatus? PushNull(DMProcState state) {
            state.Push(DreamValue.Null);
            return null;
        }

        public static ProcStatus? PushType(DMProcState state) {
            int typeId = state.ReadInt();
            var type = state.Proc.ObjectTree.Types[typeId];

            state.Push(new DreamValue(type));
            return null;
        }

        public static ProcStatus? PushProc(DMProcState state) {
            int procId = state.ReadInt();

            state.Push(new DreamValue(state.Proc.ObjectTree.Procs[procId]));
            return null;
        }

        public static ProcStatus? PushProcStub(DMProcState state) {
            int ownerTypeId = state.ReadInt();
            var owner = state.Proc.ObjectTree.GetTreeEntry(ownerTypeId);

            state.Push(DreamValue.CreateProcStub(owner));
            return null;
        }

        public static ProcStatus? PushVerbStub(DMProcState state) {
            int ownerTypeId = state.ReadInt();
            var owner = state.Proc.ObjectTree.GetTreeEntry(ownerTypeId);

            state.Push(DreamValue.CreateVerbStub(owner));
            return null;
        }

        public static ProcStatus? PushResource(DMProcState state) {
            string resourcePath = state.ReadString();

            state.Push(new DreamValue(state.Proc.DreamResourceManager.LoadResource(resourcePath)));
            return null;
        }

        public static ProcStatus? PushString(DMProcState state) {
            state.Push(new DreamValue(state.ReadString()));
            return null;
        }

        public static ProcStatus? PushGlobalVars(DMProcState state) {
            state.Push(new DreamValue(new DreamGlobalVars(state.Proc.ObjectTree.List.ObjectDefinition)));
            return null;
        }
        #endregion Values

        #region Math
        public static ProcStatus? Add(DMProcState state) {
            DreamValue second = state.Pop();
            DreamValue first = state.Pop();
            DreamValue? output = null;

            if (second == DreamValue.Null) {
                output = first;
            } else if (first == DreamValue.Null) {
                output = second;
            } else switch (first.Type) {
                case DreamValue.DreamValueType.Float: {
                    float firstFloat = first.MustGetValueAsFloat();

                    output = second.Type switch {
                        DreamValue.DreamValueType.Float => new DreamValue(firstFloat + second.MustGetValueAsFloat()),
                        _ => null
                    };
                    break;
                }
                case DreamValue.DreamValueType.String when second.Type == DreamValue.DreamValueType.String:
                    output = new DreamValue(first.MustGetValueAsString() + second.MustGetValueAsString());
                    break;
                case DreamValue.DreamValueType.DreamObject: {
<<<<<<< HEAD
                    output = first.MustGetValueAsDreamObject()!.OperatorAdd(second);
=======
                    var metaObject = first.MustGetValueAsDreamObject()!.ObjectDefinition.MetaObject;

                    output = metaObject?.OperatorAdd(first, second);
>>>>>>> 9d77ffce
                    break;
                }
            }

            if (output != null) {
                state.Push(output.Value);
            } else {
                throw new Exception("Invalid add operation on " + first + " and " + second);
            }

            return null;
        }

        public static ProcStatus? Append(DMProcState state) {
            DMReference reference = state.ReadReference();
            DreamValue second = state.Pop();
            DreamValue first = state.GetReferenceValue(reference, peek: true);

            DreamValue result;
            if (first.TryGetValueAsDreamResource(out _) || first.TryGetValueAsDreamObject<DreamObjectIcon>(out _)) {
                // Implicitly create a new /icon and ICON_ADD blend it
                // Note that BYOND creates something other than an /icon, but it behaves the same as one in most reasonable interactions
                var iconObj = state.Proc.ObjectTree.CreateObject<DreamObjectIcon>(state.Proc.ObjectTree.Icon);
                if (!state.Proc.DreamResourceManager.TryLoadIcon(first, out var from))
                    throw new Exception($"Failed to create an icon from {from}");

                iconObj.Icon.InsertStates(from, DreamValue.Null, DreamValue.Null, DreamValue.Null);
                DreamProcNativeIcon.Blend(iconObj.Icon, second, DreamIconOperationBlend.BlendType.Add, 0, 0);
                result = new DreamValue(iconObj);
            } else if (first.TryGetValueAsDreamObject(out var firstObj)) {
                if (firstObj != null) {
                    state.PopReference(reference);
                    state.Push(firstObj.OperatorAppend(second));

                    return null;
                } else {
                    result = second;
                }
            } else if (second != DreamValue.Null) {
                switch (first.Type) {
                    case DreamValue.DreamValueType.Float when second.Type == DreamValue.DreamValueType.Float:
                        result = new DreamValue(first.MustGetValueAsFloat() + second.MustGetValueAsFloat());
                        break;
                    case DreamValue.DreamValueType.String when second.Type == DreamValue.DreamValueType.String:
                        result = new DreamValue(first.MustGetValueAsString() + second.MustGetValueAsString());
                        break;
                    default:
                        throw new Exception("Invalid append operation on " + first + " and " + second);
                }
            } else {
                result = first;
            }

            state.AssignReference(reference, result);
            state.Push(result);
            return null;
        }

        public static ProcStatus? Increment(DMProcState state) {
            DMReference reference = state.ReadReference();
            DreamValue value = state.GetReferenceValue(reference, peek: true);

            if (value.TryGetValueAsInteger(out int intValue)) {
                state.AssignReference(reference, new(intValue + 1));
            } else {
                //If it's not a number, it turns into 1
                state.AssignReference(reference, new(1));
            }

            state.Push(value);
            return null;
        }

        public static ProcStatus? Decrement(DMProcState state) {
            DMReference reference = state.ReadReference();
            DreamValue value = state.GetReferenceValue(reference, peek: true);

            if (value.TryGetValueAsInteger(out int intValue)) {
                state.AssignReference(reference, new(intValue - 1));
            } else {
                //If it's not a number, it turns into -1
                state.AssignReference(reference, new(-1));
            }

            state.Push(value);
            return null;
        }

        public static ProcStatus? BitAnd(DMProcState state) {
            DreamValue second = state.Pop();
            DreamValue first = state.Pop();

            if (first.TryGetValueAsDreamList(out DreamList list)) {
                DreamList newList = state.Proc.ObjectTree.CreateList();

                if (second.TryGetValueAsDreamList(out DreamList secondList)) {
                    int len = list.GetLength();

                    for (int i = 1; i <= len; i++) {
                        DreamValue value = list.GetValue(new DreamValue(i));

                        if (secondList.ContainsValue(value)) {
                            DreamValue associativeValue = list.GetValue(value);

                            newList.AddValue(value);
                            if (associativeValue != DreamValue.Null) newList.SetValue(value, associativeValue);
                        }
                    }
                } else {
                    int len = list.GetLength();

                    for (int i = 1; i <= len; i++) {
                        DreamValue value = list.GetValue(new DreamValue(i));

                        if (value == second) {
                            DreamValue associativeValue = list.GetValue(value);

                            newList.AddValue(value);
                            if (associativeValue != DreamValue.Null) newList.SetValue(value, associativeValue);
                        }
                    }
                }

                state.Push(new DreamValue(newList));
            } else if (first != DreamValue.Null && second != DreamValue.Null) {
                state.Push(new DreamValue(first.GetValueAsInteger() & second.GetValueAsInteger()));
            } else {
                state.Push(new DreamValue(0));
            }

            return null;
        }

        public static ProcStatus? BitNot(DMProcState state) {
            var input = state.Pop();
            if (input.TryGetValueAsInteger(out var value)) {
                state.Push(new DreamValue((~value) & 0xFFFFFF));
            } else {
                if (input.TryGetValueAsDreamObject<DreamObjectMatrix>(out _)) { // TODO ~ on /matrix
                    throw new NotImplementedException("/matrix does not support the '~' operator yet");
                }

                state.Push(new DreamValue(16777215)); // 2^24 - 1
            }

            return null;
        }

        public static ProcStatus? BitOr(DMProcState state) {                        // x | y
            DreamValue second = state.Pop();
            DreamValue first = state.Pop();

            if (first.Type == DreamValue.DreamValueType.DreamObject) {              // Object | y
                if (first != DreamValue.Null) {
                    state.Push(first.MustGetValueAsDreamObject()!.OperatorOr(second));
                } else {
                    state.Push(DreamValue.Null);
                }
            } else if (second != DreamValue.Null) {                                      // Non-Object | y
                switch (first.Type) {
                    case DreamValue.DreamValueType.Float when second.Type == DreamValue.DreamValueType.Float:
                        state.Push(new DreamValue(first.MustGetValueAsInteger() | second.MustGetValueAsInteger()));
                        break;
                    default:
                        throw new Exception("Invalid or operation on " + first + " and " + second);
                }
            } else if (first.TryGetValueAsInteger(out int firstInt)) {
                state.Push(new DreamValue(firstInt));
            } else {
                throw new Exception("Invalid or operation on " + first + " and " + second);
            }

            return null;
        }

        public static ProcStatus? BitShiftLeft(DMProcState state) {
            DreamValue second = state.Pop();
            DreamValue first = state.Pop();

            switch (first.Type) {
                case DreamValue.DreamValueType.DreamObject when first == DreamValue.Null:
                    state.Push(new DreamValue(0));
                    break;
                case DreamValue.DreamValueType.Float when second.Type == DreamValue.DreamValueType.Float:
                    state.Push(new DreamValue(first.MustGetValueAsInteger() << second.MustGetValueAsInteger()));
                    break;
                default:
                    throw new Exception($"Invalid bit shift left operation on {first} and {second}");
            }

            return null;
        }


        public static ProcStatus? BitShiftLeftReference(DMProcState state) {
            DMReference reference = state.ReadReference();
            DreamValue second = state.Pop();
            DreamValue first = state.GetReferenceValue(reference, peek: true);
            DreamValue result;
            switch (first.Type) {
                case DreamValue.DreamValueType.DreamObject when first == DreamValue.Null:
                    result = new DreamValue(0);
                    break;
                case DreamValue.DreamValueType.Float when second.Type == DreamValue.DreamValueType.Float:
                    result = new DreamValue(first.MustGetValueAsInteger() << second.MustGetValueAsInteger());
                    break;
                default:
                    throw new Exception($"Invalid bit shift left operation on {first} and {second}");
            }
            state.AssignReference(reference, result);
            state.Push(result);
            return null;
        }

        public static ProcStatus? BitShiftRight(DMProcState state) {
            DreamValue second = state.Pop();
            DreamValue first = state.Pop();

            if (first == DreamValue.Null) {
                state.Push(new DreamValue(0));
            } else if (first.Type == DreamValue.DreamValueType.Float && second.Type == DreamValue.DreamValueType.Float) {
                state.Push(new DreamValue(first.MustGetValueAsInteger() >> second.MustGetValueAsInteger()));
            } else {
                throw new Exception($"Invalid bit shift right operation on {first} and {second}");
            }

            return null;
        }

        public static ProcStatus? BitShiftRightReference(DMProcState state) {
            DMReference reference = state.ReadReference();
            DreamValue second = state.Pop();
            DreamValue first = state.GetReferenceValue(reference, peek: true);
            DreamValue result;
            switch (first.Type) {
                case DreamValue.DreamValueType.DreamObject when first == DreamValue.Null:
                    result = new DreamValue(0);
                    break;
                case DreamValue.DreamValueType.Float when second.Type == DreamValue.DreamValueType.Float:
                    result = new DreamValue(first.MustGetValueAsInteger() >> second.MustGetValueAsInteger());
                    break;
                default:
                    throw new Exception($"Invalid bit shift right operation on {first} and {second}");
            }
            state.AssignReference(reference, result);
            state.Push(result);
            return null;
        }

        public static ProcStatus? BitXor(DMProcState state) {
            DreamValue second = state.Pop();
            DreamValue first = state.Pop();

            state.Push(BitXorValues(state.Proc.ObjectTree, first, second));
            return null;
        }

        public static ProcStatus? BitXorReference(DMProcState state) {
            DreamValue second = state.Pop();
            DMReference reference = state.ReadReference();
            DreamValue first = state.GetReferenceValue(reference, peek: true);
            DreamValue result = BitXorValues(state.Proc.ObjectTree, first, second);

            state.AssignReference(reference, result);
            state.Push(result);
            return null;
        }

        public static ProcStatus? BooleanAnd(DMProcState state) {
            DreamValue a = state.Pop();
            int jumpPosition = state.ReadInt();

            if (!a.IsTruthy()) {
                state.Push(a);
                state.Jump(jumpPosition);
            }

            return null;
        }

        public static ProcStatus? BooleanNot(DMProcState state) {
            DreamValue value = state.Pop();

            state.Push(new DreamValue(value.IsTruthy() ? 0 : 1));
            return null;
        }

        public static ProcStatus? BooleanOr(DMProcState state) {
            DreamValue a = state.Pop();
            int jumpPosition = state.ReadInt();

            if (a.IsTruthy()) {
                state.Push(a);
                state.Jump(jumpPosition);
            }
            return null;
        }

        public static ProcStatus? Combine(DMProcState state) {
            DMReference reference = state.ReadReference();
            DreamValue second = state.Pop();
            DreamValue first = state.GetReferenceValue(reference, peek: true);

            DreamValue result;
            if (first.TryGetValueAsDreamObject(out var firstObj)) {
                if (firstObj != null) {
                    state.PopReference(reference);
                    state.Push(firstObj.OperatorCombine(second));

                    return null;
                } else {
                    result = second;
                }
            } else if (second != DreamValue.Null) {
                if (first.TryGetValueAsInteger(out var firstInt) && second.TryGetValueAsInteger(out var secondInt)) {
                    result = new DreamValue(firstInt | secondInt);
                } else if (first == DreamValue.Null) {
                    result = second;
                } else {
                    throw new Exception("Invalid combine operation on " + first + " and " + second);
                }
            } else if (first.Type == DreamValue.DreamValueType.Float) {
                result = first;
            } else {
                throw new Exception("Invalid combine operation on " + first + " and " + second);
            }

            state.AssignReference(reference, result);
            state.Push(result);
            return null;
        }

        public static ProcStatus? Divide(DMProcState state) {
            DreamValue second = state.Pop();
            DreamValue first = state.Pop();

            state.Push(DivideValues(first, second));
            return null;
        }

        public static ProcStatus? DivideReference(DMProcState state) {
            DMReference reference = state.ReadReference();
            DreamValue second = state.Pop();
            DreamValue first = state.GetReferenceValue(reference, peek: true);
            DreamValue result = DivideValues(first, second);

            state.AssignReference(reference, result);
            state.Push(result);
            return null;
        }

        public static ProcStatus? Mask(DMProcState state) {
            DMReference reference = state.ReadReference();
            DreamValue second = state.Pop();
            DreamValue first = state.GetReferenceValue(reference, peek: true);

            DreamValue result;
            switch (first.Type) {
                case DreamValue.DreamValueType.DreamObject when first != DreamValue.Null: {
<<<<<<< HEAD
                    state.PopReference(reference);
                    state.Push(first.MustGetValueAsDreamObject()!.OperatorMask(second));

=======
                    var metaObject = first.MustGetValueAsDreamObject()!.ObjectDefinition.MetaObject;
                    if (metaObject == null)
                        throw new Exception($"Invalid mask operation on {first} and {second}");

                    state.PopReference(reference);
                    state.Push(metaObject.OperatorMask(first, second));
>>>>>>> 9d77ffce
                    return null;
                }
                case DreamValue.DreamValueType.DreamObject: // null
                    result = new DreamValue(0);
                    break;
                case DreamValue.DreamValueType.Float when second.Type == DreamValue.DreamValueType.Float:
                    result = new DreamValue(first.MustGetValueAsInteger() & second.MustGetValueAsInteger());
                    break;
                default:
                    throw new Exception("Invalid mask operation on " + first + " and " + second);
            }

            state.AssignReference(reference, result);
            state.Push(result);
            return null;
        }

        public static ProcStatus? Modulus(DMProcState state) {
            DreamValue second = state.Pop();
            DreamValue first = state.Pop();
            state.Push(ModulusValues(first, second));
            return null;
        }

        public static ProcStatus? ModulusModulus(DMProcState state) {
            DreamValue second = state.Pop();
            DreamValue first = state.Pop();

            state.Push(ModulusModulusValues(first, second));

            return null;
        }

        public static ProcStatus? ModulusReference(DMProcState state) {
            DreamValue second = state.Pop();
            DMReference reference = state.ReadReference();
            DreamValue first = state.GetReferenceValue(reference, peek: true);
            DreamValue result = ModulusValues(first, second);

            state.AssignReference(reference, result);
            state.Push(result);
            return null;
        }

        public static ProcStatus? ModulusModulusReference(DMProcState state) {
            DreamValue second = state.Pop();
            DMReference reference = state.ReadReference();
            DreamValue first = state.GetReferenceValue(reference, peek: true);
            DreamValue result = ModulusModulusValues(first, second);

            state.AssignReference(reference, result);
            state.Push(result);
            return null;
        }

        public static ProcStatus? Multiply(DMProcState state) {
            DreamValue second = state.Pop();
            DreamValue first = state.Pop();

            state.Push(MultiplyValues(first, second));
            return null;
        }

        public static ProcStatus? MultiplyReference(DMProcState state) {
            DMReference reference = state.ReadReference();
            DreamValue second = state.Pop();
            DreamValue first = state.GetReferenceValue(reference, peek: true);
            DreamValue result = MultiplyValues(first, second);

            state.AssignReference(reference, result);
            state.Push(result);
            return null;
        }

        public static ProcStatus? Negate(DMProcState state) {
            DreamValue value = state.Pop();

            switch (value.Type) {
                case DreamValue.DreamValueType.Float: state.Push(new DreamValue(-value.MustGetValueAsFloat())); break;
                case DreamValue.DreamValueType.DreamObject when value == DreamValue.Null: state.Push(new DreamValue(0.0f)); break;
                default: throw new Exception("Invalid negate operation on " + value);
            }

            return null;
        }

        public static ProcStatus? Power(DMProcState state) {
            DreamValue second = state.Pop();
            DreamValue first = state.Pop();

            if (first.TryGetValueAsFloat(out var floatFirst) && second.TryGetValueAsFloat(out var floatSecond)) {
                state.Push(new DreamValue(MathF.Pow(floatFirst, floatSecond)));
            } else {
                throw new Exception("Invalid power operation on " + first + " and " + second);
            }

            return null;
        }

        public static ProcStatus? Remove(DMProcState state) {
            DMReference reference = state.ReadReference();
            DreamValue second = state.Pop();
            DreamValue first = state.GetReferenceValue(reference, peek: true);

            DreamValue result;
            switch (first.Type) {
                case DreamValue.DreamValueType.DreamObject when first != DreamValue.Null: {
<<<<<<< HEAD
                    state.PopReference(reference);
                    state.Push(first.MustGetValueAsDreamObject()!.OperatorRemove(second));

=======
                    var metaObject = first.MustGetValueAsDreamObject()!.ObjectDefinition.MetaObject;
                    if (metaObject == null)
                        throw new Exception($"Invalid remove operation on {first} and {second}");

                    state.PopReference(reference);
                    state.Push(metaObject.OperatorRemove(first, second));
>>>>>>> 9d77ffce
                    return null;
                }
                case DreamValue.DreamValueType.DreamObject when second.Type == DreamValue.DreamValueType.Float:
                    result = new DreamValue(-second.MustGetValueAsFloat());
                    break;
                case DreamValue.DreamValueType.Float when second.Type == DreamValue.DreamValueType.Float:
                    result = new DreamValue(first.MustGetValueAsFloat() - second.MustGetValueAsFloat());
                    break;
                default:
                    throw new Exception($"Invalid remove operation on {first} and {second}");
            }

            state.AssignReference(reference, result);
            state.Push(result);
            return null;
        }

        public static ProcStatus? Subtract(DMProcState state) {
            DreamValue second = state.Pop();
            DreamValue first = state.Pop();
            DreamValue? output = null;

            if (second == DreamValue.Null) {
                output = first;
            } else if (first == DreamValue.Null && second.Type == DreamValue.DreamValueType.Float) {
                output = new DreamValue(-second.MustGetValueAsFloat());
            } else switch (first.Type) {
                case DreamValue.DreamValueType.Float: {
                    float firstFloat = first.MustGetValueAsFloat();

                    output = second.Type switch {
                        DreamValue.DreamValueType.Float => new DreamValue(firstFloat - second.MustGetValueAsFloat()),
                        _ => null
                    };
                    break;
                }
                case DreamValue.DreamValueType.DreamObject: {
<<<<<<< HEAD
                    DreamObject? firstObject = first.MustGetValueAsDreamObject();
                    if (firstObject == null)
                        break;

                    output = firstObject.OperatorSubtract(second);
=======
                    var metaObject = first.MustGetValueAsDreamObject()!.ObjectDefinition.MetaObject;

                    output = metaObject?.OperatorSubtract(first, second);
>>>>>>> 9d77ffce
                    break;
                }
            }

            if (output != null) {
                state.Push(output.Value);
            } else {
                throw new Exception($"Invalid subtract operation on {first} and {second}");
            }

            return null;
        }
        #endregion Math

        #region Comparisons
        public static ProcStatus? CompareEquals(DMProcState state) {
            DreamValue second = state.Pop();
            DreamValue first = state.Pop();

            state.Push(new DreamValue(IsEqual(first, second) ? 1 : 0));
            return null;
        }

        public static ProcStatus? CompareEquivalent(DMProcState state) {
            DreamValue second = state.Pop();
            DreamValue first = state.Pop();

            state.Push(new DreamValue(IsEquivalent(first, second) ? 1 : 0));
            return null;
        }

        public static ProcStatus? CompareGreaterThan(DMProcState state) {
            DreamValue second = state.Pop();
            DreamValue first = state.Pop();

            state.Push(new DreamValue(IsGreaterThan(first, second) ? 1 : 0));
            return null;
        }

        public static ProcStatus? CompareGreaterThanOrEqual(DMProcState state) {
            DreamValue second = state.Pop();
            DreamValue first = state.Pop();
            DreamValue result;

            if (first.TryGetValueAsFloat(out float lhs) && lhs == 0.0 && second == DreamValue.Null) result = new DreamValue(1);
            else if (first == DreamValue.Null && second.TryGetValueAsFloat(out float rhs) && rhs == 0.0) result = new DreamValue(1);
            else if (first == DreamValue.Null && second.TryGetValueAsString(out var s) && s == "") result = new DreamValue(1);
            else result = new DreamValue((IsEqual(first, second) || IsGreaterThan(first, second)) ? 1 : 0);

            state.Push(result);
            return null;
        }

        public static ProcStatus? CompareLessThan(DMProcState state) {
            DreamValue second = state.Pop();
            DreamValue first = state.Pop();

            state.Push(new DreamValue(IsLessThan(first, second) ? 1 : 0));
            return null;
        }

        public static ProcStatus? CompareLessThanOrEqual(DMProcState state) {
            DreamValue second = state.Pop();
            DreamValue first = state.Pop();
            DreamValue result;

            if (first.TryGetValueAsFloat(out float lhs) && lhs == 0.0 && second == DreamValue.Null) result = new DreamValue(1);
            else if (first == DreamValue.Null && second.TryGetValueAsFloat(out float rhs) && rhs == 0.0) result = new DreamValue(1);
            else if (first == DreamValue.Null && second.TryGetValueAsString(out var s) && s == "") result = new DreamValue(1);
            else result = new DreamValue((IsEqual(first, second) || IsLessThan(first, second)) ? 1 : 0);

            state.Push(result);
            return null;
        }

        public static ProcStatus? CompareNotEquals(DMProcState state) {
            DreamValue second = state.Pop();
            DreamValue first = state.Pop();

            state.Push(new DreamValue(IsEqual(first, second) ? 0 : 1));
            return null;
        }

        public static ProcStatus? CompareNotEquivalent(DMProcState state) {
            DreamValue second = state.Pop();
            DreamValue first = state.Pop();

            state.Push(new DreamValue(IsEquivalent(first, second) ? 0 : 1));
            return null;
        }

        public static ProcStatus? IsInRange(DMProcState state)
        {
            DreamValue end = state.Pop();
            DreamValue start = state.Pop();
            DreamValue var = state.Pop();
            if (var.Type != DreamValue.DreamValueType.Float) var = new DreamValue(0f);
            if (start.Type != DreamValue.DreamValueType.Float) start = new DreamValue(0f);
            if (end.Type != DreamValue.DreamValueType.Float) end = new DreamValue(0f);
            bool inRange = (IsEqual(start, var) || IsLessThan(start, var)) && (IsEqual(var, end) || IsLessThan(var, end));
            state.Push(new DreamValue(inRange ? 1 : 0));
            return null;
        }

        public static ProcStatus? IsType(DMProcState state) {
            DreamValue typeValue = state.Pop();
            DreamValue value = state.Pop();
            IDreamObjectTree.TreeEntry type;

            if (typeValue.TryGetValueAsDreamObject(out var typeObject)) {
                if (typeObject == null) {
                    state.Push(new DreamValue(0));
                    return null;
                }

                type = typeObject.ObjectDefinition.TreeEntry;
            } else {
                if(!typeValue.TryGetValueAsType(out type)) {
                    throw new Exception($"istype() attempted to check non-path {typeValue}");
                }
            }

            if (value.TryGetValueAsDreamObject(out var dreamObject) && dreamObject != null) {
                state.Push(new DreamValue(dreamObject.IsSubtypeOf(type) ? 1 : 0));
            } else {
                state.Push(new DreamValue(0));
            }

            return null;
        }
        #endregion Comparisons

        #region Flow
        public static ProcStatus? Call(DMProcState state) {
            DMReference procRef = state.ReadReference();
            var argumentInfo = state.ReadProcArguments();

            DreamObject instance;
            DreamProc proc;
            switch (procRef.RefType) {
                case DMReference.Type.Self: {
                    instance = state.Instance;
                    proc = state.Proc;
                    break;
                }
                case DMReference.Type.SuperProc: {
                    instance = state.Instance;
                    proc = state.Proc.SuperProc;

                    if (proc == null) {
                        //Attempting to call a super proc where there is none will just return null
                        state.Push(DreamValue.Null);
                        return null;
                    }

                    break;
                }
                case DMReference.Type.GlobalProc: {
                    instance = null;
                    proc = state.Proc.ObjectTree.Procs[procRef.Index];

                    break;
                }
                case DMReference.Type.SrcProc: {
                    instance = state.Instance;
                    if (!instance.TryGetProc(procRef.Name, out proc))
                        throw new Exception($"Type {instance.ObjectDefinition.Type} has no proc called \"{procRef.Name}\"");

                    break;
                }
                default: throw new Exception($"Invalid proc reference type {procRef.RefType}");
            }

            DreamProcArguments arguments = state.PopProcArguments(proc, argumentInfo.Type, argumentInfo.StackSize);
            state.Call(proc, instance, arguments);
            return ProcStatus.Called;
        }

        public static ProcStatus? CallStatement(DMProcState state) {
            var argumentsInfo = state.ReadProcArguments();
            DreamValue source = state.Pop();

            switch (source.Type) {
                case DreamValue.DreamValueType.DreamObject: {
                    DreamObject? dreamObject = source.MustGetValueAsDreamObject();
                    DreamValue procId = state.Pop();
                    DreamProc? proc = null;

                    switch (procId.Type) {
                        case DreamValue.DreamValueType.String:
                            proc = dreamObject?.GetProc(procId.MustGetValueAsString());
                            break;
                        case DreamValue.DreamValueType.DreamProc: {
                            proc = procId.MustGetValueAsProc();
                            break;
                        }
                    }

                    if (proc != null) {
                        DreamProcArguments arguments = state.PopProcArguments(proc, argumentsInfo.Type, argumentsInfo.StackSize);
                        state.Call(proc, dreamObject, arguments);
                        return ProcStatus.Called;
                    }

                    throw new Exception($"Invalid proc ({procId} on {dreamObject})");
                }
                case DreamValue.DreamValueType.DreamProc: {
                    var proc = source.MustGetValueAsProc();

                    DreamProcArguments arguments = state.PopProcArguments(proc, argumentsInfo.Type, argumentsInfo.StackSize);
                    state.Call(proc, state.Instance, arguments);
                    return ProcStatus.Called;
                }
                case DreamValue.DreamValueType.String:
                    unsafe {
                        if(!source.TryGetValueAsString(out var dllName))
                            throw new Exception($"{source} is not a valid DLL");

                        var popProc = state.Pop();
                        if(!popProc.TryGetValueAsString(out var procName)) {
                            throw new Exception($"{popProc} is not a valid proc name");
                        }

                        DreamProcArguments arguments = state.PopProcArguments(null, argumentsInfo.Type, argumentsInfo.StackSize);

                        // DLL Invoke
                        var entryPoint = DllHelper.ResolveDllTarget(state.Proc.DreamResourceManager, dllName, procName);

                        Span<nint> argV = stackalloc nint[arguments.Count];
                        argV.Fill(0);
                        try {
                            for (var i = 0; i < argV.Length; i++) {
                                var arg = arguments.GetArgument(i).Stringify();
                                argV[i] = Marshal.StringToCoTaskMemUTF8(arg);
                            }

                            byte* ret;
                            if (arguments.Count > 0) {
                                fixed (nint* ptr = &argV[0]) {
                                    ret = entryPoint(arguments.Count, (byte**)ptr);
                                }
                            } else {
                                ret = entryPoint(0, (byte**)0);
                            }

                            if (ret == null) {
                                state.Push(DreamValue.Null);
                                return null;
                            }

                            var retString = Marshal.PtrToStringUTF8((nint)ret);
                            state.Push(new DreamValue(retString));
                            return null;
                        } finally {
                            foreach (var arg in argV) {
                                if (arg != 0)
                                    Marshal.ZeroFreeCoTaskMemUTF8(arg);
                            }
                        }
                    }
                default:
                    throw new Exception($"Call statement has an invalid source ({source})");
            }
        }

        public static ProcStatus? Error(DMProcState state) {
            throw new Exception("Reached an error opcode");
        }

        public static ProcStatus? Jump(DMProcState state) {
            int position = state.ReadInt();

            state.Jump(position);
            return null;
        }

        public static ProcStatus? JumpIfFalse(DMProcState state) {
            int position = state.ReadInt();
            DreamValue value = state.Pop();

            if (!value.IsTruthy()) {
                state.Jump(position);
            }

            return null;
        }

        public static ProcStatus? JumpIfTrue(DMProcState state) {
            int position = state.ReadInt();
            DreamValue value = state.Pop();

            if (value.IsTruthy()) {
                state.Jump(position);
            }

            return null;
        }
        public static ProcStatus? JumpIfNull(DMProcState state) {
            int position = state.ReadInt();

            if (state.Peek() == DreamValue.Null) {
                state.Pop();
                state.Jump(position);
            }

            return null;
        }

        public static ProcStatus? JumpIfNullNoPop(DMProcState state) {
            int position = state.ReadInt();

            if (state.Peek() == DreamValue.Null) {
                state.Jump(position);
            }

            return null;
        }

        public static ProcStatus? JumpIfNullDereference(DMProcState state) {
            DMReference reference = state.ReadReference();
            int position = state.ReadInt();

            if (state.IsNullDereference(reference)) {
                state.Push(DreamValue.Null);
                state.Jump(position);
            }

            return null;
        }

        public static ProcStatus? JumpIfTrueReference(DMProcState state) {
            DMReference reference = state.ReadReference();
            int position = state.ReadInt();

            var value = state.GetReferenceValue(reference, true);

            if (value.IsTruthy()) {
                state.PopReference(reference);
                state.Push(value);
                state.Jump(position);
            }

            return null;
        }

        public static ProcStatus? JumpIfFalseReference(DMProcState state) {
            DMReference reference = state.ReadReference();
            int position = state.ReadInt();

            var value = state.GetReferenceValue(reference, true);

            if (!value.IsTruthy()) {
                state.PopReference(reference);
                state.Push(value);
                state.Jump(position);
            }

            return null;
        }

        public static ProcStatus? DereferenceField(DMProcState state) {
            string name = state.ReadString();
            DreamValue owner = state.Pop();

            state.Push(state.DereferenceField(owner, name));
            return null;
        }

        public static ProcStatus? Return(DMProcState state) {
            state.SetReturn(state.Pop());
            return ProcStatus.Returned;
        }

        public static ProcStatus? Throw(DMProcState state) {
            DreamValue value = state.Pop();

            throw new DMThrowException(value);
        }

        public static ProcStatus? Try(DMProcState state) {
            state.StartTryBlock(state.ReadInt(), state.ReadReference().Index);
            return null;
        }

        public static ProcStatus? TryNoValue(DMProcState state) {
            state.StartTryBlock(state.ReadInt());
            return null;
        }

        public static ProcStatus? EndTry(DMProcState state) {
            state.EndTryBlock();
            return null;
        }

        public static ProcStatus? SwitchCase(DMProcState state) {
            int casePosition = state.ReadInt();
            DreamValue testValue = state.Pop();
            DreamValue value = state.Pop();

            if (IsEqual(value, testValue)) {
                state.Jump(casePosition);
            } else {
                state.Push(value);
            }

            return null;
        }

        public static ProcStatus? SwitchCaseRange(DMProcState state) {
            int casePosition = state.ReadInt();
            DreamValue rangeUpper = state.Pop();
            DreamValue rangeLower = state.Pop();
            DreamValue value = state.Pop();

            bool matchesLower = IsGreaterThan(value, rangeLower) || IsEqual(value, rangeLower);
            bool matchesUpper = IsLessThan(value, rangeUpper) || IsEqual(value, rangeUpper);
            if (matchesLower && matchesUpper) {
                state.Jump(casePosition);
            } else {
                state.Push(value);
            }

            return null;
        }

        //Copy & run the interpreter in a new thread
        //Jump the current thread to after the spawn's code
        public static ProcStatus? Spawn(DMProcState state) {
            int jumpTo = state.ReadInt();
            state.Pop().TryGetValueAsFloat(out var delay);
            int delayMilliseconds = (int)(delay * 100);

            // TODO: It'd be nicer if we could use something such as DreamThread.Spawn here
            // and have state.Spawn return a ProcState instead
            DreamThread newContext = state.Spawn();

            //Negative delays mean the spawned code runs immediately
            if (delayMilliseconds < 0) {
                newContext.Resume();
                // TODO: Does the rest of the proc get scheduled?
                // Does the value of the delay mean anything?
            } else {
                new Task(async () => {
                    if (delayMilliseconds != 0) {
                        await Task.Delay(delayMilliseconds);
                    } else {
                        await Task.Yield();
                    }
                    newContext.Resume();
                }).Start(TaskScheduler.FromCurrentSynchronizationContext());
            }

            state.Jump(jumpTo);
            return null;
        }

        public static ProcStatus? DebugSource(DMProcState state) {
            string source = state.ReadString();

            state.CurrentSource = source;
            return null;
        }

        public static ProcStatus? DebugLine(DMProcState state) {
            int line = state.ReadInt();

            state.CurrentLine = line;
            state.DebugManager.HandleLineChange(state, line);
            return null;
        }
        #endregion Flow

        #region Others

        private static void PerformOutput(DreamValue a, DreamValue b) {
            if (a.TryGetValueAsDreamResource(out var resource)) {
                resource.Output(b);
            } else if (a.TryGetValueAsDreamObject(out var dreamObject)) {
                if (dreamObject == null)
                    return;

                dreamObject.OperatorOutput(b);
            } else {
                throw new NotImplementedException($"Unimplemented output operation between {a} and {b}");
            }
        }

        public static ProcStatus? OutputReference(DMProcState state) {
            DMReference leftRef = state.ReadReference();
            DreamValue right = state.Pop();

            if (leftRef.RefType == DMReference.Type.ListIndex) {
                (DreamValue indexing, _) = state.GetIndexReferenceValues(leftRef, peek: true);

                if (indexing.TryGetValueAsDreamObject<DreamObjectSavefile>(out _)) {
                    // Savefiles get some special treatment.
                    // "savefile[A] << B" is the same as "savefile[A] = B"

                    state.AssignReference(leftRef, right);
                    state.Push(DreamValue.Null);
                    return null;
                }
            }

            PerformOutput(state.GetReferenceValue(leftRef), right);
            state.Push(DreamValue.Null);
            return null;
        }

        public static ProcStatus? Output(DMProcState state) {
            DreamValue right = state.Pop();
            DreamValue left = state.Pop();

            PerformOutput(left, right);
            return null;
        }

        public static ProcStatus? Input(DMProcState state) {
            DMReference leftRef = state.ReadReference();
            DMReference rightRef = state.ReadReference();

            if (leftRef.RefType == DMReference.Type.ListIndex) {
                (DreamValue indexing, _) = state.GetIndexReferenceValues(leftRef, peek: true);

                if (indexing.TryGetValueAsDreamObject<DreamObjectSavefile>(out _)) {
                    // Savefiles get some special treatment.
                    // "savefile[A] >> B" is the same as "B = savefile[A]"

                    state.AssignReference(rightRef, state.GetReferenceValue(leftRef));
                    return null;
                } else {
                    // Pop the reference's stack values
                    state.GetReferenceValue(leftRef);
                    state.GetReferenceValue(rightRef);
                }
            }

            throw new NotImplementedException($"Input operation is unimplemented for {leftRef} and {rightRef}");
        }

        public static ProcStatus? Browse(DMProcState state) {
            state.Pop().TryGetValueAsString(out string? options);
            DreamValue body = state.Pop();
            if (!state.Pop().TryGetValueAsDreamObject(out var receiver) ||  receiver == null)
                return null;

            IEnumerable<DreamConnection> clients;
            if (receiver is DreamObjectMob { Connection: {} mobConnection }) {
                clients = new[] { mobConnection };
            } else if (receiver is DreamObjectClient receiverClient) {
                clients = new[] { receiverClient.Connection };
            } else if (receiver == state.DreamManager.WorldInstance) {
                clients = state.DreamManager.Connections;
            } else {
                throw new Exception($"Invalid browse() recipient: expected mob, client, or world, got {receiver}");
            }

            string? browseValue;
            if (body.TryGetValueAsDreamResource(out var resource)) {
                browseValue = resource.ReadAsString();
            } else if (body.TryGetValueAsString(out browseValue) || body == DreamValue.Null) {
                // Got it.
            } else {
                throw new Exception($"Invalid browse() body: expected resource or string, got {body}");
            }

            foreach (DreamConnection client in clients) {
                client.Browse(browseValue, options);
            }

            return null;
        }

        public static ProcStatus? BrowseResource(DMProcState state) {
            DreamValue filename = state.Pop();
            var value = state.Pop();

            if (!value.TryGetValueAsDreamResource(out var file)) {
                if (state.Proc.DreamResourceManager.TryLoadIcon(value, out var icon)) {
                    file = icon;
                } else {
                    throw new NotImplementedException();
                }
            }

            if (!state.Pop().TryGetValueAsDreamObject(out var receiver) || receiver == null)
                return null;

<<<<<<< HEAD
            DreamConnection? connection;
            if (receiver is DreamObjectMob receiverMob) {
                connection = receiverMob.Connection;
            } else if (receiver is DreamObjectClient receiverClient) {
                connection = receiverClient.Connection;
=======
            DreamObject? client;
            if (receiver.IsSubtypeOf(state.Proc.ObjectTree.Mob)) {
                receiver.GetVariable("client").TryGetValueAsDreamObject(out client);
            } else if (receiver.IsSubtypeOf(state.Proc.ObjectTree.Client)) {
                client = receiver;
>>>>>>> 9d77ffce
            } else {
                throw new Exception("Invalid browse_rsc() recipient");
            }

<<<<<<< HEAD
            connection?.BrowseResource(file, (filename != DreamValue.Null) ? filename.GetValueAsString() : Path.GetFileName(file.ResourcePath));
=======
            if (client != null) {
                DreamConnection connection = state.DreamManager.GetConnectionFromClient(client);

                connection.BrowseResource(file, (filename != DreamValue.Null) ? filename.GetValueAsString() : Path.GetFileName(file.ResourcePath));
            }

>>>>>>> 9d77ffce
            return null;
        }

        public static ProcStatus? DeleteObject(DMProcState state) {
            state.Pop().TryGetValueAsDreamObject(out var dreamObject);

<<<<<<< HEAD
            dreamObject?.Delete();
            if (dreamObject is not null && dreamObject == state.Instance) {
                return ProcStatus.Returned;
=======
            if (dreamObject is not null) {
                dreamObject.Delete(state.DreamManager);

                if (dreamObject == state.Instance) // We just deleted our src, end the proc TODO: Is the entire thread cancelled?
                    return ProcStatus.Returned;
>>>>>>> 9d77ffce
            }

            return null;
        }

        public static ProcStatus? OutputControl(DMProcState state) {
            string control = state.Pop().GetValueAsString();
            DreamValue message = state.Pop();
            if (!state.Pop().TryGetValueAsDreamObject(out var receiver) || receiver == null)
                return null;

            if (receiver == state.DreamManager.WorldInstance) {
                //Same as "world << ..."
<<<<<<< HEAD
                receiver.OperatorOutput(message);
=======
                receiver.ObjectDefinition.MetaObject?.OperatorOutput(receiver, message);
>>>>>>> 9d77ffce
                return null;
            }

            DreamConnection? connection;
            if (receiver is DreamObjectMob receiverMob) {
                connection = receiverMob.Connection;
            } else if (receiver is DreamObjectClient receiverClient) {
                connection = receiverClient.Connection;
            } else {
                throw new Exception("Invalid output() recipient");
            }

<<<<<<< HEAD
            connection?.OutputControl(message.Stringify(), control);
=======
            if (client != null) {
                DreamConnection? connection = state.DreamManager.GetConnectionFromClient(client);
                string messageStr = message.Stringify();

                connection.OutputControl(messageStr, control);
            }
>>>>>>> 9d77ffce

            // TODO: When errors are more strict (or a setting for it added), a null client should error

            return null;
        }

        public static ProcStatus? Prompt(DMProcState state) {
            DMValueType types = (DMValueType)state.ReadInt();
            DreamValue list = state.Pop();
            DreamValue message, title, defaultValue;

            DreamValue firstArg = state.Pop();
            firstArg.TryGetValueAsDreamObject(out var recipient);

            if (recipient is DreamObjectMob or DreamObjectClient) {
                message = state.Pop();
                title = state.Pop();
                defaultValue = state.Pop();
            } else {
                recipient = state.Usr;
                message = firstArg;
                title = state.Pop();
                defaultValue = state.Pop();
                state.Pop(); //Fourth argument, should be null
            }

            DreamConnection? connection = null;
            if (recipient is DreamObjectMob recipientMob)
                connection = recipientMob.Connection;
            else if (recipient is DreamObjectClient recipientClient)
                connection = recipientClient.Connection;

            if (connection == null) {
                state.Push(DreamValue.Null);
                return null;
            }

            Task<DreamValue> promptTask;
            if (list.TryGetValueAsDreamList(out var valueList)) {
                promptTask = connection.PromptList(types, valueList, title.Stringify(), message.Stringify(), defaultValue);
            } else {
                promptTask = connection.Prompt(types, title.Stringify(), message.Stringify(), defaultValue.Stringify());
            }

            // Could use a better solution. Either no anonymous async native proc at all, or just a better way to call them.
            var waiter = AsyncNativeProc.CreateAnonymousState(state.Thread, async _ => await promptTask);
            state.Thread.PushProcState(waiter);
            return ProcStatus.Called;
        }

        public static ProcStatus? LocateCoord(DMProcState state)
        {
            var z = state.Pop();
            var y = state.Pop();
            var x = state.Pop();
            if (x.TryGetValueAsInteger(out var xInt) && y.TryGetValueAsInteger(out var yInt) &&
                z.TryGetValueAsInteger(out var zInt))
            {
                state.Proc.DreamMapManager.TryGetTurfAt((xInt, yInt), zInt, out var turf);
                state.Push(new DreamValue(turf));
            }
            else
            {
                state.Push(DreamValue.Null);
            }

            return null;
        }

        public static ProcStatus? Locate(DMProcState state) {
            if (!state.Pop().TryGetValueAsDreamObject(out var container)) {
                state.Push(DreamValue.Null);
                return null;
            }

            DreamValue value = state.Pop();

            DreamList? containerList;
            if (container is DreamObjectAtom) {
                container.GetVariable("contents").TryGetValueAsDreamList(out containerList);
            } else {
                containerList = container as DreamList;
            }

            if (value.TryGetValueAsString(out var refString)) {
                state.Push(state.DreamManager.LocateRef(refString));
            } else if (value.TryGetValueAsType(out var ancestor)) {
                if (containerList == null) {
                    state.Push(DreamValue.Null);

                    return null;
                }

                foreach (DreamValue containerItem in containerList.GetValues()) {
                    if (!containerItem.TryGetValueAsDreamObject(out DreamObject dmObject)) continue;

                    if (dmObject.IsSubtypeOf(ancestor)) {
                        state.Push(containerItem);

                        return null;
                    }
                }

                state.Push(DreamValue.Null);
            } else {
                if (containerList == null) {
                    state.Push(DreamValue.Null);

                    return null;
                }

                foreach (DreamValue containerItem in containerList.GetValues()) {
                    if (IsEqual(containerItem, value)) {
                        state.Push(containerItem);

                        return null;
                    }
                }

                state.Push(DreamValue.Null);
            }

            return null;
        }

        public static ProcStatus? Gradient(DMProcState state) {
            var argumentInfo = state.ReadProcArguments();

            DreamValue gradientIndex = default, gradientColorSpace = DreamValue.Null;
            List<DreamValue> gradientValues = new();

            // Arguments need specially handled due to the fact that index can be either a keyed arg or the last arg
            // This is kinda ridiculous...
            if (argumentInfo.Type == DMCallArgumentsType.FromStackKeyed) {
                var stack = state.PopCount(argumentInfo.StackSize);
                var argumentCount = argumentInfo.StackSize / 2;

                gradientValues.EnsureCapacity(argumentCount - 1);
                for (int i = 0; i < argumentCount; i++) {
                    var argumentKey = stack[i * 2];
                    var argumentValue = stack[i * 2 + 1];

                    if (argumentKey.TryGetValueAsString(out var argumentKeyStr)) {
                        if (argumentKeyStr == "index") {
                            gradientIndex = argumentValue;
                            continue;
                        }

                        if (argumentKeyStr == "space") {
                            gradientColorSpace = argumentValue;
                            continue;
                        }
                    }

                    if (i == argumentCount - 1 && gradientIndex == default) {
                        gradientIndex = argumentValue;
                        continue;
                    }

                    gradientValues.Add(argumentValue);
                }
            } else if (argumentInfo.Type == DMCallArgumentsType.FromArgumentList) {
                if (!state.Pop().TryGetValueAsDreamList(out var argList))
                    throw new Exception("Invalid gradient() arguments");

                var argListValues = argList.GetValues();

                gradientValues.EnsureCapacity(argListValues.Count - 1);
                for (int i = 0; i < argListValues.Count; i++) {
                    var value = argListValues[i];

                    if (value.TryGetValueAsString(out var argumentKey)) {
                        if (argumentKey == "index") {
                            gradientIndex = argList.GetValue(value);
                            continue;
                        }

                        if (argumentKey == "space") {
                            gradientColorSpace = argList.GetValue(value);
                            continue;
                        }
                    }

                    if (i == argListValues.Count - 1 && gradientIndex == default) {
                        gradientIndex = value;
                        continue;
                    }

                    gradientValues.Add(value);
                }
            } else {
                var arguments = state.PopProcArguments(null, argumentInfo.Type, argumentInfo.StackSize);

                gradientIndex = arguments.Values[^1];
                for (int i = 0; i < arguments.Count - 1; i++) {
                    gradientValues.Add(arguments.Values[i]);
                }
            }

            if (gradientIndex == default)
                throw new Exception("No gradient index given");

            state.Push(CalculateGradient(gradientValues, gradientColorSpace, gradientIndex));
            return null;
        }

        public static ProcStatus? PickWeighted(DMProcState state) {
            int count = state.ReadInt();

            (DreamValue Value, float CumulativeWeight)[] values = new (DreamValue, float)[count];
            float totalWeight = 0;
            for (int i = 0; i < count; i++) {
                DreamValue value = state.Pop();
                if (!state.Pop().TryGetValueAsFloat(out var weight))
                {
                    // Breaking change, no clue what weight BYOND is giving to non-nums
                    throw new Exception($"pick() weight '{weight}' is not a number");
                }

                totalWeight += weight;
                values[i] = (value, totalWeight);
            }

            double pick = state.DreamManager.Random.NextDouble() * totalWeight;
            for (int i = 0; i < values.Length; i++) {
                if (pick < values[i].CumulativeWeight) {
                    state.Push(values[i].Value);
                    break;
                }
            }

            return null;
        }

        public static ProcStatus? PickUnweighted(DMProcState state) {
            int count = state.ReadInt();

            DreamValue picked;
            if (count == 1) {
                DreamValue value = state.Pop();

                List<DreamValue> values;
                if (value.TryGetValueAsDreamList(out var list)) {
                    values = list.GetValues();
                } else {
                    state.Push(value);
                    return null;
                }

                if (values.Count == 0)
                    throw new Exception("pick() from empty list");

                picked = values[state.DreamManager.Random.Next(0, values.Count)];
            } else {
                int pickedIndex = state.DreamManager.Random.Next(0, count);

                picked = state.PopCount(count)[pickedIndex];
            }

            state.Push(picked);
            return null;
        }

        public static ProcStatus? Prob(DMProcState state) {
            DreamValue P = state.Pop();

            if (P.TryGetValueAsFloat(out float probability)) {
                int result = (state.DreamManager.Random.Prob(probability / 100)) ? 1 : 0;

                state.Push(new DreamValue(result));
            } else {
                state.Push(new DreamValue(0));
            }

            return null;
        }

        ///<summary>Right now this is used exclusively by addtext() calls, to concatenate its arguments together,
        ///but later it might make sense to have this be a simplification path for detected repetitive additions of strings,
        ///so as to slightly reduce the amount of re-allocation taking place.
        ///</summary>.
        public static ProcStatus? MassConcatenation(DMProcState state)
        {
            int count = state.ReadInt();
            if (count < 2) // One or zero arguments -- shouldn't really ever happen. addtext() compiletimes with <2 args and stringification should probably be a different opcode
            {
                Logger.Warning("addtext() called with " + count.ToString() + " arguments at runtime."); // TODO: tweak this warning if this ever gets used for other sorts of string concat
                state.Push(DreamValue.Null);
                return null;
            }
            int estimated_string_size = count * 10; // FIXME: We can do better with string size prediction here.
            StringBuilder builder = new StringBuilder(estimated_string_size); // An approximate guess at how big this string is going to be.
            foreach (DreamValue add in state.PopCount(count))
            {
                if (add.TryGetValueAsString(out var addStr))
                {
                    builder.Append(addStr);
                }
            }

            state.Push(new DreamValue(builder.ToString()));
            return null;
        }

        public static ProcStatus? IsSaved(DMProcState state) {
            DreamValue key = state.Pop();
            DreamValue owner = state.Pop();

            // number indices always evaluate to false here
            if (key.TryGetValueAsFloat(out _)) {
                state.Push(DreamValue.False);
                return null;
            }

            if (!key.TryGetValueAsString(out string property)) {
                throw new Exception($"Invalid var for issaved() call: {key}");
            }

            if (owner.TryGetValueAsDreamObject(out DreamObject dreamObject)) {
                state.Push(dreamObject.IsSaved(property) ? DreamValue.True : DreamValue.False);
                return null;
            }

            DreamObjectDefinition objectDefinition;
            if (owner.TryGetValueAsDreamObject(out var dreamObject2)) {
                objectDefinition = dreamObject2.ObjectDefinition;
            } else if (owner.TryGetValueAsType(out var type)) {
                objectDefinition = type.ObjectDefinition;
            } else {
                throw new Exception($"Invalid owner for issaved() call {owner}");
            }

            //TODO: Add support for var/const/ and var/tmp/ once those are properly in
            if (objectDefinition.GlobalVariables.ContainsKey(property)) {
                state.Push(new DreamValue(0));
            } else {
                state.Push(new DreamValue(1));
            }

            return null;
        }

        public static ProcStatus? DereferenceIndex(DMProcState state) {
            DreamValue index = state.Pop();
            DreamValue obj = state.Pop();

            state.Push(state.GetIndex(obj, index));
            return null;
        }

        public static ProcStatus? DereferenceCall(DMProcState state) {
            string name = state.ReadString();
            var argumentInfo = state.ReadProcArguments();
            var argumentValues = state.PopCount(argumentInfo.StackSize);
            DreamValue obj = state.Pop();

            if (!obj.TryGetValueAsDreamObject(out var instance) || instance == null)
                throw new Exception($"Cannot dereference proc \"{name}\" from {obj}");
            if (!instance.TryGetProc(name, out var proc))
                throw new Exception($"Type {instance.ObjectDefinition.Type} has no proc called \"{name}\"");

            var arguments = state.CreateProcArguments(argumentValues, proc, argumentInfo.Type, argumentInfo.StackSize);

            state.Call(proc, instance, arguments);
            return ProcStatus.Called;
        }
        #endregion Others

        #region Helpers
        [SuppressMessage("ReSharper", "CompareOfFloatsByEqualityOperator")]
        private static bool IsEqual(DreamValue first, DreamValue second) {
            switch (first.Type) {
                case DreamValue.DreamValueType.DreamObject: {
                    DreamObject firstValue = first.MustGetValueAsDreamObject();

                    switch (second.Type) {
                        case DreamValue.DreamValueType.DreamObject: return firstValue == second.MustGetValueAsDreamObject();
                        case DreamValue.DreamValueType.DreamType:
                        case DreamValue.DreamValueType.String:
                        case DreamValue.DreamValueType.Float: return false;
                    }

                    break;
                }
                case DreamValue.DreamValueType.Float: {
                    float firstValue = first.MustGetValueAsFloat();

                    switch (second.Type) {
                        case DreamValue.DreamValueType.Float: return firstValue == second.MustGetValueAsFloat();
                        case DreamValue.DreamValueType.DreamType:
                        case DreamValue.DreamValueType.DreamObject:
                        case DreamValue.DreamValueType.String: return false;
                    }

                    break;
                }
                case DreamValue.DreamValueType.String: {
                    string firstValue = first.MustGetValueAsString();

                    switch (second.Type) {
                        case DreamValue.DreamValueType.String: return firstValue == second.MustGetValueAsString();
                        case DreamValue.DreamValueType.DreamObject:
                        case DreamValue.DreamValueType.Float: return false;
                    }

                    break;
                }
                case DreamValue.DreamValueType.DreamType: {
                    var firstValue = first.MustGetValueAsType();

                    switch (second.Type) {
                        case DreamValue.DreamValueType.DreamType: return firstValue.Equals(second.MustGetValueAsType());
                        case DreamValue.DreamValueType.Float:
                        case DreamValue.DreamValueType.DreamObject:
                        case DreamValue.DreamValueType.String: return false;
                    }

                    break;
                }
                case DreamValue.DreamValueType.DreamProc: {
                    if (second.Type != DreamValue.DreamValueType.DreamProc)
                        return false;

                    return first.MustGetValueAsProc() == second.MustGetValueAsProc();
                }
                case DreamValue.DreamValueType.DreamResource: {
                    DreamResource firstValue = first.MustGetValueAsDreamResource();

                    switch (second.Type) {
                        case DreamValue.DreamValueType.DreamResource: return firstValue.ResourcePath == second.MustGetValueAsDreamResource().ResourcePath;
                        default: return false;
                    }
                }
                case DreamValue.DreamValueType.Appearance: {
                    if (!second.TryGetValueAsAppearance(out var secondValue))
                        return false;

                    IconAppearance firstValue = first.MustGetValueAsAppearance();
                    return firstValue.Equals(secondValue);
                }
            }

            throw new NotImplementedException($"Equal comparison for {first} and {second} is not implemented");
        }

        private static bool IsEquivalent(DreamValue first, DreamValue second) {
            if (first.TryGetValueAsDreamObject(out var firstObject) && firstObject != null) {
                return firstObject.OperatorEquivalent(second).IsTruthy();
            }

            // Behaviour is otherwise equivalent (pun intended) to ==
            return IsEqual(first, second);
        }

        private static bool IsGreaterThan(DreamValue first, DreamValue second) {
            switch (first.Type) {
                case DreamValue.DreamValueType.Float when second.Type == DreamValue.DreamValueType.Float:
                    return first.MustGetValueAsFloat() > second.MustGetValueAsFloat();
                case DreamValue.DreamValueType.Float when second == DreamValue.Null:
                    return first.MustGetValueAsFloat() > 0;
                case DreamValue.DreamValueType.String when second.Type == DreamValue.DreamValueType.String:
                    return string.Compare(first.MustGetValueAsString(), second.MustGetValueAsString(), StringComparison.Ordinal) > 0;
                default: {
                    if (first == DreamValue.Null) {
                        if (second.Type == DreamValue.DreamValueType.Float) return 0 > second.MustGetValueAsFloat();
                        if (second.TryGetValueAsString(out var s)) return false;
                        if (second == DreamValue.Null) return false;
                    }
                    throw new Exception("Invalid greater than comparison on " + first + " and " + second);
                }
            }
        }

        private static bool IsLessThan(DreamValue first, DreamValue second) {
            switch (first.Type) {
                case DreamValue.DreamValueType.Float when second.Type == DreamValue.DreamValueType.Float:
                    return first.MustGetValueAsFloat() < second.MustGetValueAsFloat();
                case DreamValue.DreamValueType.Float when second == DreamValue.Null:
                    return first.MustGetValueAsFloat() < 0;
                case DreamValue.DreamValueType.String when second.Type == DreamValue.DreamValueType.String:
                    return string.Compare(first.MustGetValueAsString(), second.MustGetValueAsString(), StringComparison.Ordinal) < 0;
                default: {
                    if (first == DreamValue.Null) {
                        if (second.Type == DreamValue.DreamValueType.Float) return 0 < second.MustGetValueAsFloat();
                        if (second.TryGetValueAsString(out var s)) return s != "";
                        if (second == DreamValue.Null) return false;
                    }
                    throw new Exception("Invalid less than comparison between " + first + " and " + second);
                }
            }
        }

        private static DreamValue MultiplyValues(DreamValue first, DreamValue second) {
            if (first == DreamValue.Null || second == DreamValue.Null) {
                return new(0);
            } else if (first.TryGetValueAsDreamObject(out var firstObject)) {
<<<<<<< HEAD
                return firstObject!.OperatorMultiply(second);
=======
                if (firstObject!.ObjectDefinition.MetaObject == null)
                    throw new Exception($"Invalid multiply operation on {first} and {second}");

                return firstObject.ObjectDefinition.MetaObject.OperatorMultiply(first, second);
>>>>>>> 9d77ffce
            } else if (first.Type == DreamValue.DreamValueType.Float && second.Type == DreamValue.DreamValueType.Float) {
                return new(first.MustGetValueAsFloat() * second.MustGetValueAsFloat());
            } else {
                throw new Exception($"Invalid multiply operation on {first} and {second}");
            }
        }

        private static DreamValue DivideValues(DreamValue first, DreamValue second) {
            if (first == DreamValue.Null) {
                return new(0);
            } else if (first.TryGetValueAsFloat(out var firstFloat) && second.TryGetValueAsFloat(out var secondFloat)) {
                if (secondFloat == 0) {
                    throw new Exception("Division by zero");
                }
                return new(firstFloat / secondFloat);
            } else {
                throw new Exception("Invalid divide operation on " + first + " and " + second);
            }
        }

        private static DreamValue BitXorValues(IDreamObjectTree objectTree, DreamValue first, DreamValue second) {
            if (first.TryGetValueAsDreamList(out var list)) {
                DreamList newList = objectTree.CreateList();
                List<DreamValue> values;

                if (second.TryGetValueAsDreamList(out DreamList secondList)) {
                    values = secondList.GetValues();
                } else {
                    values = new List<DreamValue>() { second };
                }

                foreach (DreamValue value in values) {
                    bool inFirstList = list.ContainsValue(value);
                    bool inSecondList = secondList.ContainsValue(value);

                    if (inFirstList ^ inSecondList) {
                        newList.AddValue(value);

                        DreamValue associatedValue = inFirstList ? list.GetValue(value) : secondList.GetValue(value);
                        if (associatedValue != DreamValue.Null) newList.SetValue(value, associatedValue);
                    }
                }

                return new DreamValue(newList);
            } else {
                return new DreamValue(first.MustGetValueAsInteger() ^ second.MustGetValueAsInteger());
            }
        }

        private static DreamValue ModulusValues(DreamValue first, DreamValue second) {
            if (first == DreamValue.Null)
                return new(0);
            if (first.Type == DreamValue.DreamValueType.Float && second.Type == DreamValue.DreamValueType.Float) {
                return new DreamValue(first.MustGetValueAsInteger() % second.MustGetValueAsInteger());
            } else {
                throw new Exception("Invalid modulus operation on " + first + " and " + second);
            }
        }

        private static DreamValue ModulusModulusValues(DreamValue first, DreamValue second) {
            if (first.TryGetValueAsFloat(out var firstFloat) && second.TryGetValueAsFloat(out var secondFloat)) {
                // BYOND docs say that A %% B is equivalent to B * fract(A/B)
                // BREAKING CHANGE: The floating point precision is slightly different between OD and BYOND, giving slightly different values
                var fraction = firstFloat / secondFloat;
                fraction -= MathF.Truncate(fraction);
                return new DreamValue(fraction * secondFloat);
            }
            throw new Exception("Invalid modulusmodulus operation on " + first + " and " + second);
        }

        private static DreamValue CalculateGradient(List<DreamValue> gradientValues, DreamValue colorSpaceValue, DreamValue indexValue) {
            if (gradientValues.Count == 1) {
                if (!gradientValues[0].TryGetValueAsDreamList(out var gradientList))
                    throw new Exception("Invalid gradient() values; expected either a list or at least 2 values");

                gradientValues = gradientList.GetValues();
            }

            if (!indexValue.TryGetValueAsFloat(out float index))
                throw new FormatException("Failed to parse index as float");

            colorSpaceValue.TryGetValueAsInteger(out var colorSpace);

            bool loop = gradientValues.Contains(new("loop"));

            // true: look for int: false look for color
            bool colorOrInt = true;

            float workingFloat = 0;
            float maxValue = 1;
            float minValue = 0;
            float leftBound = 0;
            float rightBound = 1;

            Color? left = null;
            Color? right = null;

            foreach (DreamValue value in gradientValues) {
                if (colorOrInt && value.TryGetValueAsFloat(out float flt)) { // Int
                    colorOrInt = false;
                    workingFloat = flt;
                    maxValue = Math.Max(maxValue, flt);
                    minValue = Math.Min(minValue, flt);
                    continue; // Successful parse
                }

                if (!value.TryGetValueAsString(out string? strValue)) {
                    strValue = "#00000000";
                }

                if (strValue == "loop") continue;

                if (!ColorHelpers.TryParseColor(strValue, out Color color))
                    color = new(0, 0, 0, 0);

                if (loop && index >= maxValue) {
                    index %= maxValue;
                }

                if (workingFloat >= index) {
                    right = color;
                    rightBound = workingFloat;
                    break;
                } else {
                    left = color;
                    leftBound = workingFloat;
                }

                if (colorOrInt) {
                    workingFloat = 1;
                }

                colorOrInt = true;
            }

            // Convert the index to a 0-1 range
            float normalized = (index - leftBound) / (rightBound - leftBound);

            // Cheap way to make sure the gradient works at the extremes (eg 1 and 0)
            if (!left.HasValue || (right.HasValue && normalized == 1) || (right.HasValue && normalized == 0)) {
                if (right?.AByte == 255) {
                    return new DreamValue(right?.ToHexNoAlpha().ToLower() ?? "#00000000");
                }
                return new DreamValue(right?.ToHex().ToLower() ?? "#00000000");
            } else if (!right.HasValue) {
                if (left?.AByte == 255) {
                    return new DreamValue(left?.ToHexNoAlpha().ToLower() ?? "#00000000");
                }
                return new DreamValue(left?.ToHex().ToLower() ?? "#00000000");
            } else if (!left.HasValue && !right.HasValue) {
                throw new InvalidOperationException("Failed to find any colors");
            }

            Color returnVal;
            switch (colorSpace) {
                case 0: // RGB
                    returnVal = Color.InterpolateBetween(left.GetValueOrDefault(), right.GetValueOrDefault(), normalized);
                    break;
                case 1 or 2: // HSV/HSL
                    Vector4 vec1 = new(Color.ToHsv(left.GetValueOrDefault()));
                    Vector4 vec2 = new(Color.ToHsv(right.GetValueOrDefault()));

                    // Some precision is lost when converting back to HSV at very small values this fixes that issue
                    if (normalized < 0.05f) {
                        normalized += 0.001f;
                    }

                    // This time it's overshooting
                    // dw these numbers are insanely arbitrary
                    if(normalized > 0.9f) {
                        normalized -= 0.00445f;
                    }

                    float newHue;
                    float delta = vec2.X - vec1.X;
                    if (vec1.X > vec2.X) {
                        (vec1.X, vec2.X) = (vec2.X, vec1.X);
                        delta = -delta;
                        normalized = 1 - normalized;
                    }

                    if (delta > 0.5f) { // 180deg
                        vec1.X += 1f; // 360deg
                        newHue = (vec1.X + normalized * (vec2.X - vec1.X)) % 1; // 360deg
                    } else {
                        newHue = vec1.X + normalized * delta;
                    }

                    Vector4 holder = new(
                        newHue,
                        vec1.Y + normalized * (vec2.Y - vec1.Y),
                        vec1.Z + normalized * (vec2.Z - vec1.Z),
                        vec1.W + normalized * (vec2.W - vec1.W));

                    returnVal = Color.FromHsv(holder);
                    break;
                default:
                    throw new NotSupportedException("Cannot interpolate colorspace");
            }

            if (returnVal.AByte == 255)
                return new DreamValue(returnVal.ToHexNoAlpha().ToLower());
            return new DreamValue(returnVal.ToHex().ToLower());
        }
        #endregion Helpers
    }
}<|MERGE_RESOLUTION|>--- conflicted
+++ resolved
@@ -67,15 +67,9 @@
                     if (dreamObject == null)
                         return new DreamValueArrayEnumerator(Array.Empty<DreamValue>());
 
-<<<<<<< HEAD
                     if (dreamObject is DreamObjectAtom) {
-                        list = dreamObject.GetVariable("contents").GetValueAsDreamList();
+                        list = dreamObject.GetVariable("contents").MustGetValueAsDreamList();
                     } else if (dreamObject is DreamObjectWorld) {
-=======
-                    if (dreamObject.IsSubtypeOf(objectTree.Atom)) {
-                        list = dreamObject.GetVariable("contents").MustGetValueAsDreamList();
-                    } else if (dreamObject.IsSubtypeOf(objectTree.World)) {
->>>>>>> 9d77ffce
                         // Use a different enumerator for /area and /turf that only enumerates those rather than all atoms
                         if (filterType?.ObjectDefinition.IsSubtypeOf(objectTree.Area) == true) {
                             return new DreamObjectEnumerator(atomManager.Areas, filterType);
@@ -544,13 +538,8 @@
                 DreamList? list = listObject as DreamList;
 
                 if (list == null) {
-<<<<<<< HEAD
                     if (listObject is DreamObjectAtom or DreamObjectWorld) {
-                        list = listObject.GetVariable("contents").GetValueAsDreamList();
-=======
-                    if (listObject.IsSubtypeOf(state.Proc.ObjectTree.Atom) || listObject.IsSubtypeOf(state.Proc.ObjectTree.World)) {
                         list = listObject.GetVariable("contents").MustGetValueAsDreamList();
->>>>>>> 9d77ffce
                     } else {
                         // BYOND ignores all floats, strings, types, etc. here and just returns 0.
                         state.Push(new DreamValue(0));
@@ -661,13 +650,7 @@
                     output = new DreamValue(first.MustGetValueAsString() + second.MustGetValueAsString());
                     break;
                 case DreamValue.DreamValueType.DreamObject: {
-<<<<<<< HEAD
                     output = first.MustGetValueAsDreamObject()!.OperatorAdd(second);
-=======
-                    var metaObject = first.MustGetValueAsDreamObject()!.ObjectDefinition.MetaObject;
-
-                    output = metaObject?.OperatorAdd(first, second);
->>>>>>> 9d77ffce
                     break;
                 }
             }
@@ -1027,18 +1010,9 @@
             DreamValue result;
             switch (first.Type) {
                 case DreamValue.DreamValueType.DreamObject when first != DreamValue.Null: {
-<<<<<<< HEAD
                     state.PopReference(reference);
                     state.Push(first.MustGetValueAsDreamObject()!.OperatorMask(second));
 
-=======
-                    var metaObject = first.MustGetValueAsDreamObject()!.ObjectDefinition.MetaObject;
-                    if (metaObject == null)
-                        throw new Exception($"Invalid mask operation on {first} and {second}");
-
-                    state.PopReference(reference);
-                    state.Push(metaObject.OperatorMask(first, second));
->>>>>>> 9d77ffce
                     return null;
                 }
                 case DreamValue.DreamValueType.DreamObject: // null
@@ -1146,18 +1120,9 @@
             DreamValue result;
             switch (first.Type) {
                 case DreamValue.DreamValueType.DreamObject when first != DreamValue.Null: {
-<<<<<<< HEAD
                     state.PopReference(reference);
                     state.Push(first.MustGetValueAsDreamObject()!.OperatorRemove(second));
 
-=======
-                    var metaObject = first.MustGetValueAsDreamObject()!.ObjectDefinition.MetaObject;
-                    if (metaObject == null)
-                        throw new Exception($"Invalid remove operation on {first} and {second}");
-
-                    state.PopReference(reference);
-                    state.Push(metaObject.OperatorRemove(first, second));
->>>>>>> 9d77ffce
                     return null;
                 }
                 case DreamValue.DreamValueType.DreamObject when second.Type == DreamValue.DreamValueType.Float:
@@ -1195,17 +1160,11 @@
                     break;
                 }
                 case DreamValue.DreamValueType.DreamObject: {
-<<<<<<< HEAD
                     DreamObject? firstObject = first.MustGetValueAsDreamObject();
                     if (firstObject == null)
                         break;
 
                     output = firstObject.OperatorSubtract(second);
-=======
-                    var metaObject = first.MustGetValueAsDreamObject()!.ObjectDefinition.MetaObject;
-
-                    output = metaObject?.OperatorSubtract(first, second);
->>>>>>> 9d77ffce
                     break;
                 }
             }
@@ -1794,50 +1753,27 @@
             if (!state.Pop().TryGetValueAsDreamObject(out var receiver) || receiver == null)
                 return null;
 
-<<<<<<< HEAD
             DreamConnection? connection;
             if (receiver is DreamObjectMob receiverMob) {
                 connection = receiverMob.Connection;
             } else if (receiver is DreamObjectClient receiverClient) {
                 connection = receiverClient.Connection;
-=======
-            DreamObject? client;
-            if (receiver.IsSubtypeOf(state.Proc.ObjectTree.Mob)) {
-                receiver.GetVariable("client").TryGetValueAsDreamObject(out client);
-            } else if (receiver.IsSubtypeOf(state.Proc.ObjectTree.Client)) {
-                client = receiver;
->>>>>>> 9d77ffce
             } else {
                 throw new Exception("Invalid browse_rsc() recipient");
             }
 
-<<<<<<< HEAD
             connection?.BrowseResource(file, (filename != DreamValue.Null) ? filename.GetValueAsString() : Path.GetFileName(file.ResourcePath));
-=======
-            if (client != null) {
-                DreamConnection connection = state.DreamManager.GetConnectionFromClient(client);
-
-                connection.BrowseResource(file, (filename != DreamValue.Null) ? filename.GetValueAsString() : Path.GetFileName(file.ResourcePath));
-            }
-
->>>>>>> 9d77ffce
             return null;
         }
 
         public static ProcStatus? DeleteObject(DMProcState state) {
             state.Pop().TryGetValueAsDreamObject(out var dreamObject);
 
-<<<<<<< HEAD
-            dreamObject?.Delete();
-            if (dreamObject is not null && dreamObject == state.Instance) {
-                return ProcStatus.Returned;
-=======
             if (dreamObject is not null) {
-                dreamObject.Delete(state.DreamManager);
+                dreamObject.Delete();
 
                 if (dreamObject == state.Instance) // We just deleted our src, end the proc TODO: Is the entire thread cancelled?
                     return ProcStatus.Returned;
->>>>>>> 9d77ffce
             }
 
             return null;
@@ -1851,11 +1787,7 @@
 
             if (receiver == state.DreamManager.WorldInstance) {
                 //Same as "world << ..."
-<<<<<<< HEAD
                 receiver.OperatorOutput(message);
-=======
-                receiver.ObjectDefinition.MetaObject?.OperatorOutput(receiver, message);
->>>>>>> 9d77ffce
                 return null;
             }
 
@@ -1868,16 +1800,7 @@
                 throw new Exception("Invalid output() recipient");
             }
 
-<<<<<<< HEAD
             connection?.OutputControl(message.Stringify(), control);
-=======
-            if (client != null) {
-                DreamConnection? connection = state.DreamManager.GetConnectionFromClient(client);
-                string messageStr = message.Stringify();
-
-                connection.OutputControl(messageStr, control);
-            }
->>>>>>> 9d77ffce
 
             // TODO: When errors are more strict (or a setting for it added), a null client should error
 
@@ -2374,14 +2297,7 @@
             if (first == DreamValue.Null || second == DreamValue.Null) {
                 return new(0);
             } else if (first.TryGetValueAsDreamObject(out var firstObject)) {
-<<<<<<< HEAD
                 return firstObject!.OperatorMultiply(second);
-=======
-                if (firstObject!.ObjectDefinition.MetaObject == null)
-                    throw new Exception($"Invalid multiply operation on {first} and {second}");
-
-                return firstObject.ObjectDefinition.MetaObject.OperatorMultiply(first, second);
->>>>>>> 9d77ffce
             } else if (first.Type == DreamValue.DreamValueType.Float && second.Type == DreamValue.DreamValueType.Float) {
                 return new(first.MustGetValueAsFloat() * second.MustGetValueAsFloat());
             } else {
