--- conflicted
+++ resolved
@@ -559,7 +559,7 @@
             // ReSharper disable once ConditionalAccessQualifierIsNonNullableAccordingToAPIContract
             var localVar = ctx.Proc?.GetLocalVariable(name);
             if (localVar is not null) {
-                return new Local(identifier.Location, localVar);
+                return new Local(identifier.Location, localVar, localVar.ExplicitValueType);
             }
         }
 
@@ -612,37 +612,6 @@
             case "global":
                 return new Global(identifier.Location);
             default: {
-<<<<<<< HEAD
-                if (scopeMode == Normal) {
-                    var localVar = ctx.Proc?.GetLocalVariable(name);
-                    if (localVar != null)
-                        return new Local(identifier.Location, localVar, localVar.ExplicitValueType);
-
-                    // Here because proc args can shadow these
-                    if (name == "callee")
-                        return new Callee(identifier.Location);
-                    else if (name == "caller")
-                        return new Caller(identifier.Location);
-                }
-
-                var field = ctx.Type.GetVariable(name);
-                if (field != null && (scopeMode == Normal || field.IsConst)) {
-                    return new Field(identifier.Location, field, field.ValType);
-                }
-
-                var globalId = ctx.Proc?.GetGlobalVariableId(name) ?? ctx.Type.GetGlobalVariableId(name);
-
-                if (globalId != null) {
-                    if (field is not null)
-                        Compiler.Emit(WarningCode.AmbiguousVarStatic, identifier.Location, $"Static var definition cannot reference instance variable \"{name}\" but a global exists");
-
-                    var globalVar = ObjectTree.Globals[globalId.Value];
-                    var global = new GlobalField(identifier.Location, globalVar.Type, globalId.Value, globalVar.ValType);
-                    return global;
-                }
-
-=======
->>>>>>> a7914a5f
                 return UnknownIdentifier(identifier.Location, name);
             }
         }
