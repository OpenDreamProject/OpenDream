--- conflicted
+++ resolved
@@ -22,7 +22,7 @@
             savefile.CurrentPath = pathStr;
         }
 
-<<<<<<< HEAD
+
         string result = ExportTextInternal(savefile);
         if(!file.IsNull){
             if(file.TryGetValueAsString(out var fileStr)) {
@@ -80,15 +80,6 @@
             } else {
                 throw new ArgumentException($"Invalid line {line}");
             }
-=======
-        // Treat pathStr as the name of a value in the current dir, as that's how icon2base64() uses it
-        if (!savefile.CurrentDir.TryGetValue(pathStr, out var exportValue) || exportValue is not DreamObjectSavefile.DreamFileValue fileData) {
-            throw new NotImplementedException("General support for ExportText() is not implemented");
-        }
-
-        if (!bundle.ResourceManager.TryLoadIcon(savefile.RealizeJsonValue(fileData), out var icon)) {
-            throw new NotImplementedException("General support for ExportText() is not implemented");
->>>>>>> deaaa544
         }
 
         return DreamValue.Null;
