﻿using System.Collections.Specialized;
using System.IO;
using System.Globalization;
using System.Linq;
using System.Security.Cryptography;
using System.Text;
using System.Text.Json;
using System.Text.RegularExpressions;
using System.Threading.Tasks;
using System.Web;
using OpenDreamRuntime.Objects;
using OpenDreamRuntime.Resources;
using OpenDreamShared.Dream;
using OpenDreamShared.Resources;
using DreamValueType = OpenDreamRuntime.DreamValue.DreamValueType;
using OpenDreamRuntime.Objects.MetaObjects;

namespace OpenDreamRuntime.Procs.Native {
    static class DreamProcNativeRoot {
        // I don't want to edit 100 procs to have the DreamManager passed to them
        public static IDreamManager DreamManager;

        [DreamProc("abs")]
        [DreamProcParameter("A", Type = DreamValueType.Float)]
        public static DreamValue NativeProc_abs(DreamObject instance, DreamObject usr, DreamProcArguments arguments) {
            arguments.GetArgument(0, "A").TryGetValueAsFloat(out float number);

            return new DreamValue(Math.Abs(number));
        }

        [DreamProc("alert")]
        [DreamProcParameter("Usr", Type = DreamValueType.DreamObject)]
        [DreamProcParameter("Message", Type = DreamValueType.String)]
        [DreamProcParameter("Title", Type = DreamValueType.String)]
        [DreamProcParameter("Button1", Type = DreamValueType.String)]
        [DreamProcParameter("Button2", Type = DreamValueType.String)]
        [DreamProcParameter("Button3", Type = DreamValueType.String)]
        public static async Task<DreamValue> NativeProc_alert(AsyncNativeProc.State state) {
            string message, title, button1, button2, button3;

            DreamValue usrArgument = state.Arguments.GetArgument(0, "Usr");
            if (usrArgument.TryGetValueAsDreamObjectOfType(DreamPath.Mob, out var mob)) {
                message = state.Arguments.GetArgument(1, "Message").Stringify();
                title = state.Arguments.GetArgument(2, "Title").Stringify();
                button1 = state.Arguments.GetArgument(3, "Button1").Stringify();
                button2 = state.Arguments.GetArgument(4, "Button2").Stringify();
                button3 = state.Arguments.GetArgument(5, "Button3").Stringify();
            } else {
                mob = state.Usr;
                message = usrArgument.Stringify();
                title = state.Arguments.GetArgument(1, "Message").Stringify();
                button1 = state.Arguments.GetArgument(2, "Title").Stringify();
                button2 = state.Arguments.GetArgument(3, "Button1").Stringify();
                button3 = state.Arguments.GetArgument(4, "Button2").Stringify();
            }

            if (String.IsNullOrEmpty(button1)) button1 = "Ok";

            DreamConnection connection = DreamManager.GetConnectionFromMob(mob);
            return await connection.Alert(title, message, button1, button2, button3);
        }

        [DreamProc("animate")]
        [DreamProcParameter("Object", Type = DreamValueType.DreamObject)]
        [DreamProcParameter("time", Type = DreamValueType.Float)]
        [DreamProcParameter("loop", Type = DreamValueType.Float)]
        [DreamProcParameter("easing", Type = DreamValueType.String)]
        [DreamProcParameter("flags", Type = DreamValueType.Float)]
        public static DreamValue NativeProc_animate(DreamObject instance, DreamObject usr, DreamProcArguments arguments) {
            // TODO: Leaving out the Object var adds a new step to the previous animation
            if (!arguments.GetArgument(0, "Object").TryGetValueAsDreamObjectOfType(DreamPath.Atom, out var obj))
                return DreamValue.Null;
            // TODO: Is this the correct behavior for invalid time?
            if (!arguments.GetArgument(0, "time").TryGetValueAsFloat(out float time))
                return DreamValue.Null;
            if (arguments.GetArgument(0, "loop").TryGetValueAsInteger(out int loop))
                throw new NotImplementedException("Looped animations are not implemented");
            if (arguments.GetArgument(0, "easing").TryGetValueAsInteger(out int easing) && easing != 1) // LINEAR_EASING only
                throw new NotImplementedException("Non-linear easing types are not implemented");
            if (arguments.GetArgument(0, "flags").TryGetValueAsInteger(out int flags) && flags != 0)
                throw new NotImplementedException("Flags are not implemented");

            IAtomManager atomManager = IoCManager.Resolve<IAtomManager>();
            atomManager.AnimateAppearance(obj, TimeSpan.FromMilliseconds(time * 100), appearance => {
                if (arguments.NamedArguments.TryGetValue("pixel_x", out DreamValue pixelX)) {
                    obj.SetVariableValue("pixel_x", pixelX);
                    pixelX.TryGetValueAsInteger(out appearance.PixelOffset.X);
                }

                if (arguments.NamedArguments.TryGetValue("pixel_y", out DreamValue pixelY)) {
                    obj.SetVariableValue("pixel_y", pixelY);
                    pixelY.TryGetValueAsInteger(out appearance.PixelOffset.Y);
                }

                if (arguments.NamedArguments.TryGetValue("dir", out DreamValue dir)) {
                    obj.SetVariableValue("dir", dir);
                    dir.TryGetValueAsInteger(out int dirValue);
                    appearance.Direction = (AtomDirection)dirValue;
                }

                // TODO: Rest of the animatable vars
            });

            return DreamValue.Null;
        }

        /* NOTE ABOUT THE TRIG FUNCTIONS:
         * If you have a sharp eye, you may notice that our trignometry functions make use of the *double*-precision versions of those functions,
         * even though this is a single-precision language.
         *
         * DO NOT replace them with the single-precision ones in MathF!!!
         *
         * BYOND erroneously calls the double-precision versions in its code, in a way that does honestly affect behaviour in some circumstances.
         * Replicating that REQUIRES us to do the same error! You will break a unit test or two if you try to change this.
         */

        [DreamProc("arccos")]
        [DreamProcParameter("X", Type = DreamValueType.Float)]
        public static DreamValue NativeProc_arccos(DreamObject instance, DreamObject usr, DreamProcArguments arguments) {
            arguments.GetArgument(0, "X").TryGetValueAsFloat(out float x);
            double acos = Math.Acos(x);

            return new DreamValue((float)(acos * 180 / Math.PI));
        }

        [DreamProc("arcsin")]
        [DreamProcParameter("X", Type = DreamValueType.Float)]
        public static DreamValue NativeProc_arcsin(DreamObject instance, DreamObject usr, DreamProcArguments arguments) {
            arguments.GetArgument(0, "X").TryGetValueAsFloat(out float x);
            double asin = Math.Asin(x);

            return new DreamValue((float)(asin * 180 / Math.PI));
        }

        [DreamProc("arctan")]
        [DreamProcParameter("A", Type = DreamValueType.Float)]
        public static DreamValue NativeProc_arctan(DreamObject instance, DreamObject usr, DreamProcArguments arguments) {
            arguments.GetArgument(0, "A").TryGetValueAsFloat(out float a);
            double atan = Math.Atan(a);

            return new DreamValue((float)(atan * 180 / Math.PI));
        }

        [DreamProc("ascii2text")]
        [DreamProcParameter("N", Type = DreamValueType.Float)]
        public static DreamValue NativeProc_ascii2text(DreamObject instance, DreamObject usr, DreamProcArguments arguments) {
            DreamValue ascii = arguments.GetArgument(0, "N");
            if (!ascii.TryGetValueAsInteger(out int asciiValue))
                throw new Exception($"{ascii} is not a number");

            return new DreamValue(Convert.ToChar(asciiValue).ToString());
        }

        [DreamProc("ceil")]
        [DreamProcParameter("A", Type = DreamValueType.Float)]
        public static DreamValue NativeProc_ceil(DreamObject instance, DreamObject usr, DreamProcArguments arguments) {
            DreamValue arg = arguments.GetArgument(0, "A");
            if (arg.TryGetValueAsFloat(out float floatnum)) {
                return new DreamValue(MathF.Ceiling(floatnum));
            }
            return new DreamValue(0);
        }

        [DreamProc("ckey")]
        [DreamProcParameter("Key", Type = DreamValueType.String)]
        public static DreamValue NativeProc_ckey(DreamObject instance, DreamObject usr, DreamProcArguments arguments) {
            if (!arguments.GetArgument(0, "Key").TryGetValueAsString(out var key))
            {
                return DreamValue.Null;
            }

            key = Regex.Replace(key.ToLower(), "[\\^]|[^a-z0-9@]", ""); //Remove all punctuation and make lowercase
            return new DreamValue(key);
        }

        [DreamProc("ckeyEx")]
        [DreamProcParameter("Text", Type = DreamValueType.String)]
        public static DreamValue NativeProc_ckeyEx(DreamObject instance, DreamObject usr, DreamProcArguments arguments) {
            if (!arguments.GetArgument(0, "Text").TryGetValueAsString(out var text))
            {
                return DreamValue.Null;
            }

            text = Regex.Replace(text, "[\\^]|[^A-z0-9@_-]", ""); //Remove all punctuation except - and _
            return new DreamValue(text);
        }

        [DreamProc("clamp")]
        [DreamProcParameter("Value", Type = DreamValueType.Float | DreamValueType.DreamObject)]
        [DreamProcParameter("Low", Type = DreamValueType.Float)]
        [DreamProcParameter("High", Type = DreamValueType.Float)]
        public static DreamValue NativeProc_clamp(DreamObject instance, DreamObject usr, DreamProcArguments arguments)
        {
            DreamValue value = arguments.GetArgument(0, "Value");

            if (!arguments.GetArgument(1, "Low").TryGetValueAsFloat(out float lVal))
                throw new Exception("Lower bound is not a number");
            if (!arguments.GetArgument(2, "High").TryGetValueAsFloat(out float hVal))
                throw new Exception("Upper bound is not a number");

            // BYOND supports switching low/high args around
            if (lVal > hVal)
            {
                (hVal, lVal) = (lVal, hVal);
            }

            if (value.TryGetValueAsDreamList(out DreamList list))
            {
                DreamList tmp = DreamList.Create();
                foreach (DreamValue val in list.GetValues())
                {
                    if (!val.TryGetValueAsFloat(out float floatVal))
                        continue;

                    tmp.AddValue(new DreamValue(Math.Clamp(floatVal, lVal, hVal)));
                }
                return new DreamValue(tmp);
            }
            else if (value.TryGetValueAsFloat(out float floatVal))
            {
                return new DreamValue(Math.Clamp(floatVal, lVal, hVal));
            }
            else
            {
                throw new Exception("Clamp expects a number or list");
            }
        }

        [DreamProc("cmptext")]
        [DreamProcParameter("T1", Type = DreamValueType.String)]
        public static DreamValue NativeProc_cmptext(DreamObject instance, DreamObject usr, DreamProcArguments arguments) {
            List<DreamValue> values = arguments.GetAllArguments();
            if (!values[0].TryGetValueAsString(out var t1))
            {
                return new DreamValue(0);
            }

            t1 = t1.ToLower();

            for (int i = 1; i < values.Count; i++) {
                if (!values[i].TryGetValueAsString(out var t2) || t2.ToLower() != t1) return new DreamValue(0);
            }

            return new DreamValue(1);
        }

        [DreamProc("copytext")]
        [DreamProcParameter("T", Type = DreamValueType.String)]
        [DreamProcParameter("Start", Type = DreamValueType.Float, DefaultValue = 1)]
        [DreamProcParameter("End", Type = DreamValueType.Float, DefaultValue = 0)]
        public static DreamValue NativeProc_copytext(DreamObject instance, DreamObject usr, DreamProcArguments arguments) {
            arguments.GetArgument(2, "End").TryGetValueAsInteger(out var end); //1-indexed

            if (!arguments.GetArgument(0, "T").TryGetValueAsString(out string text))
                return (end == 0) ? DreamValue.Null : new DreamValue("");
            if (!arguments.GetArgument(1, "Start").TryGetValueAsInteger(out int start)) //1-indexed
                return new DreamValue("");

            if (end <= 0) end += text.Length + 1;
            else if (end > text.Length + 1) end = text.Length + 1;

            if (start == 0) return new DreamValue("");
            else if (start < 0) start += text.Length + 1;

            return new DreamValue(text.Substring(start - 1, end - start));
        }

        [DreamProc("copytext_char")]
        [DreamProcParameter("T", Type = DreamValueType.String)]
        [DreamProcParameter("Start", Type = DreamValueType.Float, DefaultValue = 1)]
        [DreamProcParameter("End", Type = DreamValueType.Float, DefaultValue = 0)]
        public static DreamValue NativeProc_copytext_char(DreamObject instance, DreamObject usr, DreamProcArguments arguments) {
            arguments.GetArgument(2, "End").TryGetValueAsInteger(out var end); //1-indexed

            if (!arguments.GetArgument(0, "T").TryGetValueAsString(out string text))
                return (end == 0) ? DreamValue.Null : new DreamValue("");
            if (!arguments.GetArgument(1, "Start").TryGetValueAsInteger(out int start)) //1-indexed
                return new DreamValue("");

            StringInfo textElements = new StringInfo(text);

            if (end <= 0) end += textElements.LengthInTextElements + 1;
            else if (end > textElements.LengthInTextElements + 1) end = textElements.LengthInTextElements + 1;

            if (start == 0) return new DreamValue("");
            else if (start < 0) start += textElements.LengthInTextElements + 1;

            return new DreamValue(textElements.SubstringByTextElements(start - 1, end - start));
        }

        [DreamProc("cos")]
        [DreamProcParameter("X", Type = DreamValueType.Float)]
        public static DreamValue NativeProc_cos(DreamObject instance, DreamObject usr, DreamProcArguments arguments) {
            arguments.GetArgument(0, "X").TryGetValueAsFloat(out float x);
            double rad = x * (Math.PI / 180);

            return new DreamValue((float)Math.Cos(rad));
        }

        [DreamProc("CRASH")]
        [DreamProcParameter("msg", Type = DreamValueType.String)]
        public static DreamValue NativeProc_CRASH(DreamObject instance, DreamObject usr, DreamProcArguments arguments) {
            if (arguments.GetArgument(0, "msg").TryGetValueAsString(out var message))
            {
                throw new PropagatingRuntime(message);
            }

            throw new PropagatingRuntime("");
        }

        [DreamProc("fcopy")]
        [DreamProcParameter("Src", Type = DreamValueType.String | DreamValueType.DreamResource)]
        [DreamProcParameter("Dst", Type = DreamValueType.String)]
        public static DreamValue NativeProc_fcopy(DreamObject instance, DreamObject usr, DreamProcArguments arguments) {
            var arg1 = arguments.GetArgument(0, "Src");

            string? src;
            if (arg1.TryGetValueAsDreamResource(out DreamResource arg1Rsc)) {
                src = arg1Rsc.ResourcePath;
            } else if (arg1.TryGetValueAsDreamObjectOfType(DreamPath.Savefile, out var savefile)) {
                src = DreamMetaObjectSavefile.ObjectToSavefile[savefile].Resource.ResourcePath;
            } else if (!arg1.TryGetValueAsString(out src)) {
                throw new Exception($"Bad src file {arg1}");
            }

            var arg2 = arguments.GetArgument(1, "Dst");
            if (!arg2.TryGetValueAsString(out var dst)) {
                throw new Exception($"Bad dst file {arg2}");
            }

            var resourceManager = IoCManager.Resolve<DreamResourceManager>();
            return new DreamValue(resourceManager.CopyFile(src, dst) ? 1 : 0);
        }

        [DreamProc("fcopy_rsc")]
        [DreamProcParameter("File", Type = DreamValueType.String | DreamValueType.DreamResource)]
        public static DreamValue NativeProc_fcopy_rsc(DreamObject instance, DreamObject usr, DreamProcArguments arguments) {
            var arg1 = arguments.GetArgument(0, "File");

            string filePath;
            if (arg1.TryGetValueAsDreamResource(out DreamResource arg1Rsc)) {
                filePath = arg1Rsc.ResourcePath;
            } else if (!arg1.TryGetValueAsString(out filePath)) {
                return DreamValue.Null;
            }

            var resourceManager = IoCManager.Resolve<DreamResourceManager>();
            return new DreamValue(resourceManager.LoadResource(filePath));
        }

        [DreamProc("fdel")]
        [DreamProcParameter("File", Type = DreamValueType.String)]
        public static DreamValue NativeProc_fdel(DreamObject instance, DreamObject usr, DreamProcArguments arguments) {
            DreamValue file = arguments.GetArgument(0, "File");

            string filePath;
            if (file.TryGetValueAsDreamResource(out var resource)) {
                filePath = resource.ResourcePath;
            } else if(!file.TryGetValueAsString(out filePath)) {
                throw new Exception($"{file} is not a valid file");
            }

            var resourceManager = IoCManager.Resolve<DreamResourceManager>();
            bool successful;
            if (filePath.EndsWith("/")) {
                successful = resourceManager.DeleteDirectory(filePath);
            } else {
                successful = resourceManager.DeleteFile(filePath);
            }

            return new DreamValue(successful ? 1 : 0);
        }

        [DreamProc("fexists")]
        [DreamProcParameter("File", Type = DreamValueType.String | DreamValueType.DreamResource)]
        public static DreamValue NativeProc_fexists(DreamObject instance, DreamObject usr, DreamProcArguments arguments) {
            DreamValue file = arguments.GetArgument(0, "File");

            string filePath;
            if (file.TryGetValueAsDreamResource(out var rsc)) {
                filePath = rsc.ResourcePath;
            } else if (!file.TryGetValueAsString(out filePath)) {
                return DreamValue.Null;
            }

            var resourceManager = IoCManager.Resolve<DreamResourceManager>();
            return new DreamValue(resourceManager.DoesFileExist(filePath) ? 1 : 0);
        }

        [DreamProc("file")]
        [DreamProcParameter("Path", Type = DreamValueType.String | DreamValueType.DreamResource)]
        public static DreamValue NativeProc_file(DreamObject instance, DreamObject usr, DreamProcArguments arguments) {
            DreamValue path = arguments.GetArgument(0, "Path");

            if (path.TryGetValueAsString(out var rscPath)) {
                var resourceManager = IoCManager.Resolve<DreamResourceManager>();
                var resource = resourceManager.LoadResource(rscPath);

                return new DreamValue(resource);
            }

            if (path.Type == DreamValueType.DreamResource) {
                return path;
            }

            throw new Exception("Invalid path argument");
        }

        [DreamProc("file2text")]
        [DreamProcParameter("File", Type = DreamValueType.String | DreamValueType.DreamResource)]
        public static DreamValue NativeProc_file2text(DreamObject instance, DreamObject usr, DreamProcArguments arguments) {
            DreamValue file = arguments.GetArgument(0, "File");
            DreamResource resource;


            if (file.TryGetValueAsString(out var rscPath)) {
                var resourceManager = IoCManager.Resolve<DreamResourceManager>();

                resource = resourceManager.LoadResource(rscPath);
            } else if (!file.TryGetValueAsDreamResource(out resource)) {
                return DreamValue.Null;
            }

            string? text = resource.ReadAsString();
            return (text != null) ? new DreamValue(text) : DreamValue.Null;
        }

        [DreamProc("filter")]
        [DreamProcParameter("type", Type = DreamValueType.String)]
        public static DreamValue NativeProc_filter(DreamObject instance, DreamObject usr, DreamProcArguments arguments) {
            return DreamValue.Null;
        }

        [DreamProc("findtext")]
        [DreamProcParameter("Haystack", Type = DreamValueType.String)]
        [DreamProcParameter("Needle", Type = DreamValueType.String)]
        [DreamProcParameter("Start", Type = DreamValueType.Float, DefaultValue = 1)]
        [DreamProcParameter("End", Type = DreamValueType.Float, DefaultValue = 0)]
        public static DreamValue NativeProc_findtext(DreamObject instance, DreamObject usr, DreamProcArguments arguments) {
            // TODO This is for handling nulls, check if it works right for other bad types
            int failCount = 0;
            if (!arguments.GetArgument(0, "Haystack").TryGetValueAsString(out var text))
            {
                failCount++;
            }
            if (!arguments.GetArgument(1, "Needle").TryGetValueAsString(out var needle))
            {
                failCount++;
            }
            if (failCount > 0)
            {
                return new DreamValue(failCount == 2 ? 1 : 0);
            }

            int start = arguments.GetArgument(2, "Start").GetValueAsInteger(); //1-indexed
            int end = arguments.GetArgument(3, "End").GetValueAsInteger(); //1-indexed

            if (start > text.Length || start == 0) return new DreamValue(0);

            if (start < 0)
            {
                start = text.Length + start + 1; //1-indexed
            }

            if (end < 0)
            {
                end = text.Length + end + 1; //1-indexed
            }

            if (end == 0 || end > text.Length + 1) {
                end = text.Length + 1;
            }

            int needleIndex = text.IndexOf(needle, start - 1, end - start, StringComparison.OrdinalIgnoreCase);
            return new DreamValue(needleIndex + 1); //1-indexed
        }

        [DreamProc("findtextEx")]
        [DreamProcParameter("Haystack", Type = DreamValueType.String)]
        [DreamProcParameter("Needle", Type = DreamValueType.String)]
        [DreamProcParameter("Start", Type = DreamValueType.Float, DefaultValue = 1)]
        [DreamProcParameter("End", Type = DreamValueType.Float, DefaultValue = 0)]
        public static DreamValue NativeProc_findtextEx(DreamObject instance, DreamObject usr, DreamProcArguments arguments) {
            // TODO This is for handling nulls, check if it works right for other bad types
            int failCount = 0;
            if (!arguments.GetArgument(0, "Haystack").TryGetValueAsString(out var text))
            {
                failCount++;
            }
            if (!arguments.GetArgument(1, "Needle").TryGetValueAsString(out var needle))
            {
                failCount++;
            }
            if (failCount > 0)
            {
                return new DreamValue(failCount == 2 ? 1 : 0);
            }

            int start = arguments.GetArgument(2, "Start").GetValueAsInteger(); //1-indexed
            int end = arguments.GetArgument(3, "End").GetValueAsInteger(); //1-indexed

            if (start <= 0 || start > text.Length || end < 0) return new DreamValue(0);

            if (end == 0 || end > text.Length + 1) {
                end = text.Length + 1;
            }

            int needleIndex = text.IndexOf(needle, start - 1, end - start);
            if (needleIndex != -1) {
                return new DreamValue(needleIndex + 1); //1-indexed
            } else {
                return new DreamValue(0);
            }
        }

        [DreamProc("findlasttext")]
        [DreamProcParameter("Haystack", Type = DreamValueType.String)]
        [DreamProcParameter("Needle", Type = DreamValueType.String)]
        [DreamProcParameter("Start", Type = DreamValueType.Float, DefaultValue = 1)]
        [DreamProcParameter("End", Type = DreamValueType.Float, DefaultValue = 0)]
        public static DreamValue NativeProc_findlasttext(DreamObject instance, DreamObject usr, DreamProcArguments arguments) {
            // TODO This is for handling nulls, check if it works right for other bad types
            int failCount = 0;
            if (!arguments.GetArgument(0, "Haystack").TryGetValueAsString(out var text))
            {
                failCount++;
            }
            if (!arguments.GetArgument(1, "Needle").TryGetValueAsString(out var needle))
            {
                failCount++;
            }
            if (failCount > 0)
            {
                return new DreamValue(failCount == 2 ? 1 : 0);
            }

            int start = arguments.GetArgument(2, "Start").GetValueAsInteger(); //1-indexed
            int end = arguments.GetArgument(3, "End").GetValueAsInteger(); //1-indexed

            if (end == 0) {
                end = text.Length + 1;
            }

            int needleIndex = text.LastIndexOf(needle, end - 1, end - start, StringComparison.OrdinalIgnoreCase);
            if (needleIndex != -1) {
                return new DreamValue(needleIndex + 1); //1-indexed
            } else {
                return new DreamValue(0);
            }
        }

        [DreamProc("findlasttextEx")]
        [DreamProcParameter("Haystack", Type = DreamValueType.String)]
        [DreamProcParameter("Needle", Type = DreamValueType.String)]
        [DreamProcParameter("Start", Type = DreamValueType.Float, DefaultValue = 1)]
        [DreamProcParameter("End", Type = DreamValueType.Float, DefaultValue = 0)]
        public static DreamValue NativeProc_findlasttextEx(DreamObject instance, DreamObject usr, DreamProcArguments arguments) {
            // TODO This is for handling nulls, check if it works right for other bad types
            int failCount = 0;
            if (!arguments.GetArgument(0, "Haystack").TryGetValueAsString(out var text))
            {
                failCount++;
            }
            if (!arguments.GetArgument(1, "Needle").TryGetValueAsString(out var needle))
            {
                failCount++;
            }
            if (failCount > 0)
            {
                return new DreamValue(failCount == 2 ? 1 : 0);
            }

            int start = arguments.GetArgument(2, "Start").GetValueAsInteger(); //1-indexed
            int end = arguments.GetArgument(3, "End").GetValueAsInteger(); //1-indexed

            if (end == 0) {
                end = text.Length + 1;
            }

            int needleIndex = text.LastIndexOf(needle, end - 1, end - start);
            if (needleIndex != -1) {
                return new DreamValue(needleIndex + 1); //1-indexed
            } else {
                return new DreamValue(0);
            }
        }

        [DreamProc("flick")]
        [DreamProcParameter("Icon", Type = DreamValueType.String | DreamValueType.DreamResource)]
        [DreamProcParameter("Object", Type = DreamValueType.String | DreamValueType.DreamResource)]
        public static DreamValue NativeProc_flick(DreamObject instance, DreamObject usr, DreamProcArguments arguments) {
            //TODO: Implement flick()

            return DreamValue.Null;
        }

        [DreamProc("flist")]
        [DreamProcParameter("Path", Type = DreamValueType.String)]
        public static DreamValue NativeProc_flist(DreamObject instance, DreamObject usr, DreamProcArguments arguments) {
            if(!arguments.GetArgument(0, "Path").TryGetValueAsString(out var path))
            {
                path = IoCManager.Resolve<DreamResourceManager>().RootPath + Path.DirectorySeparatorChar;
            }
            var resourceManager = IoCManager.Resolve<DreamResourceManager>();
            var listing = resourceManager.EnumerateListing(path);
            DreamList list = DreamList.Create(listing);
            return new DreamValue(list);
        }

        [DreamProc("floor")]
        [DreamProcParameter("A", Type = DreamValueType.Float)]
        public static DreamValue NativeProc_floor(DreamObject instance, DreamObject usr, DreamProcArguments arguments) {
            DreamValue arg = arguments.GetArgument(0, "A");
            if (arg.TryGetValueAsFloat(out float floatnum)) {
                return new DreamValue(MathF.Floor(floatnum));
            }
            return new DreamValue(0);
        }

        [DreamProc("fract")]
        [DreamProcParameter("n", Type = DreamValueType.Float)]
        public static DreamValue NativeProc_fract(DreamObject instance, DreamObject usr, DreamProcArguments arguments) {
            DreamValue arg = arguments.GetArgument(0, "n");
            if (arg.TryGetValueAsFloat(out float floatnum)) {
                if(float.IsInfinity(floatnum)) {
                    return new DreamValue(0);
                }
                return new DreamValue(floatnum - MathF.Truncate(floatnum));
            }
            return new DreamValue(0);
        }

        [DreamProc("ftime")]
        [DreamProcParameter("File", Type = DreamValueType.String)]
        [DreamProcParameter("IsCreationTime", Type = DreamValueType.Float)]
        public static DreamValue NativeProc_ftime(DreamObject instance, DreamObject usr, DreamProcArguments arguments) {
            DreamValue file = arguments.GetArgument(0, "File");
            DreamValue isCreationTime = arguments.GetArgument(1, "IsCreationTime");

            if (file.TryGetValueAsString(out var rscPath)) {
                var fi = new FileInfo(rscPath);
                if (isCreationTime.IsTruthy()) {
                    return new DreamValue((fi.CreationTime - new DateTime(2000, 1, 1)).TotalMilliseconds / 100);
                }
                return new DreamValue((fi.LastWriteTime - new DateTime(2000, 1, 1)).TotalMilliseconds / 100);
            }
            throw new Exception("Invalid path argument");
        }

        [DreamProc("hascall")]
        [DreamProcParameter("Object", Type = DreamValueType.DreamObject)]
        [DreamProcParameter("ProcName", Type = DreamValueType.String)]
        public static DreamValue NativeProc_hascall(DreamObject instance, DreamObject usr, DreamProcArguments arguments) {
            if (!arguments.GetArgument(0, "Object").TryGetValueAsDreamObject(out var obj))
                return new DreamValue(0);
            if(!arguments.GetArgument(1, "ProcName").TryGetValueAsString(out var procName))
                return new DreamValue(0);

            return new DreamValue(obj.ObjectDefinition.HasProc(procName) ? 1 : 0);
        }

        [DreamProc("html_decode")]
        [DreamProcParameter("HtmlText", Type = DreamValueType.String)]
        public static DreamValue NativeProc_html_decode(DreamObject instance, DreamObject usr, DreamProcArguments arguments) {
            string htmlText = arguments.GetArgument(0, "HtmlText").Stringify();

            return new DreamValue(HttpUtility.HtmlDecode(htmlText));
        }

        [DreamProc("html_encode")]
        [DreamProcParameter("PlainText", Type = DreamValueType.String)]
        public static DreamValue NativeProc_html_encode(DreamObject instance, DreamObject usr, DreamProcArguments arguments) {
            string plainText = arguments.GetArgument(0, "PlainText").Stringify();

            return new DreamValue(HttpUtility.HtmlEncode(plainText));
        }

        [DreamProc("icon_states")]
        [DreamProcParameter("Icon", Type = DreamValueType.DreamResource)]
        [DreamProcParameter("mode", Type = DreamValueType.Float, DefaultValue = 0)]
        public static DreamValue NativeProc_icon_states(DreamObject instance, DreamObject usr, DreamProcArguments arguments) {
            var mode = arguments.GetArgument(1, "mode").GetValueAsInteger();
            if (mode != 0) {
                throw new NotImplementedException("Only mode 0 is implemented");
            }

            var arg = arguments.GetArgument(0, "Icon");

            if (arg.Equals(DreamValue.Null)) {
                return DreamValue.Null;
            }

            DMIParser.ParsedDMIDescription dmiDescription;
            if (arg.TryGetValueAsDreamResource(out var resource)) {
                dmiDescription = DMIParser.ParseDMI(new MemoryStream(resource.ResourceData));
            } else if (arg.TryGetValueAsDreamObjectOfType(DreamPath.Icon, out var icon)) {
                dmiDescription = DreamMetaObjectIcon.ObjectToDreamIcon[icon].Description;
            } else {
                throw new Exception($"Bad icon {arg}");
            }

            return new DreamValue(DreamList.Create(dmiDescription.States.Keys.ToArray()));
        }

        [DreamProc("image")]
        [DreamProcParameter("icon", Type = DreamValueType.DreamResource)]
        [DreamProcParameter("loc", Type = DreamValueType.DreamObject)]
        [DreamProcParameter("icon_state", Type = DreamValueType.String)]
        [DreamProcParameter("layer", Type = DreamValueType.Float)]
        [DreamProcParameter("dir", Type = DreamValueType.Float)]
        public static DreamValue NativeProc_image(DreamObject instance, DreamObject usr, DreamProcArguments arguments) {
            DreamObject imageObject = DreamManager.ObjectTree.CreateObject(DreamPath.Image);
            imageObject.InitSpawn(arguments);
            return new DreamValue(imageObject);
        }

        [DreamProc("isarea")]
        [DreamProcParameter("Loc1", Type = DreamValueType.DreamObject)]
        public static DreamValue NativeProc_isarea(DreamObject instance, DreamObject usr, DreamProcArguments arguments) {
            List<DreamValue> locs = arguments.GetAllArguments();

            foreach (DreamValue loc in locs) {
                if (!loc.TryGetValueAsDreamObjectOfType(DreamPath.Area, out _)) return new DreamValue(0);
            }

            return new DreamValue(1);
        }

        [DreamProc("isfile")]
        [DreamProcParameter("File")]
        public static DreamValue NativeProc_isfile(DreamObject instance, DreamObject usr, DreamProcArguments arguments) {
            DreamValue file = arguments.GetArgument(0, "File");

            return new DreamValue((file.Type == DreamValueType.DreamResource) ? 1 : 0);
        }

        [DreamProc("isicon")]
        [DreamProcParameter("Icon")]
        public static DreamValue NativeProc_isicon(DreamObject instance, DreamObject usr, DreamProcArguments arguments) {
            DreamValue icon = arguments.GetArgument(0, "Icon");
            if (icon.TryGetValueAsDreamObjectOfType(DreamPath.Icon, out _))
                return new DreamValue(1);
            else if (icon.TryGetValueAsDreamResource(out DreamResource resource)) {
                switch (Path.GetExtension(resource.ResourcePath)) {
                    case ".dmi":
                    case ".bmp":
                    case ".png":
                    case ".jpg":
                    case ".gif":
                        return new DreamValue(1);
                    default:
                        return new DreamValue(0);
                }
            } else {
                return new DreamValue(0);
            }
        }

        [DreamProc("isinf")]
        [DreamProcParameter("n", Type = DreamValueType.Float)]
        public static DreamValue NativeProc_isinf(DreamObject instance, DreamObject usr, DreamProcArguments arguments) {
            if(arguments.GetArgument(0, "n").TryGetValueAsFloat(out float floatnum)) {
                return new DreamValue(float.IsInfinity(floatnum) ? 1 : 0);
            }
            return new DreamValue(0);
        }

        [DreamProc("islist")]
        [DreamProcParameter("Object")]
        public static DreamValue NativeProc_islist(DreamObject instance, DreamObject usr, DreamProcArguments arguments) {
            bool isList = arguments.GetArgument(0, "Object").TryGetValueAsDreamList(out _);
            return new DreamValue(isList ? 1 : 0);
        }

        [DreamProc("isloc")]
        [DreamProcParameter("Loc1", Type = DreamValueType.DreamObject)]
        public static DreamValue NativeProc_isloc(DreamObject instance, DreamObject usr, DreamProcArguments arguments) {
            List<DreamValue> locs = arguments.GetAllArguments();

            foreach (DreamValue loc in locs) {
                if (loc.TryGetValueAsDreamObject(out DreamObject? locObject) && locObject is not null) {
                    bool isLoc = locObject.IsSubtypeOf(DreamPath.Mob) || locObject.IsSubtypeOf(DreamPath.Obj) || locObject.IsSubtypeOf(DreamPath.Turf) || locObject.IsSubtypeOf(DreamPath.Area);

                    if (!isLoc) {
                        return new DreamValue(0);
                    }
                } else {
                    return new DreamValue(0);
                }
            }

            return new DreamValue(1);
        }

        [DreamProc("ismob")]
        [DreamProcParameter("Loc1", Type = DreamValueType.DreamObject)]
        public static DreamValue NativeProc_ismob(DreamObject instance, DreamObject usr, DreamProcArguments arguments) {
            List<DreamValue> locs = arguments.GetAllArguments();

            foreach (DreamValue loc in locs) {
                if (!loc.TryGetValueAsDreamObjectOfType(DreamPath.Mob, out _))
                    return new DreamValue(0);
            }

            return new DreamValue(1);
        }

        [DreamProc("ismovable")]
        [DreamProcParameter("Loc1", Type = DreamValueType.DreamObject)]
        public static DreamValue NativeProc_ismovable(DreamObject instance, DreamObject usr, DreamProcArguments arguments) {
            List<DreamValue> locs = arguments.GetAllArguments();

            foreach (DreamValue loc in locs) {
                if (!loc.TryGetValueAsDreamObjectOfType(DreamPath.Movable, out _)) {
                    return new DreamValue(0);
                }
            }

            return new DreamValue(1);
        }

        [DreamProc("isnan")]
        [DreamProcParameter("n", Type = DreamValueType.Float)]
        public static DreamValue NativeProc_isnan(DreamObject instance, DreamObject usr, DreamProcArguments arguments) {
            if (arguments.GetArgument(0, "n").TryGetValueAsFloat(out float floatnum)) {
                return new DreamValue(float.IsNaN(floatnum) ? 1 : 0);
            }
            return new DreamValue(0);
        }

        [DreamProc("isnull")]
        [DreamProcParameter("Val")]
        public static DreamValue NativeProc_isnull(DreamObject instance, DreamObject usr, DreamProcArguments arguments) {
            DreamValue value = arguments.GetArgument(0, "Val");

            return new DreamValue((value == DreamValue.Null) ? 1 : 0);
        }

        [DreamProc("isnum")]
        [DreamProcParameter("Val")]
        public static DreamValue NativeProc_isnum(DreamObject instance, DreamObject usr, DreamProcArguments arguments) {
            DreamValue value = arguments.GetArgument(0, "Val");

            return new DreamValue((value.Type == DreamValueType.Float) ? 1 : 0);
        }

        [DreamProc("ispath")]
        [DreamProcParameter("Val")]
        [DreamProcParameter("Type", Type = DreamValueType.DreamPath)]
        public static DreamValue NativeProc_ispath(DreamObject instance, DreamObject usr, DreamProcArguments arguments) {
            DreamValue value = arguments.GetArgument(0, "Val");
            DreamValue type = arguments.GetArgument(1, "Type");

            if (value.TryGetValueAsPath(out DreamPath valuePath)) {
                if (type.TryGetValueAsPath(out DreamPath typePath)) {
                    DreamObjectDefinition valueDefinition = DreamManager.ObjectTree.GetObjectDefinition(valuePath);

                    return new DreamValue(valueDefinition.IsSubtypeOf(typePath) ? 1 : 0);
                } else {
                    return new DreamValue(1);
                }
            }

            return new DreamValue(0);
        }

        [DreamProc("istext")]
        [DreamProcParameter("Val")]
        public static DreamValue NativeProc_istext(DreamObject instance, DreamObject usr, DreamProcArguments arguments) {
            DreamValue value = arguments.GetArgument(0, "Val");

            return new DreamValue((value.Type == DreamValueType.String) ? 1 : 0);
        }

        [DreamProc("isturf")]
        [DreamProcParameter("Loc1", Type = DreamValueType.DreamObject)]
        public static DreamValue NativeProc_isturf(DreamObject instance, DreamObject usr, DreamProcArguments arguments) {
            List<DreamValue> locs = arguments.GetAllArguments();

            foreach (DreamValue loc in locs) {
                if (!loc.TryGetValueAsDreamObjectOfType(DreamPath.Turf, out _)) {
                    return new DreamValue(0);
                }
            }

            return new DreamValue(1);
        }

        private static DreamValue CreateValueFromJsonElement(JsonElement jsonElement)
        {
            switch (jsonElement.ValueKind)
            {
                case JsonValueKind.Array:
                {
                    DreamList list = DreamList.Create();

                    foreach (JsonElement childElement in jsonElement.EnumerateArray()) {
                        DreamValue value = CreateValueFromJsonElement(childElement);

                        list.AddValue(value);
                    }

                    return new DreamValue(list);
                }
                case JsonValueKind.Object:
                {
                    DreamList list = DreamList.Create();

                    foreach (JsonProperty childProperty in jsonElement.EnumerateObject()) {
                        DreamValue value = CreateValueFromJsonElement(childProperty.Value);

                        list.SetValue(new DreamValue(childProperty.Name), value);
                    }

                    return new DreamValue(list);
                }
                case JsonValueKind.String:
                    return new DreamValue(jsonElement.GetString());
                case JsonValueKind.Number:
                    if (!jsonElement.TryGetSingle(out float floatValue)) {
                        throw new Exception("Invalid number " + jsonElement);
                    }

                    return new DreamValue(floatValue);
                case JsonValueKind.True:
                    return new DreamValue(1);
                case JsonValueKind.False:
                    return new DreamValue(0);
                case JsonValueKind.Null:
                    return DreamValue.Null;
                default:
                    throw new Exception("Invalid ValueKind " + jsonElement.ValueKind);
            }
        }

        /// <summary>
        /// A helper function for /proc/json_encode(). Takes in a value and returns its json-able equivalent.
        /// </summary>
        /// <returns>Something that <see cref="JsonSerializer.Serialize"/> can parse.</returns>
        public static object? CreateJsonElementFromValue(DreamValue value) {
            return CreateJsonElementFromValueRecursive(value, 0);
        }

        /// <remarks> This exists to allow for some control over the recursion.<br/>
        /// DM is actually not very smart about deep recursion or lists referencing their parents; it just goes to ~19 depth and gives up.</remarks>
        private static object? CreateJsonElementFromValueRecursive(DreamValue value, int recursionLevel) {
            const int maximumRecursions = 20; // In parity with DM, we give up and just print a 'null' at the maximum recursion.
            if (recursionLevel == maximumRecursions)
                return null; // This will be turned into the string "null" higher up in the stack.

            if(value.TryGetValueAsFloat(out float floatValue))
                return floatValue;
            if (value.TryGetValueAsString(out string text))
                return HttpUtility.JavaScriptStringEncode(text);
            if (value.TryGetValueAsPath(out var path))
                return HttpUtility.JavaScriptStringEncode(path.ToString());
            if (value.TryGetValueAsDreamList(out DreamList list)) {
                if (list.IsAssociative) {
                    Dictionary<Object, Object?> jsonObject = new(list.GetLength());

                    foreach (DreamValue listValue in list.GetValues()) {
                        if (list.ContainsKey(listValue)) {
                            jsonObject.Add(HttpUtility.JavaScriptStringEncode(listValue.Stringify()), // key
                                           CreateJsonElementFromValueRecursive(list.GetValue(listValue), recursionLevel+1)); // value
                        } else {
                            jsonObject.Add(CreateJsonElementFromValueRecursive(listValue, recursionLevel + 1), null); // list[x] = null
                        }
                    }

                    return jsonObject;
                }
                List<Object?> jsonArray = new();
                foreach (DreamValue listValue in list.GetValues()) {
                    jsonArray.Add(CreateJsonElementFromValueRecursive(listValue, recursionLevel + 1));
                }

                return jsonArray;
            }
            if (value.Type == DreamValueType.DreamObject) {
                if (value.Value == null) return null;
                if(value.TryGetValueAsDreamObjectOfType(DreamPath.Matrix,out var matrix)) { // Special behaviour for /matrix values
                    StringBuilder builder = new(13); // 13 is the minimum character count this could have: "[1,2,3,4,5,6]"
                    builder.Append('[');
                    builder.AppendJoin(',',DreamMetaObjectMatrix.EnumerateMatrix(matrix));
                    builder.Append(']');
                    return builder.ToString();
                    // This doesn't have any corresponding snowflaking in CreateValueFromJsonElement()
                    // because BYOND actually just forgets that this was a matrix after doing json encoding.
                }
                return value.Stringify();
            }
            if(value.Type == DreamValueType.DreamResource) {
                DreamResource dreamResource = (DreamResource)value.Value;
                string? output = dreamResource.ReadAsString();
                if (output == null)
                    return "";
                return output;
            }
            throw new Exception("Cannot json_encode " + value);
        }

        [DreamProc("json_decode")]
        [DreamProcParameter("JSON", Type = DreamValueType.String)]
        public static DreamValue NativeProc_json_decode(DreamObject instance, DreamObject usr, DreamProcArguments arguments) {
            if (!arguments.GetArgument(0, "JSON").TryGetValueAsString(out var jsonString))
            {
                throw new Exception("Unknown value");
            }
            JsonElement jsonRoot = JsonSerializer.Deserialize<JsonElement>(jsonString);

            return CreateValueFromJsonElement(jsonRoot);
        }

        [DreamProc("json_encode")]
        [DreamProcParameter("Value")]
        public static DreamValue NativeProc_json_encode(DreamObject instance, DreamObject usr, DreamProcArguments arguments) {
            object? jsonObject = CreateJsonElementFromValue(arguments.GetArgument(0, "Value"));
            string result = JsonSerializer.Serialize(jsonObject);

            return new DreamValue(result);
        }

        private static DreamValue _length(DreamValue value, bool countBytes)
        {
            if (value.TryGetValueAsString(out var str)) {
                return new DreamValue(countBytes ? str.Length : str.EnumerateRunes().Count());
            } else if (value.TryGetValueAsDreamList(out var list)) {
                return new DreamValue(list.GetLength());
            } else if (value.Type is DreamValueType.Float or DreamValueType.DreamObject or DreamValueType.DreamPath) {
                return new DreamValue(0);
            }

            throw new Exception($"Cannot check length of {value}");
        }

        [DreamProc("length")]
        [DreamProcParameter("E")]
        public static DreamValue NativeProc_length(DreamObject instance, DreamObject usr, DreamProcArguments arguments)
        {
            DreamValue value = arguments.GetArgument(0, "E");
            return _length(value, true);
        }

        [DreamProc("length_char")]
        [DreamProcParameter("E")]
        public static DreamValue NativeProc_length_char(DreamObject instance, DreamObject usr, DreamProcArguments arguments)
        {
            DreamValue value = arguments.GetArgument(0, "E");
            return _length(value, false);
        }

        [DreamProc("list2params")]
        [DreamProcParameter("List")]
        public static DreamValue NativeProc_list2params(DreamObject instance, DreamObject usr, DreamProcArguments arguments)
        {
            if (!arguments.GetArgument(0, "List").TryGetValueAsDreamList(out DreamList list)) return new DreamValue(string.Empty);

            StringBuilder paramBuilder = new StringBuilder();

            List<DreamValue> values = list.GetValues();
            foreach (DreamValue entry in values) {
                if (list.ContainsKey(entry))
                {
                    paramBuilder.Append($"{HttpUtility.UrlEncode(entry.Value.ToString())}={HttpUtility.UrlEncode(list.GetValue(entry).Value.ToString())}");
                } else {
                    paramBuilder.Append(HttpUtility.UrlEncode(entry.Value.ToString()));
                }

                paramBuilder.Append('&');
            }

            //Remove trailing &
            if (paramBuilder.Length > 0) paramBuilder.Remove(paramBuilder.Length-1, 1);
            return new DreamValue(paramBuilder.ToString());
        }

        [DreamProc("log")]
        [DreamProcParameter("X", Type = DreamValueType.Float)]
        [DreamProcParameter("Y")]
        public static DreamValue NativeProc_log(DreamObject instance, DreamObject usr, DreamProcArguments arguments) {
            arguments.GetArgument(0, "X").TryGetValueAsFloat(out float x);
            DreamValue yValue = arguments.GetArgument(1, "Y");

            if (yValue != DreamValue.Null) {
                yValue.TryGetValueAsFloat(out float y);

                return new DreamValue((float)Math.Log(y, x));
            } else {
                return new DreamValue(Math.Log(x));
            }
        }

        [DreamProc("lowertext")]
        [DreamProcParameter("T", Type = DreamValueType.String)]
        public static DreamValue NativeProc_lowertext(DreamObject instance, DreamObject usr, DreamProcArguments arguments) {
            var arg = arguments.GetArgument(0, "T");
            if (!arg.TryGetValueAsString(out var text))
            {
                return arg;
            }

            return new DreamValue(text.ToLower());
        }

        [DreamProc("max")]
        [DreamProcParameter("A")]
        public static DreamValue NativeProc_max(DreamObject instance, DreamObject usr, DreamProcArguments arguments) {
            List<DreamValue> values;

            if (arguments.ArgumentCount == 1) {
                DreamValue arg = arguments.GetArgument(0, "A");
                if (!arg.TryGetValueAsDreamList(out var list))
                    return arg;

                values = list.GetValues();
            } else {
                values = arguments.GetAllArguments();
            }

            if (values.Count == 0)
                return DreamValue.Null;

            DreamValue max = values[0];

            for (int i = 1; i < values.Count; i++) {
                DreamValue value = values[i];

                if (value.TryGetValueAsFloat(out var lFloat)) {
                    if (max == DreamValue.Null && lFloat >= 0)
                        max = value;
                    else if (max.TryGetValueAsFloat(out var rFloat) && lFloat > rFloat)
                        max = value;
                } else if (value == DreamValue.Null) {
                    if (max.TryGetValueAsFloat(out var maxFloat) && maxFloat <= 0)
                        max = value;
                } else if (value.TryGetValueAsString(out var lString)) {
                    if (max == DreamValue.Null)
                        max = value;
                    else if (max.TryGetValueAsString(out var rString) && string.Compare(lString, rString, StringComparison.Ordinal) > 0)
                        max = value;
                } else {
                    throw new Exception($"Cannot compare {max} and {value}");
                }
            }

            return max;
        }

        [DreamProc("md5")]
        [DreamProcParameter("T", Type = DreamValueType.String | DreamValueType.DreamResource)]
        public static DreamValue NativeProc_md5(DreamObject instance, DreamObject usr, DreamProcArguments arguments) {
            if(arguments.ArgumentCount > 1) throw new Exception("md5() only takes one argument");
            DreamValue arg = arguments.GetArgument(0, "T");

            byte[] bytes;

            if (arg.TryGetValueAsDreamResource(out DreamResource resource)) {
                byte[]? filebytes = resource.ResourceData;

                if (filebytes == null) {
                    return DreamValue.Null;
                }

                bytes = filebytes;
            } else if (arg.TryGetValueAsString(out string? textdata)) {
                bytes = Encoding.UTF8.GetBytes(textdata);
            } else {
                return DreamValue.Null;
            }

            MD5 md5 = MD5.Create();
            byte[] output = md5.ComputeHash(bytes);
            //Match BYOND formatting
            string hash = BitConverter.ToString(output).Replace("-", "").ToLower();
            return new DreamValue(hash);
        }

        [DreamProc("min")]
        [DreamProcParameter("A")]
        public static DreamValue NativeProc_min(DreamObject instance, DreamObject usr, DreamProcArguments arguments) {
            List<DreamValue> values;

            if (arguments.ArgumentCount == 1) {
                DreamValue arg = arguments.GetArgument(0, "A");
                if (!arg.TryGetValueAsDreamList(out var list))
                    return arg;

                values = list.GetValues();
            } else {
                values = arguments.GetAllArguments();
            }

            DreamValue min = values[0];
            if (min == DreamValue.Null) return min;

            for (int i = 1; i < values.Count; i++) {
                DreamValue value = values[i];

                if (value.TryGetValueAsFloat(out var lFloat) && min.TryGetValueAsFloat(out var rFloat)) {
                    if (lFloat < rFloat) min = value;
                } else if (value.TryGetValueAsString(out var lString) && min.TryGetValueAsString(out var rString)) {
                    if (string.Compare(lString, rString, StringComparison.Ordinal) < 0) min = value;
                } else if (value == DreamValue.Null) {
                    return value;
                } else {
                    throw new Exception($"Cannot compare {min} and {value}");
                }
            }

            return min;
        }

        [DreamProc("nonspantext")]
        [DreamProcParameter("Haystack", Type = DreamValueType.String)]
        [DreamProcParameter("Needles", Type = DreamValueType.String)]
        [DreamProcParameter("Start", Type = DreamValueType.Float, DefaultValue = 1)]
        public static DreamValue NativeProc_nonspantext(DreamObject instance, DreamObject usr, DreamProcArguments arguments)
        {
            if (!arguments.GetArgument(0, "Haystack").TryGetValueAsString(out var text))
            {
                return new DreamValue(0);
            }

            if (!arguments.GetArgument(1, "Needles").TryGetValueAsString(out var needles))
            {
                return new DreamValue(1);
            }

            int start = (int)arguments.GetArgument(2, "Start").GetValueAsFloat();

            if (start == 0 || start > text.Length) return new DreamValue(0);

            if (start < 0)
            {
                start += text.Length + 1;
            }
            var index = text.AsSpan(start - 1).IndexOfAny(needles);
            if (index == -1)
            {
                index = text.Length - start + 1;
            }

            return new DreamValue(index);
        }

        [DreamProc("num2text")]
        [DreamProcParameter("N")]
        [DreamProcParameter("Digits", Type = DreamValueType.Float)]
        [DreamProcParameter("Radix", Type = DreamValueType.Float)]
        public static DreamValue NativeProc_num2text(DreamObject instance, DreamObject usr, DreamProcArguments arguments) {
            DreamValue number = arguments.GetArgument(0, "N");

            if (number.TryGetValueAsFloat(out float floatValue)) {
                return new DreamValue(floatValue.ToString(CultureInfo.InvariantCulture));
            } else {
                return new DreamValue("0");
            }
        }

        [DreamProc("oview")]
        [DreamProcParameter("Dist", Type = DreamValueType.Float, DefaultValue = 5)]
        [DreamProcParameter("Center", Type = DreamValueType.DreamObject)]
        public static DreamValue NativeProc_oview(DreamObject instance, DreamObject usr, DreamProcArguments arguments) { //TODO: View obstruction (dense turfs)
            int distance = 5;
            DreamObject center = usr;

            //Arguments are optional and can be passed in any order
            if (arguments.ArgumentCount > 0) {
                DreamValue firstArgument = arguments.GetArgument(0, "Dist");

                if (firstArgument.TryGetValueAsDreamObject(out var firstObj)) {
                    center = firstObj;

                    if (arguments.ArgumentCount > 1) {
                        distance = arguments.GetArgument(1, "Center").GetValueAsInteger();
                    }
                } else {
                    distance = firstArgument.MustGetValueAsInteger();

                    if (arguments.ArgumentCount > 1) {
                        center = arguments.GetArgument(1, "Center").GetValueAsDreamObject();
                    }
                }
            }

            DreamList view = DreamList.Create();
            int centerX = center.GetVariable("x").GetValueAsInteger();
            int centerY = center.GetVariable("y").GetValueAsInteger();
            int centerZ = center.GetVariable("z").GetValueAsInteger();

            var mapMgr = IoCManager.Resolve<IDreamMapManager>();

            for (int x = Math.Max(centerX - distance, 1); x < Math.Min(centerX + distance, mapMgr.Size.X); x++) {
                for (int y = Math.Max(centerY - distance, 1); y < Math.Min(centerY + distance, mapMgr.Size.Y); y++) {
                    if (x == centerX && y == centerY)
                        continue;
                    if (!mapMgr.TryGetTurfAt((x, y), centerZ, out var turf))
                        continue;

                    view.AddValue(new DreamValue(turf));
                    foreach (DreamValue content in turf.GetVariable("contents").GetValueAsDreamList().GetValues()) {
                        view.AddValue(content);
                    }
                }
            }

            return new DreamValue(view);
        }

        [DreamProc("oviewers")]
        [DreamProcParameter("Depth", Type = DreamValueType.Float)]
        [DreamProcParameter("Center", Type = DreamValueType.DreamObject)]
        public static DreamValue NativeProc_oviewers(DreamObject instance, DreamObject usr, DreamProcArguments arguments) { //TODO: View obstruction (dense turfs)
            DreamValue depthValue = new DreamValue(5);
            DreamObject center = usr;

            //Arguments are optional and can be passed in any order
            if (arguments.ArgumentCount > 0) {
                DreamValue firstArgument = arguments.GetArgument(0, "Depth");

                if (firstArgument.Type == DreamValueType.DreamObject) {
                    center = firstArgument.GetValueAsDreamObject();

                    if (arguments.ArgumentCount > 1) {
                        depthValue = arguments.GetArgument(1, "Center");
                    }
                } else {
                    depthValue = firstArgument;

                    if (arguments.ArgumentCount > 1) {
                        center = arguments.GetArgument(1, "Center").GetValueAsDreamObject();
                    }
                }
            }

            DreamList view = DreamList.Create();
            int depth = (depthValue.Type == DreamValueType.Float) ? depthValue.GetValueAsInteger() : 5; //TODO: Default to world.view
            int centerX = center.GetVariable("x").GetValueAsInteger();
            int centerY = center.GetVariable("y").GetValueAsInteger();

            foreach (DreamObject mob in DreamManager.Mobs) {
                int mobX = mob.GetVariable("x").GetValueAsInteger();
                int mobY = mob.GetVariable("y").GetValueAsInteger();

                if (mobX == centerX && mobY == centerY) continue;

                if (Math.Abs(centerX - mobX) <= depth && Math.Abs(centerY - mobY) <= depth) {
                    view.AddValue(new DreamValue(mob));
                }
            }

            return new DreamValue(view);
        }

        public static DreamList params2list(string queryString) {
            queryString = queryString.Replace(";", "&");
            NameValueCollection query = HttpUtility.ParseQueryString(queryString);
            DreamList list = DreamList.Create();

            foreach (string queryKey in query.AllKeys) {
                string[] queryValues = query.GetValues(queryKey);
                string queryValue = queryValues[^1]; //Use the last appearance of the key in the query

                if (queryKey != null) {
                    list.SetValue(new DreamValue(queryKey), new DreamValue(queryValue));
                } else {
                    list.AddValue(new DreamValue(queryValue));
                }
            }

            return list;
        }

        [DreamProc("params2list")]
        [DreamProcParameter("Params", Type = DreamValueType.String)]
        public static DreamValue NativeProc_params2list(DreamObject instance, DreamObject usr, DreamProcArguments arguments) {
            DreamValue paramsValue = arguments.GetArgument(0, "Params");
            DreamList result;

            if (paramsValue.TryGetValueAsString(out string paramsString)) {
                result = params2list(paramsString);
            } else {
                result = DreamList.Create();
            }

            return new DreamValue(result);
        }

        [DreamProc("rand")]
        [DreamProcParameter("L", Type = DreamValueType.Float)]
        [DreamProcParameter("H", Type = DreamValueType.Float)]
        public static DreamValue NativeProc_rand(DreamObject instance, DreamObject usr, DreamProcArguments arguments) {
            if (arguments.ArgumentCount == 0) {
                return new DreamValue(DreamManager.Random.NextSingle());
            } else if (arguments.ArgumentCount == 1) {
                arguments.GetArgument(0, "L").TryGetValueAsInteger(out var high);

                return new DreamValue(DreamManager.Random.Next(high));
            } else {
                arguments.GetArgument(0, "L").TryGetValueAsInteger(out var low);
                arguments.GetArgument(1, "H").TryGetValueAsInteger(out var high);

                return new DreamValue(DreamManager.Random.Next(Math.Min(low, high), Math.Max(low, high)));
            }
        }

        [DreamProc("rand_seed")]
        [DreamProcParameter("Seed", Type = DreamValueType.Float)]
        public static DreamValue NativeProc_rand_seed(DreamObject instance, DreamObject usr, DreamProcArguments arguments) {
            arguments.GetArgument(0, "Seed").TryGetValueAsInteger(out var seed);

            DreamManager.Random = new Random(seed);
            return DreamValue.Null;
        }

        [DreamProc("ref")]
        [DreamProcParameter("Object", Type = DreamValueType.DreamObject)]
        public static DreamValue NativeProc_ref(DreamObject instance, DreamObject usr, DreamProcArguments arguments)
        {
            return new DreamValue(DreamManager.CreateRef(arguments.GetArgument(0, "Object")));
        }

        [DreamProc("regex")]
        [DreamProcParameter("pattern", Type = DreamValueType.String | DreamValueType.DreamObject)]
        [DreamProcParameter("flags", Type = DreamValueType.Float)]
        public static DreamValue NativeProc_regex(DreamObject instance, DreamObject usr, DreamProcArguments arguments)
        {
            var patternOrRegex = arguments.GetArgument(0, "pattern");
            var flags = arguments.GetArgument(1, "flags");
            if (flags.TryGetValueAsInteger(out var specialMode) && patternOrRegex.TryGetValueAsString(out var text))
            {
                switch(specialMode)
                {
                    case 1:
                        return new DreamValue(Regex.Escape(text));
                    case 2:
                        return new DreamValue(text.Replace("$", "$$"));
                };
            }
            var newRegex = DreamManager.ObjectTree.CreateObject(DreamPath.Regex);
            newRegex.InitSpawn(arguments);
            return new DreamValue(newRegex);
        }

        [DreamProc("replacetext")]
        [DreamProcParameter("Haystack", Type = DreamValueType.String)]
        [DreamProcParameter("Needle", Type = DreamValueType.String)]
        [DreamProcParameter("Replacement", Type = DreamValueType.String)]
        [DreamProcParameter("Start", Type = DreamValueType.Float, DefaultValue = 1)]
        [DreamProcParameter("End", Type = DreamValueType.Float, DefaultValue = 0)]
        public static async Task<DreamValue> NativeProc_replacetext(AsyncNativeProc.State state) {
            DreamValue haystack = state.Arguments.GetArgument(0, "Haystack");
            DreamValue needle = state.Arguments.GetArgument(1, "Needle");
            DreamValue replacementArg = state.Arguments.GetArgument(2, "Replacement");
            int start = state.Arguments.GetArgument(3, "Start").GetValueAsInteger(); //1-indexed
            int end = state.Arguments.GetArgument(4, "End").GetValueAsInteger(); //1-indexed

            if (needle.TryGetValueAsDreamObjectOfType(DreamPath.Regex, out var regexObject)) {
                // According to the docs, this is the same as /regex.Replace()
                return await DreamProcNativeRegex.RegexReplace(state, regexObject, haystack, replacementArg, start, end);
            }

            if (!haystack.TryGetValueAsString(out var text)) {
                return DreamValue.Null;
            }

            var arg3 = replacementArg.TryGetValueAsString(out var replacement);

            if (end == 0) {
                end = text.Length + 1;
            }

            if (needle == DreamValue.Null) { // Insert the replacement after each char except the last
                if (!arg3) { // No change if no Replacement was given
                    return new DreamValue(text);
                }

                // A Start of 2 is the same as 1. This only happens when Needle is null.
                if (start == 1)
                    start = 2;

                // End cannot reach the last char
                end = Math.Min(end, text.Length);

                StringBuilder result = new StringBuilder();
                for (int i = 0; i < text.Length; i++) {
                    result.Append(text[i]);
                    if (i >= start - 2 && i < end - 1)
                        result.Append(replacement);
                }

                return new DreamValue(result.ToString());
            }

            if (needle.TryGetValueAsString(out var needleStr)) {
                string before = text.Substring(0, start - 1);
                string after = text.Substring(end - 1);
                string textSub = text.Substring(start - 1, end - start);
                string replaced = textSub.Replace(needleStr, replacement, StringComparison.OrdinalIgnoreCase);

                StringBuilder newTextBuilder = new();
                newTextBuilder.Append(before);
                newTextBuilder.Append(replaced);
                newTextBuilder.Append(after);

                return new DreamValue(newTextBuilder.ToString());
            }

            throw new Exception($"Invalid needle {needle}");
        }

        [DreamProc("rgb")]
        [DreamProcParameter("R", Type = DreamValueType.Float)]
        [DreamProcParameter("G", Type = DreamValueType.Float)]
        [DreamProcParameter("B", Type = DreamValueType.Float)]
        [DreamProcParameter("A", Type = DreamValueType.Float)]
        public static DreamValue NativeProc_rgb(DreamObject instance, DreamObject usr, DreamProcArguments arguments) {
            arguments.GetArgument(0, "R").TryGetValueAsInteger(out var r);
            arguments.GetArgument(1, "G").TryGetValueAsInteger(out var g);
            arguments.GetArgument(2, "B").TryGetValueAsInteger(out var b);
            DreamValue aValue = arguments.GetArgument(3, "A");

            // TODO: There is a difference between passing null and not passing a fourth arg at all
            // Likely a compile-time difference
            if (aValue == DreamValue.Null) {
                return new DreamValue($"#{r:X2}{g:X2}{b:X2}");
            } else {
                aValue.TryGetValueAsInteger(out var a);

                return new DreamValue($"#{r:X2}{g:X2}{b:X2}{a:X2}");
            }
        }

        [DreamProc("rgb2num")]
        [DreamProcParameter("color", Type = DreamValueType.String)]
        [DreamProcParameter("space", Type = DreamValueType.Float, DefaultValue = 0)] // Same value as COLORSPACE_RGB
        public static DreamValue NativeProc_rgb2num(DreamObject instance, DreamObject usr, DreamProcArguments arguments) {
            if(!arguments.GetArgument(0, "color").TryGetValueAsString(out var color))
            {
                throw new Exception("bad color");
            }

            if (!arguments.GetArgument(1, "space").TryGetValueAsInteger(out var space)) {
                throw new NotImplementedException($"Failed to parse colorspace {arguments.GetArgument(1, "space")}");
            }

            if (!ColorHelpers.TryParseColor(color, out var c, defaultAlpha: null)) {
                throw new Exception("bad color");
            }

            DreamList list = DreamList.Create();

            switch(space) {
                case 0: //rgb
                    list.AddValue(new DreamValue(c.RByte));
                    list.AddValue(new DreamValue(c.GByte));
                    list.AddValue(new DreamValue(c.BByte));
                    break;
                case 1: //hsv
                    Vector4 hsvcolor = Color.ToHsv(c);
                    list.AddValue(new DreamValue(hsvcolor.X * 360));
                    list.AddValue(new DreamValue(hsvcolor.Y * 100));
                    list.AddValue(new DreamValue(hsvcolor.Z * 100));
                    break;
                case 2: //hsl
                    Vector4 hslcolor = Color.ToHsl(c);
                    list.AddValue(new DreamValue(hslcolor.X * 360));
                    list.AddValue(new DreamValue(hslcolor.Y * 100));
                    list.AddValue(new DreamValue(hslcolor.Z * 100));
                    break;
                case 3: //hcy
                    /// TODO Figure out why the chroma for #ca60db is 48 instead of 68
                    throw new NotImplementedException("HCY Colorspace is not implemented");
                    /*
                    Vector4 hcycolor = Color.ToHcy(c);
                    list.AddValue(new DreamValue(hcycolor.X * 360));
                    list.AddValue(new DreamValue(hcycolor.Y * 100));
                    list.AddValue(new DreamValue(hcycolor.Z * 100));
                    */
                default:
                    throw new NotImplementedException($"Colorspace {space} is not implemented");
            }

            if (color.Length == 9 || color.Length == 5) {
                list.AddValue(new DreamValue(c.AByte));
            }

            return new DreamValue(list);
        }

        [DreamProc("replacetextEx")]
        [DreamProcParameter("Haystack", Type = DreamValueType.String)]
        [DreamProcParameter("Needle", Type = DreamValueType.String)]
        [DreamProcParameter("Replacement", Type = DreamValueType.String)]
        [DreamProcParameter("Start", Type = DreamValueType.Float, DefaultValue = 1)]
        [DreamProcParameter("End", Type = DreamValueType.Float, DefaultValue = 0)]
        public static DreamValue NativeProc_replacetextEx(DreamObject instance, DreamObject usr, DreamProcArguments arguments) {
            if (!arguments.GetArgument(0, "Haystack").TryGetValueAsString(out var text))
            {
                return DreamValue.Null;
            }

            var arg3 = arguments.GetArgument(2, "Replacement").TryGetValueAsString(out var replacement);

            if (!arguments.GetArgument(1, "Needle").TryGetValueAsString(out var needle))
            {
                if (!arg3)
                {
                    return new DreamValue(text);
                }

                //Insert the replacement after each char except the last char
                //TODO: Properly support non-default start/end values
                StringBuilder result = new StringBuilder();
                var pos = 0;
                while (pos + 1 <= text.Length)
                {
                    result.Append(text[pos]).Append(arg3);
                    pos += 1;
                }
                result.Append(text[pos]);
                return new DreamValue(result.ToString());
            }

            int start = arguments.GetArgument(3, "Start").GetValueAsInteger(); //1-indexed
            int end = arguments.GetArgument(4, "End").GetValueAsInteger(); //1-indexed

            if (end == 0) {
                end = text.Length + 1;
            }

            return new DreamValue(text.Substring(start - 1, end - start).Replace(needle, replacement, StringComparison.Ordinal));
        }

        [DreamProc("round")]
        [DreamProcParameter("A", Type = DreamValueType.Float)]
        [DreamProcParameter("B", Type = DreamValueType.Float)]
        public static DreamValue NativeProc_round(DreamObject instance, DreamObject usr, DreamProcArguments arguments) {
            arguments.GetArgument(0, "A").TryGetValueAsFloat(out var a);

            if (arguments.ArgumentCount == 1) {
                return new DreamValue((float)Math.Floor(a));
            } else {
                arguments.GetArgument(1, "B").TryGetValueAsFloat(out var b);

                return new DreamValue((float)Math.Round(a / b) * b);
            }
        }

        [DreamProc("roll")]
        [DreamProcParameter("ndice", Type = DreamValueType.Float | DreamValueType.String)]
        [DreamProcParameter("sides", Type = DreamValueType.Float)]
        public static DreamValue NativeProc_roll(DreamObject instance, DreamObject usr, DreamProcArguments arguments) {
            int dice = 1;
            int sides;
            int modifier = 0;
            if (arguments.ArgumentCount == 1) {
                if(!arguments.GetArgument(0, "ndice").TryGetValueAsString(out var diceInput))
                {
                    return new DreamValue(1);
                }
                string[] diceList = diceInput.Split('d');
                if (diceList.Length < 2) {
                    if (!Int32.TryParse(diceList[0], out sides)) { throw new Exception($"Invalid dice value: {diceInput}"); }
                } else {
                    if (!Int32.TryParse(diceList[0], out dice)) { throw new Exception($"Invalid dice value: {diceInput}"); }
                    if (!Int32.TryParse(diceList[1], out sides)) {
                        string[] sideList = diceList[1].Split('+');

                        if (!Int32.TryParse(sideList[0], out sides) || !Int32.TryParse(sideList[1], out modifier))
                            throw new Exception($"Invalid dice value: {diceInput}");
                    }
                }
            } else if (!arguments.GetArgument(0, "ndice").TryGetValueAsInteger(out dice) || !arguments.GetArgument(1, "sides").TryGetValueAsInteger(out sides)) {
                return new DreamValue(0);
            }
            float total = modifier; // Adds the modifier to start with
            for (int i = 0; i < dice; i++) {
                total += DreamManager.Random.Next(1, sides + 1);
            }

            return new DreamValue(total);
        }
        [DreamProc("sha1")]
        [DreamProcParameter("T", Type = DreamValueType.String | DreamValueType.DreamResource)]
        public static DreamValue NativeProc_sha1(DreamObject instance, DreamObject usr, DreamProcArguments arguments)
        {
            if (arguments.ArgumentCount > 1) throw new Exception("sha1() only takes one argument");
            DreamValue arg = arguments.GetArgument(0, "T");
            byte[] bytes;

            if (arg.TryGetValueAsDreamResource(out DreamResource resource)) {
                byte[]? filebytes = resource.ResourceData;

                if (filebytes == null) {
                    return DreamValue.Null;
                }

                bytes = filebytes;
            } else if (arg.TryGetValueAsString(out string? textdata)) {
                bytes = Encoding.UTF8.GetBytes(textdata);
            } else {
                return DreamValue.Null;
            }

            SHA1 sha1 = SHA1.Create();
            byte[] output = sha1.ComputeHash(bytes);
            //Match BYOND formatting
            string hash = BitConverter.ToString(output).Replace("-", "").ToLower();
            return new DreamValue(hash);
        }

        [DreamProc("shutdown")]
        [DreamProcParameter("Addr", Type = DreamValueType.String | DreamValueType.DreamObject)]
        [DreamProcParameter("Natural", Type = DreamValueType.Float, DefaultValue = 0)]
        public static DreamValue NativeProc_shutdown(DreamObject instance, DreamObject usr, DreamProcArguments arguments)
        {
            DreamValue addrValue = arguments.GetArgument(0, "Addr");
            if (addrValue == DreamValue.Null) {
                //DreamManager.Shutdown = true;
            }
            else {
                throw new NotImplementedException();
            }
            return DreamValue.Null;
        }

        [DreamProc("sin")]
        [DreamProcParameter("X", Type = DreamValueType.Float)]
        public static DreamValue NativeProc_sin(DreamObject instance, DreamObject usr, DreamProcArguments arguments) {
            arguments.GetArgument(0, "X").TryGetValueAsFloat(out var x);
            double rad = x * (Math.PI / 180);

            return new DreamValue((float)Math.Sin(rad));
        }

        [DreamProc("sleep")]
        [DreamProcParameter("Delay", Type = DreamValueType.Float)]
        public static async Task<DreamValue> NativeProc_sleep(AsyncNativeProc.State state) {
            state.Arguments.GetArgument(0, "Delay").TryGetValueAsFloat(out float delay);
            int delayMilliseconds = (int)(delay * 100);

            // TODO: This may not be the proper behaviour, see https://www.byond.com/docs/ref/#/proc/sleep
            // sleep(0) should sleep for the minimum amount of time possible, whereas
            // sleep called with a negative value should do a backlog check, meaning it only sleeps
            // when other events are backlogged
            if (delayMilliseconds > 0) {
                await Task.Delay(delayMilliseconds);
            } else {
                // TODO: This postpones execution until the next tick.
                // It should instead start again in the current tick if possible.
                await Task.Yield();
            }

            return DreamValue.Null;
        }

        [DreamProc("sorttext")]
        [DreamProcParameter("T1", Type = DreamValueType.String)]
        [DreamProcParameter("T2", Type = DreamValueType.String)]
        public static DreamValue NativeProc_sorttext(DreamObject instance, DreamObject usr, DreamProcArguments arguments)
        {
            string t2;
            if (!arguments.GetArgument(0, "T1").TryGetValueAsString(out var t1))
            {
                if (!arguments.GetArgument(1, "T2").TryGetValueAsString(out _))
                {
                    return new DreamValue(0);
                }

                return new DreamValue(1);
            } else if (!arguments.GetArgument(1, "T2").TryGetValueAsString(out t2))
            {
                return new DreamValue(-1);
            }

            int comparison = string.Compare(t2, t1, StringComparison.OrdinalIgnoreCase);
            int clamped = Math.Max(Math.Min(comparison, 1), -1); //Clamp return value between -1 and 1
            return new DreamValue(clamped);
        }

        [DreamProc("sorttextEx")]
        [DreamProcParameter("T1", Type = DreamValueType.String)]
        [DreamProcParameter("T2", Type = DreamValueType.String)]
        public static DreamValue NativeProc_sorttextEx(DreamObject instance, DreamObject usr, DreamProcArguments arguments) {
            string t2;
            if (!arguments.GetArgument(0, "T1").TryGetValueAsString(out var t1))
            {
                if (!arguments.GetArgument(1, "T2").TryGetValueAsString(out _))
                {
                    return new DreamValue(0);
                }

                return new DreamValue(1);
            } else if (!arguments.GetArgument(1, "T2").TryGetValueAsString(out t2))
            {
                return new DreamValue(-1);
            }

            int comparison = string.Compare(t2, t1, StringComparison.Ordinal);
            int clamped = Math.Max(Math.Min(comparison, 1), -1); //Clamp return value between -1 and 1
            return new DreamValue(clamped);
        }

        [DreamProc("sound")]
        [DreamProcParameter("file", Type = DreamValueType.DreamResource)]
        [DreamProcParameter("repeat", Type = DreamValueType.Float, DefaultValue = 0)]
        [DreamProcParameter("wait", Type = DreamValueType.Float)]
        [DreamProcParameter("channel", Type = DreamValueType.Float)]
        [DreamProcParameter("volume", Type = DreamValueType.Float)]
        public static DreamValue NativeProc_sound(DreamObject instance, DreamObject usr, DreamProcArguments arguments) {
            DreamObject soundObject = DreamManager.ObjectTree.CreateObject(DreamPath.Sound);
            soundObject.InitSpawn(arguments);
            return new DreamValue(soundObject);
        }

        [DreamProc("splittext")]
        [DreamProcParameter("Text", Type = DreamValueType.String)]
        [DreamProcParameter("Delimiter", Type = DreamValueType.String)]
        public static DreamValue NativeProc_splittext(DreamObject instance, DreamObject usr, DreamProcArguments arguments)
        {
            if (!arguments.GetArgument(0, "Text").TryGetValueAsString(out var text))
            {
                return new DreamValue(DreamList.Create());
            }
            var arg2 = arguments.GetArgument(1, "Delimiter");
            if(!arg2.TryGetValueAsString(out var delimiter))
            {
                if (!arg2.Equals(DreamValue.Null))
                {
                    return new DreamValue(DreamList.Create());
                }
            }
            string[] splitText = text.Split(delimiter);
            DreamList list = DreamList.Create(splitText);

            return new DreamValue(list);
        }

        [DreamProc("sqrt")]
        [DreamProcParameter("A", Type = DreamValueType.Float)]
        public static DreamValue NativeProc_sqrt(DreamObject instance, DreamObject usr, DreamProcArguments arguments) {
            arguments.GetArgument(0, "A").TryGetValueAsFloat(out var a);

            return new DreamValue((float)Math.Sqrt(a));
        }

        private static void OutputToStatPanel(DreamConnection connection, DreamValue name, DreamValue value) {
            if (name != DreamValue.Null) {
                connection.AddStatPanelLine(name.Stringify() + "\t" + value.Stringify());
            } else {
                connection.AddStatPanelLine(value.Stringify());
            }
        }

        [DreamProc("stat")]
        [DreamProcParameter("Name")]
        [DreamProcParameter("Value")]
        public static DreamValue NativeProc_stat(DreamObject instance, DreamObject usr, DreamProcArguments arguments) {
            DreamValue name = arguments.GetArgument(0, "Name");
            DreamValue value = arguments.GetArgument(1, "Value");
            DreamConnection connection = DreamManager.GetConnectionFromMob(usr);

            OutputToStatPanel(connection, name, value);
            return DreamValue.Null;
        }

        [DreamProc("statpanel")]
        [DreamProcParameter("Panel", Type = DreamValueType.String)]
        [DreamProcParameter("Name")]
        [DreamProcParameter("Value")]
        public static DreamValue NativeProc_statpanel(DreamObject instance, DreamObject usr, DreamProcArguments arguments) {
            string panel = arguments.GetArgument(0, "Panel").GetValueAsString();
            DreamValue name = arguments.GetArgument(1, "Name");
            DreamValue value = arguments.GetArgument(2, "Value");
            DreamConnection connection = DreamManager.GetConnectionFromMob(usr);

            connection.SetOutputStatPanel(panel);
            if (name != DreamValue.Null || value != DreamValue.Null) {
                OutputToStatPanel(connection, name, value);
            }

            return new DreamValue(connection.SelectedStatPanel == panel ? 1 : 0);
        }

        [DreamProc("tan")]
        [DreamProcParameter("X", Type = DreamValueType.Float)]
        public static DreamValue NativeProc_tan(DreamObject instance, DreamObject usr, DreamProcArguments arguments) {
            arguments.GetArgument(0, "X").TryGetValueAsFloat(out var x);
            double rad = x * (Math.PI / 180);

            return new DreamValue((float)Math.Tan(rad));
        }

        [DreamProc("text2ascii")]
        [DreamProcParameter("T", Type = DreamValueType.String)]
        [DreamProcParameter("pos", Type = DreamValueType.Float, DefaultValue = 1)]
        public static DreamValue NativeProc_text2ascii(DreamObject instance, DreamObject usr, DreamProcArguments arguments) {
            if(!arguments.GetArgument(0, "T").TryGetValueAsString(out var text))
            {
                return new DreamValue(0);
            }

            arguments.GetArgument(1, "pos").TryGetValueAsInteger(out var pos); //1-indexed
            if (pos == 0) pos = 1; //0 is same as 1
            else if (pos < 0) pos += text.Length + 1; //Wraps around

            if (pos > text.Length || pos < 1) {
                return new DreamValue(0);
            } else {
                return new DreamValue((int)text[pos - 1]);
            }
        }

        [DreamProc("text2file")]
        [DreamProcParameter("Text", Type = DreamValueType.String)]
        [DreamProcParameter("File", Type = DreamValueType.String)]
        public static DreamValue NativeProc_text2file(DreamObject instance, DreamObject usr, DreamProcArguments arguments) {
            if (!arguments.GetArgument(0, "Text").TryGetValueAsString(out var text))
            {
                text = string.Empty;
            }
            if(!arguments.GetArgument(1, "File").TryGetValueAsString(out var file))
            {
                return new DreamValue(0);
            }

            var resourceManager = IoCManager.Resolve<DreamResourceManager>();
            return new DreamValue(resourceManager.SaveTextToFile(file, text) ? 1 : 0);
        }

        [DreamProc("text2num")]
        [DreamProcParameter("T", Type = DreamValueType.String | DreamValueType.Float | DreamValueType.DreamObject)]
        [DreamProcParameter("radix", Type = DreamValueType.Float, DefaultValue = 10)]
        public static DreamValue NativeProc_text2num(DreamObject instance, DreamObject usr, DreamProcArguments arguments) {
            DreamValue value = arguments.GetArgument(0, "T");

            if (value.TryGetValueAsString(out string text)) {
                arguments.GetArgument(1, "radix").TryGetValueAsInteger(out var radix);
                if (radix < 2)
                    throw new Exception($"Invalid radix: {radix}");

                text = text.Trim();
                if (text.Length == 0)
                    return DreamValue.Null;

                try {
                    if (radix == 10) {
                        return new DreamValue(Convert.ToSingle(text, CultureInfo.InvariantCulture));
                    } else {
                        return new DreamValue(Convert.ToInt32(text, radix));
                    }
                } catch (FormatException) {
                    return DreamValue.Null; //No digits, return null
                }
            } else if (value.Type == DreamValueType.Float) {
                return value;
            } else if (value == DreamValue.Null) {
                return DreamValue.Null;
            } else {
                throw new Exception($"Invalid argument to text2num: {value}");
            }
        }

        [DreamProc("text2path")]
        [DreamProcParameter("T", Type = DreamValueType.String)]
        public static DreamValue NativeProc_text2path(DreamObject instance, DreamObject usr, DreamProcArguments arguments) {
            if(!arguments.GetArgument(0, "T").TryGetValueAsString(out var text))
            {
                return DreamValue.Null;
            }
            DreamPath path = new DreamPath(text);

            if (DreamManager.ObjectTree.HasTreeEntry(path)) {
                return new DreamValue(path);
            } else {
                return DreamValue.Null;
            }
        }

        [DreamProc("time2text")]
        [DreamProcParameter("timestamp", Type = DreamValueType.Float)]
        [DreamProcParameter("format", Type = DreamValueType.String)]
        [DreamProcParameter("timezone", Type = DreamValueType.Float)]
        public static DreamValue NativeProc_time2text(DreamObject instance, DreamObject usr, DreamProcArguments arguments) {
            bool hasTimezoneOffset = arguments.GetArgument(2, "timezone").TryGetValueAsFloat(out float timezoneOffset);

            if (!arguments.GetArgument(0, "timestamp").TryGetValueAsFloat(out var timestamp)) {
                // TODO This copes with nulls and is a sane default, but BYOND has weird returns for strings and stuff
                DreamManager.WorldInstance.GetVariable("timeofday").TryGetValueAsFloat(out timestamp);
            }

            if (!arguments.GetArgument(1, "format").TryGetValueAsString(out var format)) {
                format = "DDD MMM DD hh:mm:ss YYYY";
            }

            long ticks = (long)(timestamp * TimeSpan.TicksPerSecond / 10);

            // The DM reference says this is 0-864000. That's wrong, it's actually a 7-day range instead of 1
            if (timestamp >= 0 && timestamp < 864000*7) {
                ticks += DateTime.Today.Ticks;
            } else {
                // Offset from January 1st, 2020
                ticks += new DateTime(2000, 1, 1).Ticks;
            }

            DateTime time = new DateTime(ticks, DateTimeKind.Utc);
            if (hasTimezoneOffset) {
                time = time.AddHours(timezoneOffset);
            } else {
                time = time.ToLocalTime();
            }

            format = format.Replace("YYYY", time.Year.ToString());
            format = format.Replace("YY", (time.Year % 100).ToString("00"));
            format = format.Replace("Month", CultureInfo.InvariantCulture.DateTimeFormat.GetMonthName(time.Month));
            format = format.Replace("MMM", CultureInfo.InvariantCulture.DateTimeFormat.GetAbbreviatedMonthName(time.Month));
            format = format.Replace("MM", time.Month.ToString("00"));
            format = format.Replace("Day", CultureInfo.InvariantCulture.DateTimeFormat.GetDayName(time.DayOfWeek));
            format = format.Replace("DDD", CultureInfo.InvariantCulture.DateTimeFormat.GetAbbreviatedDayName(time.DayOfWeek));
            format = format.Replace("DD", time.Day.ToString("00"));
            format = format.Replace("hh", time.Hour.ToString("00"));
            format = format.Replace("mm", time.Minute.ToString("00"));
            format = format.Replace("ss", time.Second.ToString("00"));
            return new DreamValue(format);
        }

        [DreamProc("trunc")]
        [DreamProcParameter("n", Type = DreamValueType.Float)]
        public static DreamValue NativeProc_trunc(DreamObject instance, DreamObject usr, DreamProcArguments arguments) {
            DreamValue arg = arguments.GetArgument(0, "n");
            if (arg.TryGetValueAsFloat(out float floatnum)) {
                return new DreamValue(MathF.Truncate(floatnum));
            }
            return new DreamValue(0);
        }

        [DreamProc("typesof")]
        [DreamProcParameter("Item1")]
        public static DreamValue NativeProc_typesof(DreamObject instance, DreamObject usr, DreamProcArguments arguments) {
            DreamList list = DreamList.Create();

            foreach (DreamValue type in arguments.GetAllArguments()) {
<<<<<<< HEAD
                DreamPath typePath = type.MustGetValueAsPath();
=======
                if (!type.TryGetValueAsPath(out var typePath)) {
                    if (!type.TryGetValueAsDreamObject(out var typeObj) || typeObj?.ObjectDefinition is null || typeObj is DreamList) {
                        if (type.TryGetValueAsString(out var typeString)) {
                            var stringToPath = new DreamPath(typeString);
                            if (stringToPath.LastElement == "proc") {
                                DreamPath objectPath = stringToPath.AddToPath("..");
                                if (!DreamManager.ObjectTree.HasTreeEntry(objectPath))
                                {
                                    continue;
                                }
                            }
                            else if (!DreamManager.ObjectTree.HasTreeEntry(stringToPath)) {
                                continue;
                            }
                            typePath = stringToPath;
                        } else {
                            continue;
                        }
                    } else {
                        typePath = typeObj.ObjectDefinition.Type;
                    }
                }
>>>>>>> 016d073d

                if (typePath.LastElement == "proc") {
                    DreamPath objectTypePath = typePath.AddToPath("..");
                    DreamObjectDefinition objectDefinition = DreamManager.ObjectTree.GetObjectDefinition(objectTypePath);

                    foreach (KeyValuePair<string, int> proc in objectDefinition.Procs) {
                        list.AddValue(new DreamValue(proc.Key));
                    }
                } else {
                    var descendants = DreamManager.ObjectTree.GetAllDescendants(typePath);

                    foreach (var descendant in descendants) {
                        list.AddValue(new DreamValue(descendant.ObjectDefinition.Type));
                    }
                }
            }

            return new DreamValue(list);
        }

        [DreamProc("uppertext")]
        [DreamProcParameter("T", Type = DreamValueType.String)]
        public static DreamValue NativeProc_uppertext(DreamObject instance, DreamObject usr, DreamProcArguments arguments)
        {
            var arg = arguments.GetArgument(0, "T");
            if (!arg.TryGetValueAsString(out var text))
            {
                return arg;
            }

            return new DreamValue(text.ToUpper());
        }

        [DreamProc("url_decode")]
        [DreamProcParameter("UrlText", Type = DreamValueType.String)]
        public static DreamValue NativeProc_url_decode(DreamObject instance, DreamObject usr, DreamProcArguments arguments) {
            if (!arguments.GetArgument(0, "UrlText").TryGetValueAsString(out var urlText))
            {
                return new DreamValue("");
            }

            return new DreamValue(HttpUtility.UrlDecode(urlText));
        }

        [DreamProc("url_encode")]
        [DreamProcParameter("PlainText", Type = DreamValueType.String)]
        [DreamProcParameter("format", Type = DreamValueType.Float, DefaultValue = 0)]
        public static DreamValue NativeProc_url_encode(DreamObject instance, DreamObject usr, DreamProcArguments arguments) {
            string plainText = arguments.GetArgument(0, "PlainText").Stringify();
            arguments.GetArgument(1, "format").TryGetValueAsInteger(out var format);
            if (format != 0)
                throw new NotImplementedException("Only format 0 is supported");

            return new DreamValue(HttpUtility.UrlEncode(plainText));
        }

        [DreamProc("view")]
        [DreamProcParameter("Dist", Type = DreamValueType.Float, DefaultValue = 5)]
        [DreamProcParameter("Center", Type = DreamValueType.DreamObject)]
        public static DreamValue NativeProc_view(DreamObject instance, DreamObject usr, DreamProcArguments arguments) { //TODO: View obstruction (dense turfs)
            int distance = 5;
            DreamObject center = usr;

            //Arguments are optional and can be passed in any order
            if (arguments.ArgumentCount > 0) {
                DreamValue firstArgument = arguments.GetArgument(0, "Dist");

                if (firstArgument.Type == DreamValueType.DreamObject) {
                    center = firstArgument.GetValueAsDreamObject();

                    if (arguments.ArgumentCount > 1) {
                        distance = arguments.GetArgument(1, "Center").GetValueAsInteger();
                    }
                } else {
                    distance = firstArgument.GetValueAsInteger();

                    if (arguments.ArgumentCount > 1) {
                        center = arguments.GetArgument(1, "Center").GetValueAsDreamObject();
                    }
                }
            }

            DreamList view = DreamList.Create();
            int centerX = center.GetVariable("x").GetValueAsInteger();
            int centerY = center.GetVariable("y").GetValueAsInteger();
            int centerZ = center.GetVariable("z").GetValueAsInteger();

            var mapMgr = IoCManager.Resolve<IDreamMapManager>();

            for (int x = Math.Max(centerX - distance, 1); x < Math.Min(centerX + distance, mapMgr.Size.X); x++) {
                for (int y = Math.Max(centerY - distance, 1); y < Math.Min(centerY + distance, mapMgr.Size.Y); y++) {
                    if (!mapMgr.TryGetTurfAt((x, y), centerZ, out var turf))
                        continue;

                    view.AddValue(new DreamValue(turf));
                    foreach (DreamValue content in turf.GetVariable("contents").GetValueAsDreamList().GetValues()) {
                        view.AddValue(content);
                    }
                }
            }

            return new DreamValue(view);
        }

        [DreamProc("viewers")]
        [DreamProcParameter("Depth", Type = DreamValueType.Float)]
        [DreamProcParameter("Center", Type = DreamValueType.DreamObject)]
        public static DreamValue NativeProc_viewers(DreamObject instance, DreamObject usr, DreamProcArguments arguments) { //TODO: View obstruction (dense turfs)
            DreamValue depthValue = new DreamValue(5);
            DreamObject center = usr;

            //Arguments are optional and can be passed in any order
            if (arguments.ArgumentCount > 0) {
                DreamValue firstArgument = arguments.GetArgument(0, "Depth");

                if (firstArgument.TryGetValueAsDreamObject(out var firstObj)) {
                    center = firstObj;

                    if (arguments.ArgumentCount > 1) {
                        depthValue = arguments.GetArgument(1, "Center");
                    }
                } else {
                    depthValue = firstArgument;

                    if (arguments.ArgumentCount > 1) {
                        center = arguments.GetArgument(1, "Center").GetValueAsDreamObject();
                    }
                }
            }

            DreamList view = DreamList.Create();
            int depth = (depthValue.Type == DreamValueType.Float) ? depthValue.MustGetValueAsInteger() : 5; //TODO: Default to world.view
            int centerX = center.GetVariable("x").MustGetValueAsInteger();
            int centerY = center.GetVariable("y").MustGetValueAsInteger();

            foreach (DreamObject mob in DreamManager.Mobs) {
                int mobX = mob.GetVariable("x").MustGetValueAsInteger();
                int mobY = mob.GetVariable("y").MustGetValueAsInteger();

                if (Math.Abs(centerX - mobX) <= depth && Math.Abs(centerY - mobY) <= depth) {
                    view.AddValue(new DreamValue(mob));
                }
            }

            return new DreamValue(view);
        }

        [DreamProc("walk")]
        [DreamProcParameter("Ref", Type = DreamValueType.DreamObject)]
        [DreamProcParameter("Dir", Type = DreamValueType.Float)]
        [DreamProcParameter("Lag", Type = DreamValueType.Float, DefaultValue = 0)]
        [DreamProcParameter("Speed", Type = DreamValueType.Float, DefaultValue = 0)]
        public static DreamValue NativeProc_walk(DreamObject instance, DreamObject usr, DreamProcArguments arguments) {
            //TODO: Implement walk()

            return DreamValue.Null;
        }

        [DreamProc("walk_to")]
        [DreamProcParameter("Ref", Type = DreamValueType.DreamObject)]
        [DreamProcParameter("Trg", Type = DreamValueType.DreamObject)]
        [DreamProcParameter("Min", Type = DreamValueType.Float, DefaultValue = 0)]
        [DreamProcParameter("Lag", Type = DreamValueType.Float, DefaultValue = 0)]
        [DreamProcParameter("Speed", Type = DreamValueType.Float, DefaultValue = 0)]
        public static DreamValue NativeProc_walk_to(DreamObject instance, DreamObject usr, DreamProcArguments arguments) {
            //TODO: Implement walk_to()

            return DreamValue.Null;
        }

        [DreamProc("winexists")]
        [DreamProcParameter("player", Type = DreamValueType.DreamObject)]
        [DreamProcParameter("control_id", Type = DreamValueType.String)]
        public static async Task<DreamValue> NativeProc_winexists(AsyncNativeProc.State state) {
            DreamValue player = state.Arguments.GetArgument(0, "player");
            if (!state.Arguments.GetArgument(1, "control_id").TryGetValueAsString(out string controlId)) {
                return new DreamValue("");
            }

            DreamConnection connection;
            if (player.TryGetValueAsDreamObjectOfType(DreamPath.Mob, out DreamObject mob)) {
                connection = DreamManager.GetConnectionFromMob(mob);
            } else if (player.TryGetValueAsDreamObjectOfType(DreamPath.Client, out DreamObject client)) {
                connection = DreamManager.GetConnectionFromClient(client);
            } else {
                throw new Exception($"Invalid client {player}");
            }

            return await connection.WinExists(controlId);
        }

        [DreamProc("winset")]
        [DreamProcParameter("player", Type = DreamValueType.DreamObject)]
        [DreamProcParameter("control_id", Type = DreamValueType.String)]
        [DreamProcParameter("params", Type = DreamValueType.String)]
        public static DreamValue NativeProc_winset(DreamObject instance, DreamObject usr, DreamProcArguments arguments) {
            DreamValue player = arguments.GetArgument(0, "player");
            DreamValue controlId = arguments.GetArgument(1, "control_id");
            string winsetControlId = (controlId != DreamValue.Null) ? controlId.GetValueAsString() : null;
            string winsetParams = arguments.GetArgument(2, "params").GetValueAsString();
            DreamConnection connection;

            if (player.TryGetValueAsDreamObjectOfType(DreamPath.Mob, out var mob)) {
                connection = DreamManager.GetConnectionFromMob(mob);
            } else if (player.TryGetValueAsDreamObjectOfType(DreamPath.Client, out var client)) {
                connection = DreamManager.GetConnectionFromClient(client);
            } else {
                throw new ArgumentException($"Invalid \"player\" argument {player}");
            }

            connection.WinSet(winsetControlId, winsetParams);
            return DreamValue.Null;
        }
    }
}<|MERGE_RESOLUTION|>--- conflicted
+++ resolved
@@ -2041,9 +2041,6 @@
             DreamList list = DreamList.Create();
 
             foreach (DreamValue type in arguments.GetAllArguments()) {
-<<<<<<< HEAD
-                DreamPath typePath = type.MustGetValueAsPath();
-=======
                 if (!type.TryGetValueAsPath(out var typePath)) {
                     if (!type.TryGetValueAsDreamObject(out var typeObj) || typeObj?.ObjectDefinition is null || typeObj is DreamList) {
                         if (type.TryGetValueAsString(out var typeString)) {
@@ -2066,7 +2063,6 @@
                         typePath = typeObj.ObjectDefinition.Type;
                     }
                 }
->>>>>>> 016d073d
 
                 if (typePath.LastElement == "proc") {
                     DreamPath objectTypePath = typePath.AddToPath("..");
