--- conflicted
+++ resolved
@@ -22,46 +22,20 @@
     }
 }
 
-<<<<<<< HEAD
 // global
 internal class Global(Location location) : LValue(location, null) {
     public override DMReference EmitReference(DMObject dmObject, DMProc proc, string endLabel, ShortCircuitMode shortCircuitMode = ShortCircuitMode.KeepNull) {
         DMCompiler.Emit(WarningCode.BadExpression, Location, "attempt to use `global` as a reference");
         return DMReference.Invalid;
-=======
-    // src
-    sealed class Src(Location location, DreamPath? path) : LValue(location, path) {
-        public override DMComplexValueType ValType => DMValueType.Anything;
-
-        public override DMReference EmitReference(DMObject dmObject, DMProc proc, string endLabel, ShortCircuitMode shortCircuitMode) {
-            return DMReference.Src;
-        }
-
-        public override string GetNameof(DMObject dmObject, DMProc proc) => "src";
->>>>>>> 44f69efc
     }
 }
 
-<<<<<<< HEAD
 // src
 internal sealed class Src(Location location, DreamPath? path) : LValue(location, path) {
+    public override DMComplexValueType ValType => DMValueType.Anything;
+
     public override DMReference EmitReference(DMObject dmObject, DMProc proc, string endLabel, ShortCircuitMode shortCircuitMode = ShortCircuitMode.KeepNull) {
         return DMReference.Src;
-=======
-    // usr
-    sealed class Usr : LValue {
-        //According to the docs, Usr is a mob. But it will get set to null by coders to clear refs.
-        public override DMComplexValueType ValType => (DMValueType.Mob | DMValueType.Null);
-
-        public Usr(Location location)
-            : base(location, DreamPath.Mob) { }
-
-        public override DMReference EmitReference(DMObject dmObject, DMProc proc, string endLabel, ShortCircuitMode shortCircuitMode) {
-            return DMReference.Usr;
-        }
-
-        public override string GetNameof(DMObject dmObject, DMProc proc) => "usr";
->>>>>>> 44f69efc
     }
 
     public override string GetNameof(DMObject dmObject) => "src";
@@ -69,26 +43,15 @@
 
 // usr
 internal sealed class Usr(Location location) : LValue(location, DreamPath.Mob) {
+    //According to the docs, Usr is a mob. But it will get set to null by coders to clear refs.
+    public override DMComplexValueType ValType => (DMValueType.Mob | DMValueType.Null);
+
     public override DMReference EmitReference(DMObject dmObject, DMProc proc, string endLabel, ShortCircuitMode shortCircuitMode = ShortCircuitMode.KeepNull) {
         return DMReference.Usr;
     }
 
-<<<<<<< HEAD
     public override string GetNameof(DMObject dmObject) => "usr";
 }
-=======
-    // Identifier of local variable
-    sealed class Local : LValue {
-        public DMProc.LocalVariable LocalVar { get; }
-
-        // TODO: non-const local var static typing
-        public override DMComplexValueType ValType => LocalVar.ExplicitValueType ?? DMValueType.Anything;
-
-        public Local(Location location, DMProc.LocalVariable localVar)
-            : base(location, localVar.Type) {
-            LocalVar = localVar;
-        }
->>>>>>> 44f69efc
 
 // args
 internal sealed class Args(Location location) : LValue(location, DreamPath.List) {
@@ -101,7 +64,10 @@
 
 // Identifier of local variable
 internal sealed class Local(Location location, DMProc.LocalVariable localVar) : LValue(location, localVar.Type) {
-    private DMProc.LocalVariable LocalVar { get; } = localVar;
+    public DMProc.LocalVariable LocalVar { get; }
+
+    // TODO: non-const local var static typing
+    public override DMComplexValueType ValType => LocalVar.ExplicitValueType ?? DMValueType.Anything;
 
     public override DMReference EmitReference(DMObject dmObject, DMProc proc, string endLabel, ShortCircuitMode shortCircuitMode = ShortCircuitMode.KeepNull) {
         if (LocalVar.IsParameter) {
@@ -111,7 +77,6 @@
         }
     }
 
-<<<<<<< HEAD
     public override bool TryAsConstant([NotNullWhen(true)] out Constant? constant) {
         if (LocalVar is DMProc.LocalConstVariable constVar) {
             constant = constVar.Value;
@@ -133,6 +98,8 @@
 
 // Identifier of field
 internal sealed class Field(Location location, DMVariable variable) : LValue(location, variable.Type) {
+    public override DMComplexValueType ValType => valType;
+
     public override void EmitPushInitial(DMObject dmObject, DMProc proc) {
         proc.PushReferenceValue(DMReference.Src);
         proc.PushString(variable.Name);
@@ -150,50 +117,6 @@
     }
 
     public override string GetNameof(DMObject dmObject) => variable.Name;
-=======
-    // Identifier of field
-    sealed class Field(Location location, DMVariable variable, DMComplexValueType valType)
-        : LValue(location, variable.Type) {
-        public override DMComplexValueType ValType => valType;
-
-        public override void EmitPushInitial(DMObject dmObject, DMProc proc) {
-            proc.PushReferenceValue(DMReference.Src);
-            proc.PushString(variable.Name);
-            proc.Initial();
-        }
-
-        public void EmitPushIsSaved(DMProc proc) {
-            proc.PushReferenceValue(DMReference.Src);
-            proc.PushString(variable.Name);
-            proc.IsSaved();
-        }
-
-        public override DMReference EmitReference(DMObject dmObject, DMProc proc, string endLabel, ShortCircuitMode shortCircuitMode) {
-            return DMReference.CreateSrcField(variable.Name);
-        }
-
-        public override string GetNameof(DMObject dmObject, DMProc proc) => variable.Name;
-
-        public override bool TryAsConstant([NotNullWhen(true)] out Constant? constant) {
-            if (variable.IsConst && variable.Value != null) {
-                return variable.Value.TryAsConstant(out constant);
-            }
-
-            constant = null;
-            return false;
-        }
-
-        public override string ToString() {
-            return variable.Name;
-        }
-    }
-
-    // Id of global field
-    sealed class GlobalField(Location location, DreamPath? path, int id, DMComplexValueType valType) : LValue(location, path) {
-        private int Id { get; } = id;
-
-        public override DMComplexValueType ValType => valType;
->>>>>>> 44f69efc
 
     public override bool TryAsConstant([NotNullWhen(true)] out Constant? constant) {
         if (variable is { IsConst: true, Value: not null }) {
@@ -203,11 +126,17 @@
         constant = null;
         return false;
     }
+
+    public override string ToString() {
+        return variable.Name;
+    }
 }
 
 // Id of global field
 internal sealed class GlobalField(Location location, DreamPath? path, int id) : LValue(location, path) {
     private int Id { get; } = id;
+
+    public override DMComplexValueType ValType => valType;
 
     public override DMReference EmitReference(DMObject dmObject, DMProc proc, string endLabel, ShortCircuitMode shortCircuitMode = ShortCircuitMode.KeepNull) {
         return DMReference.CreateGlobal(Id);
