--- conflicted
+++ resolved
@@ -183,18 +183,9 @@
             return newList;
         }
 
-<<<<<<< HEAD
-        public override DreamValue Initial(string name) {
-            return GetValue(new DreamValue(name));
-        }
-
-        public override bool IsSaved(string name) {
-            return false;
-=======
         public override string ToString() {
             string assoc = IsAssociative ? ", assoc" : "";
             return $"/list{{len={GetLength()}{assoc}}}";
->>>>>>> 52fd30a2
         }
     }
 
@@ -334,14 +325,6 @@
             } else {
                 throw new Exception($"Invalid var index {key}");
             }
-        }
-        public override DreamValue Initial(string name) {
-            return _dreamMan.ObjectTree.GetObjectDefinition(DreamPath.Root).Variables[name];
-        }
-
-        public override bool IsSaved(string name) {
-            //TODO: Add support for var/const/ and var/tmp/ once those are properly in
-            return _dreamMan.ObjectTree.GetObjectDefinition(DreamPath.Root).Variables.ContainsKey(name);
         }
     }
 
