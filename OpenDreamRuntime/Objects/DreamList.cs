--- conflicted
+++ resolved
@@ -51,12 +51,13 @@
             return list;
         }
 
-<<<<<<< HEAD
         public static DreamList Create(List<DreamValue> values)
         {
             var list = new DreamList(values.Count);
             list._values = values;
-=======
+            return list;
+        }
+
         public static DreamList CreateMultidimensional(List<int> dimensions)
         {
             var list = new DreamList(dimensions[0]);
@@ -76,7 +77,6 @@
                 }
             }
 
->>>>>>> 81cab717
             return list;
         }
 
