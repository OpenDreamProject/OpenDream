using System;
using System.Linq;
using DMCompiler.Bytecode;
using DMCompiler.Compiler;

namespace DMCompiler.DM.Expressions {
    // x() (only the identifier)
    sealed class Proc : DMExpression {
        private readonly string _identifier;

        public Proc(Location location, string identifier) : base(location) {
            _identifier = identifier;
        }

        public override void EmitPushValue(DMObject dmObject, DMProc proc) {
            throw new CompileErrorException(Location, "attempt to use proc as value");
        }

        public override DMReference EmitReference(DMObject dmObject, DMProc proc, string endLabel, ShortCircuitMode shortCircuitMode) {
            if (dmObject.HasProc(_identifier)) {
                return DMReference.CreateSrcProc(_identifier);
            } else if (DMObjectTree.TryGetGlobalProc(_identifier, out var globalProc)) {
                return DMReference.CreateGlobalProc(globalProc.Id);
            }

            DMCompiler.Emit(WarningCode.ItemDoesntExist, Location, $"Type {dmObject.Path} does not have a proc named \"{_identifier}\"");
            //Just... pretend there is one for the sake of argument.
            return DMReference.CreateSrcProc(_identifier);
        }

        public DMProc? GetProc(DMObject dmObject) {
            var procId = dmObject.GetProcs(_identifier)?[^1];
            return procId is null ? null : DMObjectTree.AllProcs[procId.Value];
        }

        public DMValueType GetReturnType(DMObject dmObject) {
            return dmObject.GetReturnType(_identifier);
        }
    }

    /// <remarks>
    /// This doesn't actually contain the GlobalProc itself;
    /// this is just a hopped-up string that we eventually deference to get the real global proc during compilation.
    /// </remarks>
    internal sealed class GlobalProc : DMExpression {
        private readonly string _name;
        public override DMValueType ValType { get; init; }


        public GlobalProc(Location location, string name) : base(location) {
            _name = name;
            ValType = GetReturnType();
        }

        public override string ToString() {
            return $"{_name}()";
        }

        public override void EmitPushValue(DMObject dmObject, DMProc proc) {
            DMCompiler.Emit(WarningCode.InvalidReference, Location, $"Attempt to use proc \"{_name}\" as value");
        }

        public override DMReference EmitReference(DMObject dmObject, DMProc proc, string endLabel, ShortCircuitMode shortCircuitMode) {
            DMProc globalProc = GetProc();
            return DMReference.CreateGlobalProc(globalProc.Id);
        }

        public DMProc GetProc() {
            if (!DMObjectTree.TryGetGlobalProc(_name, out var globalProc)) {
                DMCompiler.Emit(WarningCode.ItemDoesntExist, Location, $"No global proc named \"{_name}\"");
                return DMObjectTree.GlobalInitProc; // Just give this, who cares
            }

            return globalProc;
        }

        public DMValueType GetReturnType() {
            return GetProc().ReturnTypes;
        }
    }

    /// <summary>
    /// . <br/>
    /// This is an LValue _and_ a proc!
    /// </summary>
    sealed class ProcSelf(Location location, DreamPath? path, DMProc proc) : LValue(location, path) {
        public override DMValueType ValType => proc.ReturnTypes;

        public override DMReference EmitReference(DMObject dmObject, DMProc proc, string endLabel, ShortCircuitMode shortCircuitMode) {
            return DMReference.Self;
        }
    }

    // ..
    sealed class ProcSuper(Location location, DMObject _dmObject, DMProc _proc) : DMExpression(location) {
        public override DMValueType ValType => _dmObject?.GetParentProcType(_proc.Name, out _) ?? DMValueType.Anything;

        public override void EmitPushValue(DMObject dmObject, DMProc proc) {
            DMCompiler.Emit(WarningCode.InvalidReference, Location, $"Attempt to use proc \"..\" as value");
        }

        public override DMReference EmitReference(DMObject dmObject, DMProc proc, string endLabel, ShortCircuitMode shortCircuitMode) {
            if ((proc.Attributes & ProcAttributes.IsOverride) != ProcAttributes.IsOverride)
            {
                // Don't emit if lateral proc overrides exist
                if (dmObject.GetProcs(proc.Name)!.Count == 1) {
                    DMCompiler.Emit(WarningCode.PointlessParentCall, Location, "Calling parents via ..() in a proc definition does nothing");
                }

            }
            return DMReference.SuperProc;
        }
    }

    // x(y, z, ...)
    sealed class ProcCall(Location location, DMExpression target, ArgumentList arguments, DMValueType valType = DMValueType.Anything) : DMExpression(location) {
        public override bool PathIsFuzzy => Path == null;
        public override DMValueType ValType => valType == DMValueType.Anything ? target.ValType : valType;

        public (DMObject? ProcOwner, DMProc? Proc) GetTargetProc(DMObject dmObject) {
            switch (target) {
                case Proc procTarget: {
                    return (dmObject, procTarget.GetProc(dmObject));
                }

                case GlobalProc procTarget: {
                    return (null, procTarget.GetProc());
                }
                default:
                    return (null, null);
            }
        }

        public override string ToString() {
            return target.ToString()!;
        }

        public override void EmitPushValue(DMObject dmObject, DMProc proc) {
            (DMObject? procOwner, DMProc? targetProc) = GetTargetProc(dmObject);
            DoCompileTimeLinting(procOwner, targetProc);
            if ((targetProc?.Attributes & ProcAttributes.Unimplemented) == ProcAttributes.Unimplemented) {
                DMCompiler.UnimplementedWarning(Location, $"{procOwner?.Path.ToString() ?? "/"}.{targetProc.Name}() is not implemented");
            }

            string endLabel = proc.NewLabelName();

            DMCallArgumentsType argumentsType;
            int argumentStackSize;
            if (arguments.Length == 0 && target is ProcSuper) {
                argumentsType = DMCallArgumentsType.FromProcArguments;
                argumentStackSize = 0;
            } else {
                (argumentsType, argumentStackSize) = arguments.EmitArguments(dmObject, proc, targetProc);
            }

            DMReference procRef = target.EmitReference(dmObject, proc, endLabel);

            proc.Call(procRef, argumentsType, argumentStackSize);
            proc.AddLabel(endLabel);
        }

        /// <summary>
        /// This is a good place to do some compile-time linting of any native procs that require it,
        /// such as native procs that check ahead of time if the number of arguments is correct (like matrix() or sin())
        /// </summary>
        private void DoCompileTimeLinting(DMObject? procOwner, DMProc? targetProc) {
            if(procOwner is null || procOwner.Path == DreamPath.Root) {
                if (targetProc is null)
                    return;
                if(targetProc.Name == "matrix") {
                    switch(arguments.Length) {
                        case 0:
                        case 1: // NOTE: 'case 1' also ends up referring to the arglist situation. FIXME: Make this lint work for that, too?
                        case 6:
                            break; // Normal cases
                        case 2:
                        case 3: // These imply that they're trying to use the undocumented matrix signatures.
                        case 4: // The lint is to just check that the last argument is a numeric constant that is a valid matrix "opcode."
                            var lastArg = arguments.Expressions.Last().Expr;
                            if(lastArg.TryAsConstant(out var constant)) {
                                if(constant is not Number opcodeNumber) {
                                    DMCompiler.Emit(WarningCode.SuspiciousMatrixCall, arguments.Location,
                                    "Arguments for matrix() are invalid - either opcode is invalid or not enough arguments");
                                    break;
                                }
                                //Note that it is possible for the numeric value to not be an opcode itself,
                                //but the call is still valid.
                                //This is because of MATRIX_MODIFY; things like MATRIX_INVERT | MATRIX_MODIFY are okay!
                                const int notModifyBits = ~(int)MatrixOpcode.Modify;
                                if (!Enum.IsDefined((MatrixOpcode) ((int)opcodeNumber.Value & notModifyBits))) {
                                    //NOTE: This still does let some certain weird opcodes through,
                                    //like a MODIFY with no other operation present.
                                    //Not sure if that is a parity behaviour or not!
                                    DMCompiler.Emit(WarningCode.SuspiciousMatrixCall, arguments.Location,
                                    "Arguments for matrix() are invalid - either opcode is invalid or not enough arguments");
                                }
                            }
                            break;
                        case 5: // BYOND always runtimes but DOES compile, here
                            DMCompiler.Emit(WarningCode.SuspiciousMatrixCall, arguments.Location,
                                $"Calling matrix() with 5 arguments will always error when called at runtime");
                            break;
                        default: // BYOND always compiletimes here
<<<<<<< HEAD
                            DMCompiler.Emit(WarningCode.TooManyArguments, arguments.Location,
                                $"Too many arguments to matrix() - got {arguments.Length} arguments, expecting 6 or less");
=======
                            DMCompiler.Emit(WarningCode.InvalidArgumentCount, _arguments.Location,
                                $"Too many arguments to matrix() - got {_arguments.Length} arguments, expecting 6 or less");
>>>>>>> e3270de0
                            break;

                    }
                }
            }
        }

        public override bool TryAsJsonRepresentation(out object? json) {
            json = null;
            DMCompiler.UnimplementedWarning(Location, $"DMM overrides for expression {GetType()} are not implemented");
            return true; //TODO
        }
    }
}<|MERGE_RESOLUTION|>--- conflicted
+++ resolved
@@ -201,13 +201,8 @@
                                 $"Calling matrix() with 5 arguments will always error when called at runtime");
                             break;
                         default: // BYOND always compiletimes here
-<<<<<<< HEAD
-                            DMCompiler.Emit(WarningCode.TooManyArguments, arguments.Location,
+                            DMCompiler.Emit(WarningCode.InvalidArgumentCount, arguments.Location,
                                 $"Too many arguments to matrix() - got {arguments.Length} arguments, expecting 6 or less");
-=======
-                            DMCompiler.Emit(WarningCode.InvalidArgumentCount, _arguments.Location,
-                                $"Too many arguments to matrix() - got {_arguments.Length} arguments, expecting 6 or less");
->>>>>>> e3270de0
                             break;
 
                     }
