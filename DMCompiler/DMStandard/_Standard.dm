--- conflicted
+++ resolved
@@ -56,11 +56,8 @@
 proc/pick(Val1)
 proc/prob(P)
 proc/rand(L, H)
-<<<<<<< HEAD
 proc/rand_seed(Seed)
-=======
 proc/ref(Object)
->>>>>>> c862d875
 proc/replacetext(Haystack, Needle, Replacement, Start = 1, End = 0)
 proc/replacetextEx(Haystack, Needle, Replacement, Start = 1, End = 0)
 proc/rgb(R, G, B, A)
