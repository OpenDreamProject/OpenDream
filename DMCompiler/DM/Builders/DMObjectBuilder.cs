using System.Collections.Generic;
using DMCompiler.Compiler;
using DMCompiler.Compiler.DM.AST;
using DMCompiler.DM.Expressions;

namespace DMCompiler.DM.Builders;

internal static class DMObjectBuilder {
    private static readonly List<(DMObject, DMASTObjectVarDefinition)> VarDefinitions = new();
    private static readonly List<(DMObject, DMASTObjectVarOverride)> VarOverrides = new();
    private static readonly List<(DMObject?, DMASTProcDefinition)> ProcDefinitions = new();
    private static readonly List<(DMObject DMObject, DMASTObjectVarDefinition VarDecl)> StaticObjectVars = new();
    private static readonly List<(DMObject DMObject, DMProc Proc, int Id, DMASTProcStatementVarDeclaration VarDecl)> StaticProcVars = new();

    private static int _firstProcGlobal = -1;

    public static void Reset() {
        DMObjectTree.Reset(); // Blank the object tree
        DMExpressionBuilder.ScopeOperatorEnabled = false;

        VarDefinitions.Clear();
        VarOverrides.Clear();
        ProcDefinitions.Clear();
        StaticObjectVars.Clear();
        StaticProcVars.Clear();

        _firstProcGlobal = -1;
    }

    public static void BuildObjectTree(DMASTFile astFile) {
        Reset();

        // Step 1: Define every type in the code. Collect proc and var declarations for later.
        //          Also handles parent_type
        ProcessFile(astFile);

        // Step 2: Define every proc and proc override (but do not compile!)
        //          Collect static vars inside procs for later.
        foreach (var procDef in ProcDefinitions) {
            ProcessProcDefinition(procDef.Item2, procDef.Item1);
        }

        // Step 3: Create static vars
        List<(DMObject, DMASTObjectVarDefinition, UnknownIdentifierException e)> lateVarDefs = new();
        List<(DMObject, DMProc, DMASTProcStatementVarDeclaration, int, UnknownIdentifierException e)> lateProcVarDefs = new();
        for (int i = 0; i <= StaticObjectVars.Count; i++) {
            // Static vars are initialized in code-order, except proc statics are all lumped together
            if (i == _firstProcGlobal) {
                foreach (var procStatic in StaticProcVars) {
                    if (procStatic.VarDecl.Value == null)
                        continue;

                    try {
                        DMExpressionBuilder.CurrentScopeMode = DMExpressionBuilder.ScopeMode.FirstPassStatic;
                        DMExpression expression = DMExpression.Create(procStatic.DMObject, procStatic.Proc,
                            procStatic.VarDecl.Value, procStatic.VarDecl.Type);

                        DMObjectTree.AddGlobalInitAssign(procStatic.Id, expression);
                    } catch (UnknownIdentifierException e) {
                        // For step 6
                        lateProcVarDefs.Add((procStatic.DMObject, procStatic.Proc, procStatic.VarDecl, procStatic.Id, e));
                    } finally {
                        DMExpressionBuilder.CurrentScopeMode = DMExpressionBuilder.ScopeMode.Normal;
                    }
                }
            }

            if (i == StaticObjectVars.Count)
                break;

            var objectStatic = StaticObjectVars[i];

            try {
                ProcessVarDefinition(objectStatic.DMObject, objectStatic.VarDecl);
            } catch (UnknownIdentifierException e) {
                lateVarDefs.Add((objectStatic.DMObject, objectStatic.VarDecl, e)); // For step 6
            }
        }

        // Step 4: Define non-static vars
        foreach (var varDef in VarDefinitions) {
            try {
                ProcessVarDefinition(varDef.Item1, varDef.Item2);
            } catch (UnknownIdentifierException e) {
                lateVarDefs.Add((varDef.Item1, varDef.Item2, e)); // For step 6
            }
        }

        // Step 5: Apply var overrides
        List<(DMObject, DMASTObjectVarOverride, UnknownIdentifierException e)> lateOverrides = new();
        foreach (var varOverride in VarOverrides) {
            try {
                ProcessVarOverride(varOverride.Item1, varOverride.Item2);
            } catch (UnknownIdentifierException e) {
                lateOverrides.Add((varOverride.Item1, varOverride.Item2, e)); // For step 7
            }
        }

        // Step 6: Attempt to resolve all vars that referenced other not-yet-existing or overridden vars
        DMExpressionBuilder.ScopeOperatorEnabled = true;
        ProcessLateVarDefs(lateVarDefs, lateProcVarDefs, lateOverrides);

        // The vars these reference were never found, emit their errors
        foreach (var lateVarDef in lateVarDefs) {
            DMCompiler.Emit(WarningCode.ItemDoesntExist, lateVarDef.Item3.Location,
                $"Unknown identifier \"{lateVarDef.Item3.Identifier}\"");
        }

        foreach (var lateVarDef in lateProcVarDefs) {
            DMCompiler.Emit(WarningCode.ItemDoesntExist, lateVarDef.Item3.Location,
                $"Unknown identifier \"{lateVarDef.Item5.Identifier}\"");
        }

        // Step 7: Create each types' initialization proc (initializes vars that aren't constants)
        foreach (DMObject dmObject in DMObjectTree.AllObjects) {
            dmObject.CreateInitializationProc();
        }

        // Step 8: Compile every proc
        foreach (DMProc proc in DMObjectTree.AllProcs)
            proc.Compile();

        // Step 9: Create & Compile the global init proc (initializes global vars)
        DMObjectTree.CreateGlobalInitProc();
    }

    private static void ProcessFile(DMASTFile file) {
        ProcessBlockInner(file.BlockInner, DMObjectTree.Root);
    }

    private static void ProcessBlockInner(DMASTBlockInner blockInner, DMObject? currentObject) {
        foreach (DMASTStatement statement in blockInner.Statements) {
            ProcessStatement(statement, currentObject);
        }
    }

    public static void ProcessStatement(DMASTStatement statement, DMObject? currentObject = null) {
        switch (statement) {
            case DMASTObjectDefinition objectDefinition:
                ProcessObjectDefinition(objectDefinition);
                break;

            case DMASTObjectVarDefinition varDefinition:
                var dmObject = DMObjectTree.GetDMObject(varDefinition.ObjectPath)!;

                if (varDefinition.IsGlobal) {
                    // var/static/list/L[1][2][3] and list() both come first in global init order
                    if (varDefinition.Value is DMASTDimensionalList ||
                        (varDefinition.Value is DMASTList list && list.AllValuesConstant()))
                        StaticObjectVars.Insert(0, (dmObject, varDefinition));
                    else
                        StaticObjectVars.Add((dmObject, varDefinition));
                } else {
                    VarDefinitions.Add((dmObject, varDefinition));
                }

                break;
            case DMASTObjectVarOverride varOverride:
                // parent_type is treated as part of the object definition rather than an actual var override
                if (varOverride.VarName == "parent_type") {
                    if (varOverride.Value is not DMASTConstantPath parentTypePath) {
                        DMCompiler.Emit(WarningCode.BadExpression, varOverride.Location, "Expected a constant path");
                        break; // Ignore it
                    }

                    var parentType = DMObjectTree.GetDMObject(parentTypePath.Value.Path);

                    DMObjectTree.GetDMObject(varOverride.ObjectPath)!.Parent = parentType;
                    break;
                }

                VarOverrides.Add((DMObjectTree.GetDMObject(varOverride.ObjectPath)!, varOverride));
                break;
            case DMASTProcDefinition procDefinition:
                if (procDefinition.Body != null) {
                    foreach (var stmt in GetStatements(procDefinition.Body)) {
                        // TODO multiple var definitions.
                        if (stmt is DMASTProcStatementVarDeclaration { IsGlobal: true }) {
                            if (_firstProcGlobal == -1)
                                _firstProcGlobal = StaticObjectVars.Count;
                            break;
                        }
                    }
                }

                ProcDefinitions.Add((currentObject, procDefinition));
                break;
            case DMASTMultipleObjectVarDefinitions multipleVarDefinitions: {
                foreach (DMASTObjectVarDefinition varDefinition in multipleVarDefinitions.VarDefinitions) {
                    VarDefinitions.Add((DMObjectTree.GetDMObject(varDefinition.ObjectPath)!, varDefinition));
                }

                break;
            }
            default:
                DMCompiler.ForcedError(statement.Location, $"Invalid object statement {statement.GetType()}");
                break;
        }
    }

    private static void ProcessObjectDefinition(DMASTObjectDefinition objectDefinition) {
        DMCompiler.VerbosePrint($"Generating {objectDefinition.Path}");

        DMObject? newCurrentObject = DMObjectTree.GetDMObject(objectDefinition.Path);
        if (objectDefinition.InnerBlock != null) ProcessBlockInner(objectDefinition.InnerBlock, newCurrentObject);
    }

    private static void ProcessVarDefinition(DMObject? varObject, DMASTObjectVarDefinition? varDefinition) {
        DMVariable? variable = null;

        //DMObjects store two bundles of variables; the statics in GlobalVariables and the non-statics in Variables.
        //Lets check if we're duplicating a definition, first.
        if (varObject.HasGlobalVariable(varDefinition.Name)) {
            DMCompiler.Emit(WarningCode.DuplicateVariable, varDefinition.Location, $"Duplicate definition of static var \"{varDefinition.Name}\"");
            variable = varObject.GetGlobalVariable(varDefinition.Name);
        } else if (varObject.HasLocalVariable(varDefinition.Name)) {
            if(!DoesDefineSnowflakeVars(varDefinition, varObject))
                DMCompiler.Emit(WarningCode.DuplicateVariable, varDefinition.Location, $"Duplicate definition of var \"{varDefinition.Name}\"");
            variable = varObject.GetVariable(varDefinition.Name);
        } else if (varDefinition.IsStatic && DoesOverrideGlobalVars(varDefinition)) { // static TODO: Fix this else-if chaining once _currentObject is refactored out of DMObjectBuilder.
            DMCompiler.Emit(WarningCode.DuplicateVariable, varDefinition.Location, "Duplicate definition of global.vars");
            //We can't salvage any part of this definition, since global.vars doesn't technically even exist, so lets just return
            return;
        }

        DMExpression expression;
        try {
            if (varDefinition.IsGlobal)
                DMExpressionBuilder.CurrentScopeMode = DMExpressionBuilder.ScopeMode.Static; // FirstPassStatic is not used for object vars

            // TODO: no, bad. instance field declarations should have a proc assigned to them.
            expression = DMExpression.Create(varObject, varDefinition.IsGlobal ? DMObjectTree.GlobalInitProc : null,
                varDefinition.Value, varDefinition.Type);
        } finally {
            DMExpressionBuilder.CurrentScopeMode = DMExpressionBuilder.ScopeMode.Normal;
        }

        if (variable is null) {
            if (varDefinition.IsStatic) {
                variable = varObject.CreateGlobalVariable(varDefinition.Type, varDefinition.Name, varDefinition.IsConst, varDefinition.ValType);
            } else {
                variable = new DMVariable(varDefinition.Type, varDefinition.Name, false, varDefinition.IsConst, varDefinition.IsTmp, varDefinition.ValType);
                varObject.Variables[variable.Name] = variable;
                if(varDefinition.IsConst){
                    varObject.ConstVariables ??= new HashSet<string>();
                    varObject.ConstVariables.Add(varDefinition.Name);
                }
                if(varDefinition.IsTmp){
                    varObject.TmpVariables ??= new HashSet<string>();
                    varObject.TmpVariables.Add(varDefinition.Name);
                }
            }
        }

        // TODO: why are we passing the variable ref? we aren't using it after this
        SetVariableValue(varObject, ref variable, varDefinition.Location, expression);
    }

    private static void ProcessVarOverride(DMObject? varObject, DMASTObjectVarOverride? varOverride) {
        switch (varOverride.VarName) {
            // Keep in mind that anything here, by default, affects all objects, even those who don't inherit from /datum
            case "tag": {
                if (varObject.IsSubtypeOf(DreamPath.Datum)) {
                    DMCompiler.Emit(WarningCode.BadExpression, varOverride.Location,
                        "var \"tag\" cannot be set to a value at compile-time");
                }

                break;
            }
        }

        DMVariable? variable;
        if (varObject.HasLocalVariable(varOverride.VarName)) {
            variable = varObject.GetVariable(varOverride.VarName);
        } else if (varObject.HasGlobalVariable(varOverride.VarName)) {
            variable = varObject.GetGlobalVariable(varOverride.VarName);
            DMCompiler.Emit(WarningCode.StaticOverride, varOverride.Location, $"var \"{varOverride.VarName}\" cannot be overridden - it is a global var");
        } else {
            throw new UnknownIdentifierException(varOverride.Location, varOverride.VarName);
        }

        OverrideVariableValue(varObject, ref variable, varOverride.Value);
        varObject.VariableOverrides[variable.Name] = variable;
    }

    private static void ProcessProcDefinition(DMASTProcDefinition procDefinition, DMObject? currentObject) {
        string procName = procDefinition.Name;
        DMObject dmObject = DMObjectTree.GetDMObject(currentObject.Path.Combine(procDefinition.ObjectPath));
        bool hasProc = dmObject.HasProc(procName); // Trying to avoid calling this several times since it's recursive and maybe slow
        if (!procDefinition.IsOverride && hasProc) { // If this is a define and we already had a proc somehow
            if(!dmObject.HasProcNoInheritance(procName)) { // If we're inheriting this proc (so making a new define for it at our level is stupid)
                DMCompiler.Emit(WarningCode.DuplicateProcDefinition, procDefinition.Location, $"Type {dmObject.Path} already inherits a proc named \"{procName}\" and cannot redefine it");
                return; // TODO: Maybe fallthrough since this error is a little pedantic?
            }
            //Otherwise, it's ok
        }

        DMProc proc = DMObjectTree.CreateDMProc(dmObject, procDefinition);
        proc.IsVerb = procDefinition.IsVerb;

        if (procDefinition.ObjectPath == DreamPath.Root) {
            if(procDefinition.IsOverride) {
                DMCompiler.Emit(WarningCode.InvalidOverride, procDefinition.Location, $"Global procs cannot be overridden - '{procDefinition.Name}' override will be ignored");
                //Continue processing the proc anyhoo, just don't add it.
            } else {
                if (!DMObjectTree.SeenGlobalProcDefinition.Add(procName)) { // Add() is equivalent to Dictionary's TryAdd() for some reason
                    DMCompiler.Emit(WarningCode.DuplicateProcDefinition, procDefinition.Location, $"Global proc {procDefinition.Name} is already defined");
                    //Again, even though this is likely an error, process the statements anyways.
                } else {
<<<<<<< HEAD
                    DMObjectTree.AddGlobalProc(proc.Name, proc.Id);
=======
                    if (!DMObjectTree.SeenGlobalProcDefinition.Add(procName)) { // Add() is equivalent to Dictionary's TryAdd() for some reason
                        DMCompiler.Emit(WarningCode.DuplicateProcDefinition, procDefinition.Location, $"Global proc {procDefinition.Name} is already defined");
                        //Again, even though this is likely an error, process the statements anyways.
                    } else {
                        DMObjectTree.AddGlobalProc(proc);
                    }
>>>>>>> 44f69efc
                }
            }
        } else {
            dmObject.AddProc(procName, proc);
        }

        if (procDefinition.Body != null) {
            foreach (var stmt in GetStatements(procDefinition.Body)) {
                // TODO multiple var definitions.
                if (stmt is DMASTProcStatementVarDeclaration varDeclaration && varDeclaration.IsGlobal) {
                    DMVariable variable = proc.CreateGlobalVariable(varDeclaration.Type, varDeclaration.Name, varDeclaration.IsConst, out var globalId);
                    variable.Value = new Expressions.Null(varDeclaration.Location);

                    StaticProcVars.Add((dmObject, proc, globalId, varDeclaration));
                }
            }
        }

        if (procDefinition.IsVerb && (dmObject.IsSubtypeOf(DreamPath.Atom) || dmObject.IsSubtypeOf(DreamPath.Client)) && !DMCompiler.Settings.NoStandard) {
            dmObject.AddVerb(proc);
        }
    }

    // TODO: Remove this entirely
    public static IEnumerable<DMASTProcStatement> GetStatements(DMASTProcBlockInner block) {
        foreach (var stmt in block.Statements) {
            yield return stmt;
            List<DMASTProcBlockInner?> recurse;
            switch (stmt) {
                case DMASTProcStatementSpawn ps: recurse = new() { ps.Body }; break;
                case DMASTProcStatementIf ps: recurse = new() { ps.Body, ps.ElseBody }; break;
                case DMASTProcStatementFor ps: recurse = new() { ps.Body }; break;
                case DMASTProcStatementWhile ps: recurse = new() { ps.Body }; break;
                case DMASTProcStatementDoWhile ps: recurse = new() { ps.Body }; break;
                case DMASTProcStatementInfLoop ps: recurse = new() { ps.Body }; break;
                // TODO Good luck if you declare a static var inside a switch
                case DMASTProcStatementSwitch ps: {
                    recurse = new();
                    foreach (var swcase in ps.Cases) {
                        recurse.Add(swcase.Body);
                    }
                    break;
                }
                case DMASTProcStatementTryCatch ps: recurse = new() { ps.TryBody, ps.CatchBody }; break;
                default: recurse = new(); break;
            }

            foreach (var subblock in recurse) {
                if (subblock == null) { continue; }
                foreach (var substmt in GetStatements(subblock)) {
                    yield return substmt;
                }
            }
        }

    }

    /// <summary>
    /// A snowflake helper proc which determines whether the given definition would be a duplication definition of global.vars.<br/>
    /// It exists because global.vars is not a "real" global but rather a construct indirectly implemented via PushGlobals et al.
    /// </summary>
    private static bool DoesOverrideGlobalVars(DMASTObjectVarDefinition varDefinition) {
        return varDefinition.IsStatic && varDefinition.Name == "vars" && varDefinition.ObjectPath == DreamPath.Root;
    }

    /// <summary>
    /// A snowflake helper proc which allows for ignoring variable duplication in the specific case that /world or /client are inheriting from /datum,<br/>
    /// which would normally throw an error since all of these classes have their own var/vars definition.
    /// </summary>
    private static bool DoesDefineSnowflakeVars(DMASTObjectVarDefinition varDefinition, DMObject varObject) {
        if (DMCompiler.Settings.NoStandard == false)
            if (varDefinition.Name == "vars")
                if (varDefinition.ObjectPath == DreamPath.World || varDefinition.ObjectPath == DreamPath.Client)
                    if (varObject.IsSubtypeOf(DreamPath.Datum))
                        return true;
        return false;
    }

    /// <summary>
    /// A filter proc above <see cref="SetVariableValue"/> <br/>
    /// which checks first to see if overriding this thing's value is valid (as in the case of const and <see cref="DMValueType.CompiletimeReadonly"/>)
    /// </summary>
    private static void OverrideVariableValue(DMObject currentObject, ref DMVariable variable,
        DMASTExpression value) {
        if (variable.IsConst) {
            DMCompiler.Emit(WarningCode.WriteToConstant, value.Location,
                $"Var {variable.Name} is const and cannot be modified");
            return;
        }

        if (variable.ValType.IsCompileTimeReadOnly) {
            DMCompiler.Emit(WarningCode.WriteToConstant, value.Location,
                $"Var {variable.Name} is a native read-only value which cannot be modified");
        }

        try {
            if (variable.IsGlobal)
                DMExpressionBuilder.CurrentScopeMode = DMExpressionBuilder.ScopeMode.Static;

            DMExpression expression = DMExpression.Create(currentObject, variable.IsGlobal ? DMObjectTree.GlobalInitProc : null, value, variable.Type);

            SetVariableValue(currentObject, ref variable, value.Location, expression, true);
        } finally {
            DMExpressionBuilder.CurrentScopeMode = DMExpressionBuilder.ScopeMode.Normal;
        }
    }

    private static void SetVariableValue(DMObject currentObject, ref DMVariable variable, Location location, DMExpression expression, bool isOverride = false) {
        // Typechecking
        if (!variable.ValType.MatchesType(expression.ValType) && !variable.ValType.IsUnimplemented) {
            if (expression is Null && !isOverride) {
                DMCompiler.Emit(WarningCode.ImplicitNullType, expression.Location, $"{currentObject.Path.ToString()}.{variable.Name}: Variable is null but not explicitly typed as nullable, append \"|null\" to \"as\". Implicitly treating as nullable.");
                variable.ValType |= DMValueType.Null;
            } else {
                DMCompiler.Emit(WarningCode.InvalidVarType, expression.Location, $"{currentObject.Path.ToString()}.{variable.Name}: Invalid var value type {expression.ValType}, expected {variable.ValType}");
            }
        }

        if (expression.TryAsConstant(out var constant)) {
            variable = variable.WriteToValue(constant);
            return;
        }

        if (variable.IsConst) {
            DMCompiler.Emit(WarningCode.HardConstContext, location, "Value of const var must be a constant");
            return;
        }

        if (!IsValidRighthandSide(currentObject, variable, expression)) {
            DMCompiler.Emit(WarningCode.BadExpression,
                location,
                $"Invalid initial value for \"{variable.Name}\"");
            return;
        }

        variable = variable.WriteToValue(new Expressions.Null(Location.Internal));
        EmitInitializationAssign(currentObject, variable, expression);
    }

    /// <param name="expression">This expression should have already been processed by TryAsConstant.</param>
    /// <returns>true if the expression given can be used to initialize the given variable. false if not.</returns>
    private static bool IsValidRighthandSide(DMObject currentObject, DMVariable variable, DMExpression expression) {
        if (variable.IsGlobal) // Have to back out early like this because if we are a static set by a ProcCall, it might be underdefined right now (and so error in the switch)
            return true;

        return expression switch {
            //TODO: A better way of handling procs evaluated at compile time
            Expressions.ProcCall procCall => procCall.GetTargetProc(currentObject).Proc?.Name switch {
                "generator" => true,
                "matrix" => true,
                "icon" => true,
                "file" => true,
                "sound" => true,
                "nameof" => true,
                _ => false
            },

            Expressions.List => true,
            Expressions.DimensionalList => true,
            Expressions.NewList => true,
            Expressions.NewPath => true,
            Expressions.Rgb => true,
            // TODO: Check for circular reference loops here
            // (Note that we do accidentally support global-field access somewhat when it gets const-folded by TryAsConstant before we get here)
            Expressions.GlobalField => false,
            _ => false
        };
    }

    private static void EmitInitializationAssign(DMObject currentObject, DMVariable variable, DMExpression expression) {
        if (variable.IsGlobal) {
            int? globalId = currentObject.GetGlobalVariableId(variable.Name);
            if (globalId == null) {
                DMCompiler.Emit(WarningCode.BadExpression, expression?.Location ?? Location.Unknown,
                    $"Invalid global {currentObject.Path}.{variable.Name}");
                return;
            }

            DMObjectTree.AddGlobalInitAssign(globalId.Value, expression);
        } else {
            var initLoc = expression.Location;
            var field = new Field(initLoc, variable, variable.ValType);
            var assign = new Assignment(initLoc, field, expression);

            currentObject.InitializationProcExpressions.Add(assign);
        }
    }

    private static void ProcessLateVarDefs(List<(DMObject, DMASTObjectVarDefinition, UnknownIdentifierException e)> lateVarDefs, List<(DMObject, DMProc, DMASTProcStatementVarDeclaration, int, UnknownIdentifierException e)> lateProcVarDefs, List<(DMObject, DMASTObjectVarOverride, UnknownIdentifierException e)> lateOverrides) {
        int lastLateVarDefCount;
        do {
            lastLateVarDefCount = lateVarDefs.Count + lateProcVarDefs.Count + lateOverrides.Count;

            // Vars outside of procs
            for (int i = 0; i < lateVarDefs.Count; i++) {
                var varDef = lateVarDefs[i];

                try {
                    ProcessVarDefinition(varDef.Item1, varDef.Item2);

                    // Success! Remove this one from the list
                    lateVarDefs.RemoveAt(i--);
                } catch (UnknownIdentifierException) {
                    // Keep it in the list, try again after the rest have been processed
                }
            }

            // Static vars inside procs
            for (int i = 0; i < lateProcVarDefs.Count; i++) {
                var varDef = lateProcVarDefs[i];
                var varDecl = varDef.Item3;

                try {
                    DMExpressionBuilder.CurrentScopeMode = DMExpressionBuilder.ScopeMode.Static;
                    DMExpression expression =
                        DMExpression.Create(varDef.Item1, varDef.Item2, varDecl.Value!, varDecl.Type);

                    DMObjectTree.AddGlobalInitAssign(varDef.Item4, expression);

                    // Success! Remove this one from the list
                    lateProcVarDefs.RemoveAt(i--);
                } catch (UnknownIdentifierException) {
                    // Keep it in the list, try again after the rest have been processed
                } finally {
                    DMExpressionBuilder.CurrentScopeMode = DMExpressionBuilder.ScopeMode.Normal;
                }
            }

            // Overrides
            for (int i = 0; i < lateOverrides.Count; i++) {
                try {
                    ProcessVarOverride(lateOverrides[i].Item1, lateOverrides[i].Item2);

                    // Success! Remove this one from the list
                    lateOverrides.RemoveAt(i--);
                } catch (UnknownIdentifierException) {
                    // Keep it in the list, try again after the rest have been processed
                }
            }
        } while ((lateVarDefs.Count + lateProcVarDefs.Count + lateOverrides.Count) != lastLateVarDefCount); // As long as the lists are getting smaller, keep trying
    }
}<|MERGE_RESOLUTION|>--- conflicted
+++ resolved
@@ -307,16 +307,7 @@
                     DMCompiler.Emit(WarningCode.DuplicateProcDefinition, procDefinition.Location, $"Global proc {procDefinition.Name} is already defined");
                     //Again, even though this is likely an error, process the statements anyways.
                 } else {
-<<<<<<< HEAD
                     DMObjectTree.AddGlobalProc(proc.Name, proc.Id);
-=======
-                    if (!DMObjectTree.SeenGlobalProcDefinition.Add(procName)) { // Add() is equivalent to Dictionary's TryAdd() for some reason
-                        DMCompiler.Emit(WarningCode.DuplicateProcDefinition, procDefinition.Location, $"Global proc {procDefinition.Name} is already defined");
-                        //Again, even though this is likely an error, process the statements anyways.
-                    } else {
-                        DMObjectTree.AddGlobalProc(proc);
-                    }
->>>>>>> 44f69efc
                 }
             }
         } else {
