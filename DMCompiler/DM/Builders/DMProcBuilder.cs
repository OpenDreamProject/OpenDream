using System;
using System.Collections.Generic;
using System.Diagnostics;
using DMCompiler.Bytecode;
using DMCompiler.Compiler;
using DMCompiler.Compiler.DM;
using DMCompiler.Compiler.DM.AST;
using DMCompiler.DM.Expressions;

namespace DMCompiler.DM.Builders {
    internal sealed class DMProcBuilder(DMObject dmObject, DMProc proc) {
        /// <summary>
        /// BYOND currently has a ridiculous behaviour, where, <br/>
        /// sometimes when a set statement has a right-hand side that is non-constant, <br/>
        /// no error is emitted and instead its value is just, whatever the last well-evaluated set statement's value was. <br/>
        /// This behaviour is nonsense but for harsh parity we sometimes may need to carry it out to hold up a codebase; <br/>
        /// Yogstation (at time of writing) actually errors on OD if we don't implement this.
        /// </summary>
        // Starts null; marks that we've never seen one before and should just error like normal people.
        private Constant? _previousSetStatementValue;

        public void ProcessProcDefinition(DMASTProcDefinition procDefinition) {
            if (procDefinition.Body == null) return;

            foreach (DMASTDefinitionParameter parameter in procDefinition.Parameters) {
                string parameterName = parameter.Name;

                if (parameter.Value != null) { //Parameter has a default value
                    string afterDefaultValueCheck = proc.NewLabelName();
                    DMReference parameterRef = proc.GetLocalVariableReference(parameterName);

                    //Don't set parameter to default if not null
                    proc.PushReferenceValue(parameterRef);
                    proc.IsNull();
                    proc.JumpIfFalse(afterDefaultValueCheck);

                    //Set default
                    try {
                        DMExpression.Emit(dmObject, proc, parameter.Value, parameter.ObjectType);
                    } catch (CompileErrorException e) {
                        DMCompiler.Emit(e.Error);
                    }
                    proc.Assign(parameterRef);
                    proc.Pop();

                    proc.AddLabel(afterDefaultValueCheck);
                }
            }

<<<<<<< HEAD
            if (procDefinition.Body.Statements.Length == 0) {
                DMCompiler.Emit(WarningCode.EmptyProc, proc.Location,"Empty proc detected - add an explicit \"return\" statement");
            }

=======
>>>>>>> 2263e776
            ProcessBlockInner(procDefinition.Body, silenceEmptyBlockWarning : true);
            proc.ResolveLabels();
        }

        /// <param name="silenceEmptyBlockWarning">Used to avoid emitting noisy warnings about procs with nothing in them. <br/>
        /// FIXME: Eventually we should try to be smart enough to emit the error anyways for procs that <br/>
        /// A.) are not marked opendream_unimplemented and <br/>
        /// B.) have no descendant proc which actually has code in it (implying that this proc is just some abstract virtual for it)
        /// </param>
        private void ProcessBlockInner(DMASTProcBlockInner block, bool silenceEmptyBlockWarning = false) {
            foreach (var stmt in block.SetStatements) { // Done first because all set statements are "hoisted" -- evaluated before any code in the block is run
                Location loc = stmt.Location;
                try {
                    ProcessStatement(stmt);
                    Debug.Assert(stmt.IsAggregateOr<DMASTProcStatementSet>(), "Non-set statements were located in the block's SetStatements array! This is a bug.");
                } catch (CompileAbortException e) {
                    // The statement's location info isn't passed all the way down so change the error to make it more accurate
                    e.Error.Location = loc;
                    DMCompiler.Emit(e.Error);
                    return; // Don't spam the error that will continue to exist
                } catch (CompileErrorException e) {
                    //Retreat from the statement when there's an error
                    DMCompiler.Emit(e.Error);
                }
            }
            if(!silenceEmptyBlockWarning && block.Statements.Length == 0) { // If this block has no real statements
                // Not an error in BYOND, but we do have an emission for this!
                if(block.SetStatements.Length != 0) { // Give a more articulate message about this, since it's kinda weird
                    DMCompiler.Emit(WarningCode.EmptyBlock,block.Location,"Empty block detected - set statements are executed outside of, before, and unconditional to, this block");
                } else {
                    DMCompiler.Emit(WarningCode.EmptyBlock,block.Location,"Empty block detected");
                }
                return;
            }

            foreach (DMASTProcStatement statement in block.Statements) {
                proc.DebugSource(statement.Location);

                try {
                    ProcessStatement(statement);
                } catch (CompileAbortException e) {
                    // The statement's location info isn't passed all the way down so change the error to make it more accurate
                    e.Error.Location = statement.Location;
                    DMCompiler.Emit(e.Error);
                    return; // Don't spam the error that will continue to exist
                } catch (CompileErrorException e) {
                    //Retreat from the statement when there's an error
                    DMCompiler.Emit(e.Error);
                }
            }
        }

        public void ProcessStatement(DMASTProcStatement statement) {
            switch (statement) {
                case DMASTInvalidProcStatement: break;
                case DMASTNullProcStatement: break;
                case DMASTProcStatementExpression statementExpression: ProcessStatementExpression(statementExpression); break;
                case DMASTProcStatementContinue statementContinue: ProcessStatementContinue(statementContinue); break;
                case DMASTProcStatementGoto statementGoto: ProcessStatementGoto(statementGoto); break;
                case DMASTProcStatementLabel statementLabel: ProcessStatementLabel(statementLabel); break;
                case DMASTProcStatementBreak statementBreak: ProcessStatementBreak(statementBreak); break;
                case DMASTProcStatementDel statementDel: ProcessStatementDel(statementDel); break;
                case DMASTProcStatementSpawn statementSpawn: ProcessStatementSpawn(statementSpawn); break;
                case DMASTProcStatementReturn statementReturn: ProcessStatementReturn(statementReturn); break;
                case DMASTProcStatementIf statementIf: ProcessStatementIf(statementIf); break;
                case DMASTProcStatementFor statementFor: ProcessStatementFor(statementFor); break;
                case DMASTProcStatementInfLoop statementInfLoop: ProcessStatementInfLoop(statementInfLoop); break;
                case DMASTProcStatementWhile statementWhile: ProcessStatementWhile(statementWhile); break;
                case DMASTProcStatementDoWhile statementDoWhile: ProcessStatementDoWhile(statementDoWhile); break;
                case DMASTProcStatementSwitch statementSwitch: ProcessStatementSwitch(statementSwitch); break;
                case DMASTProcStatementBrowse statementBrowse: ProcessStatementBrowse(statementBrowse); break;
                case DMASTProcStatementBrowseResource statementBrowseResource: ProcessStatementBrowseResource(statementBrowseResource); break;
                case DMASTProcStatementOutputControl statementOutputControl: ProcessStatementOutputControl(statementOutputControl); break;
                case DMASTProcStatementFtp statementFtp: ProcessStatementFtp(statementFtp); break;
                case DMASTProcStatementOutput statementOutput: ProcessStatementOutput(statementOutput); break;
                case DMASTProcStatementInput statementInput: ProcessStatementInput(statementInput); break;
                case DMASTProcStatementVarDeclaration varDeclaration: ProcessStatementVarDeclaration(varDeclaration); break;
                case DMASTProcStatementTryCatch tryCatch: ProcessStatementTryCatch(tryCatch); break;
                case DMASTProcStatementThrow dmThrow: ProcessStatementThrow(dmThrow); break;
                case DMASTProcStatementSet statementSet: ProcessStatementSet(statementSet); break;
                //NOTE: Is there a more generic way of doing this, where Aggregate doesn't need every possible type state specified here?
                //      please write such generic thing if more than three aggregates show up in this switch.
                case DMASTAggregate<DMASTProcStatementSet> gregSet: // Hi Greg
                    foreach (var setStatement in gregSet.Statements)
                        ProcessStatementSet(setStatement);
                    break;
                case DMASTAggregate<DMASTProcStatementVarDeclaration> gregVar:
                    foreach (var declare in gregVar.Statements)
                        ProcessStatementVarDeclaration(declare);
                    break;
                default: throw new CompileAbortException(statement.Location, "Invalid proc statement");
            }
        }

        public void ProcessStatementExpression(DMASTProcStatementExpression statement) {
            DMExpression.Emit(dmObject, proc, statement.Expression);
            proc.Pop();
        }

        public void ProcessStatementContinue(DMASTProcStatementContinue statementContinue) {
            proc.Continue(statementContinue.Label);
        }

        public void ProcessStatementGoto(DMASTProcStatementGoto statementGoto) {
            proc.Goto(statementGoto.Label);
        }

        public void ProcessStatementLabel(DMASTProcStatementLabel statementLabel) {
            var codeLabel = proc.TryAddCodeLabel(statementLabel.Name);
            var labelName = codeLabel?.LabelName ?? statementLabel.Name;

            proc.AddLabel(labelName);

            if (statementLabel.Body is not null) {
                proc.StartScope();
                {
                    ProcessBlockInner(statementLabel.Body);
                }
                proc.EndScope();
                proc.AddLabel(labelName + "_end");
            }
        }

        public void ProcessStatementBreak(DMASTProcStatementBreak statementBreak) {
            proc.Break(statementBreak.Label);
        }

        public void ProcessStatementSet(DMASTProcStatementSet statementSet) {
            var attribute = statementSet.Attribute.ToLower();

            if(attribute == "src") {
                // TODO: Would be much better if the parser was just more strict with the expression
                switch (statementSet.Value) {
                    case DMASTIdentifier {Identifier: "usr"}:
                        proc.VerbSrc = statementSet.WasInKeyword ? VerbSrc.InUsr : VerbSrc.Usr;
                        break;
                    case DMASTDereference {Expression: DMASTIdentifier{Identifier: "usr"}, Operations: var operations}:
                        if (operations is not [DMASTDereference.FieldOperation {Identifier: var deref}])
                            goto default;

                        if (deref == "contents") {
                            proc.VerbSrc = VerbSrc.InUsr;
                        }  else if (deref == "loc") {
                            proc.VerbSrc = VerbSrc.UsrLoc;
                            DMCompiler.UnimplementedWarning(statementSet.Location,
                                "'set src = usr.loc' is unimplemented");
                        } else if (deref == "group") {
                            proc.VerbSrc = VerbSrc.UsrGroup;
                            DMCompiler.UnimplementedWarning(statementSet.Location,
                                "'set src = usr.group' is unimplemented");
                        } else {
                            goto default;
                        }

                        break;
                    case DMASTIdentifier {Identifier: "world"}:
                        proc.VerbSrc = statementSet.WasInKeyword ? VerbSrc.InWorld : VerbSrc.World;
                        if (statementSet.WasInKeyword)
                            DMCompiler.UnimplementedWarning(statementSet.Location,
                                "'set src = world.contents' is unimplemented");
                        else
                            DMCompiler.UnimplementedWarning(statementSet.Location,
                                "'set src = world' is unimplemented");
                        break;
                    case DMASTDereference {Expression: DMASTIdentifier{Identifier: "world"}, Operations: var operations}:
                        if (operations is not [DMASTDereference.FieldOperation {Identifier: "contents"}])
                            goto default;

                        proc.VerbSrc = VerbSrc.InWorld;
                        DMCompiler.UnimplementedWarning(statementSet.Location,
                            "'set src = world.contents' is unimplemented");
                        break;
                    case DMASTProcCall {Callable: DMASTCallableProcIdentifier {Identifier: { } viewType and ("view" or "oview")}}:
                        // TODO: Ranges
                        if (statementSet.WasInKeyword)
                            proc.VerbSrc = viewType == "view" ? VerbSrc.InView : VerbSrc.InOView;
                        else
                            proc.VerbSrc = viewType == "view" ? VerbSrc.View : VerbSrc.OView;
                        break;
                    // range() and orange() are undocumented, but they work
                    case DMASTProcCall {Callable: DMASTCallableProcIdentifier {Identifier: { } viewType and ("range" or "orange")}}:
                        // TODO: Ranges
                        if (statementSet.WasInKeyword)
                            proc.VerbSrc = viewType == "range" ? VerbSrc.InRange : VerbSrc.InORange;
                        else
                            proc.VerbSrc = viewType == "range" ? VerbSrc.Range : VerbSrc.ORange;
                        break;
                    default:
                        DMCompiler.Emit(WarningCode.BadExpression, statementSet.Value.Location, "Invalid verb src");
                        break;
                }

                return;
            }

            if (!DMExpression.TryConstant(dmObject, proc, statementSet.Value, out var constant)) { // If this set statement's rhs is not constant
                bool didError = DMCompiler.Emit(WarningCode.InvalidSetStatement, statementSet.Location, $"'{attribute}' attribute should be a constant");
                if (didError) // if this is an error
                    return; // don't do the cursed thing

                constant = _previousSetStatementValue;
            } else {
                _previousSetStatementValue = constant;
            }

            // oh no.
            if (constant is null)
                throw new CompileErrorException(statementSet.Location, $"'{attribute}' attribute must be a constant"); // FIXME: Manual promotion of errors would be cool here

            // Check if it was 'set x in y' or whatever
            // (which is illegal for everything except setting src to something)
            if (statementSet.WasInKeyword) {
                DMCompiler.Emit(WarningCode.BadToken, statementSet.Location, "Use of 'in' keyword is illegal here. Did you mean '='?");
                //fallthrough into normal behaviour because this error is kinda pedantic
            }

            switch (statementSet.Attribute.ToLower()) {
                case "waitfor": {
                    proc.WaitFor(constant.IsTruthy());
                    break;
                }
                case "opendream_unimplemented": {
                    if (constant.IsTruthy())
                        proc.Attributes |= ProcAttributes.Unimplemented;
                    else
                        proc.Attributes &= ~ProcAttributes.Unimplemented;
                    break;
                }
                case "hidden":
                    if (constant.IsTruthy())
                        proc.Attributes |= ProcAttributes.Hidden;
                    else
                        proc.Attributes &= ~ProcAttributes.Hidden;
                    break;
                case "popup_menu":
                    if (constant.IsTruthy()) // The default is to show it so we flag it if it's hidden
                        proc.Attributes &= ~ProcAttributes.HidePopupMenu;
                    else
                        proc.Attributes |= ProcAttributes.HidePopupMenu;

                    DMCompiler.UnimplementedWarning(statementSet.Location, "set popup_menu is not implemented");
                    break;
                case "instant":
                    if (constant.IsTruthy())
                        proc.Attributes |= ProcAttributes.Instant;
                    else
                        proc.Attributes &= ~ProcAttributes.Instant;

                    DMCompiler.UnimplementedWarning(statementSet.Location, "set instant is not implemented");
                    break;
                case "background":
                    if (constant.IsTruthy())
                        proc.Attributes |= ProcAttributes.Background;
                    else
                        proc.Attributes &= ~ProcAttributes.Background;
                    break;
                case "name":
                    if (constant is not Expressions.String nameStr) {
                        throw new CompileErrorException(statementSet.Location, "name attribute must be a string");
                    }

                    proc.VerbName = nameStr.Value;
                    break;
                case "category":
                    proc.VerbCategory = constant switch {
                        Expressions.String str => str.Value,
                        Expressions.Null => null,
                        _ => throw new CompileErrorException(statementSet.Location, "category attribute must be a string or null")
                    };

                    break;
                case "desc":
                    // TODO: verb.desc is supposed to be printed when you type the verb name and press F1. Check the ref for details.
                    if (constant is not Expressions.String descStr) {
                        throw new CompileErrorException(statementSet.Location, "desc attribute must be a string");
                    }

                    proc.VerbDesc = descStr.Value;
                    break;
                case "invisibility":
                    // The ref says 0-101 for atoms and 0-100 for verbs
                    // BYOND doesn't clamp the actual var value but it does seem to treat out-of-range values as their extreme
                    if (constant is not Expressions.Number invisNum) {
                        throw new CompileErrorException(statementSet.Location, "invisibility attribute must be an int");
                    }

                    proc.Invisibility = Convert.ToSByte(Math.Clamp(MathF.Floor(invisNum.Value), 0f, 100f));
                    break;
                case "src":
                    DMCompiler.UnimplementedWarning(statementSet.Location, "set src is not implemented");
                    break;
            }
        }

        public void ProcessStatementDel(DMASTProcStatementDel statementDel) {
            DMExpression.Emit(dmObject, proc, statementDel.Value);
            proc.DeleteObject();
        }

        public void ProcessStatementSpawn(DMASTProcStatementSpawn statementSpawn) {
            DMExpression.Emit(dmObject, proc, statementSpawn.Delay);

            string afterSpawnLabel = proc.NewLabelName();
            proc.Spawn(afterSpawnLabel);

            proc.StartScope();
            {
                ProcessBlockInner(statementSpawn.Body);

                //Prevent the new thread from executing outside its own code
                proc.PushNull();
                proc.Return();
            }
            proc.EndScope();

            proc.AddLabel(afterSpawnLabel);
        }

        public void ProcessStatementVarDeclaration(DMASTProcStatementVarDeclaration varDeclaration) {
            if (varDeclaration.IsGlobal) { return; } //Currently handled by DMObjectBuilder

            DMExpression value;
            if (varDeclaration.Value != null) {
                try {
                    value = DMExpression.Create(dmObject, proc, varDeclaration.Value, varDeclaration.Type);
                } catch (CompileErrorException e) {
                    DMCompiler.Emit(e.Error);
                    value = new Expressions.Null(varDeclaration.Location);
                }
            } else {
                value = new Expressions.Null(varDeclaration.Location);
            }

            bool successful;
            if (varDeclaration.IsConst) {
                if (!value.TryAsConstant(out var constValue)) {
                    DMCompiler.Emit(WarningCode.HardConstContext, varDeclaration.Location, "Const var must be set to a constant");
                    return;
                }

                successful = proc.TryAddLocalConstVariable(varDeclaration.Name, varDeclaration.Type, constValue);
            } else {
                successful = proc.TryAddLocalVariable(varDeclaration.Name, varDeclaration.Type);
            }

            if (!successful) {
                DMCompiler.Emit(WarningCode.DuplicateVariable, varDeclaration.Location, $"Duplicate var {varDeclaration.Name}");
                return;
            }

            value.EmitPushValue(dmObject, proc);
            proc.Assign(proc.GetLocalVariableReference(varDeclaration.Name));
            proc.Pop();
        }

        public void ProcessStatementReturn(DMASTProcStatementReturn statement) {
            if (statement.Value != null) {
                DMExpression.Emit(dmObject, proc, statement.Value);
            } else {
                proc.PushReferenceValue(DMReference.Self); //Default return value
            }

            proc.Return();
        }

        public void ProcessStatementIf(DMASTProcStatementIf statement) {
            DMExpression.Emit(dmObject, proc, statement.Condition);

            if (statement.ElseBody == null) {
                string endLabel = proc.NewLabelName();

                proc.JumpIfFalse(endLabel);
                proc.StartScope();
                ProcessBlockInner(statement.Body);
                proc.EndScope();
                proc.AddLabel(endLabel);
            } else {
                string elseLabel = proc.NewLabelName();
                string endLabel = proc.NewLabelName();

                proc.JumpIfFalse(elseLabel);

                proc.StartScope();
                ProcessBlockInner(statement.Body);
                proc.EndScope();
                proc.Jump(endLabel);

                proc.AddLabel(elseLabel);
                proc.StartScope();
                ProcessBlockInner(statement.ElseBody);
                proc.EndScope();
                proc.AddLabel(endLabel);
            }
        }

        public void ProcessStatementFor(DMASTProcStatementFor statementFor) {
            proc.StartScope();
            {
                foreach (var decl in FindVarDecls(statementFor.Expression1)) {
                    ProcessStatementVarDeclaration(new DMASTProcStatementVarDeclaration(statementFor.Location, decl.DeclPath, null));
                }

                var initializer = statementFor.Expression1 != null ? DMExpression.Create(dmObject, proc, statementFor.Expression1) : null;

                if (statementFor.Expression2 != null || statementFor.Expression3 != null) {
                    var comparator = statementFor.Expression2 != null ? DMExpression.Create(dmObject, proc, statementFor.Expression2) : null;
                    var incrementor = statementFor.Expression3 != null ? DMExpression.Create(dmObject, proc, statementFor.Expression3) : null;

                    ProcessStatementForStandard(initializer, comparator, incrementor, statementFor.Body);
                } else {
                    switch (statementFor.Expression1) {
                        case DMASTAssign {LHS: DMASTVarDeclExpression decl, RHS: DMASTExpressionInRange range}: {
                            var identifier = new DMASTIdentifier(decl.Location, decl.DeclPath.Path.LastElement);
                            var outputVar = DMExpression.Create(dmObject, proc, identifier);

                            var start = DMExpression.Create(dmObject, proc, range.StartRange);
                            var end = DMExpression.Create(dmObject, proc, range.EndRange);
                            var step = range.Step != null
                                ? DMExpression.Create(dmObject, proc, range.Step)
                                : new Number(range.Location, 1);

                            ProcessStatementForRange(initializer, outputVar, start, end, step, statementFor.Body);
                            break;
                        }
                        case DMASTExpressionInRange exprRange: {
                            DMASTVarDeclExpression? decl = exprRange.Value as DMASTVarDeclExpression;
                            decl ??= exprRange.Value is DMASTAssign assign
                                ? assign.LHS as DMASTVarDeclExpression
                                : null;

                            DMASTExpression outputExpr;
                            if (decl != null) {
                                outputExpr = new DMASTIdentifier(exprRange.Value.Location, decl.DeclPath.Path.LastElement);
                            } else {
                                outputExpr = exprRange.Value;
                            }

                            var outputVar = DMExpression.Create(dmObject, proc, outputExpr);

                            var start = DMExpression.Create(dmObject, proc, exprRange.StartRange);
                            var end = DMExpression.Create(dmObject, proc, exprRange.EndRange);
                            var step = exprRange.Step != null
                                ? DMExpression.Create(dmObject, proc, exprRange.Step)
                                : new Number(exprRange.Location, 1);

                            ProcessStatementForRange(null, outputVar, start, end, step, statementFor.Body);
                            break;
                        }
                        case DMASTVarDeclExpression vd: {
                            var declInfo = new ProcVarDeclInfo(vd.DeclPath.Path);
                            var identifier = new DMASTIdentifier(vd.Location, declInfo.VarName);
                            var outputVar = DMExpression.Create(dmObject, proc, identifier);

                            ProcessStatementForType(initializer, outputVar, declInfo.TypePath, statementFor.Body);
                            break;
                        }
                        case DMASTExpressionIn exprIn: {
                            DMASTExpression outputExpr;
                            if (exprIn.LHS is DMASTVarDeclExpression decl) {
                                outputExpr = new DMASTIdentifier(decl.Location, decl.DeclPath.Path.LastElement);
                            } else {
                                outputExpr = exprIn.LHS;
                            }

                            var outputVar = DMExpression.Create(dmObject, proc, outputExpr);
                            var list = DMExpression.Create(dmObject, proc, exprIn.RHS);

                            ProcessStatementForList(list, outputVar, statementFor.DMTypes, statementFor.Body);
                            break;
                        }
                        default:
                            DMCompiler.Emit(WarningCode.BadExpression, statementFor.Location, "Invalid expression in for");
                            break;
                    }
                }
            }
            proc.EndScope();

            IEnumerable<DMASTVarDeclExpression> FindVarDecls(DMASTExpression expr) {
                if (expr is DMASTVarDeclExpression p) {
                    yield return p;
                }
                foreach (var leaf in expr.Leaves()) {
                    foreach(var decl in FindVarDecls(leaf)) {
                        yield return decl;
                    }
                }
            }
        }

        public void ProcessStatementForStandard(DMExpression? initializer, DMExpression? comparator, DMExpression? incrementor, DMASTProcBlockInner body) {
            proc.StartScope();
            {
                if (initializer != null) {
                    initializer.EmitPushValue(dmObject, proc);
                    proc.Pop();
                }

                string loopLabel = proc.NewLabelName();
                proc.LoopStart(loopLabel);
                {
                    if (comparator != null) {
                        comparator.EmitPushValue(dmObject, proc);
                        proc.BreakIfFalse();
                    }

                    ProcessBlockInner(body);

                    proc.MarkLoopContinue(loopLabel);
                    if (incrementor != null) {
                        incrementor.EmitPushValue(dmObject, proc);
                        proc.Pop();
                    }
                    proc.LoopJumpToStart(loopLabel);
                }
                proc.LoopEnd();
            }
            proc.EndScope();
        }

        public void ProcessLoopAssignment(LValue lValue) {
            if (lValue.CanReferenceShortCircuit()) {
                string endLabel = proc.NewLabelName();
                string endLabel2 = proc.NewLabelName();

                DMReference outputRef = lValue.EmitReference(dmObject, proc, endLabel, DMExpression.ShortCircuitMode.PopNull);
                proc.Enumerate(outputRef);
                proc.Jump(endLabel2);

                proc.AddLabel(endLabel);
                proc.EnumerateNoAssign();
                proc.AddLabel(endLabel2);
            } else {
                DMReference outputRef = lValue.EmitReference(dmObject, proc, null);
                proc.Enumerate(outputRef);
            }
        }

        public void ProcessStatementForList(DMExpression list, DMExpression outputVar, DMValueType? dmTypes, DMASTProcBlockInner body) {
            if (outputVar is not LValue lValue) {
                DMCompiler.Emit(WarningCode.BadExpression, outputVar.Location, "Invalid output var");
                lValue = null;
            }

            // Depending on the var's type and possibly a given "as [types]", an implicit istype() check is performed
            DreamPath? implicitTypeCheck = null;
            if (dmTypes == null) {
                // No "as" means the var's type will be used
                implicitTypeCheck = lValue?.Path;
            } else if (dmTypes != DMValueType.Anything) {
                // "as anything" performs no check. Other values are unimplemented.
                DMCompiler.UnimplementedWarning(outputVar.Location,
                    $"As type \"{dmTypes}\" in for loops is unimplemented. No type check will be performed.");
            }

            list.EmitPushValue(dmObject, proc);
            if (implicitTypeCheck != null) {
                if (DMObjectTree.TryGetTypeId(implicitTypeCheck.Value, out var filterTypeId)) {
                    // Create an enumerator that will do the implicit istype() for us
                    proc.CreateFilteredListEnumerator(filterTypeId);
                } else {
                    DMCompiler.Emit(WarningCode.ItemDoesntExist, outputVar.Location,
                        $"Cannot filter enumeration by type {implicitTypeCheck.Value}, it does not exist");
                    proc.CreateListEnumerator();
                }
            } else {
                proc.CreateListEnumerator();
            }

            proc.StartScope();
            {
                string loopLabel = proc.NewLabelName();
                proc.LoopStart(loopLabel);
                {
                    proc.MarkLoopContinue(loopLabel);

                    if (lValue != null) {
                        ProcessLoopAssignment(lValue);
                    }

                    ProcessBlockInner(body);
                    proc.LoopJumpToStart(loopLabel);
                }
                proc.LoopEnd();
            }
            proc.EndScope();
            proc.DestroyEnumerator();
        }

        public void ProcessStatementForType(DMExpression? initializer, DMExpression outputVar, DreamPath? type, DMASTProcBlockInner body) {
            if (type == null) {
                // This shouldn't happen, just to be safe
                DMCompiler.ForcedError(initializer.Location,
                    "Attempted to create a type enumerator with a null type");
                return;
            }

            if (DMObjectTree.TryGetTypeId(type.Value, out var typeId)) {
                proc.PushType(typeId);
                proc.CreateTypeEnumerator();
            } else {
                DMCompiler.Emit(WarningCode.ItemDoesntExist, initializer.Location, $"Type {type.Value} does not exist");
            }

            proc.StartScope();
            {
                if (initializer != null) {
                    initializer.EmitPushValue(dmObject, proc);
                    proc.Pop();
                }

                string loopLabel = proc.NewLabelName();
                proc.LoopStart(loopLabel);
                {
                    proc.MarkLoopContinue(loopLabel);

                    if (outputVar is Expressions.LValue lValue) {
                        ProcessLoopAssignment(lValue);
                    } else {
                        DMCompiler.Emit(WarningCode.BadExpression, outputVar.Location, "Invalid output var");
                    }

                    ProcessBlockInner(body);
                    proc.LoopJumpToStart(loopLabel);
                }
                proc.LoopEnd();
            }
            proc.EndScope();
            proc.DestroyEnumerator();
        }

        public void ProcessStatementForRange(DMExpression? initializer, DMExpression outputVar, DMExpression start, DMExpression end, DMExpression? step, DMASTProcBlockInner body) {
            start.EmitPushValue(dmObject, proc);
            end.EmitPushValue(dmObject, proc);
            if (step != null) {
                step.EmitPushValue(dmObject, proc);
            } else {
                proc.PushFloat(1.0f);
            }

            proc.CreateRangeEnumerator();
            proc.StartScope();
            {
                if (initializer != null) {
                    initializer.EmitPushValue(dmObject, proc);
                    proc.Pop();
                }

                string loopLabel = proc.NewLabelName();
                proc.LoopStart(loopLabel);
                {
                    proc.MarkLoopContinue(loopLabel);

                    if (outputVar is Expressions.LValue lValue) {
                        ProcessLoopAssignment(lValue);
                    } else {
                        DMCompiler.Emit(WarningCode.BadExpression, outputVar.Location, "Invalid output var");
                    }

                    ProcessBlockInner(body);
                    proc.LoopJumpToStart(loopLabel);
                }
                proc.LoopEnd();
            }
            proc.EndScope();
            proc.DestroyEnumerator();
        }

        //Generic infinite loop, while loops with static expression as their conditional with positive truthfullness get turned into this as well as empty for() calls
        public void ProcessStatementInfLoop(DMASTProcStatementInfLoop statementInfLoop){
            proc.StartScope();
            {
                string loopLabel = proc.NewLabelName();
                proc.LoopStart(loopLabel);
                {
                    proc.MarkLoopContinue(loopLabel);
                    ProcessBlockInner(statementInfLoop.Body);
                    proc.LoopJumpToStart(loopLabel);
                }
                proc.LoopEnd();
            }
            proc.EndScope();
        }

        public void ProcessStatementWhile(DMASTProcStatementWhile statementWhile) {
            string loopLabel = proc.NewLabelName();

            proc.LoopStart(loopLabel);
            {
                proc.MarkLoopContinue(loopLabel);
                DMExpression.Emit(dmObject, proc, statementWhile.Conditional);
                proc.BreakIfFalse();

                proc.StartScope();
                {
                    ProcessBlockInner(statementWhile.Body);
                    proc.LoopJumpToStart(loopLabel);
                }
                proc.EndScope();
            }
            proc.LoopEnd();
        }

        public void ProcessStatementDoWhile(DMASTProcStatementDoWhile statementDoWhile) {
            string loopLabel = proc.NewLabelName();
            string loopEndLabel = proc.NewLabelName();

            proc.LoopStart(loopLabel);
            {
                ProcessBlockInner(statementDoWhile.Body);

                proc.MarkLoopContinue(loopLabel);
                DMExpression.Emit(dmObject, proc, statementDoWhile.Conditional);
                proc.JumpIfFalse(loopEndLabel);
                proc.LoopJumpToStart(loopLabel);

                proc.AddLabel(loopEndLabel);
                proc.Break();
            }
            proc.LoopEnd();
        }

        public void ProcessStatementSwitch(DMASTProcStatementSwitch statementSwitch) {
            string endLabel = proc.NewLabelName();
            List<(string CaseLabel, DMASTProcBlockInner CaseBody)> valueCases = new();
            DMASTProcBlockInner? defaultCaseBody = null;

            DMExpression.Emit(dmObject, proc, statementSwitch.Value);
            foreach (DMASTProcStatementSwitch.SwitchCase switchCase in statementSwitch.Cases) {
                if (switchCase is DMASTProcStatementSwitch.SwitchCaseValues switchCaseValues) {
                    string caseLabel = proc.NewLabelName();

                    foreach (DMASTExpression value in switchCaseValues.Values) {
                        Constant GetCaseValue(DMASTExpression expression) {
                            Constant? constant = null;

                            try {
                                if (!DMExpression.TryConstant(dmObject, proc, expression, out constant))
                                    DMCompiler.Emit(WarningCode.HardConstContext, expression.Location, "Expected a constant");
                            } catch (CompileErrorException e) {
                                DMCompiler.Emit(e.Error);
                            }

                            // Return 0 if unsuccessful so that we can continue compiling
                            return constant ?? new Number(expression.Location, 0.0f);
                        }

                        if (value is DMASTSwitchCaseRange range) { // if(1 to 5) or something
                            Constant lower = GetCaseValue(range.RangeStart);
                            Constant upper = GetCaseValue(range.RangeEnd);

                            Constant CoerceBound(Constant bound) {
                                if (bound is Null) { // We do a little null coercion, as a treat
                                    DMCompiler.Emit(WarningCode.MalformedRange, range.RangeStart.Location,
                                        "Malformed range, lower bound is coerced from null to 0");
                                    return new Number(lower.Location, 0.0f);
                                }

                                //DM 514.1580 does NOT care if the constants within a range are strings, and does a strange conversion to 0 or something, without warning or notice.
                                //We are (hopefully) deviating from parity here and just calling that a Compiler error.
                                if (bound is not Number) {
                                    DMCompiler.Emit(WarningCode.InvalidRange, range.RangeStart.Location,
                                        "Invalid range, lower bound is not a number");
                                    bound = new Number(bound.Location, 0.0f);
                                }

                                return bound;
                            }

                            lower = CoerceBound(lower);
                            upper = CoerceBound(upper);

                            lower.EmitPushValue(dmObject, proc);
                            upper.EmitPushValue(dmObject, proc);
                            proc.SwitchCaseRange(caseLabel);
                        } else {
                            Constant constant = GetCaseValue(value);

                            constant.EmitPushValue(dmObject, proc);
                            proc.SwitchCase(caseLabel);
                        }
                    }

                    valueCases.Add((caseLabel, switchCase.Body));
                } else {
                    defaultCaseBody = ((DMASTProcStatementSwitch.SwitchCaseDefault)switchCase).Body;
                }
            }
            proc.Pop();

            if (defaultCaseBody != null) {
                proc.StartScope();
                {
                    ProcessBlockInner(defaultCaseBody);
                }
                proc.EndScope();
            }
            proc.Jump(endLabel);

            foreach ((string CaseLabel, DMASTProcBlockInner CaseBody) valueCase in valueCases) {
                proc.AddLabel(valueCase.CaseLabel);
                proc.StartScope();
                {
                    ProcessBlockInner(valueCase.CaseBody);
                }
                proc.EndScope();
                proc.Jump(endLabel);
            }

            proc.AddLabel(endLabel);
        }

        public void ProcessStatementBrowse(DMASTProcStatementBrowse statementBrowse) {
            DMExpression.Emit(dmObject, proc, statementBrowse.Receiver);
            DMExpression.Emit(dmObject, proc, statementBrowse.Body);
            DMExpression.Emit(dmObject, proc, statementBrowse.Options);
            proc.Browse();
        }

        public void ProcessStatementBrowseResource(DMASTProcStatementBrowseResource statementBrowseResource) {
            DMExpression.Emit(dmObject, proc, statementBrowseResource.Receiver);
            DMExpression.Emit(dmObject, proc, statementBrowseResource.File);
            DMExpression.Emit(dmObject, proc, statementBrowseResource.Filename);
            proc.BrowseResource();
        }

        public void ProcessStatementOutputControl(DMASTProcStatementOutputControl statementOutputControl) {
            DMExpression.Emit(dmObject, proc, statementOutputControl.Receiver);
            DMExpression.Emit(dmObject, proc, statementOutputControl.Message);
            DMExpression.Emit(dmObject, proc, statementOutputControl.Control);
            proc.OutputControl();
        }

        public void ProcessStatementFtp(DMASTProcStatementFtp statementFtp) {
            DMExpression.Emit(dmObject, proc, statementFtp.Receiver);
            DMExpression.Emit(dmObject, proc, statementFtp.File);
            DMExpression.Emit(dmObject, proc, statementFtp.Name);
            proc.Ftp();
        }

        public void ProcessStatementOutput(DMASTProcStatementOutput statementOutput) {
            DMExpression left = DMExpression.Create(dmObject, proc, statementOutput.A);
            DMExpression right = DMExpression.Create(dmObject, proc, statementOutput.B);

            if (left is LValue) {
                // An LValue on the left needs a special opcode so that its reference can be used
                // This allows for special operations like "savefile[...] << ..."

                string endLabel = proc.NewLabelName();
                DMReference leftRef = left.EmitReference(dmObject, proc, endLabel, DMExpression.ShortCircuitMode.PopNull);
                right.EmitPushValue(dmObject, proc);
                proc.OutputReference(leftRef);
                proc.AddLabel(endLabel);
            } else {
                left.EmitPushValue(dmObject, proc);
                right.EmitPushValue(dmObject, proc);
                proc.Output();
            }
        }

        public void ProcessStatementInput(DMASTProcStatementInput statementInput) {
            DMExpression left = DMExpression.Create(dmObject, proc, statementInput.A);
            DMExpression right = DMExpression.Create(dmObject, proc, statementInput.B);

            // The left-side value of an input operation must be an LValue
            // (I think? I haven't found an exception but there could be one)
            if (left is not LValue) {
                DMCompiler.Emit(WarningCode.BadExpression, left.Location, "Left side must be an l-value");
                return;
            }

            // The right side must also be an LValue. Because where else would the value go?
            if (right is not LValue) {
                DMCompiler.Emit(WarningCode.BadExpression, right.Location, "Right side must be an l-value");
                return;
            }

            string rightEndLabel = proc.NewLabelName();
            string leftEndLabel = proc.NewLabelName();
            DMReference rightRef = right.EmitReference(dmObject, proc, rightEndLabel, DMExpression.ShortCircuitMode.PopNull);
            DMReference leftRef = left.EmitReference(dmObject, proc, leftEndLabel, DMExpression.ShortCircuitMode.PopNull);

            proc.Input(leftRef, rightRef);

<<<<<<< HEAD
            proc.AddLabel(leftEndLabel);
            proc.PopReference(rightRef);
            proc.AddLabel(rightEndLabel);
=======
            _proc.AddLabel(leftEndLabel);
            _proc.AddLabel(rightEndLabel);
>>>>>>> 2263e776
        }

        public void ProcessStatementTryCatch(DMASTProcStatementTryCatch tryCatch) {
            string catchLabel = proc.NewLabelName();
            string endLabel = proc.NewLabelName();

            if (tryCatch.CatchParameter != null) {
                var param = tryCatch.CatchParameter as DMASTProcStatementVarDeclaration;

                if (!proc.TryAddLocalVariable(param.Name, param.Type)) {
                    DMCompiler.Emit(WarningCode.DuplicateVariable, param.Location, $"Duplicate var {param.Name}");
                }

                proc.StartTry(catchLabel, proc.GetLocalVariableReference(param.Name));
            } else {
                proc.StartTryNoValue(catchLabel);
            }

            proc.StartScope();
            ProcessBlockInner(tryCatch.TryBody);
            proc.EndScope();
            proc.EndTry();
            proc.Jump(endLabel);

            proc.AddLabel(catchLabel);
            if (tryCatch.CatchBody != null) {
                proc.StartScope();
                ProcessBlockInner(tryCatch.CatchBody);
                proc.EndScope();
            }
            proc.AddLabel(endLabel);

        }

        public void ProcessStatementThrow(DMASTProcStatementThrow statement) {
            DMExpression.Emit(dmObject, proc, statement.Value);
            proc.Throw();
        }
    }
}<|MERGE_RESOLUTION|>--- conflicted
+++ resolved
@@ -47,13 +47,6 @@
                 }
             }
 
-<<<<<<< HEAD
-            if (procDefinition.Body.Statements.Length == 0) {
-                DMCompiler.Emit(WarningCode.EmptyProc, proc.Location,"Empty proc detected - add an explicit \"return\" statement");
-            }
-
-=======
->>>>>>> 2263e776
             ProcessBlockInner(procDefinition.Body, silenceEmptyBlockWarning : true);
             proc.ResolveLabels();
         }
@@ -938,14 +931,8 @@
 
             proc.Input(leftRef, rightRef);
 
-<<<<<<< HEAD
             proc.AddLabel(leftEndLabel);
-            proc.PopReference(rightRef);
             proc.AddLabel(rightEndLabel);
-=======
-            _proc.AddLabel(leftEndLabel);
-            _proc.AddLabel(rightEndLabel);
->>>>>>> 2263e776
         }
 
         public void ProcessStatementTryCatch(DMASTProcStatementTryCatch tryCatch) {
